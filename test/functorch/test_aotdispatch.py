# Owner(s): ["oncall: pt2"]

# Copyright (c) Facebook, Inc. and its affiliates.
# All rights reserved.
#
# This source code is licensed under the BSD-style license found in the
# LICENSE file in the root directory of this source tree.

import copy
import itertools
import unittest
import warnings
from collections.abc import Callable
from contextlib import ContextDecorator, ExitStack, nullcontext
from functools import partial, wraps
from typing import Any, Optional, Union
from unittest.mock import patch

from common_utils import (
    decorate,
    decorateForModules,
    saved_tensors_hooks_to_gm,
    skip,
    skipOps,
    xfail,
)

import torch
import torch._dynamo as torchdynamo
import torch.nn as nn
import torch.nn.functional as F
import torch.utils._pytree as pytree
from functorch import grad, jacrev, make_fx, vjp, vmap
from functorch.compile import (
    aot_function,
    aot_module,
    aot_module_simplified,
    compiled_function,
    compiled_module,
    default_decompositions,
    default_partition,
    get_aot_compilation_context,
    make_boxed_compiler,
    make_boxed_func,
    memory_efficient_fusion,
    min_cut_rematerialization_partition,
    nnc_jit,
    nop,
)
from functorch.experimental import control_flow
from torch._decomp import decomposition_table
from torch._dynamo.testing import normalize_gm
from torch._dynamo.utils import counters
from torch._functorch._aot_autograd.autograd_cache import AOTAutogradCache
from torch._functorch.aot_autograd import (
    _aot_export_function,
    aot_export_joint_simple,
    aot_export_module,
    SerializableAOTDispatchCompiler,
)
from torch._higher_order_ops.out_dtype import out_dtype
from torch._inductor.codecache import compiled_fx_graph_hash
from torch._inductor.custom_graph_pass import CustomPartitionerFn
from torch._inductor.output_code import MockFXGraphCacheOutput
from torch._subclasses.fake_tensor import DynamicOutputShapeException, FakeTensorMode
from torch.fx.experimental.proxy_tensor import is_sym_node
from torch.fx.experimental.symbolic_shapes import GuardOnDataDependentSymNode, ShapeEnv
from torch.nn.attention.flex_attention import flex_attention
from torch.nn.utils.rnn import PackedSequence
from torch.testing import FileCheck
from torch.testing._internal.common_cuda import SM80OrLater
from torch.testing._internal.common_device_type import (
    instantiate_device_type_tests,
    ops,
    tol,
    toleranceOverride,
)
from torch.testing._internal.common_methods_invocations import op_db
from torch.testing._internal.common_modules import module_db, modules
from torch.testing._internal.common_utils import (
    compare_equal_outs_and_grads,
    instantiate_parametrized_tests,
    IS_ARM64,
    IS_MACOS,
    IS_WINDOWS,
    IS_X86,
    outs_and_grads,
    parametrize,
    run_tests,
    skipIfRocm,
    TEST_MKL,
    TestCase,
    xfail_inherited_tests,
    xfailIfTorchDynamo,
)
from torch.testing._internal.custom_tensor import ConstantExtraMetadataTensor
from torch.testing._internal.hop_db import hop_db
from torch.testing._internal.optests import (
    _test_aot_autograd_forwards_backwards_helper,
    aot_autograd_check,
)
from torch.testing._internal.subclasses import WrapperSubclass
from torch.testing._internal.two_tensor import TwoTensor, TwoTensorMode
from torch.utils._python_dispatch import TorchDispatchMode


USE_TORCHVISION = False
try:
    import torchvision

    USE_TORCHVISION = True
except ImportError:
    warnings.warn(
        "Couldn't import torchvision. Some of our tests use it, try "
        "to install it with commands from pytorch.org, post-fixed with "
        "`--no-deps` to avoid overwriting the pytorch installation",
        UserWarning,
    )

USE_NETWORKX = False
try:
    import networkx  # noqa: F401

    USE_NETWORKX = True
except ImportError:
    warnings.warn("Some tests use networkx but it was not installed", UserWarning)

# NB: numpy is a testing dependency!


def amax_to_scale(
    amax: torch.Tensor,
    float8_dtype: torch.dtype,
    round_scales_to_power_of_2: bool = False,
):
    amax = amax.to(torch.float64)
    res = torch.finfo(float8_dtype).max / torch.clamp(amax, min=1e-12)
    res = res.to(torch.float32)
    return res


# Must be at module level to use fx.wrap
@torch.fx.wrap
def _pack_fp8_with_scale_wrap(x):
    if not x.dtype.is_floating_point:
        return x

    amax = torch.max(torch.abs(x))
    scale = amax_to_scale(amax, torch.float8_e5m2)
    x_scaled = x.to(torch.float32) * scale
    x_fp8 = x_scaled.to(torch.float8_e5m2)
    return x.dtype, scale, x_fp8


@torch.fx.wrap
def _unpack_fp8_with_scale_wrap(x):
    if isinstance(x, torch.Tensor):
        return x

    dtype, scale, x_fp8 = x
    y = x_fp8.to(torch.float32) / scale
    return y.to(dtype)


@torch.fx.wrap
def _pack_fp8_wrap(x):
    if not x.dtype.is_floating_point:
        return x

    return (x.dtype, x.to(torch.float8_e5m2))


@torch.fx.wrap
def _unpack_fp8_wrap(x):
    if isinstance(x, torch.Tensor):
        return x

    dtype, tensor = x
    return tensor.to(dtype)


def pack_fp8(x):
    return _pack_fp8_wrap(x)


def unpack_fp8(packed):
    return _unpack_fp8_wrap(packed)


def pack_fp8_with_scale(x):
    return _pack_fp8_with_scale_wrap(x)


def unpack_fp8_with_scale(packed):
    return _unpack_fp8_with_scale_wrap(packed)


class AOTTestCase(TestCase):
    pass


class TestPythonKey(AOTTestCase):
    def test_make_fx(self, device):
        def f(x):
            return torch.sin(x)

        inp = torch.randn(3)
        fx_f = make_fx(f)(inp)

        new_inp = torch.randn(3)
        self.assertEqual(fx_f(new_inp), f(new_inp))

    def test_make_fx_grad(self, device):
        def f(x):
            return torch.sin(x).sum()

        inp = torch.randn(3)
        f = grad(f)
        fx_f = make_fx(f)(inp)

        new_inp = torch.randn(3)
        self.assertEqual(fx_f(new_inp), f(new_inp))

    def test_scalar_device(self, device):
        def f(a, b):
            return a + b

        inps = [torch.randn(3, device=device), torch.tensor(5)]
        fx_f = make_fx(f)(*inps)
        self.assertEqual(fx_f(*inps), f(*inps))

    def test_make_fx_vmap(self, device):
        def f(x):
            return torch.sin(x)

        inp = torch.randn(5, 3)
        f = vmap(f)
        fx_f = make_fx(f)(inp)
        new_inp = torch.randn(5, 3)
        self.assertEqual(fx_f(new_inp), f(new_inp))

    def test_make_fx_jacrev(self, device):
        def f(x):
            return x.sin().sum()

        inp = torch.randn(3)
        f = jacrev(jacrev(f))
        fx_f = make_fx(f)(inp)
        new_inp = torch.randn(3)
        self.assertEqual(fx_f(new_inp), f(new_inp))

    def test_make_fx_vjp(self, device):
        def f(x):
            return torch.sin(x).sum()

        primals = torch.randn(3)
        _, vjp_fn = vjp(f, primals)
        cotangent = torch.randn(())
        fx_f = make_fx(vjp_fn)(cotangent, True, True)
        new_cotangent = torch.randn(())
        self.assertEqual(fx_f(new_cotangent, True, True), vjp_fn(new_cotangent))

    def test_make_fx_functionalize(self, device):
        from functorch.experimental import functionalize

        def fn(a):
            a = a * 2
            a.relu_()
            return a

        a = torch.randn(3, device=device)
        symbolic_gm = torch.fx.symbolic_trace(fn)
        includes_method_relu_ = any(
            str(n.target) == "relu_" for n in symbolic_gm.graph.nodes
        )
        self.assertTrue(includes_method_relu_)
        # Also verifies fix for https://github.com/pytorch/pytorch/issues/84570
        gm = make_fx(functionalize(symbolic_gm))(a)
        includes_aten_relu = any(
            n.target == torch.ops.aten.relu.default for n in gm.graph.nodes
        )
        self.assertTrue(includes_aten_relu)

    def test_make_fx_no_decompose(self, device):
        # FIXME
        return self.skipTest("error: maximum recursion reached")

        def f(x):
            return torch.tanh(x).sum()

        fx_f = make_fx(grad(f))(torch.randn(5))
        ops = {i.target for i in fx_f.graph.nodes}

        self.assertEqual(torch.ops.aten.tanh_backward in ops, True)

        fx_f = make_fx(grad(f), decomposition_table)(torch.randn(5))
        ops = {i.target for i in fx_f.graph.nodes}
        self.assertEqual(torch.ops.aten.tanh_backward in ops, False)

    def test_nnc_jit(self, device):
        def f(x):
            return torch.sin(x)

        jit_f = nnc_jit(f)

        inp = torch.randn(3)
        self.assertEqual(jit_f(inp), f(inp))

    def test_nnc_scalar(self, device):
        def f(x):
            return torch.sin(x)

        jit_f = nnc_jit(f)

        inp = torch.randn(())
        self.assertEqual(jit_f(inp), f(inp))

    def test_nnc_pytrees(self, device):
        def f(x):
            return [torch.sin(x[0])]

        jit_f = nnc_jit(f)

        inp = [torch.randn(3)]
        self.assertEqual(jit_f(inp), f(inp))

    def test_external_calls(self, device):
        def f(a, b):
            return torch.mv(a, b)

        jit_f = nnc_jit(f)
        inp = [torch.randn(3, 3), torch.randn(3)]
        self.assertEqual(jit_f(*inp), f(*inp))

    def test_nnc_passthrough(self, device):
        def f(x, y):
            return x + y, y

        inp = (torch.randn(3), torch.randn(3))
        jit_f = nnc_jit(f)
        self.assertEqual(jit_f(*inp), f(*inp))

        def f(x):
            x["a"] = x["a"] * 2
            return x

        inp = ({"a": torch.randn(3), "b": torch.randn(3)},)
        jit_f = nnc_jit(f)
        self.assertEqual(jit_f(*inp), f(*inp))

    @unittest.skipIf(not USE_TORCHVISION, "test requires torchvision")
    def test_resnet18_backward_trace(self, device):
        mod = torchvision.models.resnet18()

        def f(x):
            out = mod(x)
            out.sum().backward()
            return [a.grad for a in mod.parameters()]

        inp = torch.randn(3, 3, 250, 250, requires_grad=True)
        grads = f(inp)

        mod.zero_grad()
        mod(inp).sum().backward()
        grads2 = [a.grad for a in mod.parameters()]
        self.assertEqual(grads, grads2)


def get_base(t):
    return t._base if t._is_view() else t


def is_in_base(t, maybe_tensors):
    t_base = get_base(t)
    for maybe_tensor in maybe_tensors:
        if isinstance(maybe_tensor, torch.Tensor):
            if t_base is get_base(maybe_tensor):
                return True
    return False


def skipIfDynamoInput(reason):
    """
    Skip TestAOTAutograd if running with dynamo input
    """

    def decorator(func):
        @wraps(func)
        def wrapper(self, *args, **kwargs):
            if isinstance(self, TestAOTAutogradWithDynamo):
                self.skipTest(
                    f"Skipping {self._testMethodName} in TestAOTAutogradWithDynamo because {reason}"
                )
            else:
                func(self, *args, **kwargs)

        return wrapper

    return decorator


class TestAOTAutograd(AOTTestCase):
    def run_autograd(
        self,
        f: Callable,
        fw_graph_cell: list[Optional[Callable]],
        decompositions: Optional[dict],
        keep_input_mutations: bool,
        dynamic: bool,
    ):
        """
        Runs aot_autograd with the specified settings on f.
        """
        if isinstance(f, nn.Module):
            compiled_f = aot_module(
                f,
                fw_compiler=make_boxed_compiler(
                    partial(extract_graph, graph_cell=fw_graph_cell)
                ),
                bw_compiler=nop,
                decompositions=decompositions,
                keep_inference_input_mutations=keep_input_mutations,
                dynamic=dynamic,
            )
        else:
            compiled_f = aot_function(
                f,
                fw_compiler=make_boxed_compiler(
                    partial(extract_graph, graph_cell=fw_graph_cell)
                ),
                bw_compiler=nop,
                decompositions=decompositions,
                keep_inference_input_mutations=keep_input_mutations,
                dynamic=dynamic,
            )
        return compiled_f

    # test_mutation will:
    # - Ensure that inputs are non-leaves, so our graphs can mutate them
    # - try to mutate outputs of the graph (to ensure that autograd meta is set properly on outputs)
    @patch("functorch.compile.config.debug_assert", True)
    def verify_aot_autograd(
        self,
        f,
        inp_: Union[Callable, list[Any]],
        *,
        test_mutation: bool = False,
        keep_inp_mutations: bool = False,
        decompositions: Optional[dict] = None,
        dynamic: bool = False,
        # Only active when inp_ is Callable.
        # TODO: probably consolidate all tests to make inp a Callable.
        make_inputs_subclasses: bool = False,
    ):
        def make_inputs(inp_):
            # Some tests pass in a callable for inp, to generate the inputs
            # (useful if we want to generate complicated aliasing inputs)
            if isinstance(inp_, Callable):
                inp_callable = inp_
                # The callable should return a tuple of f_inputs, f_graph_inputs
                # (The idea is that we might want to compile a function with the graph inputs,
                # but test autograd backprop all the way through the actual inputs)
                with TwoTensorMode() if make_inputs_subclasses else nullcontext():
                    inp, graph_inps = inp_callable()
            else:
                inp = []
                # Our input clones need to mimic when inputs are duplicates of one another
                dupes_map = {}
                for i, x in enumerate(inp_):
                    if x in dupes_map:
                        x_dupe_idx = dupes_map[x]
                        inp.append(inp[x_dupe_idx])
                    else:
                        dupes_map[x] = i
                        if not isinstance(x, torch.Tensor):
                            x_copy = x
                        else:
                            x_copy = x.detach().clone().requires_grad_(x.requires_grad)
                            if x.requires_grad and not x.is_leaf:
                                x_copy = x_copy.clone()

                        inp.append(x_copy)

                if test_mutation:
                    # For graphs where we mutate inputs, need our test to make sure inputs aren't leaves
                    graph_inps = [x.add(1) for x in inp]
                else:
                    graph_inps = inp

            return inp, graph_inps

        def check_results(
            ref_results,
            test_results,
            ref_graph_inps,
            test_graph_inps,
            ref_inp,
            test_inp,
        ):
            ref_out, ref_grad = ref_results
            test_out, test_grad = test_results
            self.assertEqual(ref_grad, test_grad)
            if isinstance(ref_out, torch.Tensor):
                self.assertTrue(isinstance(test_out, torch.Tensor))
                ref_out, test_out = [ref_out], [test_out]
            for ref_o, test_o in zip(ref_out, test_out):
                if isinstance(ref_o, torch.Tensor):
                    self.assertEqual(ref_o.requires_grad, test_o.requires_grad)
                    self.assertEqual(ref_o.is_leaf, test_o.is_leaf)
                    ref_is_view_of_non_interm = is_in_base(
                        ref_o, ref_graph_inps
                    ) or is_in_base(ref_o, ref_out)
                    test_is_view_of_non_interm = is_in_base(
                        test_o, test_graph_inps
                    ) or is_in_base(test_o, test_out)
                    self.assertEqual(
                        ref_is_view_of_non_interm, test_is_view_of_non_interm
                    )
                    self.assertEqual(ref_o, test_o)
                    if test_mutation:
                        # This tests that autograd meta is set properly on the output we can
                        # mutate it.
                        ref_o.add_(2)
                        test_o.add_(2)
                        self.assertEqual(ref_o, test_o)
                        # Reverse the modification
                        ref_o.sub_(2)
                        test_o.sub_(2)
                        self.assertEqual(ref_o, test_o)
            for ref_i, test_i in zip(ref_inp, test_inp):
                if isinstance(ref_i, torch.Tensor):
                    self.assertEqual(ref_i.requires_grad, test_i.requires_grad)
                self.assertEqual(ref_i, test_i)

        for keep_input_mutations in [True] if keep_inp_mutations else [True, False]:
            inp, graph_inps = make_inputs(inp_)
            test_inp, test_graph_inps = make_inputs(inp_)
            fw_graph_cell = [None]
            compiled_f = self.run_autograd(
                f, fw_graph_cell, decompositions, keep_input_mutations, dynamic
            )
            ref_results = outs_and_grads(f, graph_inps, inp)
            test_results = outs_and_grads(compiled_f, test_graph_inps, test_inp)

            check_results(
                ref_results, test_results, graph_inps, test_graph_inps, inp, test_inp
            )
            if isinstance(self, TestAOTAutogradWithCache):
                # When testing with cache, run compiled_f a second time
                cached_inp, cached_graph_inps = make_inputs(inp_)
                cached_results = outs_and_grads(
                    compiled_f, cached_graph_inps, cached_inp
                )
                check_results(
                    ref_results,
                    cached_results,
                    graph_inps,
                    cached_graph_inps,
                    inp,
                    cached_inp,
                )

        return fw_graph_cell[0]

    def test_non_tensor_and_none_inputs(self):
        # int, None, Tensor
        def f(a, b, c):
            return a * c

        inp = [2, None, torch.ones(3, 3, dtype=torch.float32, requires_grad=True)]
        self.verify_aot_autograd(f, inp)
        inp = [2, None, torch.ones(3, 3, dtype=torch.float32, requires_grad=False)]
        self.verify_aot_autograd(f, inp)

    def test_single_output(self):
        def f(a, b):
            return a + b

        inp = [torch.randn(3, 3, requires_grad=True), torch.randn(3, 3)]
        self.verify_aot_autograd(f, inp)
        inp = [torch.randn(3, 3, requires_grad=False), torch.randn(3, 3)]
        self.verify_aot_autograd(f, inp)

    def test_multi_output(self):
        def f(a, b):
            return a + b, a - b

        inp = [torch.randn(3, 3, requires_grad=True), torch.randn(3, 3)]
        self.verify_aot_autograd(f, inp)
        inp = [torch.randn(3, 3, requires_grad=False), torch.randn(3, 3)]
        self.verify_aot_autograd(f, inp)

    def test_multi_output_list(self):
        def f(a, b):
            return [a + b, a - b]

        inp = [torch.randn(3, 3, requires_grad=True), torch.randn(3, 3)]
        self.verify_aot_autograd(f, inp)
        inp = [torch.randn(3, 3, requires_grad=False), torch.randn(3, 3)]
        self.verify_aot_autograd(f, inp)

    # Test for bug occurring at the intersection of fake tensors & functionalization.
    def test_squeeze_mutation(self):
        def f(a):
            b = a.clone().squeeze(-1)
            b.add_(1.0)
            return a + b

        inp = [torch.randn(3, 1, requires_grad=True)]
        self.verify_aot_autograd(f, inp, dynamic=True)
        inp = [torch.randn(3, 1, requires_grad=False)]
        self.verify_aot_autograd(f, inp, dynamic=True)

    def test_complex_linear(self):
        # https://github.com/pytorch/pytorch/issues/93424
        inp = [torch.randn(1, 10, 10, dtype=torch.complex64)]

        class F(torch.nn.Module):
            def __init__(self) -> None:
                super().__init__()
                self.linear = nn.Linear(10, 10, dtype=torch.complex64)

            def forward(self, x):
                return self.linear(x).sum().abs()

        self.verify_aot_autograd(F(), inp)

    def test_embedding_bag_view_dynamic(self):
        # Backwards pass tries to wrap a sparse tensor in a FunctionalTensorWrapper;
        # test that this works even though the sparse tensor has no storage.

        class F(torch.nn.Module):
            def __init__(self) -> None:
                super().__init__()
                self.emb = torch.nn.EmbeddingBag(100, 8, sparse=True)

            def forward(self, x, y):
                return self.emb(x, y).view(-1)

        x = torch.arange(3)
        y = torch.arange(3)
        self.verify_aot_autograd(F(), [x, y], dynamic=False)
        self.verify_aot_autograd(F(), [x, y], dynamic=True)

    def test_input_mutation_simple(self):
        def f(a):
            a.mul_(2)
            return a * 3

        inp = [torch.ones(3, 3, requires_grad=True)]
        fw_graph = self.verify_aot_autograd(f, inp, test_mutation=True)
        inp = [torch.ones(3, 3, requires_grad=False)]
        self.verify_aot_autograd(f, inp, test_mutation=True)
        # Things to note:
        # - the extra clone is because we need to pass the pre-mutated input to grad(),
        #   but autograd operates above functionalization so we need to manually clone.
        #   Hopefully backends can optimize this easily.
        # - The extra return arg is because the compiled forward returns (mutated inputs + outputs)
        self.assertExpectedInline(
            fw_graph.code.strip(),
            """\
def forward(self, primals_1):
    clone = torch.ops.aten.clone.default(primals_1);  primals_1 = None
    mul = torch.ops.aten.mul.Tensor(clone, 2);  clone = None
    mul_1 = torch.ops.aten.mul.Tensor(mul, 3)
    return (mul, mul_1)""",
        )

    def test_input_mutation_set__input_mutation(self):
        def f(a):
            b = torch.arange(9, dtype=a.dtype).reshape(3, 3)
            with torch.no_grad():
                a.set_(b)
            return a * b

        inp = [torch.ones(3, 3, requires_grad=True)]
        self.verify_aot_autograd(f, inp, test_mutation=True, keep_inp_mutations=True)
        inp = [torch.ones(3, 3, requires_grad=False)]
        self.verify_aot_autograd(f, inp, test_mutation=True, keep_inp_mutations=True)

    def test_set__steals_view_chain(self):
        def f(a, b):
            a_ = a.mul(2)
            b_ = b.mul(2)
            b_slice = b_[1].view(3, 3)
            # a_clone should inherit the view chain from b_slice
            a_.set_(b_slice)
            # Also mutates b_,
            a_.view(-1).mul_(2)
            return a_ * b_slice

        inp = [
            torch.ones(3, 3, requires_grad=False),
            torch.zeros(3, 9, requires_grad=False),
        ]
        self.verify_aot_autograd(f, inp, keep_inp_mutations=True)

    def _compile_autocast(self, device, *, forward_autocast):
        with torch.library._scoped_library("mylib", "FRAGMENT") as m:
            m.define("foo(Tensor x) -> Tensor")
            m.impl("foo", torch.clone, "CompositeExplicitAutograd")

            def autocast(x):
                return x + 1

            m.impl("foo", autocast, "AutocastCPU")
            m.impl("foo", autocast, "AutocastCUDA")

            foo = torch.ops.mylib.foo.default

            class Foo(torch.autograd.Function):
                @staticmethod
                def forward(ctx, x):
                    ctx.save_for_backward(x)
                    return foo(x)

                @staticmethod
                def backward(ctx, grad):
                    (x,) = ctx.saved_tensors
                    return grad * foo(x)

            def fn(x):
                with torch.amp.autocast(device, enabled=False):
                    return Foo.apply(x)

            x = torch.tensor(0.0, device=device, requires_grad=True)
            if forward_autocast:
                with (
                    torch.amp.autocast(device),
                    torch._dynamo.config.patch(recompile_limit=999),
                ):
                    out = torch.compile(fn, fullgraph=True, backend="aot_eager")(x)
            else:
                with torch._dynamo.config.patch(recompile_limit=999):
                    out = torch.compile(fn, fullgraph=True, backend="aot_eager")(x)
            (grad,) = torch.autograd.grad(out, x)
            return out, grad

    @torch._functorch.config.patch(backward_pass_autocast="same_as_forward")
    def test_backward_pass_autocast_on(self):
        devices = ["cpu"]
        if torch.cuda.is_available():
            devices.append("cuda")
        for device in devices:
            out, grad = self._compile_autocast(device, forward_autocast=True)
            self.assertEqual(out, torch.zeros_like(out))
            self.assertEqual(grad, torch.ones_like(grad))

    @torch._functorch.config.patch(backward_pass_autocast="off")
    def test_backward_pass_autocast_off(self):
        devices = ["cpu"]
        if torch.cuda.is_available():
            devices.append("cuda")
        for device in devices:
            out, grad = self._compile_autocast(device, forward_autocast=True)
            self.assertEqual(out, torch.zeros_like(out))
            self.assertEqual(grad, torch.zeros_like(grad))

    @torch._functorch.config.patch(backward_pass_autocast="off")
    def test_backward_pass_autocast_custom(self):
        devices = ["cpu"]
        if torch.cuda.is_available():
            devices.append("cuda")
        for device in devices:
            with torch._functorch.config.patch(
                backward_pass_autocast=[{"device_type": device}]
            ):
                out, grad = self._compile_autocast(device, forward_autocast=False)
                self.assertEqual(out, torch.zeros_like(out))
                self.assertEqual(grad, torch.ones_like(grad))

    @skipIfDynamoInput(
        "Test doesn't make sense with dynamo, which changes order of mutations"
    )
    def test_set__and_data_mutation_good(self):
        def f(a, b):
            # The data mutation happens *after* the set_(). This is ok (see the graph below)
            with torch.no_grad():
                a.set_(b)
                b.mul_(2)
            return a + b

        inp = [
            torch.ones(3, 3, requires_grad=True),
            torch.ones(3, 3, requires_grad=True),
        ]
        fw_graph = self.verify_aot_autograd(
            f, inp, test_mutation=True, keep_inp_mutations=True
        )
        inp = [
            torch.ones(3, 3, requires_grad=False),
            torch.zeros(3, 3, requires_grad=False),
        ]
        self.verify_aot_autograd(f, inp, test_mutation=True, keep_inp_mutations=True)
        # Important things to note:
        # - "return a.set_(b)" desugars into "return b"
        # - Both a and b are recorded as experiencing mutations,
        #   which is why we see "b_updated" (output of the mul) twice in the graph outputs.
        #   a is recorded as both a data mutation and a metadata mutation (due to set_ swapping its storage).
        # - the runtime epilogue for a is "a.set_(mul)"
        # - the runtime epilogue for b is "b.copy_(mul)"
        self.assertExpectedInline(
            fw_graph.code.strip(),
            """\
def forward(self, primals_1, primals_2):
    mul = torch.ops.aten.mul.Tensor(primals_2, 2)
    add = torch.ops.aten.add.Tensor(mul, mul)
    set_ = torch.ops.aten.set_.source_Tensor(primals_1, mul);  primals_1 = set_ = None
    copy_ = torch.ops.aten.copy_.default(primals_2, mul);  primals_2 = mul = copy_ = None
    return (add,)""",
        )

    # This is a (hopefully) extremely rare case that is difficult to handle,
    # so we ban it.
    # https://github.com/pytorch/pytorch/issues/126236
    # https://github.com/pytorch/pytorch/pull/126113
    @xfailIfTorchDynamo
    def test_set__and_data_mutation_bad(self):
        def f(a):
            a_view = a.view(-1)
            tmp = torch.ones(3, 3, requires_grad=True)
            # Now, any mutations on either tmp
            # will be tracked as graph input mutations.
            with torch.no_grad():
                a.set_(tmp)
                # BAD: a_view is now detached from every graph input,
                # so we won't recognize that this caused an input mutation!
                a_view.mul_(2)
            return a + tmp

        inp = [torch.ones(3, 3, requires_grad=True)]
        with self.assertRaisesRegex(
            RuntimeError, "cannot mutate tensors with frozen storage"
        ):
            self.verify_aot_autograd(
                f, inp, test_mutation=True, keep_inp_mutations=True
            )

    @skipIfDynamoInput(
        "Test doesn't make sense with dynamo, which changes order of mutations"
    )
    def test_set__not_allowed(self):
        def f(a, b):
            with torch.no_grad():
                a.set_(b)
            # Mutating a will change a's grad_fn, which requires us to replay the mutation outside of the graph.
            # We currently ban this today, when the input also received a set_() input mutation.
            a.mul_(2)
            return a + b

        inp = [
            torch.ones(3, 3, requires_grad=True),
            torch.ones(3, 3, requires_grad=True),
        ]
        with self.assertRaisesRegex(
            AssertionError, "but the input has other mutations that we cannot"
        ):
            self.verify_aot_autograd(
                f, inp, test_mutation=True, keep_inp_mutations=True
            )

    def test_input_mutation_set__nop(self):
        def f(a):
            b = torch.arange(9, dtype=a.dtype)
            a_old = torch.ops.aten.alias.default(a)
            with torch.no_grad():
                a.set_(b)
                a.set_(a_old)
            return a + b.reshape(3, 3)

        inp = [torch.ones(3, 3, requires_grad=True)]
        fw_graph = self.verify_aot_autograd(
            f, inp, test_mutation=True, keep_inp_mutations=True
        )
        inp = [torch.ones(3, 3, requires_grad=False)]
        self.verify_aot_autograd(f, inp, test_mutation=True, keep_inp_mutations=True)
        # Things to note:
        # - There are no set_() calls in the graph (we functionalize a.set_(b) into "b")
        # - There is only **1** graph output. We properly realized that the two set_() calls
        #   undo each other, and so effectively no inputs are mutated.
        self.assertExpectedInline(
            fw_graph.code.strip(),
            """\
def forward(self, primals_1):
    arange = torch.ops.aten.arange.default(9, dtype = torch.float32, device = device(type='cpu'), pin_memory = False)
    alias = torch.ops.aten.alias.default(primals_1);  primals_1 = None
    view = torch.ops.aten.view.default(arange, [3, 3]);  arange = None
    add = torch.ops.aten.add.Tensor(alias, view);  alias = view = None
    return (add,)""",
        )

    def test_input_mutation_simple_with_none_and_nontensor(self):
        # Tensor, None, int
        def f(a, b, c):
            return a * c

        f_compiled = aot_function(f, nop)
        for req_grad in [True, False]:
            inp = [torch.ones(3, 3, requires_grad=req_grad), None, 3]
            out_ref = f(*inp)
            out_test = f_compiled(*inp)
            self.assertEqual(out_ref, out_test)

    # https://github.com/pytorch/pytorch/issues/93363
    def test_mutates_input_noncontiguous(self):
        def f(a):
            a.add_(1)
            return ()

        f_compiled = aot_function(f, nop)
        ref = torch.ones(4, requires_grad=True) + 0
        ref_view = ref[0::2]

        test = torch.ones(4, requires_grad=True) + 0
        test_view = test[0::2]

        out_ref = f(ref_view)  # noqa: F841
        out_test = f_compiled(test_view)  # noqa: F841
        self.assertEqual(ref, test)

    def test_input_mutation_modifies_autograd_meta_of_aliases(self):
        def f(a):
            a.mul_(2)
            out = a + 1
            return out.detach()

        x_ref = torch.ones(3, 3, requires_grad=True).clone()
        x_ref_view = x_ref.view(3, 3)

        x_test = torch.ones(3, 3, requires_grad=True).clone()
        x_test_view = x_test.view(3, 3)

        f_compiled = aot_function(f, nop, keep_inference_input_mutations=True)
        f(x_ref)
        f_compiled(x_test)
        # f will mutate aliases of the input, including its autograd metadata!
        # y.grad_fn is AsStridedBackward
        self.assertEqual(x_ref_view, x_test_view)
        self.assertEqual(x_ref_view._version, x_test_view._version)
        self.assertEqual(x_ref_view.grad_fn.__class__, x_test_view.grad_fn.__class__)
        # Test the actual gradients are correct
        (x_ref * x_ref_view).sum().backward()
        (x_test * x_test_view).sum().backward()
        self.assertEqual(x_ref.grad, x_test.grad)
        self.assertEqual(x_ref_view.grad, x_test_view.grad)

    def test_nested_subclasses(self):
        @torch.compile(backend="aot_eager")
        def f(x):
            return x.sin().cos()

        a = torch.ones(4, requires_grad=True)
        a2 = a.detach().clone().requires_grad_()
        a3 = a.detach().clone().requires_grad_()
        a4 = a.detach().clone().requires_grad_()
        aa = TwoTensor(a, a2)
        aa2 = TwoTensor(a3, a4)
        aaaa = TwoTensor(aa, aa2)
        out = f(aaaa)
        self.assertTrue(isinstance(out, TwoTensor))
        self.assertTrue(isinstance(out.a, TwoTensor))
        self.assertTrue(isinstance(out.b, TwoTensor))
        self.assertTrue(isinstance(out.a.a, torch.Tensor))
        self.assertTrue(isinstance(out.a.b, torch.Tensor))
        self.assertTrue(isinstance(out.b.a, torch.Tensor))
        self.assertTrue(isinstance(out.b.b, torch.Tensor))

        out.sum().backward()
        self.assertTrue(isinstance(aaaa.grad, TwoTensor))
        self.assertTrue(isinstance(aaaa.grad.a, TwoTensor))
        self.assertTrue(isinstance(aaaa.grad.b, TwoTensor))

    def test_nested_subclasses_non_nested_grad(self):
        @torch.compile(backend="aot_eager")
        def f(x):
            return x.sin().cos()

        a = torch.ones(4, requires_grad=True)
        a2 = a.detach().clone().requires_grad_()
        a3 = a.detach().clone().requires_grad_()
        a4 = a.detach().clone().requires_grad_()
        new_aa = TwoTensor(a3, a4)
        aa = TwoTensor(a, a2)

        aa2 = aa.detach().clone().requires_grad_()
        aaaa = TwoTensor(aa, aa2)
        out = f(new_aa)
        new_out = out + aaaa
        with self.assertRaisesRegex(
            RuntimeError,
            """
During the backward, we encountered a tensor subclass where we guessed its
metadata incorrectly.
""",  # noqa: F541
        ):
            new_out.sum().backward()

    def test_nested_subclasses_non_homogenous(self):
        def f(x):
            x_elem = x.elem
            x_metadata = x.constant_attribute
            return x_metadata * x_elem * x.sin().cos()

        a = torch.ones(4, requires_grad=True)
        a2 = a.detach().clone().requires_grad_()
        a3 = a.detach().clone().requires_grad_()
        a4 = a.detach().clone().requires_grad_()
        aa = TwoTensor(a, a2)
        aa2 = TwoTensor(a3, a4)
        custom_aa = ConstantExtraMetadataTensor(aa)
        custom_aa.constant_attribute = 6
        custom_aa2 = ConstantExtraMetadataTensor(aa2)
        custom_aa2.constant_attribute = 6

        out_eager = f(custom_aa)

        compiled_f = torch.compile(f, backend="aot_eager")
        out = compiled_f(custom_aa2)

        self.assertTrue(isinstance(out, TwoTensor))
        self.assertTrue(isinstance(out.a, ConstantExtraMetadataTensor))
        self.assertTrue(isinstance(out.b, ConstantExtraMetadataTensor))
        self.assertTrue(torch.allclose(out_eager, out))

        out_eager.sum().backward()
        out.sum().backward()

        self.assertTrue(torch.allclose(custom_aa.grad, custom_aa2.grad))
        self.assertTrue(isinstance(custom_aa2.grad, TwoTensor))
        self.assertTrue(isinstance(custom_aa2.grad.a, ConstantExtraMetadataTensor))
        self.assertTrue(isinstance(custom_aa2.grad.b, ConstantExtraMetadataTensor))

    def test_subclasses_mixed(self):
        def f(x, y):
            x_metadata = x.constant_attribute
            out_a = x_metadata * x * y.a
            out_b = x * y.a * y.b
            return TwoTensor(out_a, out_b)

        a = torch.ones(4, requires_grad=False)
        a2 = a.clone()
        custom_a = ConstantExtraMetadataTensor(a)
        custom_a.constant_attribute = 5
        custom_a2 = ConstantExtraMetadataTensor(a2)
        custom_a2.constant_attribute = 5

        b = torch.ones(4, requires_grad=False)
        b2 = b.clone()
        b3 = b.clone()
        b4 = b.clone()
        bb = TwoTensor(b, b2)
        bb2 = TwoTensor(b3, b4)

        out_eager = f(custom_a, bb)

        compiled_f = torch.compile(f, backend="aot_eager")
        out = compiled_f(custom_a2, bb2)

        self.assertTrue(torch.allclose(out_eager, out))
        self.assertTrue(isinstance(out, TwoTensor))
        self.assertTrue(isinstance(out.a, ConstantExtraMetadataTensor))
        self.assertTrue(isinstance(out.b, ConstantExtraMetadataTensor))

    def test_subclasses_mixed_mode(self):
        def f(x):
            return x.sin().cos()

        class AddConstantMetadataMode(TorchDispatchMode):
            def __torch_dispatch__(self, func, types, args=(), kwargs=None):
                out = func(*args, **(kwargs or {}))
                if ConstantExtraMetadataTensor not in types:
                    out = ConstantExtraMetadataTensor(out)
                    out.constant_attribute = 5
                return out

        a = torch.ones(4, requires_grad=True)
        a2 = a.detach().clone().requires_grad_()
        a3 = a.detach().clone().requires_grad_()
        a4 = a.detach().clone().requires_grad_()
        aa = TwoTensor(a, a2)
        aa2 = TwoTensor(a3, a4)

        with AddConstantMetadataMode():
            out_eager = f(aa)

        compiled_f = torch.compile(f, backend="aot_eager")

        with AddConstantMetadataMode():
            out = compiled_f(aa2)

        self.assertTrue(isinstance(out, ConstantExtraMetadataTensor))
        self.assertTrue(isinstance(out.elem, TwoTensor))
        self.assertTrue(torch.allclose(out_eager, out))

        out_eager.sum().backward()
        out.sum().backward()

        self.assertTrue(torch.allclose(aa.grad, aa2.grad))
        self.assertTrue(isinstance(aa2.grad, ConstantExtraMetadataTensor))
        self.assertTrue(isinstance(aa2.grad.elem, TwoTensor))

    @unittest.skipIf(IS_WINDOWS, "Windows isn't supported for this case")
    def test_custom_tensor_metadata(self):
        def f(x):
            x_elem = x.elem
            x_elem_elem = x_elem.elem
            x_elem_metadata = x_elem.constant_attribute
            return x * x_elem * x_elem_elem * x_elem_metadata

        a = torch.ones(4, requires_grad=True)
        custom_a = ConstantExtraMetadataTensor(a)
        custom_a.constant_attribute = 6
        custom_aa = ConstantExtraMetadataTensor(custom_a)
        custom_aa.constant_attribute = 4

        custom_aa_compile = custom_aa.detach().clone().requires_grad_()
        custom_aa_compile.elem.constant_attribute = 6
        out_eager = f(custom_aa)

        compiled_f = torch.compile(f, backend="aot_eager")
        out = compiled_f(custom_aa_compile)

        self.assertTrue(torch.allclose(out_eager, out))

        out.sum().backward()

        self.assertTrue(isinstance(custom_aa_compile.grad, ConstantExtraMetadataTensor))
        self.assertTrue(
            isinstance(custom_aa_compile.grad.elem, ConstantExtraMetadataTensor)
        )

    def test_nested_subclasses_complicated_inps(self):
        def f(x, y, z):
            temp = x + y
            temp_plain = x.a + y.b
            res = temp.sum() + temp_plain.sum()
            return x.sin().cos() + res

        x = torch.ones(4, requires_grad=True)
        x2 = x.detach().clone().requires_grad_()
        xx = TwoTensor(x, x2)
        xx2 = xx.detach().clone().requires_grad_()

        x_nested = TwoTensor(xx, xx2)
        x_nested_compile = x_nested.detach().clone().requires_grad_()

        y_nested = x_nested.detach().clone().requires_grad_()
        y_nested_compile = y_nested.detach().clone().requires_grad_()

        z = x.detach().clone().requires_grad_()
        z_compile = z.detach().clone().requires_grad_()

        out_eager = f(x_nested, y_nested, z)
        compiled_f = torch.compile(f, backend="aot_eager")
        out = compiled_f(x_nested_compile, y_nested_compile, z_compile)
        self.assertTrue(torch.allclose(out_eager, out))

        self.assertTrue(isinstance(out, TwoTensor))
        self.assertTrue(isinstance(out.a, TwoTensor))
        self.assertTrue(isinstance(out.b, TwoTensor))
        self.assertTrue(isinstance(out.a.a, torch.Tensor))
        self.assertTrue(isinstance(out.a.b, torch.Tensor))
        self.assertTrue(isinstance(out.b.a, torch.Tensor))
        self.assertTrue(isinstance(out.b.b, torch.Tensor))

        out.sum().backward()
        out_eager.sum().backward()

        self.assertTrue(isinstance(x_nested_compile.grad, TwoTensor))
        self.assertTrue(isinstance(x_nested_compile.grad.a, TwoTensor))
        self.assertTrue(isinstance(x_nested_compile.grad.b, TwoTensor))

        self.assertTrue(isinstance(y_nested_compile.grad, TwoTensor))
        self.assertTrue(isinstance(y_nested_compile.grad.a, TwoTensor))
        self.assertTrue(isinstance(y_nested_compile.grad.b, TwoTensor))

        self.assertTrue(torch.allclose(x_nested_compile.grad.a.a, x_nested.grad.a.a))
        self.assertTrue(torch.allclose(x_nested_compile.grad.a.b, x_nested.grad.a.b))
        self.assertTrue(torch.allclose(y_nested_compile.grad.a.a, y_nested.grad.a.a))
        self.assertTrue(torch.allclose(y_nested_compile.grad.a.b, y_nested.grad.a.b))

    @unittest.skipIf(IS_WINDOWS, "Windows isn't supported for this case")
    def test_nested_subclasses_complicated_inps_mixed(self):
        def f(x, y):
            y_elem = y.elem
            y_elem_elem = y_elem.elem
            y_elem_metadata = y_elem.constant_attribute
            return y * y_elem * y_elem_elem * y_elem_metadata + x

        x = torch.ones(4, requires_grad=True)
        x2 = x.detach().clone().requires_grad_()
        xx = TwoTensor(x, x2)
        xx2 = xx.detach().clone().requires_grad_()

        x_nested = TwoTensor(xx, xx2)
        x_nested_compile = x_nested.detach().clone().requires_grad_()

        a = torch.ones(4, requires_grad=True)
        custom_a = ConstantExtraMetadataTensor(a)
        custom_a.constant_attribute = 6
        custom_aa = ConstantExtraMetadataTensor(custom_a)
        custom_aa.constant_attribute = 4

        custom_aa_compile = custom_aa.detach().clone().requires_grad_()
        custom_aa_compile.constant_attribute = 4
        custom_aa_compile.elem.constant_attribute = 6

        compiled_f = torch.compile(f, backend="aot_eager")
        out_eager = f(x_nested, custom_aa)
        out = compiled_f(x_nested_compile, custom_aa_compile)
        self.assertTrue(torch.allclose(out_eager, out))

        out.sum().backward()
        out_eager.sum().backward()

        self.assertTrue(torch.allclose(x_nested_compile.grad, x_nested.grad))
        self.assertTrue(torch.allclose(custom_aa_compile.grad, custom_aa.grad))

    def test_composite_impl_compile(self):
        class Foo(torch.nn.Module):
            def __init__(self) -> None:
                super().__init__()
                self.linear = torch.nn.Linear(3, 3)

            def forward(self, a):
                return self.linear(a)

        inp = [torch.ones(3, 3, requires_grad=True)]
        fw_graph = self.verify_aot_autograd(Foo(), inp, test_mutation=True)
        inp = [torch.ones(3, 3, requires_grad=False)]
        self.assertExpectedInline(
            fw_graph.code.strip(),
            """\
def forward(self, primals_1, primals_2, primals_3):
    t = torch.ops.aten.t.default(primals_1);  primals_1 = None
    addmm = torch.ops.aten.addmm.default(primals_2, primals_3, t);  primals_2 = None
    return (addmm, primals_3, t)""",
        )

        with torch.inference_mode():
            fw_graph = self.verify_aot_autograd(Foo(), inp, test_mutation=True)
            inp = [torch.ones(3, 3, requires_grad=False)]
            self.assertExpectedInline(
                fw_graph.code.strip(),
                """\
def forward(self, arg0_1, arg1_1, arg2_1):
    t = torch.ops.aten.t.default(arg0_1);  arg0_1 = None
    addmm = torch.ops.aten.addmm.default(arg1_1, arg2_1, t);  arg1_1 = arg2_1 = t = None
    return (addmm,)""",
            )

    def test_outputs_are_aliased(self):
        # Tensor, None, int
        def f(a):
            b = a.mul(2)
            c = b.view(-1)
            return b, c

        f_compiled = aot_function(f, nop)
        for req_grad in [True, False]:
            inp = torch.ones(3, requires_grad=req_grad)
            out_ref = f(inp)
            out_test = f_compiled(inp)
            self.assertEqual(out_ref[0], out_test[0])
            self.assertEqual(out_ref[1], out_test[1])
            # Try mutating one of the outputs, which is aliased.
            out_ref[0].mul_(3)
            out_test[0].mul_(3)
            # Assert that the aliasing relationship was preserved
            self.assertEqual(out_ref[0], out_test[0])
            self.assertEqual(out_ref[1], out_test[1])

    def test_input_mutation_is_output(self):
        def f(a):
            a.mul_(2)
            return a

        inp = [torch.ones(3, 3, requires_grad=True)]
        fw_graph = self.verify_aot_autograd(f, inp, test_mutation=True)
        inp = [torch.ones(3, 3, requires_grad=False)]
        self.verify_aot_autograd(f, inp, test_mutation=True)
        self.assertExpectedInline(
            fw_graph.code.strip(),
            """\
def forward(self, primals_1):
    clone = torch.ops.aten.clone.default(primals_1);  primals_1 = None
    mul = torch.ops.aten.mul.Tensor(clone, 2);  clone = None
    return (mul, mul)""",
        )

    def test_input_mutation_multiple(self):
        def f(a, b, c):
            a.mul_(2)
            c.mul_(2)
            return a + b + c

        def create_inp(req_grad):
            return [
                torch.ones(3, 3, requires_grad=req_grad),
                torch.ones(3, 3, requires_grad=req_grad),
                torch.ones(3, 3, requires_grad=req_grad),
            ]

        self.verify_aot_autograd(f, create_inp(False), test_mutation=True)

        fw_graph = self.verify_aot_autograd(f, create_inp(True), test_mutation=True)
        self.assertExpectedInline(
            fw_graph.code.strip(),
            """\
def forward(self, primals_1, primals_2, primals_3):
    clone = torch.ops.aten.clone.default(primals_1);  primals_1 = None
    clone_1 = torch.ops.aten.clone.default(primals_3);  primals_3 = None
    mul = torch.ops.aten.mul.Tensor(clone, 2);  clone = None
    mul_1 = torch.ops.aten.mul.Tensor(clone_1, 2);  clone_1 = None
    add = torch.ops.aten.add.Tensor(mul, primals_2);  primals_2 = None
    add_1 = torch.ops.aten.add.Tensor(add, mul_1);  add = None
    return (mul, mul_1, add_1)""",
        )

    def test_input_mutation_return(self):
        def f(a, b):
            return torch.sin(a, out=b)

        inp = [torch.randn(3, 3), torch.ones(3, 3)]

        fw_graph = self.verify_aot_autograd(
            f, inp, test_mutation=True, keep_inp_mutations=True
        )
        self.assertExpectedInline(
            fw_graph.code.strip(),
            """\
def forward(self, arg0_1, arg1_1):
    sin = torch.ops.aten.sin.default(arg0_1);  arg0_1 = None
    copy_ = torch.ops.aten.copy_.default(arg1_1, sin);  arg1_1 = sin = None
    return (copy_,)""",
        )

    def test_input_mutation_metadata(self):
        def f(a, b):
            a.transpose_(1, 0)
            return a + b

        def create_inp(req_grad):
            return [
                torch.ones(3, 3, requires_grad=req_grad),
                torch.ones(3, 3, requires_grad=req_grad),
            ]

        self.verify_aot_autograd(f, create_inp(True), test_mutation=True)
        self.verify_aot_autograd(f, create_inp(False), test_mutation=True)

    @parametrize("backend", ["aot_eager", "inductor"])
    @parametrize("view_replay_for_aliased_outputs", [False, True])
    @parametrize("dynamic_shapes", [False, True])
    def test_alias_of_intermediate_detach(
        self, backend, view_replay_for_aliased_outputs, dynamic_shapes
    ):
        with patch(
            "torch._functorch.config.view_replay_for_aliased_outputs",
            view_replay_for_aliased_outputs,
        ):

            def fn(x):
                x = x + 1
                a = x.transpose(0, 1)
                return a.detach(), a

            def inp_fn():
                t = torch.ones(3, 3, requires_grad=True)
                if dynamic_shapes:
                    torch._dynamo.mark_dynamic(t, 0)
                    torch._dynamo.mark_dynamic(t, 1)
                return t

            x_ref = inp_fn()
            y_ref = fn(x_ref)

            x = inp_fn()
            y = torch.compile(fn, backend=backend, fullgraph=True)(x)
            self.assertEqual(y_ref, y)
            y0, y1 = y
            self.assertFalse(y0.requires_grad)
            self.assertTrue(y1.requires_grad)
            # Check that detach and diff view points to the same intermediate tensor storage
            self.assertEqual(y0.data_ptr(), y1.data_ptr())
            self.assertTrue(y1._is_view())

            sum(y_ref).sum().backward()
            sum(y).sum().backward()
            self.assertEqual(x_ref.grad, x.grad)

    def test_input_mutation_storage_resize_up(self):
        def f(a):
            torch.ops.inductor.resize_storage_bytes_(a, 32)
            # float32, 4 bytes per element, 32 bytes == 8 elements
            with torch.no_grad():
                a.copy_(torch.ones(8))
            return a + 1

        inp = torch.zeros(8, requires_grad=True)
        # Input starts with zero-size-storage
        inp.untyped_storage().resize_(0)

        fw_graph_cell = [None]
        compiled_f = aot_function(
            f,
            fw_compiler=make_boxed_compiler(
                partial(extract_graph, graph_cell=fw_graph_cell)
            ),
            bw_compiler=nop,
            decompositions={},
            keep_inference_input_mutations=True,
            dynamic=False,
        )
        compiled_f(inp)
        # Final functionalized graph has two mutation ops:
        # (1) a resize_() to resize input tensor up
        # (2) a copy_() to fill in the resized input with valid data
        self.assertExpectedInline(
            fw_graph_cell[0].code.strip(),
            """\
def forward(self, primals_1):
    resize_storage_bytes_ = torch.ops.inductor.resize_storage_bytes_.default(primals_1, 32);  resize_storage_bytes_ = None
    ones = torch.ops.aten.ones.default([8], device = device(type='cpu'), pin_memory = False)
    copy = torch.ops.aten.copy.default(primals_1, ones);  ones = None
    add = torch.ops.aten.add.Tensor(copy, 1)
    copy_ = torch.ops.aten.copy_.default(primals_1, copy);  primals_1 = copy = copy_ = None
    return (add,)""",
        )

    def test_input_mutation_storage_resize_down(self):
        def f(a):
            out = a.sin()
            torch.ops.inductor.resize_storage_bytes_(a, 0)
            return out

        inp = torch.zeros(8, requires_grad=True)

        fw_graph_cell = [None]
        compiled_f = aot_function(
            f,
            fw_compiler=make_boxed_compiler(
                partial(extract_graph, graph_cell=fw_graph_cell)
            ),
            bw_compiler=nop,
            decompositions={},
            keep_inference_input_mutations=True,
            dynamic=False,
        )
        compiled_f(inp)
        # Final functionalized graph has one mutation ops:
        # (1) a resize_() to resize input tensor down
        # Even though there was technically a "data mutation" on the input (from a.copy_()),
        # We don't include it in the graph since the final input size has zero storage
        self.assertExpectedInline(
            fw_graph_cell[0].code.strip(),
            """\
def forward(self, primals_1):
    sin = torch.ops.aten.sin.default(primals_1)
    resize_storage_bytes_ = torch.ops.inductor.resize_storage_bytes_.default(primals_1, 0);  resize_storage_bytes_ = None
    return (sin, primals_1)""",
        )

    #     def test_input_mutation_storage_resize_up_down(self):
    #         def f(a):
    #             torch.ops.inductor.resize_storage_bytes_(a, 32)
    #             # float32, 4 bytes per element, 32 bytes == 8 elements
    #             with torch.no_grad():
    #                 a.copy_(torch.ones(8))
    #             out = a.sin()
    #             torch.ops.inductor.resize_storage_bytes_(a, 0)
    #             return out

    #         inp = torch.zeros(8, requires_grad=True)
    #         # Input starts with zero-size-storage
    #         inp.untyped_storage().resize_(0)

    #         fw_graph_cell = [None]
    #         compiled_f = aot_function(
    #             f,
    #             fw_compiler=make_boxed_compiler(
    #                 partial(extract_graph, graph_cell=fw_graph_cell)
    #             ),
    #             bw_compiler=nop,
    #             decompositions={},
    #             keep_inference_input_mutations=True,
    #             dynamic=False,
    #         )
    #         out = compiled_f(inp)
    #         # Final graph has two interesting properties:
    #         # (1) no resizes in the functional graph, since the two resizes cancel out
    #         #     and the final size is zero
    #         # (2) no copy_ in the functional graph, even though we copied data into the input,
    #         #     because the input has no storage at the end of graph execution (so no data to copy)
    #         self.assertExpectedInline(
    #             fw_graph_cell[0].code.strip(),
    #             """\
    # def forward(self, primals_1):
    #     ones = torch.ops.aten.ones.default([8], device = device(type='cpu'), pin_memory = False)
    #     copy = torch.ops.aten.copy.default(primals_1, ones);  primals_1 = ones = None
    #     sin = torch.ops.aten.sin.default(copy)
    #     return [sin, copy]""",
    #         )

    # skipped after confirming with @yf225 and @bdhirsh
    @unittest.skipIf(
        True,
        "using set_ unsafely and PT2 FSDP2 no longer uses set_ as used in this test",
    )
    def test_input_mutation_storage_resize_down_and_set_(self):
        # Meant to mimic ppFSDP
        class TracableCreateParameter(torch.autograd.Function):
            @staticmethod
            def forward(ctx, tensor, placeholder):
                assert not tensor.requires_grad
                return placeholder.set_(tensor)

            @staticmethod
            def backward(ctx, grad):
                return None, grad  # grad flows to placeholder

        def f(dummy_param, param_shard):
            # simulate allgather
            with torch.no_grad():
                allgather_param = torch.cat([param_shard, param_shard])
            # simulate propagating grad state through dummy param, using data of allgather param
            dummy_param_with_grad_state = TracableCreateParameter.apply(  # noqa: F841
                allgather_param, dummy_param
            )
            out = dummy_param.sin()
            # Resize out dummy param, which now has the allgather data
            torch.ops.inductor.resize_storage_bytes_(dummy_param, 0)
            return out

        # Simulates the local shard of our param
        param_shard = torch.zeros(8, requires_grad=True)
        # The dummy, zero-sized allgathered param that autograd will actually compute gradients on
        dummy_param = torch.zeros(16, requires_grad=True)
        dummy_param.untyped_storage().resize_(0)

        fw_graph_cell = [None]
        compiled_f = aot_function(
            f,
            fw_compiler=make_boxed_compiler(
                partial(extract_graph, graph_cell=fw_graph_cell)
            ),
            bw_compiler=nop,
            decompositions={},
            keep_inference_input_mutations=True,
            dynamic=False,
        )
        compiled_f(dummy_param, param_shard)
        # Important stuff to point out:
        # (1) We save cat for backward (input to the sin()).
        #     While the original code was dummy_param.sin(),
        #     dummy_param actually contains the `cat` tensor due to the set_() call
        # (2) We emit a cat.resize_storage_(0) in the graph.
        #     After the set_(), cat is the actually data of dummy_param, which is what we call resize_() on
        self.assertExpectedInline(
            fw_graph_cell[0].code.strip(),
            """\
def forward(self, primals_1, primals_2):
    cat = torch.ops.aten.cat.default([primals_2, primals_2]);  primals_2 = None
    sin = torch.ops.aten.sin.default(cat)
    resize_storage_bytes_ = torch.ops.inductor.resize_storage_bytes_.default(cat, 0);  resize_storage_bytes_ = None
    set_ = torch.ops.aten.set_.source_Tensor(primals_1, cat);  primals_1 = set_ = None
    return (sin, cat)""",
        )

    def test_input_mutation_storage_resize_before_set_(self):
        def f(a):
            with torch.no_grad():
                torch.ops.inductor.resize_storage_bytes_(a, 0)
                a.set_(torch.ones(2))

        inp = torch.zeros(8, requires_grad=True)

        compiled_f = aot_function(
            f,
            fw_compiler=nop,
            bw_compiler=nop,
            decompositions={},
            keep_inference_input_mutations=True,
            dynamic=False,
        )
        compiled_f(inp)

    # def test_input_mutation_storage_resize_not_supported(self):
    #     def f(a):
    #         a.mul_(2)
    #         torch.ops.inductor.resize_storage_bytes_(a, 0)
    #         return a

    #     inp = torch.zeros(8, requires_grad=True)

    #     with self.assertRaisesRegex(
    #         AssertionError, "the input has other mutations that we cannot"
    #     ):
    #         compiled_f = aot_function(
    #             f,
    #             fw_compiler=nop,
    #             bw_compiler=nop,
    #             decompositions={},
    #             keep_inference_input_mutations=True,
    #             dynamic=False,
    #         )
    #         out = compiled_f(inp)

    def test_input_output_aliase_custom_autograd_function(self):
        class Foo(torch.autograd.Function):
            @staticmethod
            def forward(ctx, x):
                return x

            @staticmethod
            def backward(ctx, gx):
                return gx * 0.5

        def f(x):
            return Foo.apply(x)

        inp = [torch.ones(2, 2, requires_grad=True)]
        self.verify_aot_autograd(f, inp, test_mutation=False)

    def test_input_mutation_requires_grad_detach(self):
        # Here, "a" requires grad, and gets mutated, so we append a copy_() to the end of the graph.
        # Its mutation doesn't take part in autograd though, because we mutated a detach'd view.
        # Need to make sure that this copy_() doesn't error, and doesn't participate in autograd either.
        def f(a):
            a.detach().mul_(2)
            return a + 3

        inp = [torch.ones(4, requires_grad=True)]
        self.verify_aot_autograd(f, inp, test_mutation=False)
        inp = [torch.ones(4, requires_grad=True)]
        # test_mutation=True will first do some compute on inp, so it is no longer an autograd leaf
        # by the time it becomes a graph input. Good to test both cases.
        self.verify_aot_autograd(f, inp, test_mutation=True)

    def test_input_mutation_hidden_from_autograd_aliasing(self):
        def f(a):
            a_alias = a.view(-1)
            with torch.no_grad():
                a_alias.mul_(2)
            return a + 1

        inp = [torch.ones(4, requires_grad=True)]
        # The important bit: we detected that the input mutation is safe
        # to include **inside** the graph, since it was under no_grad
        # (so all we need to do is use mark_dirty() on the input to bump the VC)
        fw_graph = self.verify_aot_autograd(
            f, inp, test_mutation=True, keep_inp_mutations=True
        )
        self.assertExpectedInline(
            fw_graph.code.strip(),
            """\
def forward(self, primals_1):
    view = torch.ops.aten.view.default(primals_1, [-1])
    mul = torch.ops.aten.mul.Tensor(view, 2);  view = None
    view_1 = torch.ops.aten.view.default(mul, [4]);  mul = None
    add = torch.ops.aten.add.Tensor(view_1, 1)
    copy_ = torch.ops.aten.copy_.default(primals_1, view_1);  primals_1 = view_1 = copy_ = None
    return (add,)""",
        )

    def test_input_mutation_requires_grad_no_grad(self):
        def f(a):
            with torch.no_grad():
                a.mul_(2)
            return a + 3

        inp = [torch.ones(4, requires_grad=True)]
        fw_graph = self.verify_aot_autograd(
            f, inp, test_mutation=True, keep_inp_mutations=True
        )
        # Even though the input requires_grad, we expect the keep the input mutation in the graph
        # (Even though this is a training graph!)
        self.assertExpectedInline(
            fw_graph.code.strip(),
            """\
def forward(self, primals_1):
    mul = torch.ops.aten.mul.Tensor(primals_1, 2)
    add = torch.ops.aten.add.Tensor(mul, 3)
    copy_ = torch.ops.aten.copy_.default(primals_1, mul);  primals_1 = mul = copy_ = None
    return (add,)""",
        )

    def test_input_mutation_requires_grad_no_grad_inference_graph(self):
        def f(a):
            with torch.no_grad():
                a.mul_(2)
                return a + 3

        inp = [torch.ones(4, requires_grad=True)]
        # Even though the input requires_grad, we expect the keep the input mutation in the graph
        fw_graph = self.verify_aot_autograd(
            f, inp, test_mutation=True, keep_inp_mutations=True
        )

        self.assertExpectedInline(
            fw_graph.code.strip(),
            """\
def forward(self, arg0_1):
    mul = torch.ops.aten.mul.Tensor(arg0_1, 2)
    add = torch.ops.aten.add.Tensor(mul, 3)
    copy_ = torch.ops.aten.copy_.default(arg0_1, mul);  arg0_1 = mul = copy_ = None
    return (add,)""",
        )

    def test_input_mutation_requires_grad_no_grad_detach_mixed(self):
        # Perform a mix of mutations on a:
        # 1 normal, 1 in no_grad, 1 on a detach'd tensor.
        # Only the first should participate in gradient computation.
        def f(a):
            a.detach().mul_(2)
            a.mul_(3)
            with torch.no_grad():
                a.mul_(4)
            return a + 5

        inp = [torch.ones(4, requires_grad=True)]
        self.verify_aot_autograd(f, inp, test_mutation=True)

    def test_input_mutation_metadata2(self):
        def f(a):
            a.transpose_(1, 0)
            a.mul_(2)
            return a + 1

        inp = [torch.ones(3, 3, requires_grad=True)]
        self.verify_aot_autograd(f, inp, test_mutation=True)
        inp = [torch.ones(3, 3, requires_grad=False)]
        self.verify_aot_autograd(f, inp, test_mutation=True)

    def test_input_mutation_batchnorm(self):
        def f(inpt, weight, bias, running_mean, running_var):
            # This is additionally a good test, because the input tensors that we mutate
            # are *also* saved for backwards.
            # This tests that what we save for the backward is actually cloned inputs,
            # and not the original inputs that got mutated.
            return torch._native_batch_norm_legit(
                inpt, weight, bias, running_mean, running_var, True, 0.5, 1e-5
            )

        def create_inp(req_grad):
            return [
                torch.ones(2, 5, 5, 5, requires_grad=req_grad),
                torch.ones(5, requires_grad=req_grad),
                torch.ones(5, requires_grad=req_grad),
                torch.ones(5),
                torch.ones(5),
            ]

        from torch._decomp import get_decompositions

        # This simulates what inductor does (running the fw + bw decompositions)
        decompositions = get_decompositions(
            [
                torch.ops.aten._native_batch_norm_legit_functional,
                torch.ops.aten.native_batch_norm_backward,
            ]
        )
        self.verify_aot_autograd(
            f, create_inp(True), test_mutation=True, decompositions=decompositions
        )
        self.verify_aot_autograd(
            f, create_inp(False), test_mutation=True, decompositions=decompositions
        )

    def test_batchnorm_inference(self):
        inp = [
            torch.ones(2, 5, 5, 5, requires_grad=True),
            torch.ones(5, requires_grad=True),
            torch.ones(5, requires_grad=True),
            torch.ones(5),
            torch.ones(5),
        ]

        m = torch.nn.BatchNorm2d(4, 4)
        m.eval()
        fw_graph_cell = [None]
        inp = torch.ones(4, 4, 4, 4)
        fw_graph_cell = [None]
        compiled_m = aot_module(
            m,
            fw_compiler=partial(extract_graph, graph_cell=fw_graph_cell),
            bw_compiler=nop,
            keep_inference_input_mutations=True,
        )
        inp = torch.ones(4, 4, 4, 4)
        with torch.no_grad():
            compiled_m(inp)
        # expectation: there are no copy_() calls in the decomposed batch norm when running under training=False (eval mode)
        code = fw_graph_cell[0].code.strip()
        self.assertTrue("copy_" not in str(code))

    def test_input_output_view_simple(self):
        def f(a):
            return a.view(-1)

        inp = [torch.ones(2, 2, requires_grad=False).add(1)]
        self.verify_aot_autograd(f, inp, test_mutation=True)
        inp = [torch.ones(2, 2, requires_grad=True).add(1)]
        fw_graph = self.verify_aot_autograd(f, inp, test_mutation=True)
        # Outputs that alias inputs are pulled out of the graph entirely, so we don't compile anything here
        self.assertExpectedInline(
            fw_graph.code.strip(),
            """\
def forward(self, arg0_1):
    view = torch.ops.aten.view.default(arg0_1, [-1]);  arg0_1 = None
    return (view,)""",
        )

    def test_input_output_view_mutate_multiple(self):
        def f(a, b, c):
            a.mul_(2)
            c.mul_(3)
            return b.view(2, 2), c.view(2, 2)

        def create_inp(req_grad):
            return [
                torch.ones(2, 2, requires_grad=req_grad).add(1),
                torch.ones(2, 2, requires_grad=req_grad).add(1),
                torch.ones(2, 2, requires_grad=req_grad).add(1),
            ]

        self.verify_aot_autograd(f, create_inp(False), test_mutation=True)
        fw_graph = self.verify_aot_autograd(f, create_inp(True), test_mutation=True)
        # The original function returned two outputs, both of which aliased inputs.
        # We expect two outputs in the functional graph, a_updated and c_updated.
        # The actual aliased outputs themselves aren't in the compiled forward graph;
        # Instead, they're generated outside of  the graph.
        self.assertExpectedInline(
            fw_graph.code.strip(),
            """\
def forward(self, primals_1, primals_2, primals_3):
    clone = torch.ops.aten.clone.default(primals_1);  primals_1 = None
    clone_1 = torch.ops.aten.clone.default(primals_3);  primals_3 = None
    mul = torch.ops.aten.mul.Tensor(clone, 2);  clone = None
    mul_1 = torch.ops.aten.mul.Tensor(clone_1, 3);  clone_1 = None
    view = torch.ops.aten.view.default(primals_2, [2, 2]);  primals_2 = None
    view_2 = torch.ops.aten.view.default(mul_1, [2, 2])
    return (mul, mul_1, view, view_2)""",
        )

    def test_input_output_view_metadata_mutate_multiple(self):
        def f(a, b, c):
            b.mul_(3)
            c.t_()
            return a.view(2, 2), b.view(2, 2), c.view(2, 2)

        def create_inp(req_grad):
            return [
                torch.ones(2, 2, requires_grad=req_grad).add(1),
                torch.ones(2, 2, requires_grad=req_grad).add(1),
                torch.ones(2, 2, requires_grad=req_grad).add(1),
            ]

        self.verify_aot_autograd(f, create_inp(False), test_mutation=True)
        fw_graph = self.verify_aot_autograd(f, create_inp(True), test_mutation=True)
        # Important thing to check here: of the three inputs:
        # Only the b.mul_(3) should show up in the graph (we functionalize it and return it).
        # Everything else that does not show up in the graph includes:
        # - The metadata mutation on c (we do it outside the graph)
        # - All 3 original fw outputs, which are aliases of inputs (we regenerate them outside of the graph)
        self.assertExpectedInline(
            fw_graph.code.strip(),
            """\
def forward(self, primals_1, primals_2, primals_3):
    clone = torch.ops.aten.clone.default(primals_2);  primals_2 = None
    view = torch.ops.aten.view.default(primals_3, [2, 2]);  primals_3 = None
    mul = torch.ops.aten.mul.Tensor(clone, 3);  clone = None
    t = torch.ops.aten.t.default(view);  view = None
    view_1 = torch.ops.aten.view.default(primals_1, [2, 2]);  primals_1 = None
    view_3 = torch.ops.aten.view.default(t, [2, 2])
    view_4 = torch.ops.aten.view.default(mul, [2, 2])
    return (mul, t, view_1, view_4, view_3)""",
        )

    def test_input_mutation_and_output_view(self):
        def f(a):
            a.add_(1)
            return a.view(-1)

        inp = [torch.ones(2, 2, requires_grad=False).add(1)]
        self.verify_aot_autograd(f, inp, test_mutation=True)
        inp = [torch.ones(2, 2, requires_grad=True).add(1)]
        fw_graph = self.verify_aot_autograd(f, inp, test_mutation=True)
        # Here, total # of outputs is 1 because:
        # - num_mutated_inps = 1 (a_updated)
        # - num_fw_outputs = 0 (the output is an alias of the input, so we move it outside the compiled fw)
        self.assertExpectedInline(
            fw_graph.code.strip(),
            """\
def forward(self, primals_1):
    clone = torch.ops.aten.clone.default(primals_1);  primals_1 = None
    add = torch.ops.aten.add.Tensor(clone, 1);  clone = None
    view_1 = torch.ops.aten.view.default(add, [-1])
    return (add, view_1)""",
        )

    def test_input_mutation_output_view_multiple(self):
        def f(a, b, c, d):
            b.transpose_(1, 0)
            c.add_(1)
            return d + 1, b.diagonal(), a + c

        def create_inp(req_grad):
            return [
                torch.arange(4, requires_grad=req_grad, dtype=torch.float32)
                .view(2, 2)
                .add(1),
                torch.arange(4, requires_grad=req_grad, dtype=torch.float32)
                .view(2, 2)
                .add(1),
                torch.ones(2, 2, requires_grad=req_grad).add(1),
                torch.ones(2, 2, requires_grad=req_grad).add(1),
            ]

        self.verify_aot_autograd(f, create_inp(False), test_mutation=True)
        fw_graph = self.verify_aot_autograd(f, create_inp(True), test_mutation=True)
        self.assertExpectedInline(
            fw_graph.code.strip(),
            """\
def forward(self, primals_1, primals_2, primals_3, primals_4):
    view = torch.ops.aten.view.default(primals_2, [2, 2]);  primals_2 = None
    clone = torch.ops.aten.clone.default(primals_3);  primals_3 = None
    transpose = torch.ops.aten.transpose.int(view, 1, 0);  view = None
    add = torch.ops.aten.add.Tensor(clone, 1);  clone = None
    add_1 = torch.ops.aten.add.Tensor(primals_4, 1);  primals_4 = None
    diagonal = torch.ops.aten.diagonal.default(transpose)
    add_2 = torch.ops.aten.add.Tensor(primals_1, add);  primals_1 = None
    return (transpose, add, add_1, diagonal, add_2)""",
        )

    def test_output_aliases_intermediate_single(self):
        def f(a):
            out = torch.mul(a, 3)
            return out.view(-1)

        inp = [torch.ones(3, 3, requires_grad=False)]
        self.verify_aot_autograd(f, inp, test_mutation=True)
        inp = [torch.ones(3, 3, requires_grad=True)]
        fw_graph = self.verify_aot_autograd(f, inp, test_mutation=True)
        # In AOTAutograd, we are obligated to make the compiled forward directly return `out`,
        # and reconstruct `out.view(-1)` as a fresh output.
        self.assertExpectedInline(
            fw_graph.code.strip(),
            """\
def forward(self, primals_1):
    mul = torch.ops.aten.mul.Tensor(primals_1, 3);  primals_1 = None
    view = torch.ops.aten.view.default(mul, [-1]);  mul = None
    return (view,)""",
        )

    def test_output_aliases_input_multi_output_view_should_raise_autograd_error(self):
        def f1(a):
            return list(a.unbind(0))

        f1_compiled = aot_function(f1, nop)

        inp1 = torch.ones(3, 3, requires_grad=True).clone()
        inp2 = torch.ones(3, 3, requires_grad=True).clone()
        inp3 = torch.ones(3, 3, requires_grad=True).clone()

        with self.assertRaisesRegex(
            RuntimeError, "Such functions do not allow the output views"
        ):
            out_test1 = f1_compiled(inp1)
            # This raises a runtime error from autograd in eager mode
            out_test1[0].mul_(2)

        with self.assertRaisesRegex(
            RuntimeError, "Such functions do not allow the output views"
        ):
            out_test2 = f1_compiled(inp2)
            inp2.mul_(2)
            # In eager mode, if we mutate a tensor, any multi-output-view aliases
            # get their grad_fn replaced with error nodes, so accessing grad_fn should error
            out_test2[0].grad_fn

        with self.assertRaisesRegex(
            RuntimeError, "Such functions do not allow the output views"
        ):
            f1_compiled(inp3)
            out_test1[0].detach().mul_(2)
            # The above case also applies to detached aliases (they turn the multi-output-view
            # alias's grad_fns into error nodes)
            out_test2[0].grad_fn

    def test_output_aliases_input_multi_output_view(self):
        # All aliased outs are from multi-output views, so AOTAutograd will hide the aliasing from autograd.
        def f1(a):
            return list(a.unbind(0))

        inp = torch.ones(3, 3, requires_grad=True)
        inp_ref = torch.ones(3, 3, requires_grad=True)
        f1_compiled = aot_function(f1, nop)

        out_ref = f1(inp_ref)
        out_test = f1_compiled(inp)
        # Assert that we get CompiledFunctionBackward in the backward graph,
        # and not AsStridedBackward. No view-regeneration necessary for this mult-output view case.
        # See Note: [AOTAutograd: differentiable outputs that alias each other from a multi-output view call]
        self.assertTrue(
            all("CompiledFunctionBackward" in str(o.grad_fn) for o in out_test)
        )

        sum(out_ref).sum().backward()
        sum(out_test).sum().backward()
        self.assertEqual(inp_ref.grad, inp.grad)

        # Several of the outputs are from multi-output views.
        # However: they are part of the same alias set as "a", and "a.view(out.shape)",
        # which are both user-visible.
        # AOTAutograd will not try to be smart here and hide the aliasing relationships from autograd.
        # Instead, it will perform its "output aliases input" logic, and regenerate all aliases.
        def f3(a):
            return *list(a.unbind(0)), a.view(a.shape)

        inp = torch.ones(3, 3, requires_grad=True)
        inp_ref = torch.ones(3, 3, requires_grad=True)
        f3_compiled = aot_function(f3, nop)

        inp_ref_clone = inp_ref.clone()
        inp_clone = inp.clone()
        out_ref = f3(inp_ref_clone)
        out_test = f3_compiled(inp_clone)
        self.assertTrue(all("UnbindBackward" in str(o.grad_fn) for o in out_test[:3]))

        # The last output is not from a multi-output view, so autograd will let us mutate it.
        out_ref[-1].mul_(2)
        out_test[-1].mul_(2)
        # Also mutate the input, which should affect the aliased output.
        inp_ref_clone.view(-1).mul_(3)
        inp_clone.view(-1).mul_(3)
        # Do backward
        (inp_ref + out_ref[-1]).sum().backward()
        (inp + out_test[-1]).sum().backward()
        self.assertEqual(inp_ref.grad, inp.grad)

    def test_output_aliases_intermediate_multi_output_view(self):
        # All aliased outs are from multi-output views, so AOTAutograd will hide the aliasing from autograd.
        def f1(a):
            out = torch.mul(a, 3)
            return list(out.unbind(0))

        inp = torch.ones(3, 3, requires_grad=True)
        inp_ref = torch.ones(3, 3, requires_grad=True)
        f1_compiled = aot_function(f1, nop)

        out_ref = f1(inp_ref)
        out_test = f1_compiled(inp)
        # Assert that we get CompiledFunctionBackward in the backward graph,
        # and not AsStridedBackward. No view-regeneration necessary for this mult-output view case.
        # See Note: [AOTAutograd: differentiable outputs that alias each other from a multi-output view call]
        self.assertTrue(
            all("CompiledFunctionBackward" in str(o.grad_fn) for o in out_test)
        )

        sum(out_ref).sum().backward()
        sum(out_test).sum().backward()
        self.assertEqual(inp_ref.grad, inp.grad)

        # All aliased outs but one are from multi-output views, so AOTAutograd will hide the aliasing from autograd.
        def f2(a):
            out = torch.mul(a, 3)
            return *list(out.unbind(0)), out

        inp = torch.ones(3, 3, requires_grad=True)
        inp_ref = torch.ones(3, 3, requires_grad=True)
        f2_compiled = aot_function(f2, nop)

        out_ref = f2(inp_ref)
        out_test = f2_compiled(inp)
        # Assert that we get CompiledFunctionBackward in the backward graph,
        # and not AsStridedBackward. No view-regeneration necessary for this mult-output view case.
        # See Note: [AOTAutograd: differentiable outputs that alias each other from a multi-output view call]
        self.assertTrue(
            all("CompiledFunctionBackward" in str(o.grad_fn) for o in out_test)
        )

        # The last output is not from a multi-output view, so autograd will let us mutate it.
        out_ref[-1].mul_(2)
        out_test[-1].mul_(2)
        out_ref[-1].sum().backward()
        out_test[-1].sum().backward()
        self.assertEqual(inp_ref.grad, inp.grad)

        # All aliased outs but one are from multi-output views, so AOTAutograd will hide the aliasing from autograd.
        def f3(a):
            out = torch.mul(a, 3)
            return *list(out.unbind(0)), out.view(out.shape)

        inp = torch.ones(3, 3, requires_grad=True)
        inp_ref = torch.ones(3, 3, requires_grad=True)
        f3_compiled = aot_function(f3, nop)

        out_ref = f3(inp_ref)
        out_test = f3_compiled(inp)
        # Assert that we get CompiledFunctionBackward in the backward graph,
        # and not AsStridedBackward. No view-regeneration necessary for this mult-output view case.
        # See Note: [AOTAutograd: differentiable outputs that alias each other from a multi-output view call]
        self.assertTrue(
            all("CompiledFunctionBackward" in str(o.grad_fn) for o in out_test)
        )

        # The last output is not from a multi-output view, so autograd will let us mutate it.
        out_ref[-1].mul_(2)
        out_test[-1].mul_(2)
        out_ref[-1].sum().backward()
        out_test[-1].sum().backward()
        self.assertEqual(inp_ref.grad, inp.grad)

        # There are 5 outputs that all alias each other.
        # 3 of them come from multi-output views, but the other 3 are "ordinary" aliases.
        # Therefore, AOTAutograd will not attempt the multi-output-view optimization,
        # and apply the intermediate_base logic to all aliases.
        # (In theory we could probably get AOTAutograd to only apply the intermediate base
        # logic to the last 2 outputs and not the first 3. We should probably
        # just do the graph partitioning defined in this doc instead though).
        # https://docs.google.com/document/d/1DlfFq8TKbuAn2zyJxLfoW-X1qkkm5PLdHFtySo03QAk/edit
        def f4(a):
            out = torch.mul(a, 3)
            # also return the graph intermediate directly,
            # which will force AOTAutograd to do the "intermediate base" logic.
            # (Why? The user can mutate "out", which should change the autograd metadata
            #  of the other aliased outputs)
            return *list(out.unbind(0)), out, out.view(out.shape)

        inp = torch.ones(3, 3, requires_grad=True)
        inp_ref = torch.ones(3, 3, requires_grad=True)
        f4_compiled = aot_function(f4, nop)

        out_ref = f4(inp_ref)
        out_test = f4_compiled(inp)
        # Mutate the last output of f4 (autograd will allow this, since it is not a multi-output view,
        # as long as *only* the non-multi-output views participate in the backward)
        # Note: We could probably try to hide **only** the multi-output views from autograd here
        # and only do the intermediate base logic for the last two aliases.
        # Longer term solution of graph partitioning is probably cleaner though (see the note).
        out_ref[-1].mul_(2)
        out_test[-1].mul_(2)

        out_ref_sum = out_ref[-1] + out_ref[-2]
        out_test_sum = out_test[-1] + out_test[-2]
        out_ref_sum.sum().backward()
        out_test_sum.sum().backward()
        self.assertEqual(inp_ref.grad, inp.grad)

    def test_output_aliases_intermediate_mutation_linear(self):
        def f(x):
            return (x + 1).view(-1)

        inp = [torch.ones(3, 3, requires_grad=True)]
        # use inductor's decomps (which will e.g. turn _unsafe_view() into view())
        from torch._inductor.decomposition import decompositions

        f_compiled = aot_function(f, nop, decompositions=decompositions)

        out_ref = f(*inp)
        out_test = f_compiled(*inp)

        out_ref.mul_(2)
        out_test.mul_(2)
        self.assertEqual(out_ref, out_test)

    def test_output_aliases_intermediate_no_grad(self):
        def f(a, b):
            out = torch.mul(a, 3)
            # First output is an alias of an intermediate that doesn't require grad
            return out.view(-1), b.add(1)

        inp = [torch.ones(3, 3), torch.ones(3, 3, requires_grad=False)]
        self.verify_aot_autograd(f, inp, test_mutation=True)
        inp = [torch.ones(3, 3), torch.ones(3, 3, requires_grad=True)]
        fw_graph = self.verify_aot_autograd(f, inp, test_mutation=True)
        # important bit: we don't bother generating an intermediate base as an output in the graph,
        # because the intermediate base itself didn't require gradients.
        # (the only problematic case is when both the base and the aliasesed output require gradients).
        self.assertExpectedInline(
            fw_graph.code.strip(),
            """\
def forward(self, primals_1, primals_2):
    mul = torch.ops.aten.mul.Tensor(primals_1, 3);  primals_1 = None
    view = torch.ops.aten.view.default(mul, [-1]);  mul = None
    add = torch.ops.aten.add.Tensor(primals_2, 1);  primals_2 = None
    return (view, add)""",
        )

    def test_output_aliases_intermediate_returned_multiple_times(self):
        def f(a):
            out = torch.mul(a, 3)
            out_view = out.view(-1)
            return out, out_view, out

        inp = [torch.ones(3, 3, requires_grad=False)]
        self.verify_aot_autograd(f, inp, test_mutation=True)
        inp = [torch.ones(3, 3, requires_grad=True)]
        self.verify_aot_autograd(f, inp, test_mutation=True)

    def test_output_aliases_intermediate_multiple(self):
        def f(a):
            out = torch.mul(a, 3)
            # AOTAutograd should manually generate these two output views in the epilogue.
            return out.view(-1), out.view(-1)

        inp = [torch.ones(3, 3, requires_grad=False)]
        self.verify_aot_autograd(f, inp, test_mutation=True)
        inp = [torch.ones(3, 3, requires_grad=True)]
        fw_graph = self.verify_aot_autograd(f, inp, test_mutation=True)
        self.assertExpectedInline(
            fw_graph.code.strip(),
            """\
def forward(self, primals_1):
    mul = torch.ops.aten.mul.Tensor(primals_1, 3);  primals_1 = None
    view = torch.ops.aten.view.default(mul, [-1])
    view_1 = torch.ops.aten.view.default(mul, [-1])
    return (view, view_1, mul)""",
        )

    def test_output_aliases_intermediate_and_returned(self):
        def f(a):
            out = torch.mul(a, 3)
            # AOTAutograd should manually generate the first output (a view of an intermediate)
            # but not the second (which is itself the intermediate for the first)
            return out.view(-1), out

        inp = [torch.ones(3, 3, requires_grad=False)]
        self.verify_aot_autograd(f, inp, test_mutation=True)
        inp = [torch.ones(3, 3, requires_grad=True)]
        fw_graph = self.verify_aot_autograd(f, inp, test_mutation=True)
        self.assertExpectedInline(
            fw_graph.code.strip(),
            """\
def forward(self, primals_1):
    mul = torch.ops.aten.mul.Tensor(primals_1, 3);  primals_1 = None
    view = torch.ops.aten.view.default(mul, [-1])
    return (view, mul)""",
        )

    def test_output_aliases_intermediate_and_returned_flipped(self):
        def f(a):
            out = torch.mul(a, 3)
            # AOTAutograd should manually generate the first output (a view of an intermediate)
            # but not the second (which is itself the intermediate for the first)
            return out, out.view(-1)

        inp = [torch.ones(3, 3, requires_grad=False)]
        self.verify_aot_autograd(f, inp, test_mutation=True)
        inp = [torch.ones(3, 3, requires_grad=True)]
        fw_graph = self.verify_aot_autograd(f, inp, test_mutation=True)
        self.assertExpectedInline(
            fw_graph.code.strip(),
            """\
def forward(self, primals_1):
    mul = torch.ops.aten.mul.Tensor(primals_1, 3);  primals_1 = None
    view = torch.ops.aten.view.default(mul, [-1])
    return (mul, view)""",
        )

    def test_output_aliases_intermediate_and_returned_different_grad(self):
        def f(a):
            out = torch.mul(a, 3)
            # AOTAutograd should manually generate the first output (a view of an intermediate)
            # but not the second (which is itself the intermediate for the first)
            return out.view(-1), out, out[0].detach()

        inp = [torch.ones(3, 3, requires_grad=False)]
        self.verify_aot_autograd(f, inp, test_mutation=True)
        inp = [torch.ones(3, 3, requires_grad=True)]
        fw_graph = self.verify_aot_autograd(f, inp, test_mutation=True)
        self.assertExpectedInline(
            fw_graph.code.strip(),
            """\
def forward(self, primals_1):
    mul = torch.ops.aten.mul.Tensor(primals_1, 3);  primals_1 = None
    view = torch.ops.aten.view.default(mul, [-1])
    select = torch.ops.aten.select.int(mul, 0, 0)
    detach = torch.ops.aten.detach.default(select);  select = None
    return (view, mul, detach)""",
        )

    def test_output_aliases_intermediate_inplace_view(self):
        def f(a):
            out = torch.mul(a, 3)
            out.t_()
            return out

        # TODO: fix this test.
        # See https://github.com/pytorch/pytorch/issues/90507
        # self.verify_aot_autograd(f, inp, test_mutation=True)

    def test_output_aliases_intermediate_inplace_view_with_detach(self):
        def f(a):
            out = torch.mul(a, 3)
            out.t_()
            out.detach_()
            # Thanks to the detach_() AOT Autograd doesn't need to do anything.
            # `out` will show up as having OutputType.non_alias,
            # and ._is_view() == False
            return out, a + 1

        inp = [torch.ones(2, 4, requires_grad=False)]
        self.verify_aot_autograd(f, inp, test_mutation=True)
        inp = [torch.ones(2, 4, requires_grad=True)]
        fw_graph = self.verify_aot_autograd(f, inp, test_mutation=True)
        self.assertExpectedInline(
            fw_graph.code.strip(),
            """\
def forward(self, primals_1):
    mul = torch.ops.aten.mul.Tensor(primals_1, 3)
    t = torch.ops.aten.t.default(mul);  mul = None
    add = torch.ops.aten.add.Tensor(primals_1, 1);  primals_1 = None
    return (t, add)""",
        )

    def test_output_aliases_intermediate_inplace_view_and_view(self):
        def f(a):
            out = torch.mul(a, 3)
            out_view = out.unsqueeze(0)
            out.t_()
            out_view2 = out.unsqueeze(0)
            return out_view, out, out_view2

        inp = [torch.ones(2, 4, requires_grad=True)]  # noqa: F841

        # TODO: fix this test.
        # See <github issue link>
        # self.verify_aot_autograd(f, inp, test_mutation=True)

    def test_output_aliases_intermediate_multiple_mixed(self):
        def f(a):
            out1 = torch.mul(a, 3)
            out2 = torch.mul(a, 4)
            # AOTAutograd should manually generate these two output views in the epilogue.
            return out1.view(-1), out2.transpose(1, 0), out1.transpose(1, 0)

        inp = [torch.ones(3, 3, requires_grad=False)]
        self.verify_aot_autograd(f, inp, test_mutation=True)
        inp = [torch.ones(3, 3, requires_grad=True)]
        fw_graph = self.verify_aot_autograd(f, inp, test_mutation=True)
        self.assertExpectedInline(
            fw_graph.code.strip(),
            """\
def forward(self, primals_1):
    mul = torch.ops.aten.mul.Tensor(primals_1, 3)
    mul_1 = torch.ops.aten.mul.Tensor(primals_1, 4);  primals_1 = None
    view = torch.ops.aten.view.default(mul, [-1])
    transpose = torch.ops.aten.transpose.int(mul_1, 1, 0);  mul_1 = None
    transpose_1 = torch.ops.aten.transpose.int(mul, 1, 0)
    return (view, transpose, transpose_1, mul)""",
        )

    def test_output_all_alias_types(self):
        # There are 3 types of aliasing that require us to return metadata in the compiled fw:
        # (1) outputs that are views of inputs
        # (2) outputs that are views of intermediates
        # (3) inputs that get metadata mutations
        # test all 3 of them here
        def f(a):
            a.transpose_(1, 0)
            tmp = a.mul(2)
            return tmp.squeeze(), tmp.transpose(1, 0), a.unsqueeze(0)

        def inp_callable(req_grad):
            x = torch.ones(1, 2, 4, requires_grad=req_grad).clone()
            return [(x,), (x,)]

        self.verify_aot_autograd(
            f, partial(inp_callable, req_grad=False), test_mutation=True
        )
        fw_graph = self.verify_aot_autograd(
            f, partial(inp_callable, req_grad=True), test_mutation=True
        )
        # TODO: make this test run with dynamic shapes so it is more meaningful
        # metadata output order: (a_updated_meta, out1_meta, out2_meta, out3_meta)
        self.assertExpectedInline(
            fw_graph.code.strip(),
            """\
def forward(self, primals_1):
    view = torch.ops.aten.view.default(primals_1, [1, 2, 4]);  primals_1 = None
    transpose = torch.ops.aten.transpose.int(view, 1, 0);  view = None
    mul = torch.ops.aten.mul.Tensor(transpose, 2)
    squeeze = torch.ops.aten.squeeze.default(mul)
    transpose_1 = torch.ops.aten.transpose.int(mul, 1, 0)
    unsqueeze = torch.ops.aten.unsqueeze.default(transpose, 0)
    return (transpose, squeeze, transpose_1, unsqueeze, mul)""",
        )

    @parametrize("req_grad", [False, True])
    def test_subclass_metadata_mutation(self, req_grad):
        def f(a):
            a.transpose_(1, 0)
            tmp = a.mul(2)
            return tmp.transpose(1, 0)

        def inp_callable(req_grad):
            x = torch.ones(1, 2, 4, requires_grad=req_grad).clone()
            return [(x,), (x,)]

        # See https://github.com/pytorch/pytorch/issues/114975
        with self.assertRaisesRegex(
            RuntimeError,
            "Metadata mutations are currently not allowed on tensor subclasses",
        ):
            self.verify_aot_autograd(
                f,
                partial(inp_callable, req_grad=req_grad),
                test_mutation=True,
                make_inputs_subclasses=True,
            )

    def test_input_data_and_metadata_mutation(self):
        def f(a):
            a.t_()
            a[0].mul_(2)
            return a.view(a.shape)

        inp = [torch.ones(3, 3, requires_grad=False)]
        self.verify_aot_autograd(f, inp, test_mutation=True)
        inp = [torch.ones(3, 3, requires_grad=True)]
        fw_graph = self.verify_aot_autograd(f, inp, test_mutation=True)
        self.assertExpectedInline(
            fw_graph.code.strip(),
            """\
def forward(self, primals_1):
    clone = torch.ops.aten.clone.default(primals_1);  primals_1 = None
    t = torch.ops.aten.t.default(clone)
    select = torch.ops.aten.select.int(t, 0, 0);  t = None
    mul = torch.ops.aten.mul.Tensor(select, 2);  select = None
    t_1 = torch.ops.aten.t.default(clone);  clone = None
    select_scatter = torch.ops.aten.select_scatter.default(t_1, mul, 0, 0);  t_1 = mul = None
    t_2 = torch.ops.aten.t.default(select_scatter);  select_scatter = None
    t_4 = torch.ops.aten.t.default(t_2)
    t_6 = torch.ops.aten.t.default(t_2);  t_2 = None
    view_1 = torch.ops.aten.view.default(t_6, [3, 3]);  t_6 = None
    return (t_4, view_1)""",
        )

    def test_view_and_inplace_view(self):
        def f(a, b):
            a.t_()
            return b.view(b.shape), a.view(a.shape)

        def create_inp(req_grad):
            return [
                torch.ones(3, 3, requires_grad=req_grad),
                torch.ones(3, 3, requires_grad=req_grad),
            ]

        self.verify_aot_autograd(f, create_inp(False), test_mutation=True)
        fw_graph = self.verify_aot_autograd(f, create_inp(True), test_mutation=True)
        self.assertExpectedInline(
            fw_graph.code.strip(),
            """\
def forward(self, arg0_1, arg1_1):
    t = torch.ops.aten.t.default(arg0_1);  arg0_1 = None
    view = torch.ops.aten.view.default(arg1_1, [3, 3]);  arg1_1 = None
    view_1 = torch.ops.aten.view.default(t, [3, 3])
    return (t, view, view_1)""",
        )

    def test_view_detach(self):
        def f(a):
            tmp = a.detach()
            a.mul_(2)
            return a, tmp

        inp = [torch.ones(3, 3, requires_grad=True)]
        self.verify_aot_autograd(f, inp, test_mutation=True)
        inp = [torch.ones(3, 3, requires_grad=False)]
        self.verify_aot_autograd(f, inp, test_mutation=True)

    def test_input_inplace_requires_grad_true(self):
        def f(a, b):
            a.requires_grad_(True)
            return a.mul(3), b.mul(4)

        inp = [
            # First inp doesn't require grad, but we switch it on
            torch.ones(3, 3, requires_grad=False),
            torch.ones(3, 3, requires_grad=True),
        ]

        fw_graph = self.verify_aot_autograd(f, inp, test_mutation=True)
        self.assertExpectedInline(
            fw_graph.code.strip(),
            """\
def forward(self, primals_1, primals_2):
    mul = torch.ops.aten.mul.Tensor(primals_1, 3);  primals_1 = None
    mul_1 = torch.ops.aten.mul.Tensor(primals_2, 4);  primals_2 = None
    return (mul, mul_1)""",
        )

    # This is a torture test:
    # a and b get turned into a synthetic base in the compiled graph
    # One gets a data mutation, the other gets a metadata mutation.
    # We need to make sure that the metadata mutation gets propagated
    # back to the original input.
    @skipIfDynamoInput("Dynamo removes runtime error")
    def test_input_data_and_metadata_mutation_aliases_other_input(self):
        # a and b are aliased
        def f(a, b):
            a.mul_(2)
            b.t_()
            return a.mul(b)

        def inp_callable(req_grad):
            base = torch.ones(2, 2, requires_grad=req_grad)
            # Note: in our test, the add() is important because we need the graph inputs to be non-leaves so we can mutate them.
            x = base.add(1)
            inp1 = x[0]
            inp2 = x[0]
            return [base], [inp1, inp2]

        self.verify_aot_autograd(
            f, partial(inp_callable, req_grad=False), test_mutation=True
        )
        self.verify_aot_autograd(
            f, partial(inp_callable, req_grad=True), test_mutation=True
        )
        with self.assertRaisesRegex(
            RuntimeError,
            "Encountered aliased inputs that are mutated in the graph, but",
        ):
            self.verify_aot_autograd(
                f,
                partial(inp_callable, req_grad=False),
                test_mutation=True,
                make_inputs_subclasses=True,
            )
        with self.assertRaisesRegex(
            RuntimeError,
            "Encountered aliased inputs that are mutated in the graph, but",
        ):
            self.verify_aot_autograd(
                f,
                partial(inp_callable, req_grad=True),
                test_mutation=True,
                make_inputs_subclasses=True,
            )

    # https://github.com/pytorch/pytorch/issues/106456
    def test_input_mutation_noncontiguous(self):
        def f(a):
            a.mul_(2)
            return a + 1

        def inp_callable(req_grad):
            base = torch.ones(2, 2, requires_grad=req_grad)
            x = base.add(1)
            # create a non-contiguous view to pass as an input to the compiler
            inp = x[:, 0]
            return [base], [inp]

        self.verify_aot_autograd(
            f, partial(inp_callable, req_grad=False), test_mutation=True
        )
        self.verify_aot_autograd(
            f, partial(inp_callable, req_grad=True), test_mutation=True
        )
        self.verify_aot_autograd(
            f,
            partial(inp_callable, req_grad=False),
            test_mutation=True,
            make_inputs_subclasses=True,
        )
        self.verify_aot_autograd(
            f,
            partial(inp_callable, req_grad=True),
            test_mutation=True,
            make_inputs_subclasses=True,
        )

    def test_backward_mutation_data(self):
        class BwMutation(torch.autograd.Function):
            @staticmethod
            def forward(ctx, x):
                ctx.save_for_backward(x)
                return x.clone()

            @staticmethod
            def backward(ctx, grad_output):
                (x,) = ctx.saved_tensors
                # bw mutation
                x.mul_(2)
                return grad_output.clone()

        def f(a, b):
            out = BwMutation.apply(b)
            return a * out

        inp_no_grad = [
            torch.ones(3, 3, requires_grad=True),
            torch.ones(3, 3, requires_grad=False),
        ]

        # Mutation on buffer that does not require grad during the backward is allowed
        self.verify_aot_autograd(f, inp_no_grad, test_mutation=True)

        inp_grad = [
            torch.ones(3, 3, requires_grad=True),
            torch.ones(3, 3, requires_grad=True),
        ]
        self.verify_aot_autograd(f, inp_grad, test_mutation=True)

    def test_backward_mutation_metadata(self):
        class BwMutation(torch.autograd.Function):
            @staticmethod
            def forward(ctx, a, b):
                ctx.save_for_backward(b)
                return a.clone(), b.clone()

            @staticmethod
            def backward(ctx, grad_a, grad_b):
                (b,) = ctx.saved_tensors
                # bw metadata mutation
                b.transpose_(1, 0)
                return grad_a.clone(), grad_b.clone()

        def f(a, b):
            a_, b_ = BwMutation.apply(a, b)
            out = a_ * b_
            return out

        inp_no_grad = [
            torch.ones(3, 3, requires_grad=True),
            torch.ones(3, 3, requires_grad=False),
        ]

        with self.assertRaisesRegex(
            AssertionError, "input that had its metadata mutated in the backward"
        ):
            self.verify_aot_autograd(f, inp_no_grad, test_mutation=True)

    def test_backward_mutation_on_grad_out(self):
        class BwMutation(torch.autograd.Function):
            @staticmethod
            def forward(ctx, x):
                return x.clone()

            @staticmethod
            def backward(ctx, grad_output):
                grad_output.mul_(2)
                return grad_output.clone()

        def f(a, b):
            tmp = a * b
            out = BwMutation.apply(tmp)
            return out

        inp_grad = [
            torch.ones(3, 3, requires_grad=True),
            torch.ones(3, 3, requires_grad=True),
        ]
        inp_grad_ref = [
            torch.ones(3, 3, requires_grad=True),
            torch.ones(3, 3, requires_grad=True),
        ]

        f_compiled = aot_function(f, nop)
        out = f_compiled(*inp_grad)
        out.mul(2).sum().backward()
        out_ref = f(*inp_grad_ref)
        out_ref.mul(2).sum().backward()
        self.assertEqual(inp_grad[0].grad, inp_grad_ref[0].grad)
        self.assertEqual(inp_grad[1].grad, inp_grad_ref[1].grad)

    def test_backward_mutation_forward_inputs(self):
        @torch.library.custom_op("_test::_clone", mutates_args={})
        def f(x: torch.Tensor, x1: torch.Tensor) -> torch.Tensor:
            return x.clone()

        def f_fake(x, x1):
            return torch.empty_like(x)

        def backward(ctx, grad):
            with torch.no_grad():
                ctx.x1.zero_()
            return grad * 2, None

        def setup_context(ctx, inputs, output):
            (x, x1) = inputs
            ctx.x = x
            ctx.x1 = x1

        f.register_fake(f_fake)
        f.register_autograd(backward, setup_context=setup_context)

        def fn(x: torch.Tensor, x1: torch.Tensor, x2: torch.Tensor) -> torch.Tensor:
            x2.mul_(5)
            return torch.ops._test._clone(x, x1) + x2

        inp_x, inp_x1, inp_x2 = (
            torch.randn(3, requires_grad=True),
            torch.randn(3, requires_grad=False),
            torch.randn(3, requires_grad=False),
        )

        ref_x, ref_x1, ref_x2 = inp_x.clone(), inp_x1.clone(), inp_x2.clone()
        ref_y = fn(ref_x, ref_x1, ref_x2)

        compiled_f = aot_function(fn, nop, keep_inference_input_mutations=True)

        x, x1, x2 = inp_x.clone(), inp_x1.clone(), inp_x2.clone()
        y = compiled_f(x, x1, x2)

        # Verify mutation in forward applied and mutation in backward is not in forward
        self.assertEqual(ref_x, x)
        self.assertEqual(ref_x1, x1)
        self.assertEqual(ref_x2, x2)
        self.assertEqual(ref_y, y)

        ref_y.sum().backward()
        y.sum().backward()

        # Verify mutations in backward applied
        self.assertEqual(ref_x, x)
        self.assertEqual(ref_x1, x1)
        self.assertEqual(ref_x2, x2)
        self.assertEqual(ref_y, y)

        self.assertEqual(ref_x.grad, x.grad)
        self.assertEqual(ref_x1.grad, x1.grad)
        self.assertEqual(ref_x2.grad, x2.grad)

    def test_backward_mutation_forward_inputs_create_graph(self):
        @torch.library.custom_op("_test::_clone_create_graph", mutates_args={})
        def f(x: torch.Tensor, x1: torch.Tensor) -> torch.Tensor:
            return x.clone()

        def f_fake(x, x1):
            return torch.empty_like(x)

        def backward(ctx, grad):
            with torch.no_grad():
                ctx.x1.zero_()
            return grad * 2, None

        def setup_context(ctx, inputs, output):
            (x, x1) = inputs
            ctx.x = x
            ctx.x1 = x1

        f.register_fake(f_fake)
        f.register_autograd(backward, setup_context=setup_context)

        def fn(x: torch.Tensor, x1: torch.Tensor) -> torch.Tensor:
            return torch.ops._test._clone_create_graph(x, x1)

        inp_x, inp_x1 = (
            torch.randn(3, requires_grad=True),
            torch.randn(3, requires_grad=True),
        )

        ref_x, ref_x1 = inp_x.clone(), inp_x1.clone()
        ref_y = f(ref_x, ref_x1)
        ref_y.sum().backward()
        x, x1 = inp_x.clone(), inp_x1.clone()
        compiled_f = aot_function(fn, nop)
        y = compiled_f(x, x1)
        loss = y.sum()
        with self.assertRaisesRegex(
            RuntimeError,
            "aot_autograd does not support input mutations with requires_grad in backward for create_graph=True",
        ):
            torch.autograd.grad(loss, inp_x, create_graph=True)
        # Not checking equality of ref and x as Exception is expected

    # Partially addresses https://github.com/pytorch/pytorch/issues/106457
    def test_input_mutation_false_aliasing(self):
        def f(a, b):
            a.mul_(3)
            b.mul_(2)
            return a.clone().view(-1) + b.clone().view(-1)

        # No overlap, contiguous
        def inp_callable1(req_grad):
            base = torch.ones(4, 4, requires_grad=req_grad)
            x = base.add(1)
            # create two views that share storage, but are actually non-overlapping
            a = x[0:2]
            b = x[2:4]
            return [base], [a, b]

        fw_graph = self.verify_aot_autograd(
            f, partial(inp_callable1, req_grad=False), test_mutation=True
        )
        self.verify_aot_autograd(
            f, partial(inp_callable1, req_grad=True), test_mutation=True
        )
        self.verify_aot_autograd(
            f,
            partial(inp_callable1, req_grad=False),
            test_mutation=True,
            make_inputs_subclasses=True,
        )
        self.verify_aot_autograd(
            f,
            partial(inp_callable1, req_grad=True),
            test_mutation=True,
            make_inputs_subclasses=True,
        )

        # Important characteristic: the graph takes in 2 inputs!
        # That shows that we didn't try to run our complicated synthetic base logic,
        # because we successfully detected false aliasing across the two inputs.
        self.assertExpectedInline(
            fw_graph.code.strip(),
            """\
def forward(self, arg0_1, arg1_1):
    mul = torch.ops.aten.mul.Tensor(arg0_1, 3);  arg0_1 = None
    mul_1 = torch.ops.aten.mul.Tensor(arg1_1, 2);  arg1_1 = None
    clone = torch.ops.aten.clone.default(mul)
    view = torch.ops.aten.view.default(clone, [-1]);  clone = None
    clone_1 = torch.ops.aten.clone.default(mul_1)
    view_1 = torch.ops.aten.view.default(clone_1, [-1]);  clone_1 = None
    add = torch.ops.aten.add.Tensor(view, view_1);  view = view_1 = None
    return (mul, mul_1, add)""",
        )

        # No overlap, non-contiguous: first tensor ends before second tensor start
        def inp_callable2(req_grad):
            base = torch.ones(256, requires_grad=req_grad)
            x = base.add(1)
            a = x.as_strided((4, 4), (8, 1), storage_offset=0)
            b = x.as_strided((4, 4), (8, 1), storage_offset=28)
            return [base], [a, b]

        # No overlap, non-contiguous: tensors are perfectly interleaved
        def inp_callable3(req_grad):
            base = torch.ones(4, 4, requires_grad=req_grad)
            x = base.add(1)
            a = x[:, 0:2]
            b = x[:, 2:4]
            return [base], [a, b]

        # No overlap, non-contiguous
        def inp_callable4(req_grad):
            base = torch.ones(256, requires_grad=req_grad)
            x = base.add(1)
            a = x.as_strided((4, 4), (9, 1), storage_offset=0)
            b = x.as_strided((4, 4), (9, 1), storage_offset=22)
            return [base], [a, b]

        # No overlap, non-contiguous
        def inp_callable5(req_grad):
            base = torch.ones(256, requires_grad=req_grad)
            x = base.add(1)
            a = x.as_strided((4, 4), (9, 1), storage_offset=0)
            b = x.as_strided((4, 4), (9, 1), storage_offset=23)
            return [base], [a, b]

        # No overlap, non-contiguous
        def inp_callable6(req_grad):
            base = torch.ones(256, requires_grad=req_grad)
            x = base.add(1)
            # a's last element is at offset 195 (24 total elements)
            a = x.as_strided((2, 4, 3), (110, 24, 4), storage_offset=5)
            # b's first element is at offset 196: no overlap
            b = x[196 : 196 + a.numel()]
            return [base], [a, b]

        # overlap! non-contiguous
        def inp_callable_overlap1(req_grad):
            base = torch.ones(256, requires_grad=req_grad)
            x = base.add(1)
            a = x.as_strided((4, 4), (9, 1), storage_offset=0)
            b = x.as_strided((4, 4), (9, 1), storage_offset=24)
            return [base], [a, b]

        # overlap! non-contiguous
        def inp_callable_overlap2(req_grad):
            base = torch.ones(256, requires_grad=req_grad)
            x = base.add(1)
            a = x.as_strided((4, 4), (9, 1), storage_offset=0)
            b = x.as_strided((4, 4), (9, 1), storage_offset=25)
            return [base], [a, b]

        # overlap! non-contiguous
        def inp_callable_overlap3(req_grad):
            base = torch.ones(256, requires_grad=req_grad)
            x = base.add(1)
            # a's last element is at offset 195 (24 total elements)
            a = x.as_strided((2, 4, 3), (110, 24, 4), storage_offset=5)
            # b's first element is at offset 195: overlap!
            b = x[195 : 195 + a.numel()]
            return [base], [a, b]

        fw_graph2 = self.verify_aot_autograd(
            f, partial(inp_callable2, req_grad=False), test_mutation=True
        )
        fw_graph3 = self.verify_aot_autograd(
            f, partial(inp_callable3, req_grad=False), test_mutation=True
        )
        fw_graph4 = self.verify_aot_autograd(
            f, partial(inp_callable4, req_grad=False), test_mutation=True
        )
        fw_graph5 = self.verify_aot_autograd(
            f, partial(inp_callable5, req_grad=False), test_mutation=True
        )
        fw_graph6 = self.verify_aot_autograd(
            f, partial(inp_callable6, req_grad=False), test_mutation=True
        )

        fw_graph_overlap1 = self.verify_aot_autograd(
            f, partial(inp_callable_overlap2, req_grad=False), test_mutation=True
        )
        fw_graph_overlap2 = self.verify_aot_autograd(
            f, partial(inp_callable_overlap1, req_grad=False), test_mutation=True
        )

        # All non-overlap graphs should be the same since we detected false aliasing
        self.assertEqual(str(fw_graph.code), str(fw_graph2.code))
        self.assertEqual(str(fw_graph.code), str(fw_graph3.code))
        self.assertEqual(str(fw_graph.code), str(fw_graph4.code))
        self.assertEqual(str(fw_graph.code), str(fw_graph5.code))
        self.assertEqual(str(fw_graph.code), str(fw_graph6.code))

        # All overlap graphs should be the same since we detected real aliasing
        self.assertNotEqual(str(fw_graph.code), str(fw_graph_overlap1.code))
        self.assertNotEqual(str(fw_graph.code), str(fw_graph_overlap2.code))
        self.assertTrue("as_strided_scatter" in str(fw_graph_overlap1.code))
        self.assertTrue("as_strided_scatter" in str(fw_graph_overlap2.code))

    @unittest.skipIf(not torch.cuda.is_available(), "CUDA is unavailable")
    def test_mem_leak_from_save_for_bw(self):
        # See a full diagnosis at this issue: https://github.com/pytorch/pytorch/issues/94990
        # Note [Detaching saved tensors in AOTAutograd]
        # This program creates a ref-cycle. Long term, we should fix this ref cycle
        # (since it can arise, naturally albeit rarely, from uses of autograd.Function).
        # But AOTAutograd makes it more likely to show up from tracing user programs,
        # so we deal with it by manually detaching the tensors that we save for backward.
        # This is completely wrong and would give wrong results if we were to do double backward.
        # Fortunately today, double backward is explicitly banned in AOTAutograd.
        def f(a, b):
            add = a + a
            split = torch.functional.split(add, [4, 4], dim=1)
            getitem_2 = split[1]
            unsqueeze = getitem_2.unsqueeze(-1)
            mul = unsqueeze * b
            return (getitem_2, mul)

        f_compiled = aot_function(f, nop)
        inps = [
            torch.ones(8, 8, device="cuda", requires_grad=True),
            torch.ones(1, 4, 1, device="cuda", requires_grad=True),
        ]
        mem_before = torch.cuda.memory_allocated()
        f_compiled(*inps)
        mem_after = torch.cuda.memory_allocated()
        self.assertTrue(mem_after == mem_before)

    def test_output_aliases_multiple_inputs_get_correct_one(self):
        # a and b are aliased, but have different shapes
        # The first output should view off the first input, the 2nd output should view off the 2nd input
        def f(a, b):
            return a.view(a.shape), b.view(b.shape)

        def inp_callable(req_grad):
            base = torch.ones(2, 2, requires_grad=req_grad)
            # Note: in our test, the add() is important because we need the graph inputs to be non-leaves so we can mutate them.
            x = base.mul(2)
            inp1 = x.view(-1)
            inp2 = x[0]
            return [base], [inp1, inp2]

        self.verify_aot_autograd(
            f, partial(inp_callable, req_grad=False), test_mutation=True
        )
        self.verify_aot_autograd(
            f, partial(inp_callable, req_grad=True), test_mutation=True
        )
        self.verify_aot_autograd(
            f,
            partial(inp_callable, req_grad=False),
            test_mutation=True,
            make_inputs_subclasses=True,
        )
        self.verify_aot_autograd(
            f,
            partial(inp_callable, req_grad=True),
            test_mutation=True,
            make_inputs_subclasses=True,
        )

    def test_input_mutation_aliases_other_input(self):
        def f(a, b):
            a.add_(1)
            return a + b

        def inp_callable(req_grad):
            base = torch.ones(4, 2, requires_grad=req_grad)
            # Note: in our test, the add() is important because we need the graph inputs to be non-leaves so we can mutate them.
            x = base.add(1)
            inp1 = x[0]
            inp2 = x[0]
            return [base], [inp1, inp2]

        self.verify_aot_autograd(
            f, partial(inp_callable, req_grad=False), test_mutation=True
        )
        fw_graph = self.verify_aot_autograd(
            f, partial(inp_callable, req_grad=True), test_mutation=True
        )
        # Important parts of the graph:
        # - the compiled graph takes in a base, and we generate a and b (the views) off of the base
        # - clone() is still in the graph, because we need to call grad() on the original (non-mutated) inputs
        # - We re-generate the views *after* the clone, to preserve view relationships.
        self.assertExpectedInline(
            fw_graph.code.strip(),
            """\
def forward(self, primals_1):
    clone = torch.ops.aten.clone.default(primals_1);  primals_1 = None
    as_strided = torch.ops.aten.as_strided.default(clone, [2], [1], 0)
    add = torch.ops.aten.add.Tensor(as_strided, 1);  as_strided = None
    as_strided_scatter = torch.ops.aten.as_strided_scatter.default(clone, add, [2], [1], 0);  clone = add = None
    as_strided_2 = torch.ops.aten.as_strided.default(as_strided_scatter, [2], [1], 0)
    as_strided_5 = torch.ops.aten.as_strided.default(as_strided_scatter, [2], [1], 0)
    add_1 = torch.ops.aten.add.Tensor(as_strided_2, as_strided_5);  as_strided_2 = as_strided_5 = None
    return (as_strided_scatter, add_1)""",
        )  # noqa: B950

    def test_input_mutation_aliases_other_input2(self):
        def f(a, b):
            a.add_(1)
            return a + b

        def inp_callable(req_grad):
            base = torch.ones(2, 2, requires_grad=req_grad)
            x = base.add(1)
            inp1 = x[0]
            # Here, one of the aliased inputs is the base itself
            inp2 = x
            return [base], [inp1, inp2]

        self.verify_aot_autograd(
            f, partial(inp_callable, req_grad=False), test_mutation=True
        )
        fw_graph = self.verify_aot_autograd(
            f, partial(inp_callable, req_grad=True), test_mutation=True
        )
        self.assertExpectedInline(
            fw_graph.code.strip(),
            """\
def forward(self, primals_1):
    clone = torch.ops.aten.clone.default(primals_1);  primals_1 = None
    as_strided = torch.ops.aten.as_strided.default(clone, [2], [1], 0)
    add = torch.ops.aten.add.Tensor(as_strided, 1);  as_strided = None
    as_strided_scatter = torch.ops.aten.as_strided_scatter.default(clone, add, [2], [1], 0);  clone = add = None
    as_strided_2 = torch.ops.aten.as_strided.default(as_strided_scatter, [2], [1], 0)
    as_strided_5 = torch.ops.aten.as_strided.default(as_strided_scatter, [2, 2], [2, 1], 0)
    add_1 = torch.ops.aten.add.Tensor(as_strided_2, as_strided_5);  as_strided_2 = as_strided_5 = None
    return (as_strided_scatter, add_1)""",
        )  # noqa: B950

    def test_input_mutation_aliases_and_output_alias(self):
        def f(a, b):
            # Here, we need to take care:that because and b are aliased
            # since a and b are aliased, we generate a view off of "updated b"
            a.add_(1)
            return b.view(b.shape)

        def inp_callable(req_grad):
            base = torch.ones(2, 2, requires_grad=req_grad)
            x = base.add(1)
            return [base], [x.view(-1), x.view(-1)]

        self.verify_aot_autograd(
            f, partial(inp_callable, req_grad=False), test_mutation=True
        )
        fw_graph = self.verify_aot_autograd(
            f, partial(inp_callable, req_grad=True), test_mutation=True
        )
        self.assertExpectedInline(
            fw_graph.code.strip(),
            """\
def forward(self, primals_1):
    clone = torch.ops.aten.clone.default(primals_1);  primals_1 = None
    as_strided = torch.ops.aten.as_strided.default(clone, [4], [1], 0)
    add = torch.ops.aten.add.Tensor(as_strided, 1);  as_strided = None
    as_strided_scatter = torch.ops.aten.as_strided_scatter.default(clone, add, [4], [1], 0);  clone = add = None
    as_strided_8 = torch.ops.aten.as_strided.default(as_strided_scatter, [4], [1], 0)
    view_1 = torch.ops.aten.view.default(as_strided_8, [4]);  as_strided_8 = None
    return (as_strided_scatter, view_1)""",
        )  # noqa: B950

    def test_input_aliased_with_mutation_output_alias(self):
        def f(a, b, c):
            # a and c alias
            c.mul_(2)
            # The main thing we're testing here is that
            # (1) We need to reconstruct c.view(-1) from the 3rd input to the forward
            # (2) But we need to be careful to do this *before* converting aliased inputs into synthetic bases.
            #     The original fw takes in 3 args, but the compiled fw takes in only 2 args.
            return b.add(1), c.view(-1)

        def inp_callable(req_grad):
            base1 = torch.ones(2, 2, requires_grad=req_grad)
            base2 = torch.ones(2, 2, requires_grad=req_grad)
            x = base1.add(1)
            y = base2.add(1)
            return [base1, base2], [x.view(-1), y, x.view(-1)]

        self.verify_aot_autograd(
            f, partial(inp_callable, req_grad=False), test_mutation=True
        )
        fw_graph = self.verify_aot_autograd(
            f, partial(inp_callable, req_grad=True), test_mutation=True
        )
        self.assertExpectedInline(
            fw_graph.code.strip(),
            """\
def forward(self, primals_1, primals_2):
    clone = torch.ops.aten.clone.default(primals_1);  primals_1 = None
    as_strided_1 = torch.ops.aten.as_strided.default(clone, [4], [1], 0)
    mul = torch.ops.aten.mul.Tensor(as_strided_1, 2);  as_strided_1 = None
    as_strided_scatter = torch.ops.aten.as_strided_scatter.default(clone, mul, [4], [1], 0);  clone = mul = None
    add = torch.ops.aten.add.Tensor(primals_2, 1);  primals_2 = None
    as_strided_7 = torch.ops.aten.as_strided.default(as_strided_scatter, [4], [1], 0)
    view_1 = torch.ops.aten.view.default(as_strided_7, [-1]);  as_strided_7 = None
    return (as_strided_scatter, add, view_1)""",
        )  # noqa: B950

    def test_input_metadata_mutation_aliases(self):
        def f(a, b):
            # a and b alias, and we do a metadata mutation on a
            # Since we're not mutating data, then b isn't affected at all.
            # We expect aot autograd to not bother with constructing a synthetic base.
            a.t_()
            return a + b

        def inp_callable(req_grad):
            base = torch.ones(2, 2, requires_grad=req_grad)
            x = base.add(1)
            return [base], [x.view(-1), x.view(-1)]

        self.verify_aot_autograd(
            f, partial(inp_callable, req_grad=False), test_mutation=True
        )
        fw_graph = self.verify_aot_autograd(
            f, partial(inp_callable, req_grad=True), test_mutation=True
        )
        # Expectation: fwd() takes in 2 args, and we don't construct a synthetic base.
        self.assertExpectedInline(
            fw_graph.code.strip(),
            """\
def forward(self, primals_1, primals_2):
    t = torch.ops.aten.t.default(primals_1);  primals_1 = None
    add = torch.ops.aten.add.Tensor(t, primals_2);  t = primals_2 = None
    return (add,)""",
        )

    def test_input_mutation_aliases_and_none_require_gradients(self):
        def f(a, b, c):
            # a and b alias, but neither require gradients (so they don't have a _base)
            # aot autograd should construct the synthetic base from `torch.Tensor(a.storage())`
            a.mul_(2)
            return b + 1, c + 1

        def inp_callable(req_grad):
            base = torch.ones(2, 2)
            c_arg = torch.ones(2, 2, requires_grad=req_grad)
            x = base.add(1)
            return [base, c_arg], [x.view(-1), x.view(-1), c_arg]

        self.verify_aot_autograd(
            f, partial(inp_callable, req_grad=False), test_mutation=True
        )

        with self.assertRaisesRegex(
            RuntimeError, "is a tensor subclass. This is not supported today"
        ):
            self.verify_aot_autograd(
                f,
                partial(inp_callable, req_grad=False),
                test_mutation=True,
                make_inputs_subclasses=True,
            )

        fw_graph = self.verify_aot_autograd(
            f, partial(inp_callable, req_grad=True), test_mutation=True
        )
        self.assertExpectedInline(
            fw_graph.code.strip(),
            """\
def forward(self, primals_1, primals_2):
    as_strided = torch.ops.aten.as_strided.default(primals_1, [4], [1], 0)
    mul = torch.ops.aten.mul.Tensor(as_strided, 2);  as_strided = None
    as_strided_scatter = torch.ops.aten.as_strided_scatter.default(primals_1, mul, [4], [1], 0);  primals_1 = mul = None
    as_strided_3 = torch.ops.aten.as_strided.default(as_strided_scatter, [4], [1], 0)
    add = torch.ops.aten.add.Tensor(as_strided_3, 1);  as_strided_3 = None
    add_1 = torch.ops.aten.add.Tensor(primals_2, 1);  primals_2 = None
    return (as_strided_scatter, add, add_1)""",
        )  # noqa: B950

    @skipIfDynamoInput("Fails with dynamo")
    def test_input_mutation_aliases_bases_out_of_order(self):
        # This tests our calling convention: if b and d are aliased, then the outer calling convention
        # that we send to the compiled forward becomes:
        # (b_d_base, a, c)
        # Importantly, even though a and c alias in our test, neither inputs are mutated,
        # So we don't need to do the base construction / deconstruction
        def f(a, b, c, d):
            b.add_(1)
            d.unsqueeze_(0)
            return a + c + d, b.view(-1)

        def inp_callable(req_grad):
            base1 = torch.ones(2, 2, requires_grad=req_grad)
            base2 = torch.ones(2, 2, requires_grad=req_grad)
            x1 = base1.add(1)
            x2 = base2.add(1)
            # a and c alias, b and d alias
            return [base1, base2], [x1.view(-1), x2.view(-1), x1.view(-1), x2.view(-1)]

        self.verify_aot_autograd(
            f, partial(inp_callable, req_grad=False), test_mutation=True
        )

        with self.assertRaisesRegex(
            RuntimeError,
            "Metadata mutations are currently not allowed on tensor subclasses",
        ):
            self.verify_aot_autograd(
                f,
                partial(inp_callable, req_grad=False),
                test_mutation=True,
                make_inputs_subclasses=True,
            )

        fw_graph = self.verify_aot_autograd(
            f, partial(inp_callable, req_grad=True), test_mutation=True
        )
        # 3 graph inputs: (b_d_base, a, c)
        # 2 returns: (b_updated, a+c+d)
        # (there are 2 original fw outs, but one is a view of b so it's not part of the graph)
        # (there are also 2 input mutations, but one is a metadata-only mutation so the compiled forward doesn't return it)
        self.assertExpectedInline(
            fw_graph.code.strip(),
            """\
def forward(self, primals_1, primals_2, primals_3):
    clone = torch.ops.aten.clone.default(primals_1);  primals_1 = None
    as_strided = torch.ops.aten.as_strided.default(clone, [4], [1], 0)
    add = torch.ops.aten.add.Tensor(as_strided, 1);  as_strided = None
    as_strided_scatter = torch.ops.aten.as_strided_scatter.default(clone, add, [4], [1], 0);  clone = add = None
    add_1 = torch.ops.aten.add.Tensor(primals_2, primals_3);  primals_2 = primals_3 = None
    as_strided_5 = torch.ops.aten.as_strided.default(as_strided_scatter, [4], [1], 0)
    unsqueeze_1 = torch.ops.aten.unsqueeze.default(as_strided_5, 0);  as_strided_5 = None
    add_2 = torch.ops.aten.add.Tensor(add_1, unsqueeze_1);  add_1 = None
    as_strided_14 = torch.ops.aten.as_strided.default(as_strided_scatter, [4], [1], 0)
    view_2 = torch.ops.aten.view.default(as_strided_14, [-1]);  as_strided_14 = None
    return (as_strided_scatter, add_2, view_2, unsqueeze_1)""",
        )  # noqa: B950

    @unittest.skipIf(not torch.cuda.is_available(), "CUDA is unavailable")
    def test_synthetic_base_base_attribute_is_none(self):
        def f(a, b):
            a.add_(1)
            return a + b

        def inp_callable():
            base = torch.ones(4, 4, device="cuda")
            # detach() so that none of the inputs have a ._base attribute.
            a = base[0].detach()
            b = base[1].detach()
            base2 = torch.ones(2, 2, requires_grad=True)  # noqa: F841
            return [base], [a, b]

        self.verify_aot_autograd(f, inp_callable, test_mutation=True)

    def test_input_mutation_alias_everything(self):
        # Mondo test that tests a combination of:
        # input is mutated, that aliases another input (so we make a synthetic base)
        # an output is an alias of another output
        # an output is an alias of an intermediate
        # a and c are aliased
        def f(a, b, c):
            c.mul_(2)  # mutates c
            b.t_()  # metadata mutate b
            tmp = a + c
            out1 = tmp.view(-1)
            out2 = b.t()
            out3 = out1.unsqueeze(0)
            # out1 and out3 are aliases of an intermediate, and alias each other!
            # out2 aliases an input, so we don't return it
            return out1, out2, out3

        def inp_callable(req_grad):
            base1 = torch.ones(2, 2, requires_grad=req_grad)
            base2 = torch.ones(2, 2, requires_grad=req_grad)
            # Note: in our test, the add() is important because we need the graph inputs to be non-leaves so we can mutate them.
            base1_ = base1.add(1)
            base2_ = base2.add(1)
            a = base1_.view(-1)
            b = base2_
            c = base1_.view(-1)
            return [base1, base2], [a, b, c]

        self.verify_aot_autograd(
            f, partial(inp_callable, req_grad=False), test_mutation=True
        )
        fw_graph = self.verify_aot_autograd(
            f, partial(inp_callable, req_grad=True), test_mutation=True
        )
        # Expected:
        # - 2 inputs in the forward: synthetic_base_a_c, b
        # - 1 output in the forward: "tmp"
        #   out2 is an alias of an input, and will be generated off of b outside of the compiled fn
        #   out1 and out3 are aliases of tmp, that we generate outside of the compiled function
        self.assertExpectedInline(
            fw_graph.code.strip(),
            """\
def forward(self, primals_1, primals_2):
    clone = torch.ops.aten.clone.default(primals_1);  primals_1 = None
    view = torch.ops.aten.view.default(primals_2, [2, 2]);  primals_2 = None
    as_strided_1 = torch.ops.aten.as_strided.default(clone, [4], [1], 0)
    mul = torch.ops.aten.mul.Tensor(as_strided_1, 2);  as_strided_1 = None
    as_strided_scatter = torch.ops.aten.as_strided_scatter.default(clone, mul, [4], [1], 0);  clone = mul = None
    as_strided_2 = torch.ops.aten.as_strided.default(as_strided_scatter, [4], [1], 0)
    t = torch.ops.aten.t.default(view);  view = None
    as_strided_5 = torch.ops.aten.as_strided.default(as_strided_scatter, [4], [1], 0)
    add = torch.ops.aten.add.Tensor(as_strided_5, as_strided_2);  as_strided_5 = as_strided_2 = None
    view_1 = torch.ops.aten.view.default(add, [-1])
    t_1 = torch.ops.aten.t.default(t)
    unsqueeze = torch.ops.aten.unsqueeze.default(view_1, 0)
    return (as_strided_scatter, t, view_1, t_1, unsqueeze, add)""",
        )  # noqa: B950

    def test_dynamic_shape_output_not_in_bw_graph(self):
        def f(x):
            return [x + 1, x.shape[0]]

        inp = torch.ones(5, requires_grad=True)
        bw_graph_cell = [None]
        compiled_f = aot_function(
            f,
            fw_compiler=nop,
            bw_compiler=partial(extract_graph, graph_cell=bw_graph_cell),
            decompositions={},
            keep_inference_input_mutations=False,
            dynamic=True,
        )
        out = compiled_f(inp)
        out[0].sum().backward()
        # The important bit: the forward fn returns 2 outputs,
        # but one of them is a symint so we should only see
        # 1 grad_output as an input to the backward graph.
        # (Otherwise, autograd will plumb a None as the value of the grad_output,
        # which causes inductor to complain).
        self.assertExpectedInline(
            bw_graph_cell[0].code.strip(),
            """\
def forward(self, tangents_1):
    return (tangents_1,)""",
        )

    def test_no_grad_input_output(self):
        def f(a, b):
            return a.cos(), b.cos(), a * b

        inp_thunks = [
            lambda: torch.randn(5, requires_grad=True),
            lambda: torch.randn(5, requires_grad=False),
        ]
        for inps in itertools.product(inp_thunks, repeat=2):
            inps = [i() for i in inps]
            self.verify_aot_autograd(f, inps)

    def test_some_output_requires_grad_input_doesnt(self):
        def f(a, b):
            a_view = a.view(-1)
            a_view.requires_grad_(True)
            return a_view

        inp = [torch.randn(3, 3), torch.randn(3, 3, requires_grad=True)]
        self.verify_aot_autograd(f, inp)

    def test_some_outputs_dont_require_grad_view(self):
        def f(a, b):
            return a.detach(), b

        inp = [
            torch.randn(3, 3, requires_grad=True),
            torch.randn(3, 3, requires_grad=True),
        ]
        self.verify_aot_autograd(f, inp)

    def test_some_outputs_dont_require_grad_non_view(self):
        def f(a, b):
            return a.add(1).detach(), b

        inp = [
            torch.randn(3, 3, requires_grad=True),
            torch.randn(3, 3, requires_grad=True),
        ]
        self.verify_aot_autograd(f, inp)

    def test_inner_grad(self):
        def foo(x):
            y = torch.exp(x)
            z = torch.autograd.grad(y, x)
            return z

        inps = [torch.randn((), requires_grad=True)]
        self.verify_aot_autograd(foo, inps)

    def test_grad_context(self):
        def foo(x):
            return x * 2

        inps = [torch.randn((), requires_grad=True)]
        graph_size = None

        def get_graph_size(fx_g, _):
            nonlocal graph_size
            graph_size = len(fx_g.graph.nodes)
            return fx_g

        f = aot_function(foo, nop, get_graph_size)
        with torch.set_grad_enabled(False):
            f(*inps)
        self.assertIsNone(graph_size)

        f = aot_function(foo, nop, get_graph_size)
        with torch.set_grad_enabled(True):
            out = f(*inps)
            self.assertIsNone(graph_size)
            out.sum().backward()
            self.assertTrue(graph_size > 2)

    def test_output_dict(self):
        def f(x):
            return {"a": x, "b": x}

        inp = [torch.randn(3, 3, requires_grad=True)]
        self.verify_aot_autograd(f, inp)

        def f(x, y):
            return {"a": x, "b": y + x}

        inp = [torch.randn(3, requires_grad=True), torch.randn(3)]
        self.verify_aot_autograd(f, inp)

        def f(x):
            new_d = {}
            for k in x:
                new_d[k] = x[k] * 2
            return new_d

        a = torch.randn(3, requires_grad=True)
        b = torch.randn(3, requires_grad=True)

        def inp_callable():
            inps = [{"a": a, "b": b}]
            return inps, inps

        self.verify_aot_autograd(f, inp_callable)

    def test_module(self):
        mod = nn.Sequential(nn.Linear(32, 32), nn.ReLU())
        compiled_mod = compiled_module(mod, nop, nop)
        inp = torch.randn(32, 32)
        ref_out = mod(inp)
        ref_out.sum().backward()
        ref_grads = sorted([(name, p.grad) for name, p in mod.named_parameters()])
        out = compiled_mod(inp)
        out.sum().backward()
        grads = sorted([(name, p.grad) for name, p in mod.named_parameters()])
        self.assertEqual((out, grads), (ref_out, ref_grads))

    def test_batchnorm(self):
        mod = compiled_module(nn.BatchNorm2d(4), nop, nop)
        x = torch.ones(1, 4, 2, 2)
        mod(x).sum().backward()

    def test_list_codegen(self):
        def list_nop(f, _):
            def g(inps):
                return f(*inps)

            g._boxed_call = True
            return g

        def f(a, b, c):
            return a.sin() * b.cos() * c.sin()

        f = aot_function(f, list_nop)
        inp = [torch.randn(5, requires_grad=True) for _ in range(3)]
        f(*inp).sum().backward()

    @patch("torch._functorch.aot_autograd.AOT_COUNTER", new_callable=itertools.count)
    def test_compilation_context(self, counter):
        def f(x):
            return x.sin().sin()

        count = []

        def compiler(fx_g, _):
            context = get_aot_compilation_context()
            count.append((context[0], len(fx_g.graph.nodes)))
            return fx_g

        f = aot_function(f, compiler)
        out = f(torch.randn(5, requires_grad=True))
        f = aot_function(f, compiler)
        f(torch.randn(5))
        out.sum().backward()
        self.assertExpectedInline(
            str(count),
            """[(['0_forward'], 4), (['1_inference'], 4), (['0_backward'], 8)]""",
        )

    def test_dupe_arg(self):
        def f(x, y):
            return x + y

        x = torch.randn(3, 3, requires_grad=True)
        self.verify_aot_autograd(f, [x, x])

    def test_dupe_arg_torture(self):
        def f(x, y):
            x.t_()
            y.unsqueeze_(0)
            return x + y

        x = torch.randn(3, 3, requires_grad=True).clone()
        self.verify_aot_autograd(f, [x, x])

    # See https://github.com/pytorch/pytorch/issues/100224
    def test_dupe_arg_returned_as_output(self):
        def f(a, b, a_):
            a[0].add_(1)
            return a_

        f_compiled = aot_function(f, nop)
        a = torch.ones(2)
        b = torch.ones(2)
        out_ref = f(a, b, a)

        a2 = torch.ones(2)
        b2 = torch.ones(2)
        out_test = f_compiled(a2, b2, a2)

        self.assertEqual(out_ref, out_test)
        self.assertEqual(a, a2)

    @patch("torch._functorch.aot_autograd.AOT_COUNTER", new_callable=itertools.count)
    @patch("torch._functorch.config.debug_assert", True)
    def test_invalid_dupe_left_bias(self, counter):
        # This test checks that, just because only the first
        # argument did a metadata mutation, we still correctly
        # switch to strategy 2 (deduplicate)
        # See: https://github.com/pytorch/pytorch/pull/89896#discussion_r1036224447
        class F(torch.nn.Module):
            def forward(self, x, y):
                x.t_()
                return (x + y,)

        x = torch.randn(3, 3, requires_grad=True).clone()
        y = torch.randn(3, 3, requires_grad=True)
        self.verify_aot_autograd(F(), [x, x])

        fxx = aot_module_simplified(F(), (x, x), nop)
        self.assertExpectedRaisesInline(
            AssertionError,
            lambda: fxx(x, y),
            """At compilation time, graph 2 was compiled under the assumption that input 1 would be a duplicate of input 0, but at runtime this was not the case.  This indicates a guard bug in AOTAutograd or Dynamo, please file a bug to PyTorch.""",  # noqa: B950
        )

    @patch("torch._functorch.aot_autograd.AOT_COUNTER", new_callable=itertools.count)
    @patch("torch._functorch.config.debug_assert", True)
    def test_invalid_dupe(self, counter):
        self._test_invalid_dupe(counter, fake=False)

    # See Note: Dynamo recompilation guarding invalid grad for why this test exists
    @patch("torch._functorch.aot_autograd.AOT_COUNTER", new_callable=itertools.count)
    @patch("torch._functorch.config.debug_assert", True)
    def test_invalid_dupe_fake(self, counter):
        self._test_invalid_dupe(counter, fake=True)

    def _test_invalid_dupe(self, counter, fake):
        class F(torch.nn.Module):
            def forward(self, x, y):
                x.unsqueeze_(0)
                y.unsqueeze_(0)
                return (x + y,)

        x = torch.randn(3, 3, requires_grad=True).clone()
        y = torch.randn(3, 3, requires_grad=True).clone()

        if fake:
            shape_env = ShapeEnv()
            fake_mode = FakeTensorMode(shape_env=shape_env)

            fake_x = fake_mode.from_tensor(x)
            fake_y = fake_mode.from_tensor(y)

        if fake:
            fxy = aot_module_simplified(F(), (fake_x, fake_y), nop)
        else:
            fxy = aot_module_simplified(F(), (x, y), nop)

        fxy(x, y)
        x = torch.randn(3, 3, requires_grad=True).clone()
        y = torch.randn(3, 3, requires_grad=True).clone()
        fxy(x, x)  # is ok!

        if fake:
            fxx = aot_module_simplified(F(), (fake_x, fake_x), nop)
        else:
            fxx = aot_module_simplified(F(), (x, x), nop)

        x = torch.randn(3, 3, requires_grad=True).clone()
        y = torch.randn(3, 3, requires_grad=True).clone()
        fxx(x, x)
        # Note This should not raise! Once we have guards in place here,
        # we will have this working correctly, as it should recompile.
        x = torch.randn(3, 3, requires_grad=True).clone()
        y = torch.randn(3, 3, requires_grad=True).clone()
        self.assertExpectedRaisesInline(
            AssertionError,
            lambda: fxx(x, y),
            """At compilation time, graph 1 was compiled under the assumption that input 1 would be a duplicate of input 0, but at runtime this was not the case.  This indicates a guard bug in AOTAutograd or Dynamo, please file a bug to PyTorch.""",  # noqa: B950
        )

    @patch("torch._functorch.aot_autograd.AOT_COUNTER", new_callable=itertools.count)
    @patch("torch._functorch.config.debug_assert", True)
    def test_invalid_requires_grad(self, counter):
        self._test_invalid_requires_grad(counter, fake=False)

    # See Note: Dynamo recompilation guarding invalid grad for why this test exists
    @patch("torch._functorch.aot_autograd.AOT_COUNTER", new_callable=itertools.count)
    @patch("torch._functorch.config.debug_assert", True)
    def test_invalid_requires_grad_fake(self, counter):
        self._test_invalid_requires_grad(counter, fake=True)

    def _test_invalid_requires_grad(self, counter, fake):
        class F(torch.nn.Module):
            def forward(self, x, y):
                return (x + y,)

        x = torch.randn(3, 3, requires_grad=True)
        y = torch.randn(3, 3, requires_grad=True)
        z = torch.randn(3, 3, requires_grad=False)

        if fake:
            shape_env = ShapeEnv()
            fake_mode = FakeTensorMode(shape_env=shape_env)

            fake_x = fake_mode.from_tensor(x)
            fake_y = fake_mode.from_tensor(y)
            fake_z = fake_mode.from_tensor(z)

        if fake:
            fxy = aot_module_simplified(F(), (fake_x, fake_y), nop)
        else:
            fxy = aot_module_simplified(F(), (x, y), nop)

        compare_equal_outs_and_grads(self, F(), fxy, (x, y))
        compare_equal_outs_and_grads(self, F(), fxy, (x, z))

        if fake:
            fxz = aot_module_simplified(F(), (fake_x, fake_z), nop)
        else:
            fxz = aot_module_simplified(F(), (x, z), nop)

        compare_equal_outs_and_grads(self, F(), fxz, (x, z))

        self.assertExpectedRaisesInline(
            AssertionError,
            lambda: fxz(x, y),
            """At compilation time, graph 1 was compiled under the assumption that input 1 would not require grad, but at runtime this was not the case.  This indicates a guard bug in AOTAutograd or Dynamo, please file a bug to PyTorch.""",  # noqa: B950
        )

    def test_custom_autograd(self):
        class CustomFn(torch.autograd.Function):
            @staticmethod
            def forward(ctx, x):
                return x.clone()

            @staticmethod
            def backward(ctx, grad_output):
                return grad_output + 1

        def f(x):
            return CustomFn.apply(x)

        self.verify_aot_autograd(f, [torch.randn(3)])

    @unittest.skipIf(not torch.cuda.is_available(), "CUDA is unavailable")
    def test_autocast_disable_guard(self):
        with torch._C._DisableAutocast():
            x = torch.rand([4, 4]).cuda()
            y = x @ x
            self.assertEqual(y.dtype, torch.float32)

    @unittest.skipIf(not torch.cuda.is_available(), "CUDA is unavailable")
    def test_nonidempotent_amp(self):
        def f(self_s_emb, add_3):
            einsum_2 = torch.functional.einsum("ah,th->t", self_s_emb, add_3)
            log_softmax_2 = einsum_2.log_softmax(-1)
            return (log_softmax_2,)

        args = [
            torch.rand((1, 256), dtype=torch.float32, device="cuda"),
            torch.rand((30, 256), dtype=torch.float16, device="cuda"),
        ]
        with torch.cuda.amp.autocast(enabled=True):
            self.verify_aot_autograd(f, args)

        args = [e.requires_grad_(True) for e in args]
        with torch.cuda.amp.autocast(enabled=True):
            self.verify_aot_autograd(f, args)

    @unittest.skipIf(not torch.cuda.is_available(), "CUDA is unavailable")
    @unittest.skipIf(not torch.backends.cudnn.is_available(), "CUDNN is unavailable")
    @skipIfRocm  # https://github.com/pytorch/pytorch/issues/96560
    def test_batch_norm_amp(self):
        device = "cuda"
        input_dtype = torch.float16
        param_dtype = torch.float32
        weight, bias = (
            torch.ones(64, device=device, dtype=param_dtype, requires_grad=True)
            for _ in range(2)
        )
        running_mean, running_var = (
            torch.ones(64, device=device, dtype=param_dtype) for _ in range(2)
        )

        def bn(x):
            return torch.ops.aten.cudnn_batch_norm(
                x,
                weight,
                bias,
                running_mean,
                running_var,
                False,
                0.1,
                1e-05,
            )

        inp = torch.ones(
            torch.Size([16, 64, 112, 112]), dtype=input_dtype, device=device
        )

        ref = bn(inp)
        cudnn_batch_norm_decomp = torch._decomp.get_decompositions(
            {torch.ops.aten.cudnn_batch_norm}
        )
        aot_fn = make_fx(bn, decomposition_table=cudnn_batch_norm_decomp)(inp)
        res = aot_fn(inp)
        for a, b in zip(ref, res):
            assert torch.allclose(a, b)

    def test_output_op_depending_on_symint(self):
        """
        It won't be obvious from reading this test what it's testing for.  We should probably make it into a more
        focused unit test.

        An issue with the following program was the expand op would end up depending on a symint whose proxy was
        incorrectly associated with one of the grad tensors rather than input tensors.  It broke partitioner logic
        and the net result was aot_function failed to produce a function and threw an exception instead.
        """
        inp = torch.randn(5, requires_grad=True)

        def f(x):
            return x.expand(x.shape)

        # TODO(whc) make this work (test setup is wrong somehow)
        # joint_forward_backward = create_joint_forward_backward(f)
        # out = f(inp)
        # joint_inputs =  ([inp], [out.detach().contiguous()])
        # fx_g = make_fx(joint_forward_backward)(*joint_inputs)
        # TODO: assert outputs of fwd graph trace to correct symint

        # e2e test that fails without symint clone fix
        af = aot_function(
            f,
            nop,
            partition_fn=partial(
                min_cut_rematerialization_partition, compiler="inductor"
            ),
            dynamic=True,
        )
        out = af(inp)
        self.assertEqual(out, f(inp))

    def test_inference_mode(self):
        m = torch.nn.Linear(4, 4)
        inp = torch.randn(4, 4)

        aot_mod = aot_module(m, fw_compiler=nop)

        with torch.inference_mode():
            out_ref = m(inp)
            out_test = aot_mod(inp)
        self.assertEqual(out_ref, out_test)

    def test_default_partitioner_saves_symints_not_tensors_for_bw(self):
        """
        In this test, the important thing is that primals_1 is **only** needed in the backward
        in order to grab its sizes.
        We need to assert that what we save for the backward are the tensor's sizes, and not the tensor itself.

        The way this test is set up, it will actually fail if we try to save the input tensor for backward.
        Why?
        b.masked_fill_(c, 0) has a backward that requires knowing a's sizes
        b.masked_fill_(c, 0) **also** mutates a (because b and a are aliased)
        The autograd engine yells at us if we save "a" for backward, and then try to mutate it.
        """

        def f(a):
            b = a[0]
            c = torch.ones_like(b, dtype=torch.bool)
            d = b.masked_fill_(c, 0)
            return d

        compiled_f = aot_function(f, nop, dynamic=True)
        inp_ref = torch.ones(2, 2, requires_grad=True)
        inp_test = torch.ones(2, 2, requires_grad=True)

        out_ref = f(inp_ref.clone())
        out_test = compiled_f(inp_test.clone())

        self.assertEqual(out_ref, out_test)

        out_ref.sum().backward()
        out_test.sum().backward()

        self.assertEqual(inp_ref.grad, inp_test.grad)

    def test_buffer_copied_in_graph(self):
        class MyModel(torch.nn.Module):
            def __init__(self) -> None:
                super().__init__()
                self.buf = torch.nn.Buffer(torch.zeros(1))
                self.w1 = torch.nn.Parameter(torch.zeros(1))
                self.w2 = torch.nn.Parameter(torch.zeros(1))

            def forward(self, x):
                self.buf.add_(1)
                return (self.w1 * x * self.w2).sum() + self.buf.sum()

        model_for_eager = MyModel()
        model_for_compile = copy.deepcopy(model_for_eager)

        fw_graph_cell = [None]
        compiled_f = aot_module(
            model_for_compile,
            fw_compiler=make_boxed_compiler(
                partial(extract_graph, graph_cell=fw_graph_cell)
            ),
            bw_compiler=nop,
            keep_inference_input_mutations=True,
        )
        inp_ref = torch.ones(1, requires_grad=True)
        inp_test = torch.ones(1, requires_grad=True)

        out_ref = model_for_eager(inp_ref.clone())
        out_test = compiled_f(inp_test.clone())

        self.assertExpectedInline(
            fw_graph_cell[0].code.strip(),
            """\
def forward(self, primals_1, primals_2, primals_3, primals_4):
    add = torch.ops.aten.add.Tensor(primals_3, 1)
    mul = torch.ops.aten.mul.Tensor(primals_1, primals_4)
    mul_1 = torch.ops.aten.mul.Tensor(mul, primals_2)
    sum_1 = torch.ops.aten.sum.default(mul_1);  mul_1 = None
    sum_2 = torch.ops.aten.sum.default(add)
    add_1 = torch.ops.aten.add.Tensor(sum_1, sum_2);  sum_1 = sum_2 = None
    copy_ = torch.ops.aten.copy_.default(primals_3, add);  primals_3 = add = copy_ = None
    return (add_1, primals_1, primals_2, primals_4, mul)""",
        )

        self.assertEqual(out_ref, out_test)

        out_ref.sum().backward()
        out_test.sum().backward()

        eager_grads = [p.grad for _, p in model_for_eager.named_parameters()]
        compile_grads = [p.grad for _, p in model_for_compile.named_parameters()]

        self.assertEqual(eager_grads, compile_grads)
        self.assertEqual(inp_ref.grad, inp_test.grad)

    def test_buffer_copied_in_graph_with_different_shapes(self):
        class MyModel(torch.nn.Module):
            def __init__(self) -> None:
                super().__init__()
                self.buf = torch.nn.Buffer(torch.ones(4, 4))
                self.w = torch.nn.Parameter(
                    torch.Tensor([[4, 5], [1, 2], [6, 7], [8, 9]])
                )

            def forward(self, x):
                self.buf.add_(1)
                return (self.w @ x).sum() + self.buf.sum()

        model_for_eager = MyModel()
        model_for_compile = copy.deepcopy(model_for_eager)

        fw_graph_cell = [None]
        compiled_f = aot_module(
            model_for_compile,
            fw_compiler=make_boxed_compiler(
                partial(extract_graph, graph_cell=fw_graph_cell)
            ),
            bw_compiler=nop,
            keep_inference_input_mutations=True,
        )
        inp_ref = torch.ones(2, 4, requires_grad=True)
        inp_test = torch.ones(2, 4, requires_grad=True)

        out_ref = model_for_eager(inp_ref.clone())
        out_test = compiled_f(inp_test.clone())

        self.assertExpectedInline(
            fw_graph_cell[0].code.strip(),
            """\
def forward(self, primals_1, primals_2, primals_3):
    add = torch.ops.aten.add.Tensor(primals_2, 1)
    mm = torch.ops.aten.mm.default(primals_1, primals_3)
    sum_1 = torch.ops.aten.sum.default(mm);  mm = None
    sum_2 = torch.ops.aten.sum.default(add)
    add_1 = torch.ops.aten.add.Tensor(sum_1, sum_2);  sum_1 = sum_2 = None
    copy_ = torch.ops.aten.copy_.default(primals_2, add);  primals_2 = add = copy_ = None
    return (add_1, primals_1, primals_3)""",
        )
        self.assertEqual(out_ref, out_test)

        out_ref.sum().backward()
        out_test.sum().backward()

        eager_grads = [p.grad for _, p in model_for_eager.named_parameters()]
        compile_grads = [p.grad for _, p in model_for_compile.named_parameters()]

        self.assertEqual(eager_grads, compile_grads)

        self.assertEqual(inp_ref.grad, inp_test.grad)

    def test_buffer_batch_norm(self):
        class MyModel(torch.nn.Module):
            def __init__(self) -> None:
                super().__init__()
                self.m = torch.nn.BatchNorm1d(100)

            def forward(self, x):
                return self.m(x)

        model_for_eager = MyModel()
        model_for_compile = copy.deepcopy(model_for_eager)

        fw_graph_cell = [None]
        bw_graph_cell = [None]
        compiled_f = aot_module(
            model_for_compile,
            fw_compiler=make_boxed_compiler(
                partial(extract_graph, graph_cell=fw_graph_cell)
            ),
            bw_compiler=make_boxed_compiler(
                partial(extract_graph, graph_cell=bw_graph_cell)
            ),
            keep_inference_input_mutations=True,
        )
        inp_ref = torch.ones(20, 100, requires_grad=True)
        inp_test = torch.ones(20, 100, requires_grad=True)

        out_ref = model_for_eager(inp_ref.clone())
        out_test = compiled_f(inp_test.clone())

        self.assertExpectedInline(
            fw_graph_cell[0].code.strip(),
            """\
def forward(self, primals_1, primals_2, primals_3, primals_4, primals_5, primals_6):
    add = torch.ops.aten.add.Tensor(primals_5, 1)
    _native_batch_norm_legit_functional = torch.ops.aten._native_batch_norm_legit_functional.default(primals_6, primals_1, primals_2, primals_3, primals_4, True, 0.1, 1e-05);  primals_2 = None
    getitem = _native_batch_norm_legit_functional[0]
    getitem_1 = _native_batch_norm_legit_functional[1]
    getitem_2 = _native_batch_norm_legit_functional[2]
    getitem_3 = _native_batch_norm_legit_functional[3]
    getitem_4 = _native_batch_norm_legit_functional[4];  _native_batch_norm_legit_functional = None
    copy_ = torch.ops.aten.copy_.default(primals_3, getitem_3);  primals_3 = copy_ = None
    copy__1 = torch.ops.aten.copy_.default(primals_4, getitem_4);  primals_4 = copy__1 = None
    copy__2 = torch.ops.aten.copy_.default(primals_5, add);  primals_5 = add = copy__2 = None
    return (getitem, primals_1, primals_6, getitem_1, getitem_2, getitem_3, getitem_4)""",  # noqa: B950
        )

        self.assertEqual(out_ref, out_test)

        out_ref.sum().backward()
        out_test.sum().backward()

        eager_grads = [p.grad for _, p in model_for_eager.named_parameters()]
        compile_grads = [p.grad for _, p in model_for_compile.named_parameters()]
        self.assertEqual(eager_grads, compile_grads)

        self.assertExpectedInline(
            bw_graph_cell[0].code.strip(),
            """\
def forward(self, primals_1, primals_6, getitem_1, getitem_2, getitem_3, getitem_4, tangents_1):
    native_batch_norm_backward = torch.ops.aten.native_batch_norm_backward.default(tangents_1, primals_6, primals_1, getitem_3, getitem_4, getitem_1, getitem_2, True, 1e-05, [True, True, True]);  tangents_1 = primals_6 = primals_1 = getitem_3 = getitem_4 = getitem_1 = getitem_2 = None
    getitem_5 = native_batch_norm_backward[0]
    getitem_6 = native_batch_norm_backward[1]
    getitem_7 = native_batch_norm_backward[2];  native_batch_norm_backward = None
    return (getitem_6, getitem_7, None, None, None, getitem_5)""",  # noqa: B950
        )

        self.assertEqual(inp_ref.grad, inp_test.grad)

    def test_new_inp_requires_grad_now(self):
        def f(x, y):
            return x.add_(y)

        fw_graph_cell = [None]
        bw_graph_cell = [None]
        compiled_f = aot_function(
            f,
            fw_compiler=make_boxed_compiler(
                partial(extract_graph, graph_cell=fw_graph_cell)
            ),
            bw_compiler=make_boxed_compiler(
                partial(extract_graph, graph_cell=bw_graph_cell)
            ),
            keep_inference_input_mutations=True,
        )

        inp_ref = (
            torch.ones(20, 100, requires_grad=False),
            torch.ones(20, 100, requires_grad=True),
        )
        inp_test = (
            torch.ones(20, 100, requires_grad=False),
            torch.ones(20, 100, requires_grad=True),
        )

        out_ref = f(*inp_ref)
        out_test = compiled_f(*inp_test)

        # There is no copy_ method
        self.assertExpectedInline(
            fw_graph_cell[0].code.strip(),
            """\
def forward(self, primals_1, primals_2):
    clone = torch.ops.aten.clone.default(primals_1);  primals_1 = None
    add = torch.ops.aten.add.Tensor(clone, primals_2);  clone = primals_2 = None
    return (add, add)""",
        )  # noqa: B950

        self.assertEqual(out_ref, out_test)

        out_ref.sum().backward()
        out_test.sum().backward()

        self.assertExpectedInline(
            bw_graph_cell[0].code.strip(),
            """\
def forward(self, tangents_1):
    return (None, tangents_1)""",
        )  # noqa: B950

    def test_real_weights_in_symbolic_mode(self):
        from functorch.experimental import functionalize

        class M(torch.nn.Module):
            def __init__(self) -> None:
                super().__init__()
                self.linear = torch.nn.Linear(5, 5)

            def forward(self, x):
                x = self.linear(x)
                return x

        m = M().eval()

        inp = torch.randn(2, 5)

        gm = make_fx(m, tracing_mode="symbolic", _allow_non_fake_inputs=True)(inp)
        self.assertEqual(gm(torch.ones(2, 5)), m(torch.ones(2, 5)))

        gm_functionalized = make_fx(
            functionalize(
                gm,
            ),
            tracing_mode="symbolic",
            _allow_non_fake_inputs=True,
        )(inp)
        self.assertEqual(gm_functionalized(torch.ones(2, 5)), m(torch.ones(2, 5)))

        inp_count = 0
        for node in gm.graph.nodes:
            if node.op == "placeholder":
                inp_count += 1

        # No more param lifting
        self.assertEqual(inp_count, 1)

        inp_count = 0
        for node in gm_functionalized.graph.nodes:
            if node.op == "placeholder":
                inp_count += 1

        # No more param lifting
        self.assertEqual(inp_count, 1)

        with self.assertRaisesRegex(
            Exception, "Please convert all Tensors to FakeTensors"
        ):
            make_fx(m, tracing_mode="symbolic", _allow_non_fake_inputs=False)(
                torch.randn(2, 5)
            )

    def test_real_weights_in_symbolic_mode_with_inplace_ops(self):
        class M(torch.nn.Module):
            def __init__(self) -> None:
                super().__init__()
                self.buffer = torch.nn.Buffer(torch.ones(4, 5))

            def forward(self, x):
                y = self.buffer.add_(3)
                y.resize_([20])
                assert y.shape == self.buffer.shape
                return x.sum() + self.buffer.sum()

        m = M().eval()
        inp = torch.randn(2, 5)
        # inplace mutation on attr is not allowed
        with self.assertRaisesRegex(Exception, "Can't call metadata"):
            make_fx(m, tracing_mode="symbolic", _allow_non_fake_inputs=True)(inp)

    def _compile_and_erase_bases(self, *output_view_indices):
        # Overrides _base and _view_func tensor attributes, so as to avoid the view-replay
        # execution path when reconstructing views.
        class NoViewReplayTensor(torch.Tensor):
            @property
            def _base(self):
                return None

            @property
            def _view_func(self):
                return None

        # Wraps the outputs that are views of the FX graph 'g' with NoViewReplayTensor,
        # since they are the only ones that will get reconstructed.
        def wrapper(g, *args, **kwargs):
            outs = list(g(*args, **kwargs))
            for i in output_view_indices:
                outs[i] = NoViewReplayTensor(outs[i])
            return tuple(outs)

        return lambda f: aot_function(f, fw_compiler=lambda g, _: partial(wrapper, g))

    def test_output_aliases_input_view_meta_replay(self):
        @self._compile_and_erase_bases(0)
        def f(a):
            return a.view(-1)

        inp = torch.ones(2, 2, requires_grad=True)
        out = f(inp)

        self.assertIsNotNone(out.grad_fn)
        self.assertExpectedInline(
            str(out.grad_fn.__class__), """<class 'ViewBackward0'>"""
        )

    def test_output_aliases_intermediate_view_meta_replay(self):
        @self._compile_and_erase_bases(0, 1)
        def f(a):
            b = a.clone()
            return b.view(-1), b.view(-1)

        inp = torch.ones(2, 2, requires_grad=True)
        out1, out2 = f(inp)

        self.assertIsNotNone(out1.grad_fn)
        self.assertExpectedInline(
            str(out1.grad_fn.__class__), """<class 'ViewBackward0'>"""
        )

        self.assertIsNotNone(out2.grad_fn)
        self.assertExpectedInline(
            str(out2.grad_fn.__class__), """<class 'ViewBackward0'>"""
        )

    def test_output_aliases_output_view_meta_replay(self):
        @self._compile_and_erase_bases(1)
        def f(a):
            b = a.add(10)
            return b, b.view(-1)

        inp = torch.ones(2, 2, requires_grad=True)
        out1, out2 = f(inp)

        self.assertEqual(out1.untyped_storage(), out2.untyped_storage())
        self.assertIsNotNone(out2.grad_fn)
        self.assertExpectedInline(
            str(out2.grad_fn.__class__), """<class 'ViewBackward0'>"""
        )

    @patch("torch._dynamo.config.assume_static_by_default", False)
    def test_dynamic_output_aliases_input_view_meta_replay(self):
        # - torch.compile: using it so we can have a SymInt in the FX graph.
        # - Compiling with inductor, so that tensor._base isn't tracked.
        #
        # This should force the use of as_strided in the view reconstruction path.
        # The first 2 view-replay paths won't be taken because:
        #   - target_functional_tensor will be symbolic (_functionalize_is_symbolic call)
        #   - tensor._base will be None
        @torch.compile(backend="inductor")
        def f(a, sz):
            return a.view(sz), a.view(-1)

        inp = torch.ones(2, 2, requires_grad=True)
        out1, out2 = f(inp, (4,))

        self.assertIsNotNone(out1.grad_fn)
        self.assertExpectedInline(
            str(out1.grad_fn.__class__), """<class 'AsStridedBackward0'>"""
        )

        self.assertIsNotNone(out2.grad_fn)
        self.assertExpectedInline(
            str(out2.grad_fn.__class__), """<class 'ViewBackward0'>"""
        )

    def test_duplicated_arguments_on_tensor_overlap(self):
        # Test whether we correctly handle duplicated arguments when changing the
        # parameters, so that we take the base tensor as argument.
        #
        # - t0 and t1 must have storage overlap: triggers the target execution flow.
        # - s0 and s1 must be equal: triggers the error in the target execution flow.

        @torch.compile(dynamic=True)
        def foo(t0, t1, s0, s1):
            return t0.add_(s0), t1.add_(s1)

        tensor = torch.rand(10)
        foo(tensor, tensor[1:-1], 2, 2)

    @parametrize("use_autograd", [False, True])
    def test_mark_outputs_dynamic(self, use_autograd: bool):
        counters.clear()
        torch._dynamo.reset()

        @torch.compile(backend="aot_eager", fullgraph=True)
        def fn(x, y):
            return torch.matmul(x, y)

        @torch.compile(backend="aot_eager", fullgraph=True)
        def fn2(z):
            return z * 2

        # 1. static
        x = torch.randn(10, 10, requires_grad=use_autograd)
        y = torch.randn(10, 10, requires_grad=use_autograd)
        out = fn(x, y)
        self.assertFalse(hasattr(out, "_dynamo_weak_dynamic_indices"))
        out2 = fn2(out)
        self.assertFalse(hasattr(out2, "_dynamo_weak_dynamic_indices"))
        self.assertEqual(counters["aot_autograd"]["total"], 2)
        counters.clear()

        # 2. dynamic
        x = torch.randn(20, 20)
        y = torch.randn(20, 20)
        out = fn(x, y)
        self.assertTrue(hasattr(out, "_dynamo_weak_dynamic_indices"))
        out2 = fn2(out)
        self.assertTrue(hasattr(out2, "_dynamo_weak_dynamic_indices"))
        self.assertEqual(counters["aot_autograd"]["total"], 2)
        counters.clear()
        torch._dynamo.reset()

    def test_mark_activations_dynamic(self):
        counters.clear()
        torch._dynamo.reset()

        @torch.compile(backend="aot_eager", fullgraph=True)
        def fn(x, y):
            out = torch.matmul(x, y)
            out2 = torch.matmul(out, y)
            out3 = torch.matmul(out2, y)
            return torch.matmul(out3, y)

        def make_assert_pack(dynamic):
            def pack(activation):
                assert hasattr(activation, "_dynamo_weak_dynamic_indices") == dynamic
                return activation

            return pack

        def make_assert_unpack(dynamic):
            def unpack(activation):
                assert hasattr(activation, "_dynamo_weak_dynamic_indices") == dynamic
                return activation

            return unpack

        # 1. static
        x = torch.randn(10, 10, requires_grad=True)
        y = torch.randn(10, 10, requires_grad=True)
        with torch.autograd.graph.saved_tensors_hooks(
            make_assert_pack(False), make_assert_unpack(False)
        ):
            fn(x, y)
        self.assertEqual(counters["aot_autograd"]["total"], 1)
        counters.clear()

        # 2. dynamic
        x = torch.randn(20, 20, requires_grad=True)
        y = torch.randn(20, 20, requires_grad=True)
        with torch.autograd.graph.saved_tensors_hooks(
            make_assert_pack(True), make_assert_unpack(True)
        ):
            fn(x, y)
        self.assertEqual(counters["aot_autograd"]["total"], 1)
        counters.clear()
        torch._dynamo.reset()

    @unittest.skipIf(not torch.cuda.is_available(), "CUDA is unavailable")
    @torch._functorch.config.patch(saved_tensors_hooks_filtering_mode="no_static")
    @torch._functorch.config.patch(recompute_views=True)
    def test_saved_tensors_hooks_mutations_raise(self):
        ctx = torch.autograd.graph.saved_tensors_hooks
        device = "cuda"

        class SAF(torch.autograd.Function):
            @staticmethod
            def forward(ctx, x):
                ctx.save_for_backward(x)
                return x

            @staticmethod
            def backward(ctx, gx):
                (saved_x,) = ctx.saved_tensors
                return gx + saved_x

        def mutate(x):
            return x.mul_(2)

        def fn(x):
            x = 2 * x
            x = SAF.apply(x)
            return x

        def inp_fn():
            x = torch.ones(2, 3, device=device, requires_grad=True)
            torch._dynamo.mark_dynamic(x, 0)
            torch._dynamo.mark_dynamic(x, 1)
            return x

        with self.assertRaisesRegex(
            AssertionError, "Saved tensors hooks with inputs mutations are not allowed"
        ):
            try:
                with ctx(*saved_tensors_hooks_to_gm(mutate, mutate, None, None)):
                    x = inp_fn()
                    y = torch.compile(fn, backend="aot_eager", fullgraph=True)(x)
                    y.sum().backward()
            except torch._dynamo.exc.BackendCompilerFailed as e:
                raise e.inner_exception from e

    def test_mark_activations_dynamic_with_nested(self):
        # The flattened tensors of the nested tensor aren't
        # marked as activations, but they add some offset
        # to the fw_outs. This test ensures that we handle
        # that offset properly.
        counters.clear()
        torch._dynamo.reset()

        def make_assert_pack(dynamic):
            def pack(activation):
                assert hasattr(activation, "_dynamo_weak_dynamic_indices") == dynamic
                return activation

            return pack

        def make_assert_unpack(dynamic):
            def unpack(activation):
                assert hasattr(activation, "_dynamo_weak_dynamic_indices") == dynamic
                return activation

            return unpack

        # 1. static
        @torch.compile(backend="aot_eager", fullgraph=True)
        def fn(x, y, nt):
            out = torch.matmul(x, y)
            return out.sum() + nt.clone()

        x = torch.randn(10, 10, requires_grad=True)
        y = torch.randn(10, 10, requires_grad=True)
        a = torch.randn(2, 3, requires_grad=True, dtype=torch.float64)
        b = torch.randn(3, 3, requires_grad=True, dtype=torch.float64)
        c = torch.randn(4, 3, requires_grad=True, dtype=torch.float64)
        nt = torch.nested.as_nested_tensor([a, b, c], layout=torch.jagged)
        with torch.autograd.graph.saved_tensors_hooks(
            make_assert_pack(False), make_assert_unpack(False)
        ):
            fn(x, y, nt)
        self.assertEqual(counters["aot_autograd"]["total"], 1)
        counters.clear()

        # 2. dynamic
        x = torch.randn(20, 20, requires_grad=True)
        y = torch.randn(20, 20, requires_grad=True)
        a = torch.randn(2, 3, requires_grad=True, dtype=torch.float64)
        b = torch.randn(3, 3, requires_grad=True, dtype=torch.float64)
        c = torch.randn(4, 3, requires_grad=True, dtype=torch.float64)
        nt = torch.nested.as_nested_tensor([a, b, c], layout=torch.jagged)
        with torch.autograd.graph.saved_tensors_hooks(
            make_assert_pack(True), make_assert_unpack(True)
        ):
            fn(x, y, nt)
        self.assertEqual(counters["aot_autograd"]["total"], 1)
        counters.clear()
        torch._dynamo.reset()


def extract_graph(fx_g, _, graph_cell):
    graph_cell[0] = fx_g
    return fx_g


def get_ins_outs(fx_g):
    ins = []
    outs = []
    for n in fx_g.graph.nodes:
        if n.op == "placeholder":
            ins.append(n)
        elif n.op == "output":
            outs = tuple(n.args[0])
    return ins, outs


def get_num_ins_outs(fx_g):
    return tuple(len(i) for i in get_ins_outs(fx_g))


def get_fw_bw_graph(
    f, inps, partitioner=min_cut_rematerialization_partition, dynamic=False
):
    fw_graph_cell = [None]
    bw_graph_cell = [None]
    aot_function(
        f,
        fw_compiler=partial(extract_graph, graph_cell=fw_graph_cell),
        bw_compiler=partial(extract_graph, graph_cell=bw_graph_cell),
        partition_fn=partitioner,
        decompositions=default_decompositions,
        dynamic=dynamic,
    )(*inps).sum().backward()
    return (fw_graph_cell[0], bw_graph_cell[0])


class TestMod(torch.nn.Module):
    def __init__(self, fn):
        super().__init__()
        self.p = torch.nn.Parameter(torch.ones(2, requires_grad=True))
        self.fn = fn

    def forward(self, *args):
        return self.fn(self.p, *args)


class TestAOTExport(AOTTestCase):
    def setUp(self):
        super().setUp()
        torch._dynamo.reset()

    def test_aot_export_ban_dropout_mut_pre_dispatch(self):
        def fn(p, x):
            y = torch.ops.aten.dropout.default(x, 0.1, train=False)
            y.add_(1)
            return (y,)

        mod = TestMod(fn)
        inp = torch.randn(2, 2)

        with self.assertRaisesRegex(
            RuntimeError, "cannot mutate tensors with frozen storage"
        ):
            aot_export_module(mod, [inp], trace_joint=False, pre_dispatch=True)

        gm, _ = aot_export_module(mod, [inp], trace_joint=False, pre_dispatch=False)
        self.assertExpectedInline(
            str(gm.code).strip(),
            """\
def forward(self, arg0_1, arg1_1):
    clone = torch.ops.aten.clone.default(arg1_1);  arg1_1 = None
    add = torch.ops.aten.add.Tensor(clone, 1);  clone = None
    return (add,)""",
        )

        fw_graph_cell = [None]
        bw_graph_cell = [None]

        aot_function(
            fn,
            fw_compiler=partial(extract_graph, graph_cell=fw_graph_cell),
            bw_compiler=partial(extract_graph, graph_cell=bw_graph_cell),
            partition_fn=default_partition,
            decompositions=default_decompositions,
            dynamic=True,
        )(*inp)
        fw_graph = fw_graph_cell[0]

        self.assertExpectedInline(
            str(fw_graph.code).strip(),
            """\
def forward(self, arg0_1, arg1_1):
    clone = torch.ops.aten.clone.default(arg1_1);  arg1_1 = None
    add = torch.ops.aten.add.Tensor(clone, 1);  clone = None
    return (add,)""",
        )

    def test_aot_export_predispatch_func_simple(self):
        def fn(p, x):
            y = x + 2
            with torch.no_grad():
                y.add_(2)
            return (x * 2 + y,)

        mod = TestMod(fn)
        inp = torch.randn(2, 2)

        with torch.no_grad():
            gm, _ = aot_export_module(mod, [inp], trace_joint=False, pre_dispatch=True)
        self.assertExpectedInline(
            str(gm.code).strip(),
            """\
def forward(self, arg0_1, arg1_1):
    add = torch.ops.aten.add.Tensor(arg1_1, 2)
    _set_grad_enabled = torch._C._set_grad_enabled(False);  _set_grad_enabled = None
    add_1 = torch.ops.aten.add.Tensor(add, 2);  add = None
    _set_grad_enabled_1 = torch._C._set_grad_enabled(False);  _set_grad_enabled_1 = None
    mul = torch.ops.aten.mul.Tensor(arg1_1, 2);  arg1_1 = None
    add_2 = torch.ops.aten.add.Tensor(mul, add_1);  mul = add_1 = None
    return (add_2,)""",
        )

    def test_aot_export_predispatch_func_composite_implicit(self):
        def fn(p, x):
            with torch.enable_grad():
                y = x @ x
            y.add_(2)
            return (x.sum() + y.sum(),)

        mod = TestMod(fn)
        inp = torch.randn(2, 2)

        with torch.no_grad():
            gm, _ = aot_export_module(mod, [inp], trace_joint=False, pre_dispatch=True)
        self.assertExpectedInline(
            str(gm.code).strip(),
            """\
def forward(self, arg0_1, arg1_1):
    _set_grad_enabled = torch._C._set_grad_enabled(True);  _set_grad_enabled = None
    matmul = torch.ops.aten.matmul.default(arg1_1, arg1_1)
    _set_grad_enabled_1 = torch._C._set_grad_enabled(False);  _set_grad_enabled_1 = None
    add = torch.ops.aten.add.Tensor(matmul, 2);  matmul = None
    sum_1 = torch.ops.aten.sum.default(arg1_1);  arg1_1 = None
    sum_2 = torch.ops.aten.sum.default(add);  add = None
    add_1 = torch.ops.aten.add.Tensor(sum_1, sum_2);  sum_1 = sum_2 = None
    return (add_1,)""",
        )

    def test_aot_export_predispatch_composite_implicit_inplace(self):
        def fn(x, p):
            return (torch.ops.aten.absolute_.default(x.clone()),)

        mod = TestMod(fn)
        inp = torch.randn(2, 2)

        gm, _ = aot_export_module(mod, [inp], trace_joint=False, pre_dispatch=True)
        self.assertExpectedInline(
            str(gm.code).strip(),
            """\
def forward(self, arg0_1, arg1_1):
    clone = torch.ops.aten.clone.default(arg0_1);  arg0_1 = None
    abs_1 = torch.ops.aten.abs.default(clone);  clone = None
    return (abs_1,)""",
        )

    def test_aot_export_predispatch_composite_implicit_linear(self):
        class MM(torch.nn.Module):
            def __init__(self) -> None:
                super().__init__()
                self.linear = torch.nn.Linear(2, 2)

            def forward(self, x):
                return (self.linear(x),)

        mod = MM()
        inp = torch.randn(2, 2)

        gm, _ = aot_export_module(mod, [inp], trace_joint=False, pre_dispatch=True)
        self.assertExpectedInline(
            str(gm.code).strip(),
            """\
def forward(self, arg0_1, arg1_1, arg2_1):
    linear = torch.ops.aten.linear.default(arg2_1, arg0_1, arg1_1);  arg2_1 = arg0_1 = arg1_1 = None
    return (linear,)""",
        )

    @unittest.expectedFailure
    def test_aot_export_predispatch_outdtype(self):
        class M(torch.nn.Module):
            def __init__(self, weight):
                super().__init__()
                self.weight = weight

            def forward(self, x):
                y = x + 2
                y.add_(5)
                return (
                    out_dtype(torch.ops.aten.mm.default, torch.int32, y, self.weight),
                )

        weight = torch.randint(-128, 127, (5, 5), dtype=torch.int8)
        mod = M(weight)
        inp = torch.randint(-128, 127, (5, 5), dtype=torch.int8)

        gm, _ = aot_export_module(mod, [inp], trace_joint=False, pre_dispatch=True)
        self.assertExpectedInline(
            str(gm.code).strip(),
            """\
def forward(self, arg0_1, arg1_1):
    _set_grad_enabled = torch._C._set_grad_enabled(True);  _set_grad_enabled = None
    mm = torch.ops.aten.mm.default(arg1_1, arg1_1)
    _set_grad_enabled_1 = torch._C._set_grad_enabled(False);  _set_grad_enabled_1 = None
    add = torch.ops.aten.add.Tensor(mm, 2);  mm = None
    sum_1 = torch.ops.aten.sum.default(arg1_1);  arg1_1 = None
    sum_2 = torch.ops.aten.sum.default(add);  add = None
    add_1 = torch.ops.aten.add.Tensor(sum_1, sum_2);  sum_1 = sum_2 = None
    return (add_1,)""",
        )

    def test_aot_export_predispatch_func_view(self):
        def fn(p, x):
            y = x @ x
            y.add_(2)
            return (x.sum() + y.view(1, 4).sum(),)

        mod = TestMod(fn)
        inp = torch.randn(2, 2)

        gm, _ = aot_export_module(mod, [inp], trace_joint=False, pre_dispatch=True)
        self.assertExpectedInline(
            str(gm.code).strip(),
            """\
def forward(self, arg0_1, arg1_1):
    matmul = torch.ops.aten.matmul.default(arg1_1, arg1_1)
    add = torch.ops.aten.add.Tensor(matmul, 2);  matmul = None
    sum_1 = torch.ops.aten.sum.default(arg1_1);  arg1_1 = None
    view_1 = torch.ops.aten.view.default(add, [1, 4]);  add = None
    sum_2 = torch.ops.aten.sum.default(view_1);  view_1 = None
    add_1 = torch.ops.aten.add.Tensor(sum_1, sum_2);  sum_1 = sum_2 = None
    return (add_1,)""",
        )

    def test_aot_export_predispatch_buffer_mutation_metadata(self):
        class Foo(torch.nn.Module):
            def __init__(self) -> None:
                super().__init__()
                self.foo = torch.nn.Buffer(torch.zeros(2, 2))

            def forward(self, x):
                self.foo.add_(4)
                return (x.sum() + self.foo.sum(),)

        inp = torch.randn(2, 2)

        gm, graph_sig = aot_export_module(
            Foo(), [inp], trace_joint=False, pre_dispatch=True
        )
        self.assertExpectedInline(
            str(gm.code).strip(),
            """\
def forward(self, arg0_1, arg1_1):
    add = torch.ops.aten.add.Tensor(arg0_1, 4);  arg0_1 = None
    sum_1 = torch.ops.aten.sum.default(arg1_1);  arg1_1 = None
    sum_2 = torch.ops.aten.sum.default(add)
    add_1 = torch.ops.aten.add.Tensor(sum_1, sum_2);  sum_1 = sum_2 = None
    return (add, add_1)""",
        )
        eager_mod = Foo()
        output_1, output_2 = gm(torch.zeros(2, 2), inp)
        eager_output = eager_mod(inp)
        self.assertTrue(torch.allclose(output_2, eager_output[0]))

        _, output_2 = gm(output_1, inp)
        eager_output = eager_mod(inp)
        self.assertTrue(torch.allclose(output_2, eager_output[0]))
        self.assertTrue("foo" in graph_sig.buffers)
        self.assertTrue(graph_sig.inputs_to_buffers["arg0_1"] == "foo")

    def test_aot_export_predispatch_with_autograd_op(self):
        def foo(p, x):
            with torch.enable_grad():
                y = x + 5
                y.add_(5)
                y.add_(7)
                return (x.cos() + y.sin(),)

        inp = torch.randn(2, 2)
        mod = TestMod(foo)

        with torch.no_grad():
            gm, _ = aot_export_module(mod, [inp], trace_joint=False, pre_dispatch=True)
        self.assertExpectedInline(
            str(gm.code).strip(),
            """\
def forward(self, arg0_1, arg1_1):
    _set_grad_enabled = torch._C._set_grad_enabled(True);  _set_grad_enabled = None
    add = torch.ops.aten.add.Tensor(arg1_1, 5)
    add_1 = torch.ops.aten.add.Tensor(add, 5);  add = None
    add_2 = torch.ops.aten.add.Tensor(add_1, 7);  add_1 = None
    cos = torch.ops.aten.cos.default(arg1_1);  arg1_1 = None
    sin = torch.ops.aten.sin.default(add_2);  add_2 = None
    add_3 = torch.ops.aten.add.Tensor(cos, sin);  cos = sin = None
    _set_grad_enabled_1 = torch._C._set_grad_enabled(False);  _set_grad_enabled_1 = None
    return (add_3,)""",
        )

    @unittest.skipIf(IS_WINDOWS, "Windows isn't supported for this case")
    @unittest.skipIf(
        not torchdynamo.is_dynamo_supported(), "TorchDynamo is not supported"
    )
    def test_aot_export_predispatch_with_cond_nested(self):
        class M(torch.nn.Module):
            def __init__(self) -> None:
                super().__init__()

            def forward(self, x):
                def true_fn(x):
                    y = x.sin()
                    y.add_(5)

                    def true_true_fn(x):
                        y = x.sin()
                        y.add_(7)
                        return y.sin()

                    def true_false_fn(x):
                        return x.cos()

                    return torch.cond(
                        y.cos().sum() > 5, true_true_fn, true_false_fn, [y.cos()]
                    )

                def false_fn(x):
                    z = x.cos()
                    z.add_(6)
                    return z.sin()

                a = torch.cond(x.sum() > 4, true_fn, false_fn, [x])
                return (a + 3, a + 4)

        inp = torch.randn(2, 2)
        gm, _ = aot_export_module(M(), [inp], trace_joint=False, pre_dispatch=True)
        self.assertExpectedInline(
            str(gm.code).strip(),
            """\
def forward(self, arg0_1):
    sum_1 = torch.ops.aten.sum.default(arg0_1)
    gt = torch.ops.aten.gt.Scalar(sum_1, 4);  sum_1 = None
    true_graph_0 = self.true_graph_0
    false_graph_0 = self.false_graph_0
    cond = torch.ops.higher_order.cond(gt, true_graph_0, false_graph_0, (arg0_1,));  gt = true_graph_0 = false_graph_0 = arg0_1 = None
    getitem = cond[0];  cond = None
    add = torch.ops.aten.add.Tensor(getitem, 3)
    add_1 = torch.ops.aten.add.Tensor(getitem, 4);  getitem = None
    return (add, add_1)""",  # noqa: B950
        )

        self.assertExpectedInline(
            str(gm.true_graph_0.code).strip(),
            """\
def forward(self, arg0_1):
    sin = torch.ops.aten.sin.default(arg0_1);  arg0_1 = None
    add = torch.ops.aten.add.Tensor(sin, 5);  sin = None
    cos = torch.ops.aten.cos.default(add)
    sum_1 = torch.ops.aten.sum.default(cos);  cos = None
    gt = torch.ops.aten.gt.Scalar(sum_1, 5);  sum_1 = None
    cos_1 = torch.ops.aten.cos.default(add);  add = None
    true_graph_0 = self.true_graph_0
    false_graph_0 = self.false_graph_0
    cond = torch.ops.higher_order.cond(gt, true_graph_0, false_graph_0, (cos_1,));  gt = true_graph_0 = false_graph_0 = cos_1 = None
    getitem = cond[0];  cond = None
    return (getitem,)""",  # noqa: B950
        )

        self.assertExpectedInline(
            str(gm.true_graph_0.true_graph_0.code).strip(),
            """\
def forward(self, arg0_1):
    sin = torch.ops.aten.sin.default(arg0_1);  arg0_1 = None
    add = torch.ops.aten.add.Tensor(sin, 7);  sin = None
    sin_1 = torch.ops.aten.sin.default(add);  add = None
    return (sin_1,)""",
        )

    @unittest.skipIf(IS_WINDOWS, "Windows isn't supported for this case")
    @unittest.skipIf(
        not torchdynamo.is_dynamo_supported(), "TorchDynamo is not supported"
    )
    def test_aot_export_predispatch_map_1(self):
        class M(torch.nn.Module):
            def __init__(self) -> None:
                super().__init__()

            def forward(self, x, y):
                def true_fn(x, r):
                    y = x.sin()
                    y.add_(5)
                    return y.cos() + r.sum()

                def false_fn(x, r):
                    z = x.cos()

                    def f(x, y):
                        a = x.cos()
                        a.add_(5)
                        return a + y

                    return (
                        z
                        + control_flow.map(f, z, r).sum()
                        + control_flow.map(f, z, r).sum()
                    )

                a = torch.cond(x.sum() > 4, true_fn, false_fn, [x, y])
                return (a + 3, a + 4)

        inps = [torch.randn(2, 2), torch.ones(2)]
        gm, _ = aot_export_module(M(), inps, trace_joint=False, pre_dispatch=True)
        self.assertExpectedInline(
            normalize_gm(gm.print_readable(False, expanded_def=True)),
            """\
class <lambda>(torch.nn.Module):
    def forward(
        self,
        arg0_1: "f32[2, 2]",  # PlainAOTInput(idx=0)
        arg1_1: "f32[2]",  # PlainAOTInput(idx=1)
    ):
        sum_1: "f32[]" = torch.ops.aten.sum.default(arg0_1)
        gt: "b8[]" = torch.ops.aten.gt.Scalar(sum_1, 4);  sum_1 = None

        true_graph_0 = self.true_graph_0
        false_graph_0 = self.false_graph_0
        cond = torch.ops.higher_order.cond(gt, true_graph_0, false_graph_0, (arg0_1, arg1_1));  gt = true_graph_0 = false_graph_0 = arg0_1 = arg1_1 = None
        getitem: "f32[2, 2]" = cond[0];  cond = None

        add: "f32[2, 2]" = torch.ops.aten.add.Tensor(getitem, 3)
        add_1: "f32[2, 2]" = torch.ops.aten.add.Tensor(getitem, 4);  getitem = None
        return (
            add,  # PlainAOTOutput(idx=0)
            add_1,  # PlainAOTOutput(idx=1)
        )

    class true_graph_0(torch.nn.Module):
        def forward(self, arg0_1: "f32[2, 2]", arg1_1: "f32[2]"):
            sin: "f32[2, 2]" = torch.ops.aten.sin.default(arg0_1);  arg0_1 = None

            add: "f32[2, 2]" = torch.ops.aten.add.Tensor(sin, 5);  sin = None

            cos: "f32[2, 2]" = torch.ops.aten.cos.default(add);  add = None

            sum_1: "f32[]" = torch.ops.aten.sum.default(arg1_1);  arg1_1 = None

            add_1: "f32[2, 2]" = torch.ops.aten.add.Tensor(cos, sum_1);  cos = sum_1 = None
            return (add_1,)

    class false_graph_0(torch.nn.Module):
        def forward(self, arg0_1: "f32[2, 2]", arg1_1: "f32[2]"):
            cos: "f32[2, 2]" = torch.ops.aten.cos.default(arg0_1);  arg0_1 = None

            body_graph_0 = self.body_graph_0
            map_impl = torch.ops.higher_order.map_impl(body_graph_0, [cos], [arg1_1]);  body_graph_0 = None
            getitem_2: "f32[2, 2]" = map_impl[0];  map_impl = None

            sum_1: "f32[]" = torch.ops.aten.sum.default(getitem_2);  getitem_2 = None

            add: "f32[2, 2]" = torch.ops.aten.add.Tensor(cos, sum_1);  sum_1 = None

            body_graph_1 = self.body_graph_1
            map_impl_1 = torch.ops.higher_order.map_impl(body_graph_1, [cos], [arg1_1]);  body_graph_1 = cos = arg1_1 = None
            getitem_5: "f32[2, 2]" = map_impl_1[0];  map_impl_1 = None

            sum_2: "f32[]" = torch.ops.aten.sum.default(getitem_5);  getitem_5 = None

            add_1: "f32[2, 2]" = torch.ops.aten.add.Tensor(add, sum_2);  add = sum_2 = None
            return (add_1,)

        class body_graph_0(torch.nn.Module):
            def forward(self, arg0_1: "f32[2]", arg1_1: "f32[2]"):
                cos: "f32[2]" = torch.ops.aten.cos.default(arg0_1);  arg0_1 = None

                add: "f32[2]" = torch.ops.aten.add.Tensor(cos, 5);  cos = None

                add_1: "f32[2]" = torch.ops.aten.add.Tensor(add, arg1_1);  add = arg1_1 = None
                return (add_1,)

        class body_graph_1(torch.nn.Module):
            def forward(self, arg0_1: "f32[2]", arg1_1: "f32[2]"):
                cos: "f32[2]" = torch.ops.aten.cos.default(arg0_1);  arg0_1 = None

                add: "f32[2]" = torch.ops.aten.add.Tensor(cos, 5);  cos = None

                add_1: "f32[2]" = torch.ops.aten.add.Tensor(add, arg1_1);  add = arg1_1 = None
                return (add_1,)
""",  # noqa: B950
        )

    def test_aot_export_predispatch_map_2(self):
        class M(torch.nn.Module):
            def __init__(self) -> None:
                super().__init__()

            def forward(self, x, y):
                z = x.cos()

                def f(x, y):
                    a = x.cos()
                    a.add_(5)
                    return a + y

                return (z + control_flow.map(f, z, y).sum(),)

        inps = [torch.randn(2, 2), torch.ones(2)]
        gm, _ = aot_export_module(M(), inps, trace_joint=False, pre_dispatch=True)
        self.assertExpectedInline(
            normalize_gm(gm.print_readable(False, expanded_def=True)),
            """\
class <lambda>(torch.nn.Module):
    def forward(
        self,
        arg0_1: "f32[2, 2]",  # PlainAOTInput(idx=0)
        arg1_1: "f32[2]",  # PlainAOTInput(idx=1)
    ):
        cos: "f32[2, 2]" = torch.ops.aten.cos.default(arg0_1);  arg0_1 = None

        body_graph_0 = self.body_graph_0
        map_impl = torch.ops.higher_order.map_impl(body_graph_0, [cos], [arg1_1]);  body_graph_0 = arg1_1 = None
        getitem_2: "f32[2, 2]" = map_impl[0];  map_impl = None

        sum_1: "f32[]" = torch.ops.aten.sum.default(getitem_2);  getitem_2 = None
        add: "f32[2, 2]" = torch.ops.aten.add.Tensor(cos, sum_1);  cos = sum_1 = None
        return (
            add,  # PlainAOTOutput(idx=0)
        )

    class body_graph_0(torch.nn.Module):
        def forward(self, arg0_1: "f32[2]", arg1_1: "f32[2]"):
            cos: "f32[2]" = torch.ops.aten.cos.default(arg0_1);  arg0_1 = None

            add: "f32[2]" = torch.ops.aten.add.Tensor(cos, 5);  cos = None

            add_1: "f32[2]" = torch.ops.aten.add.Tensor(add, arg1_1);  add = arg1_1 = None
            return (add_1,)
""",
        )

    @unittest.skipIf(IS_WINDOWS, "Windows isn't supported for this case")
    @unittest.skipIf(
        not torchdynamo.is_dynamo_supported(), "TorchDynamo is not supported"
    )
    def test_aot_export_predispatch_with_cond(self):
        class M(torch.nn.Module):
            def __init__(self) -> None:
                super().__init__()

            def forward(self, x):
                def true_fn(x):
                    y = x.sin()
                    z = torch.ops.aten.linear.default(y, torch.randn(2, 2))
                    z.add_(5)
                    return z.cos()

                def false_fn(x):
                    z = x.cos()
                    z.add_(6)
                    return z.sin()

                a = torch.cond(x.sum() > 4, true_fn, false_fn, [x])
                return (a + 3, a + 4)

        inp = torch.randn(2, 2)
        gm, _ = aot_export_module(M(), [inp], trace_joint=False, pre_dispatch=True)
        self.assertExpectedInline(
            str(gm.code).strip(),
            """\
def forward(self, arg0_1):
    sum_1 = torch.ops.aten.sum.default(arg0_1)
    gt = torch.ops.aten.gt.Scalar(sum_1, 4);  sum_1 = None
    true_graph_0 = self.true_graph_0
    false_graph_0 = self.false_graph_0
    cond = torch.ops.higher_order.cond(gt, true_graph_0, false_graph_0, (arg0_1,));  gt = true_graph_0 = false_graph_0 = arg0_1 = None
    getitem = cond[0];  cond = None
    add = torch.ops.aten.add.Tensor(getitem, 3)
    add_1 = torch.ops.aten.add.Tensor(getitem, 4);  getitem = None
    return (add, add_1)""",  # noqa: B950
        )
        self.assertExpectedInline(
            str(gm.true_graph_0.code).strip(),
            """\
def forward(self, arg0_1):
    sin = torch.ops.aten.sin.default(arg0_1);  arg0_1 = None
    randn = torch.ops.aten.randn.default([2, 2], device = device(type='cpu'), pin_memory = False)
    linear = torch.ops.aten.linear.default(sin, randn);  sin = randn = None
    add = torch.ops.aten.add.Tensor(linear, 5);  linear = None
    cos = torch.ops.aten.cos.default(add);  add = None
    return (cos,)""",
        )

    def test_aot_export_predispatch_conv_and_bn(self):
        class ConvBatchnorm(torch.nn.Module):
            def __init__(self) -> None:
                super().__init__()
                self.conv = torch.nn.Conv2d(1, 3, 1, 1)
                self.bn = torch.nn.BatchNorm2d(3)

            def forward(self, x):
                x = self.conv(x)
                x = self.bn(x)
                return (x,)

        mod = ConvBatchnorm()
        mod.train()
        inp = torch.randn(1, 1, 3, 3)

        gm, _ = aot_export_module(mod, [inp], trace_joint=False, pre_dispatch=True)
        self.assertExpectedInline(
            str(gm.code).strip(),
            """\
def forward(self, arg0_1, arg1_1, arg2_1, arg3_1, arg4_1, arg5_1, arg6_1, arg7_1):
    conv2d = torch.ops.aten.conv2d.default(arg7_1, arg0_1, arg1_1);  arg7_1 = arg0_1 = arg1_1 = None
    add = torch.ops.aten.add.Tensor(arg6_1, 1);  arg6_1 = None
    _native_batch_norm_legit_functional = torch.ops.aten._native_batch_norm_legit_functional.default(conv2d, arg2_1, arg3_1, arg4_1, arg5_1, True, 0.1, 1e-05);  conv2d = arg2_1 = arg3_1 = arg4_1 = arg5_1 = None
    getitem = _native_batch_norm_legit_functional[0]
    getitem_3 = _native_batch_norm_legit_functional[3]
    getitem_4 = _native_batch_norm_legit_functional[4];  _native_batch_norm_legit_functional = None
    return (getitem_3, getitem_4, add, getitem)""",  # noqa: B950
        )

    def test_aot_export_predispatch_reshape(self):
        class Reshape(torch.nn.Module):
            def forward(self, x):
                y = x.reshape(4, 4)
                return (y.sum(),)

        mod = Reshape()
        inp = torch.randn(2, 8)

        gm, _ = aot_export_module(mod, [inp], trace_joint=False, pre_dispatch=True)
        self.assertExpectedInline(
            str(gm.code).strip(),
            """\
def forward(self, arg0_1):
    view = torch.ops.aten.view.default(arg0_1, [4, 4]);  arg0_1 = None
    sum_1 = torch.ops.aten.sum.default(view);  view = None
    return (sum_1,)""",
        )  # noqa: B950

    def test_aot_export_predispatch_contiguous(self):
        class Cont(torch.nn.Module):
            def forward(self, x):
                y = torch.ops.aten.contiguous.default(x)
                return (y.sum(),)

        mod = Cont()
        inp = torch.randn(2, 8)

        gm, _ = aot_export_module(mod, [inp], trace_joint=False, pre_dispatch=True)
        self.assertExpectedInline(
            str(gm.code).strip(),
            """\
def forward(self, arg0_1):
    sum_1 = torch.ops.aten.sum.default(arg0_1);  arg0_1 = None
    return (sum_1,)""",
        )  # noqa: B950

    def test_aot_export_module_joint(self):
        class ConvBatchnormRelu(torch.nn.Module):
            def __init__(self) -> None:
                super().__init__()
                self.conv = torch.nn.Conv2d(1, 3, 1, 1)
                self.bn = torch.nn.BatchNorm2d(3)

            def forward(self, x):
                x = self.conv(x)
                x = self.bn(x)
                user_out = torch.nn.functional.relu(x)
                loss = user_out.sum()
                return loss, user_out.detach()

        mod = ConvBatchnormRelu()
        mod.train()
        inp = torch.randn(1, 1, 3, 3)
        mod(inp)
        fx_g, signature = aot_export_module(
            mod, [inp], trace_joint=True, output_loss_index=0
        )
        # Some important characteristics of the exported graph below:
        # 8 arguments: 2 params from conv, 2 params from batchnorm, 2 buffers from 1 batchnorm, 1 user input
        # 9 outputs: 3 mutated buffers (from batchnorm), 2 user outputs and 4 gradients (since there were 4 parameters)
        for node in fx_g.graph.nodes:
            node.meta.pop("stack_trace", None)
        self.assertExpectedInline(
            fx_g.print_readable(print_output=False, expanded_def=True),
            """\
class <lambda>(torch.nn.Module):
    def forward(
        self,
        arg0_1: "f32[3, 1, 1, 1]",
        arg1_1: "f32[3]",
        arg2_1: "f32[3]",
        arg3_1: "f32[3]",
        arg4_1: "f32[3]",
        arg5_1: "f32[3]",
        arg6_1: "i64[]",
        arg7_1: "f32[1, 1, 3, 3]",
    ):
        # No stacktrace found for following nodes
        convolution: "f32[1, 3, 3, 3]" = torch.ops.aten.convolution.default(arg7_1, arg0_1, arg1_1, [1, 1], [0, 0], [1, 1], False, [0, 0], 1);  arg1_1 = None
        add: "i64[]" = torch.ops.aten.add.Tensor(arg6_1, 1);  arg6_1 = None
        _native_batch_norm_legit_functional = torch.ops.aten._native_batch_norm_legit_functional.default(convolution, arg2_1, arg3_1, arg4_1, arg5_1, True, 0.1, 1e-05);  arg3_1 = arg4_1 = arg5_1 = None
        getitem: "f32[1, 3, 3, 3]" = _native_batch_norm_legit_functional[0]
        getitem_1: "f32[3]" = _native_batch_norm_legit_functional[1]
        getitem_2: "f32[3]" = _native_batch_norm_legit_functional[2]
        getitem_3: "f32[3]" = _native_batch_norm_legit_functional[3]
        getitem_4: "f32[3]" = _native_batch_norm_legit_functional[4];  _native_batch_norm_legit_functional = None
        relu: "f32[1, 3, 3, 3]" = torch.ops.aten.relu.default(getitem);  getitem = None
        detach: "f32[1, 3, 3, 3]" = torch.ops.aten.detach.default(relu);  detach = None
        detach_1: "f32[1, 3, 3, 3]" = torch.ops.aten.detach.default(relu)
        sum_1: "f32[]" = torch.ops.aten.sum.default(relu)
        detach_2: "f32[1, 3, 3, 3]" = torch.ops.aten.detach.default(relu);  relu = None
        ones_like: "f32[]" = torch.ops.aten.ones_like.default(sum_1, pin_memory = False, memory_format = torch.preserve_format)
        expand: "f32[1, 3, 3, 3]" = torch.ops.aten.expand.default(ones_like, [1, 3, 3, 3]);  ones_like = None
        detach_3: "f32[1, 3, 3, 3]" = torch.ops.aten.detach.default(detach_1);  detach_1 = None
        threshold_backward: "f32[1, 3, 3, 3]" = torch.ops.aten.threshold_backward.default(expand, detach_3, 0);  expand = detach_3 = None
        native_batch_norm_backward = torch.ops.aten.native_batch_norm_backward.default(threshold_backward, convolution, arg2_1, getitem_3, getitem_4, getitem_1, getitem_2, True, 1e-05, [True, True, True]);  threshold_backward = convolution = arg2_1 = getitem_1 = getitem_2 = None
        getitem_5: "f32[1, 3, 3, 3]" = native_batch_norm_backward[0]
        getitem_6: "f32[3]" = native_batch_norm_backward[1]
        getitem_7: "f32[3]" = native_batch_norm_backward[2];  native_batch_norm_backward = None
        convolution_backward = torch.ops.aten.convolution_backward.default(getitem_5, arg7_1, arg0_1, [3], [1, 1], [0, 0], [1, 1], False, [0, 0], 1, [False, True, True]);  getitem_5 = arg7_1 = arg0_1 = None
        getitem_8 = convolution_backward[0];  getitem_8 = None
        getitem_9: "f32[3, 1, 1, 1]" = convolution_backward[1]
        getitem_10: "f32[3]" = convolution_backward[2];  convolution_backward = None
        return (getitem_3, getitem_4, add, sum_1, detach_2, getitem_9, getitem_10, getitem_6, getitem_7)
        """,  # noqa: B950
        )

        self.assertExpectedInline(
            str(signature.parameters),
            """['conv.weight', 'conv.bias', 'bn.weight', 'bn.bias']""",
        )
        self.assertExpectedInline(
            str(signature.buffers),
            """['bn.running_mean', 'bn.running_var', 'bn.num_batches_tracked']""",
        )
        self.assertExpectedInline(str(signature.user_inputs), """['arg7_1']""")
        self.assertExpectedInline(
            str(signature.inputs_to_parameters),
            """{'arg0_1': 'conv.weight', 'arg1_1': 'conv.bias', 'arg2_1': 'bn.weight', 'arg3_1': 'bn.bias'}""",
        )  # noqa: B950
        self.assertExpectedInline(
            str(signature.inputs_to_buffers),
            """{'arg4_1': 'bn.running_mean', 'arg5_1': 'bn.running_var', 'arg6_1': 'bn.num_batches_tracked'}""",
        )  # noqa: B950
        self.assertExpectedInline(
            str(signature.buffers_to_mutate),
            """{'getitem_3': 'bn.running_mean', 'getitem_4': 'bn.running_var', 'add': 'bn.num_batches_tracked'}""",
        )  # noqa: B950
        self.assertExpectedInline(
            str(signature.backward_signature.gradients_to_parameters),
            """{'getitem_9': 'conv.weight', 'getitem_10': 'conv.bias', 'getitem_6': 'bn.weight', 'getitem_7': 'bn.bias'}""",
        )  # noqa: B950
        self.assertExpectedInline(
            str(signature.backward_signature.gradients_to_user_inputs), """{}"""
        )
        self.assertExpectedInline(
            str(signature.backward_signature.loss_output), """getitem_3"""
        )

        # Also check the inference graph
        # Main important thing here is that there are 5 total outputs: 3 total mutated buffers (from batchnorm), 2 user outputs.
        fx_g_inference, signature_inference = aot_export_module(
            mod, [inp], trace_joint=False
        )
        for node in fx_g_inference.graph.nodes:
            node.meta.pop("stack_trace", None)
        self.assertExpectedInline(
            fx_g_inference.print_readable(print_output=False, expanded_def=True),
            """\
class <lambda>(torch.nn.Module):
    def forward(
        self,
        arg0_1: "f32[3, 1, 1, 1]",  # PlainAOTInput(idx=0)
        arg1_1: "f32[3]",  # PlainAOTInput(idx=1)
        arg2_1: "f32[3]",  # PlainAOTInput(idx=2)
        arg3_1: "f32[3]",  # PlainAOTInput(idx=3)
        arg4_1: "f32[3]",  # PlainAOTInput(idx=4)
        arg5_1: "f32[3]",  # PlainAOTInput(idx=5)
        arg6_1: "i64[]",  # PlainAOTInput(idx=6)
        arg7_1: "f32[1, 1, 3, 3]",  # PlainAOTInput(idx=7)
    ):
        # No stacktrace found for following nodes
        convolution: "f32[1, 3, 3, 3]" = torch.ops.aten.convolution.default(arg7_1, arg0_1, arg1_1, [1, 1], [0, 0], [1, 1], False, [0, 0], 1);  arg7_1 = arg0_1 = arg1_1 = None
        add: "i64[]" = torch.ops.aten.add.Tensor(arg6_1, 1);  arg6_1 = None
        _native_batch_norm_legit_functional = torch.ops.aten._native_batch_norm_legit_functional.default(convolution, arg2_1, arg3_1, arg4_1, arg5_1, True, 0.1, 1e-05);  convolution = arg2_1 = arg3_1 = arg4_1 = arg5_1 = None
        getitem: "f32[1, 3, 3, 3]" = _native_batch_norm_legit_functional[0]
        getitem_3: "f32[3]" = _native_batch_norm_legit_functional[3]
        getitem_4: "f32[3]" = _native_batch_norm_legit_functional[4];  _native_batch_norm_legit_functional = None
        relu: "f32[1, 3, 3, 3]" = torch.ops.aten.relu.default(getitem);  getitem = None
        sum_1: "f32[]" = torch.ops.aten.sum.default(relu)
        detach: "f32[1, 3, 3, 3]" = torch.ops.aten.detach.default(relu);  relu = None
        return (
            getitem_3,  # InputMutationAOTOutput(mutated_input=PlainAOTInput(idx=4))
            getitem_4,  # InputMutationAOTOutput(mutated_input=PlainAOTInput(idx=5))
            add,  # InputMutationAOTOutput(mutated_input=PlainAOTInput(idx=6))
            sum_1,  # PlainAOTOutput(idx=0)
            detach,  # PlainAOTOutput(idx=1)
        )
        """,  # noqa: B950
        )
        # Some important characteristics of the exported graph below:
        # 8 arguments: 2 params from conv, 2 params from batchnorm, 2 buffers from 1 batchnorm, 1 user input
        # 9 outputs: 2 mutated buffers (from batchnorm), 2 user outputs and 4 gradients (since there were 4 parameters)

    def test_aot_export_simplified_basic(self):
        def f(x, y):
            return x * y, y * y.detach()

        x = torch.randn(2, requires_grad=True)
        y = torch.randn(2, requires_grad=True)

        f_graph_fw = aot_export_joint_simple(f, [x, y], trace_joint=False)
        out_ref = f(x, y)
        # No calling convention changes necessary to invoke the traced graph
        out_test = f_graph_fw(x, y)
        self.assertEqual(out_ref, out_test)

        # Now test the backward
        x = torch.randn(2, requires_grad=True)
        y = torch.randn(2, requires_grad=True)
        x2 = x.detach().clone().requires_grad_(True)
        y2 = y.detach().clone().requires_grad_(True)
        x3 = x.detach().clone().requires_grad_(True)
        y3 = y.detach().clone().requires_grad_(True)
        f_graph_joint = aot_export_joint_simple(f, [x, y], trace_joint=True)
        num_fw_outputs = 2
        fw_g, bw_g = default_partition(
            f_graph_joint, [x, y], num_fwd_outputs=num_fw_outputs
        )
        out_ref2 = f(x2, y2)
        fw_outs = fw_g(x3, y3)
        out_test2, activations = fw_outs[:num_fw_outputs], fw_outs[num_fw_outputs:]
        self.assertEqual(out_ref2, out_test2)

        # Test running the traced backward graph with a mocked-up grad_output
        grad_outs = [torch.ones_like(x) for x in out_ref2]
        grads_ref = torch.autograd.grad(out_ref2, [x2, y2], grad_outputs=grad_outs)
        grads_test = bw_g(*activations, *grad_outs)
        for g_ref, g_test in zip(grads_ref, grads_test):
            self.assertEqual(g_ref, g_test)

    def test_aot_export_metadata_mutation_banned(self):
        def fn(p, x):
            x.t_()
            return (x * 2,)

        mod = TestMod(fn)
        inp = torch.randn(2, 4)
        with self.assertRaisesRegex(
            RuntimeError, "Found an input that received a metadata mutation"
        ):
            aot_export_joint_simple(fn, [mod.p, inp], trace_joint=False)
            aot_export_joint_simple(fn, [mod.p, inp], trace_joint=True)
            aot_export_module(mod, [inp], trace_joint=False)

    def test_aot_export_forward_mutation_no_buffer_mut(self):
        class M(torch.nn.Module):
            def __init__(self) -> None:
                super().__init__()
                self.buffer1 = torch.nn.Buffer(torch.ones(6, 4))

            def forward(self, x):
                x.add_(4)
                return (x.cos().sum() + self.buffer1.sum(),)

        mod = M()
        inp = torch.ones(6, 4)
        gm, sig = aot_export_module(mod, [inp], trace_joint=False)
        self.assertExpectedInline(
            str(gm.code).strip(),
            """\
def forward(self, arg0_1, arg1_1):
    add = torch.ops.aten.add.Tensor(arg1_1, 4);  arg1_1 = None
    cos = torch.ops.aten.cos.default(add)
    sum_1 = torch.ops.aten.sum.default(cos);  cos = None
    sum_2 = torch.ops.aten.sum.default(arg0_1);  arg0_1 = None
    add_1 = torch.ops.aten.add.Tensor(sum_1, sum_2);  sum_1 = sum_2 = None
    return (add, add_1)""",
        )  # noqa: B950
        self.assertEqual(sig.user_inputs_to_mutate, {"add": "arg1_1"})

    def test_aot_export_forward_mutation_multiple_mut(self):
        class M(torch.nn.Module):
            def __init__(self) -> None:
                super().__init__()
                self.buffer1 = torch.nn.Buffer(torch.ones(6, 4))

            def forward(self, x, y):
                y.add_(4)
                self.buffer1.add_(5)
                return (
                    x.cos().sum() + y.sin().sum(),
                    self.buffer1.sum(),
                )

        mod = M()
        inp = [torch.ones(6, 4), torch.zeros(6, 4)]
        gm, sig = aot_export_module(mod, inp, trace_joint=False)
        self.assertExpectedInline(
            str(gm.code).strip(),
            """\
def forward(self, arg0_1, arg1_1, arg2_1):
    add = torch.ops.aten.add.Tensor(arg2_1, 4);  arg2_1 = None
    add_1 = torch.ops.aten.add.Tensor(arg0_1, 5);  arg0_1 = None
    cos = torch.ops.aten.cos.default(arg1_1);  arg1_1 = None
    sum_1 = torch.ops.aten.sum.default(cos);  cos = None
    sin = torch.ops.aten.sin.default(add)
    sum_2 = torch.ops.aten.sum.default(sin);  sin = None
    add_2 = torch.ops.aten.add.Tensor(sum_1, sum_2);  sum_1 = sum_2 = None
    sum_3 = torch.ops.aten.sum.default(add_1)
    return (add_1, add, add_2, sum_3)""",
        )  # noqa: B950
        self.assertEqual(sig.user_inputs_to_mutate, {"add": "arg2_1"})
        self.assertEqual(sig.buffers_to_mutate, {"add_1": "buffer1"})

    def test_aot_export_input_mutation_on_input_requiring_grad_banned(self):
        class M(torch.nn.Module):
            def forward(self, x):
                x.add_(4)
                return (x,)

        mod = M()
        inp = torch.randn(2, requires_grad=True)
        gm, _ = aot_export_module(mod, [inp], trace_joint=False)
        self.assertExpectedInline(
            str(gm.graph).strip(),
            """\
graph():
    %arg0_1 : [num_users=1] = placeholder[target=arg0_1]
    %add : [num_users=1] = call_function[target=torch.ops.aten.add.Tensor](args = (%arg0_1, 4), kwargs = {})
    return (add, add)""",
        )

    def test_aot_export_input_mutation_on_parameter_banned(self):
        def fn(p, x):
            p.mul_(2)
            return (p + x,)

        mod = TestMod(fn)
        inp = torch.randn(2)
        with self.assertRaisesRegex(
            RuntimeError,
            "aot_export_joint_simple does not support input mutations. ViewAndMutationMeta",
        ):
            aot_export_joint_simple(fn, [mod.p, inp], trace_joint=False)
        with self.assertRaisesRegex(
            RuntimeError,
            "Found a graph input that requires gradients, and received a mutation",
        ):
            aot_export_joint_simple(fn, [mod.p, inp], trace_joint=True)

        gm, _ = aot_export_module(mod, [inp], trace_joint=False)
        self.assertExpectedInline(
            str(gm.graph).strip(),
            """\
graph():
    %arg0_1 : [num_users=1] = placeholder[target=arg0_1]
    %arg1_1 : [num_users=1] = placeholder[target=arg1_1]
    %mul : [num_users=2] = call_function[target=torch.ops.aten.mul.Tensor](args = (%arg0_1, 2), kwargs = {})
    %add : [num_users=1] = call_function[target=torch.ops.aten.add.Tensor](args = (%mul, %arg1_1), kwargs = {})
    return (mul, add)""",
        )

    def test_aot_export_synthetic_bases_banned(self):
        def fn(p, x, y):
            x.mul_(2)
            return (x + y,)

        mod = TestMod(fn)
        inp = torch.randn(2)
        inp2 = inp.view(-1)
        with self.assertRaisesRegex(
            RuntimeError, "Encountered aliased inputs that are mutated"
        ):
            aot_export_joint_simple(fn, [mod.p, inp, inp2], trace_joint=False)
            aot_export_joint_simple(fn, [mod.p, inp, inp2], trace_joint=True)
            aot_export_module(mod, [inp, inp2], trace_joint=False)

    def test_aot_export_input_dupes_banned(self):
        def fn(p, x, y):
            x.mul_(2)
            return (x + y,)

        mod = TestMod(fn)
        inp = torch.randn(2)
        with self.assertRaisesRegex(
            RuntimeError, "Encountered duplicated inputs that are mutated in the graph"
        ):
            aot_export_joint_simple(fn, [mod.p, inp, inp], trace_joint=False)
            aot_export_joint_simple(fn, [mod.p, inp, inp], trace_joint=True)
            aot_export_module(mod, [inp, inp], trace_joint=False)

    def test_aot_export_multiple_outputs_require_grad_banned(self):
        def fn(p, x):
            out = p * x
            return out, out.sum()

        mod = TestMod(fn)
        inp = torch.randn(2)
        with self.assertRaisesRegex(
            RuntimeError,
            "Found an output of the forward that requires gradients, that was not",
        ):
            aot_export_module(mod, [inp], trace_joint=True, output_loss_index=1)

    @unittest.skipIf(IS_WINDOWS, "Windows isn't supported for this case")
    @unittest.skipIf(
        not torch._dynamo.is_dynamo_supported(), "Cond needs dynamo to run"
    )
    def test_aot_export_with_torch_cond(self):
        class M(torch.nn.Module):
            def __init__(self) -> None:
                super().__init__()

            def forward(self, x):
                def true_fn(x):
                    y = x + 4
                    y.add_(5)
                    return x.cos()

                def false_fn(x):
                    y = x + 5
                    y.add_(6)
                    return x.sin()

                a = torch.cond(x.sum() > 4, true_fn, false_fn, [x])
                return (a + 3, a + 4)

        inp = torch.randn(3, 4)
        gm, _ = aot_export_module(M(), (inp,), trace_joint=False)
        self.assertExpectedInline(
            gm.code.strip(),
            """\
def forward(self, arg0_1):
    sum_1 = torch.ops.aten.sum.default(arg0_1)
    gt = torch.ops.aten.gt.Scalar(sum_1, 4);  sum_1 = None
    true_graph_0 = self.true_graph_0
    false_graph_0 = self.false_graph_0
    cond = torch.ops.higher_order.cond(gt, true_graph_0, false_graph_0, (arg0_1,));  gt = true_graph_0 = false_graph_0 = arg0_1 = None
    getitem = cond[0];  cond = None
    add = torch.ops.aten.add.Tensor(getitem, 3)
    add_1 = torch.ops.aten.add.Tensor(getitem, 4);  getitem = None
    return (add, add_1)""",  # noqa: B950
        )

        self.assertExpectedInline(
            gm.true_graph_0.code.strip(),
            """\
def forward(self, arg0_1):
    cos = torch.ops.aten.cos.default(arg0_1);  arg0_1 = None
    return (cos,)""",
        )

        self.assertExpectedInline(
            gm.false_graph_0.code.strip(),
            """\
def forward(self, arg0_1):
    sin = torch.ops.aten.sin.default(arg0_1);  arg0_1 = None
    return (sin,)""",
        )

    def test_aot_export_simplified_pytrees_banned(self):
        def fn(inps):
            return (inps[0] + inps[1],)

        inp1 = torch.randn(2)
        inp2 = torch.randn(2)
        inps = [inp1, inp2]
        with self.assertRaisesRegex(
            RuntimeError,
            "aot_export_joint_simple requires individual inputs not to be pytrees",
        ):
            aot_export_joint_simple(fn, [inps], trace_joint=False)
            aot_export_joint_simple(fn, [inps], trace_joint=True)

    def test_aot_export_functionalized_rng_banned(self):
        def fn(p, x):
            return (p + x,)

        mod = TestMod(fn)
        inp = torch.randn(2)
        with (
            patch("functorch.compile.config.functionalize_rng_ops", True),
            self.assertRaisesRegex(
                RuntimeError,
                "Functionalized RNG is not currently supported in the aot_export",
            ),
        ):
            aot_export_joint_simple(fn, [mod.p, inp], trace_joint=False)
            aot_export_joint_simple(fn, [mod.p, inp], trace_joint=True)
            aot_export_module(mod, [inp], trace_joint=False)

    def test_aot_export_unbacked_arg(self):
        class M(torch.nn.Module):
            def forward(self):
                full = torch.full((), 11)
                i0 = full.item()
                return (torch.full((i0,), 0),)

        gm, _ = aot_export_module(
            mod=M(), args=(), trace_joint=False, dynamic_shapes=True
        )
        self.assertExpectedInline(
            gm.code.strip(),
            """\
def forward(self):
    full = torch.ops.aten.full.default([], 11, device = device(type='cpu'), pin_memory = False)
    _local_scalar_dense = torch.ops.aten._local_scalar_dense.default(full);  full = None
    full_1 = torch.ops.aten.full.default([_local_scalar_dense], 0, device = device(type='cpu'), pin_memory = False);  _local_scalar_dense = None
    return (full_1,)""",  # noqa: B950
        )

    def test_aot_export_input_mutation(self):
        def f(x, buf):
            buf.add_(1)
            return buf * x

        x = torch.randn(2, requires_grad=True)
        buf = torch.zeros(2, requires_grad=False)

        gm, _, _, _ = _aot_export_function(
            f,
            (x, buf),
            decompositions={},
            num_params_buffers=1,
            no_tangents=False,
            pre_dispatch=False,
            dynamic_shapes=False,
            keep_input_mutations=True,
            kwargs={},
        )
        self.assertExpectedInline(
            gm.code.strip(),
            """\
def forward(self, primals, tangents):
    primals_1, primals_2, tangents_1, = fx_pytree.tree_flatten_spec([primals, tangents], self._in_spec)
    add = torch.ops.aten.add.Tensor(primals_2, 1)
    mul = torch.ops.aten.mul.Tensor(add, primals_1);  primals_1 = None
    mul_1 = torch.ops.aten.mul.Tensor(tangents_1, add);  tangents_1 = None
    copy_ = torch.ops.aten.copy_.default(primals_2, add);  primals_2 = add = copy_ = None
    return pytree.tree_unflatten([mul, mul_1, None], self._out_spec)""",
        )


class TestPartitioning(AOTTestCase):
    @unittest.skipIf(not USE_NETWORKX, "networkx not available")
    def test_recompute_partitioning(self):
        def fn(a, b):
            return torch.sin(torch.sin(a)) + b

        # Reference calculation
        ref_a = torch.rand(10, 10, requires_grad=True)
        ref_b = torch.rand(10, 10, requires_grad=True)
        ref = fn(ref_a, ref_b)
        ref.sum().backward()

        # Compiled function calculation
        res_a = ref_a.detach().clone().requires_grad_(True)
        res_b = ref_b.detach().clone().requires_grad_(True)

        def compile_fn(x, _):
            return x

        compiled_fn = compiled_function(
            fn, compile_fn, compile_fn, min_cut_rematerialization_partition
        )
        res = compiled_fn(res_a, res_b)
        res.sum().backward()
        assert torch.allclose(ref, res, atol=1e-3, rtol=1e-3)
        assert torch.allclose(ref_a.grad, res_a.grad, atol=1e-3, rtol=1e-3)
        assert torch.allclose(ref_b.grad, res_b.grad, atol=1e-3, rtol=1e-3)

    def test_meta_tensor_inplace_op(self):
        # Following module results in inplace ops while tracing. The test checks
        # that the meta tensor information is stored for inplace ops.
        class MockModule(torch.nn.Module):
            def __init__(self) -> None:
                super().__init__()
                self.weight = torch.nn.Parameter(
                    torch.randn(3072, 768, requires_grad=True)
                )
                self.bias = torch.nn.Parameter(torch.randn(3072, requires_grad=True))

            def forward(self, add_4):
                linear_4 = torch.nn.functional.linear(
                    add_4, self.weight, bias=self.bias
                )
                gelu = torch.nn.functional.gelu(linear_4)
                return gelu

        def check_meta_tensor(fx_g, _):
            for node in fx_g.graph.nodes:
                if node.op != "output":
                    assert "tensor_meta" in node.meta
            return fx_g

        inp0 = torch.randn(16, 128, 768, requires_grad=True)
        inputs = [
            inp0,
        ]
        mod = MockModule().to(device="cpu")
        aot_mod = aot_module(mod, fw_compiler=check_meta_tensor)
        aot_mod(*inputs)

    def test_default_partitioner_getitem(self):
        mod = nn.LayerNorm([10])

        def f(x, mod_weight, mod_bias):
            return torch.nn.functional.layer_norm(
                x, [10], mod_weight, mod_bias, eps=1e-6
            )

        fw_graph, bw_graph = get_fw_bw_graph(
            f,
            [torch.randn(3, 10, requires_grad=True), mod.weight, mod.bias],
            partitioner=default_partition,
        )
        self.assertEqual(get_num_ins_outs(fw_graph), (3, 6))
        self.assertEqual(get_num_ins_outs(bw_graph), (6, 3))

    @unittest.skipIf(not USE_NETWORKX, "networkx not available")
    def test_min_cut_partitioner_raise_getitems(self):
        def f(x):
            y = torch.split(x, x.size(0) // 2, dim=0)
            a = y[0].sin()
            b = y[1].cos()
            return a + b

        _, bw_graph = get_fw_bw_graph(f, [torch.randn(4, 4, requires_grad=True)])

        self.assertExpectedInline(
            bw_graph.code.strip(),
            """\
def forward(self, primals_1, tangents_1):
    split = torch.ops.aten.split.Tensor(primals_1, 2);  primals_1 = None
    getitem_1 = split[1]
    getitem = split[0];  split = None
    sin_1 = torch.ops.aten.sin.default(getitem_1);  getitem_1 = None
    neg = torch.ops.aten.neg.default(sin_1);  sin_1 = None
    mul = torch.ops.aten.mul.Tensor(tangents_1, neg);  neg = None
    cos_1 = torch.ops.aten.cos.default(getitem);  getitem = None
    mul_1 = torch.ops.aten.mul.Tensor(tangents_1, cos_1);  tangents_1 = cos_1 = None
    cat = torch.ops.aten.cat.default([mul_1, mul]);  mul_1 = mul = None
    return (cat,)""",
        )

    @unittest.skipIf(not USE_NETWORKX, "networkx not available")
    def test_custom_partitioner_fn(self):
        class MyCustomPartitionerFn(CustomPartitionerFn):
            def __init__(self):
                super().__init__()
                self.called = False

            def __call__(self, gm, joint_inputs, **kwargs):
                self.called = True
                return min_cut_rematerialization_partition(gm, joint_inputs, **kwargs)

            def uuid(self):
                return None

        def f(x):
            return x.cos().cos()

        inp = [torch.randn((4, 4), requires_grad=True)]
        custom_partitioner_fn = MyCustomPartitionerFn()
        fw_graph, bw_graph = get_fw_bw_graph(f, inp, partitioner=custom_partitioner_fn)
        self.assertTrue(custom_partitioner_fn.called)
        self.assertExpectedInline(
            fw_graph.code.strip(),
            """\
def forward(self, primals_1):
    cos = torch.ops.aten.cos.default(primals_1)
    cos_1 = torch.ops.aten.cos.default(cos);  cos = None
    return (cos_1, primals_1)""",
        )
        self.assertExpectedInline(
            bw_graph.code.strip(),
            """\
def forward(self, primals_1, tangents_1):
    cos = torch.ops.aten.cos.default(primals_1)
    sin = torch.ops.aten.sin.default(cos);  cos = None
    neg = torch.ops.aten.neg.default(sin);  sin = None
    mul = torch.ops.aten.mul.Tensor(tangents_1, neg);  tangents_1 = neg = None
    sin_1 = torch.ops.aten.sin.default(primals_1);  primals_1 = None
    neg_1 = torch.ops.aten.neg.default(sin_1);  sin_1 = None
    mul_1 = torch.ops.aten.mul.Tensor(mul, neg_1);  mul = neg_1 = None
    return (mul_1,)""",
        )

    @unittest.skipIf(not USE_NETWORKX, "networkx not available")
    def test_min_cut_partitioner_save_shape(self):
        def f(x):
            s = x.sum(dim=1)
            return s

        inp = [torch.ones([10, 10], requires_grad=True)]
        fw_graph, bw_graph = get_fw_bw_graph(f, inp, dynamic=True)
        _, fw_output = get_ins_outs(fw_graph)
        self.assertEqual(get_num_ins_outs(fw_graph), (1, 3))
        self.assertEqual(get_num_ins_outs(bw_graph), (3, 1))
        self.assertEqual(str(fw_output[0]), "sum_1")
        # make sure we don't do the suboptimal thing of saving the bigger primals input to sum,
        # rather than saving the sizes of the primals input for use in backward expand
        self.assertEqual(str(fw_output[1]), "sym_size_int")
        self.assertEqual(str(fw_output[2]), "sym_size_int_1")

        inp = [
            torch.randn(10, requires_grad=True),
            torch.randn((3, 10), requires_grad=True),
            torch.randn((2, 10), requires_grad=True),
        ]

        def f(a, b, c):
            # tried to test what happens if we save a size tuple in the graph;
            # turns out we never will due to how we trace, but this is probably
            # still a good test case for various size manipulations
            sb = torch.ops.aten.sym_size(b)
            sc = c.size()
            x = sb[0] + sc[0]
            a_sz = (x, a.size(0))
            return torch.cat([a.expand(a_sz), b, c])

        fw_graph, bw_graph = get_fw_bw_graph(f, inp, dynamic=True)
        self.assertEqual(get_num_ins_outs(fw_graph), (3, 4))
        self.assertEqual(get_num_ins_outs(bw_graph), (4, 3))
        _, outs = get_ins_outs(fw_graph)
        self.assertTrue(all(is_sym_node(n) for n in outs[1:]))

    def test_default_partitioner_output_tensor_shape_tensor(self):
        inp = [
            torch.randn(10, requires_grad=True),
            torch.randn((3, 10), requires_grad=True),
            torch.randn((2, 10), requires_grad=True),
            torch.randn((10, 1), requires_grad=True),
        ]

        def f(a, b, c, d):
            # Try to force symints intermixed with outputs in the function's returns
            sb = b.size()
            sc = c.size()
            x = sb[0] + sc[0]
            a_sz = (x, a.size(0))
            cat = torch.cat([a.expand(a_sz), b, c])
            mm = torch.mm(cat, d)
            mm2 = torch.mm(
                mm, a.view(mm.size(1), a.size(0))
            )  # this saves 4 new ints for backward. why?
            # and what do i have to do to make it save a tensor for backward?
            return cat, sb, c, mm2

        fw_graph_cell = [None]
        bw_graph_cell = [None]
        compiled_outs = aot_function(
            f,
            fw_compiler=partial(extract_graph, graph_cell=fw_graph_cell),
            bw_compiler=partial(extract_graph, graph_cell=bw_graph_cell),
            partition_fn=default_partition,
            decompositions=default_decompositions,
            dynamic=True,
        )(*inp)
        fw_graph = fw_graph_cell[0]
        (compiled_outs[0].sum() + compiled_outs[2].sum()).backward()
        bw_graph = bw_graph_cell[0]

        # in the fwd graph, 13 outs because:
        # - 5 original outputs (sb is a tuple, gets expanded to 2 symints)
        # - 8 saved outputs for backward: 5 tensors, 3 symints
        self.assertEqual(get_num_ins_outs(fw_graph), (4, 13))
        # in the bwd graph, 10 inputs (grad outs) because:
        # - The fwd graph had 13 outputs
        # - 1 was a view of an input, which gets regenerated outside of the graph
        #   and doesn't participate in the backward
        # - 2 user outs were symints (b.size()), which don't get tangents in the backward
        self.assertEqual(get_num_ins_outs(bw_graph), (10, 4))
        _, fw_graph_out_nodes = get_ins_outs(fw_graph)
        self.assertEqual(
            # fw outputs include b.size() which expands to 2 symints,
            #
            # TODO(whc)- are the saved-tensors/saved-symints correct here?
            # i just made the test pass based on what default partition did
            # Of the 5 original forward outputs, the 4th (c) is an input,
            # which won't show up in the compiled forward graph
            [False, True, True, False, False] + [False] * 4 + [True] * 4,
            [is_sym_node(n) for n in fw_graph_out_nodes],
        )

        real_outs = f(*inp)
        self.assertEqual(compiled_outs, real_outs)
        self.assertTrue(isinstance(real_outs[1], torch.Size))

        # TODO(whc) we should learn to return torch.Sizes
        self.assertFalse(isinstance(compiled_outs[1], torch.Size))

    @unittest.skipIf(not USE_NETWORKX, "networkx not available")
    def test_min_cut_partitioner_output_tensor_shape_tensor(self):
        inp = [
            torch.randn(10, requires_grad=True),
            torch.randn((3, 10), requires_grad=True),
            torch.randn((2, 10), requires_grad=True),
            torch.randn((10, 1), requires_grad=True),
        ]

        def f(a, b, c, d):
            # Try to force symints intermixed with outputs in the function's returns
            sb = b.size()
            sc = c.size()
            x = sb[0] + sc[0]
            a_sz = (x, a.size(0))
            cat = torch.cat([a.expand(a_sz), b, c])
            mm = torch.mm(cat, d)
            mm2 = torch.mm(
                mm, a.view(mm.size(1), a.size(0))
            )  # this saves 4 new ints for backward. why?
            # and what do i have to do to make it save a tensor for backward?
            return cat, sb, c, mm2

        fw_graph_cell = [None]
        bw_graph_cell = [None]
        compiled_outs = aot_function(
            f,
            fw_compiler=partial(extract_graph, graph_cell=fw_graph_cell),
            bw_compiler=partial(extract_graph, graph_cell=bw_graph_cell),
            partition_fn=min_cut_rematerialization_partition,
            decompositions=default_decompositions,
            dynamic=True,
        )(*inp)
        fw_graph = fw_graph_cell[0]
        (compiled_outs[0].sum() + compiled_outs[2].sum()).backward()
        bw_graph = bw_graph_cell[0]

        self.assertEqual(get_num_ins_outs(fw_graph), (4, 12))
        self.assertEqual(get_num_ins_outs(bw_graph), (9, 4))
        _, fw_graph_out_nodes = get_ins_outs(fw_graph)
        self.assertEqual(
            # fw outputs include b.size() which expands to 2 symints,
            # then 4 tensors (transposes of matrices used for mm) are saved
            # finally 3 symints are saved
            [False, True, True, False, False] + [False] * 4 + [True] * 3,
            [is_sym_node(n) for n in fw_graph_out_nodes],
        )

        real_outs = f(*inp)
        self.assertEqual(compiled_outs, real_outs)
        self.assertTrue(isinstance(real_outs[1], torch.Size))

        # TODO(whc) we should learn to return torch.Sizes
        self.assertFalse(isinstance(compiled_outs[1], torch.Size))

    @unittest.skipIf(not USE_NETWORKX, "networkx not available")
    def test_min_cut_partitioner(self):
        def f(x):
            return x.cos().cos().cos()

        fw_graph, bw_graph = get_fw_bw_graph(f, [torch.randn(3, requires_grad=True)])
        self.assertEqual(get_num_ins_outs(fw_graph), (1, 2))
        self.assertEqual(get_num_ins_outs(bw_graph), (2, 1))

        def f(a, b, c, d):
            x = a + b + c + d
            return x.cos().cos()

        fw_graph, bw_graph = get_fw_bw_graph(
            f, [torch.randn(3, requires_grad=True) for _ in range(4)]
        )
        self.assertEqual(get_num_ins_outs(fw_graph), (4, 2))
        self.assertEqual(get_num_ins_outs(bw_graph), (2, 4))

    def test_contiguous(self):
        # The test simulates the condition where transpose followed by view
        # happens in the backward pass.
        # https://discuss.pytorch.org/t/error-on-transpose-and-view/434
        def f(x):
            return x.view(2, 3).t()

        inp = torch.randn(6, requires_grad=True)
        out = aot_function(f, nop)(inp)
        torch.autograd.grad(out, inp, torch.randn(3, 2))

    def test_preserve_random(self):
        def fn(x):
            return torch.nn.functional.dropout(x, 0.5) + x

        x = torch.randn(4)

        torch.manual_seed(0)
        ref = fn(x)

        torch.manual_seed(0)
        aot_fn = aot_function(fn, nop)
        res = aot_fn(x)

        assert torch.allclose(ref, res)

    # https://github.com/pytorch/pytorch/issues/110666
    def test_generate_gives_inference_graph(self):
        # We expect this to give an inference graph
        def generate(x):
            with torch.no_grad():
                return torch.mul(x, x)

        inference_graph_cell = [None]
        inference_compiler = make_boxed_compiler(
            partial(extract_graph, graph_cell=inference_graph_cell)
        )
        aot_fn = aot_function(generate, nop, inference_compiler=inference_compiler)
        # Even though x requires grad, we should still get an inference graph
        x = torch.randn(4, requires_grad=True)
        aot_fn(x)
        self.assertTrue(inference_graph_cell[0] is not None)

    @unittest.skipIf(not torch.cuda.is_available(), "CUDA is unavailable")
    @unittest.skipIf(not USE_TORCHVISION, "test requires torchvision")
    def test_autocast(self):
        mod = torchvision.models.resnet18().cuda()
        mod.train()

        x = torch.randn(16, 3, 32, 32, device="cuda")
        aot_mod = memory_efficient_fusion(mod)

        # Ensure that AOT Autograd works with AMP
        with torch.cuda.amp.autocast(True):
            res = aot_mod(x)
        res.sum().backward()

    def test_quantize_activation_duplicate_nodes(self):
        """Test both quantize_activation_fw and quantize_activation_bw handle duplicate nodes correctly"""
        import torch.fx as fx
        from torch._functorch.partitioners import (
            quantize_activation_bw,
            quantize_activation_fw,
        )
        from torch._subclasses.fake_tensor import extract_tensor_metadata

        # Mock the inductor config
        with patch.dict(
            "torch._inductor.config.post_grad_fusion_options",
            {
                "activation_quantization_aten_pass": {
                    "allowed_dtypes": "torch.bfloat16",
                    "size_in_mb": 1,
                    "use_scaling": True,
                    "exclude_primals": False,
                    "skip_dynamo_guards": True,
                    "quantize_dynamic_shape": False,
                    "quant_type": "torch.float16",  # float8_e5m2 must be GPU
                }
            },
        ):
            # Test Forward Graph with duplicate nodes
            fwd_graph = fx.Graph()

            # Create input nodes
            x = fwd_graph.placeholder("x")
            x.meta["val"] = torch.randn(100, 100, dtype=torch.bfloat16)
            x.meta["tensor_meta"] = extract_tensor_metadata(x.meta["val"])

            y = fwd_graph.placeholder("y")
            y.meta["val"] = torch.randn(100, 100, dtype=torch.bfloat16)
            y.meta["tensor_meta"] = extract_tensor_metadata(y.meta["val"])

            # Create a computation node that will be duplicated in outputs
            mul_node = fwd_graph.call_function(torch.ops.aten.mul.Tensor, (x, y))
            mul_node.meta["val"] = torch.randn(100, 100, dtype=torch.bfloat16)
            mul_node.meta["tensor_meta"] = extract_tensor_metadata(mul_node.meta["val"])
            mul_node.meta["saved_for_quantization"] = True

            # Create another node
            add_node = fwd_graph.call_function(torch.ops.aten.add.Tensor, (x, y))
            add_node.meta["val"] = torch.randn(100, 100, dtype=torch.bfloat16)
            add_node.meta["tensor_meta"] = extract_tensor_metadata(add_node.meta["val"])

            # Create output with DUPLICATE nodes - mul_node appears at positions 0 and 2
            fwd_graph.output((mul_node, add_node, mul_node))

            # Test the forward quantization function
            quantize_activation_fw(fwd_graph)

            # Get the forward output node
            fwd_output_node = fwd_graph.find_nodes(op="output")[0]
            fwd_output_args = fwd_output_node.args[0]

            # Verify forward graph has the correct structure
            self.assertGreaterEqual(
                len(fwd_output_args), 3, "Should have at least the original 3 outputs"
            )

            # Check that positions 0 and 2 reuse the same quantized node
            pos_0_node = fwd_output_args[0]
            pos_2_node = fwd_output_args[2]

            # Both should be quantized nodes
            self.assertTrue(
                pos_0_node.name.startswith("fp8_quant_"),
                f"Position 0 should be quantized node, got: {pos_0_node.name}",
            )
            self.assertTrue(
                pos_2_node.name.startswith("fp8_quant_"),
                f"Position 2 should be quantized node, got: {pos_2_node.name}",
            )

            # The shared quantized node should have the first occurrence position in its name
            self.assertIn(
                "_pos_0",
                pos_0_node.name,
                f"Shared quantized node should have '_pos_0' in name: {pos_0_node.name}",
            )
            self.assertIn(
                "_pos_2",
                pos_2_node.name,
                f"Shared quantized node should have '_pos_2' in name: {pos_2_node.name}",
            )
            # Find scale nodes in the forward output
            fwd_scale_nodes = [
                node for node in fwd_output_args if "fp8_scale_" in node.name
            ]
            self.assertEqual(
                len(fwd_scale_nodes),
                2,
                "Should have exactly 2 scale node (shared for both quantized instances)",
            )

            # Test Backward Graph with duplicate nodes
            bwd_graph = fx.Graph()

            # Create backward placeholders corresponding to forward outputs
            quant_input1 = bwd_graph.placeholder("fp8_quant_pos_0_mul_tensor")
            quant_input1.meta["val"] = torch.randn(100, 100, dtype=torch.float16)
            quant_input1.meta["tensor_meta"] = extract_tensor_metadata(
                quant_input1.meta["val"]
            )
            quant_input1.meta["saved_for_quantization"] = True
            quant_input1.meta["dequant_type"] = torch.bfloat16

            add_input = bwd_graph.placeholder("add")
            add_input.meta["val"] = torch.randn(100, 100, dtype=torch.bfloat16)
            add_input.meta["tensor_meta"] = extract_tensor_metadata(
                add_input.meta["val"]
            )

            quant_input2 = bwd_graph.placeholder("fp8_quant_pos_2_mul_tensor")
            quant_input2.meta["val"] = torch.randn(100, 100, dtype=torch.float16)
            quant_input2.meta["tensor_meta"] = extract_tensor_metadata(
                quant_input2.meta["val"]
            )
            quant_input2.meta["saved_for_quantization"] = True
            quant_input2.meta["dequant_type"] = torch.bfloat16

            # Add scale node (would come from forward)
            scale_input = bwd_graph.placeholder("fp8_scale_pos_0_mul_tensor")
            scale_input.meta["val"] = torch.randn(100, 100, dtype=torch.float32)
            scale_input.meta["tensor_meta"] = extract_tensor_metadata(
                scale_input.meta["val"]
            )

            scale_input2 = bwd_graph.placeholder("fp8_scale_pos_2_mul_tensor")
            scale_input2.meta["val"] = torch.randn(100, 100, dtype=torch.float32)
            scale_input2.meta["tensor_meta"] = extract_tensor_metadata(
                scale_input.meta["val"]
            )
            # Create some backward computation using both quantized inputs
            grad_output1 = bwd_graph.placeholder("tangents_1")
            grad_output1.meta["val"] = torch.randn(100, 100, dtype=torch.bfloat16)
            grad_output1.meta["tensor_meta"] = extract_tensor_metadata(
                grad_output1.meta["val"]
            )

            grad_output2 = bwd_graph.placeholder("tangents_2")
            grad_output2.meta["val"] = torch.randn(100, 100, dtype=torch.bfloat16)
            grad_output2.meta["tensor_meta"] = extract_tensor_metadata(
                grad_output2.meta["val"]
            )

            # Create backward operations using the quantized inputs
            mul_bwd1 = bwd_graph.call_function(
                torch.ops.aten.mul.Tensor, (quant_input1, grad_output1)
            )
            mul_bwd1.meta["val"] = torch.randn(100, 100, dtype=torch.bfloat16)
            mul_bwd1.meta["tensor_meta"] = extract_tensor_metadata(mul_bwd1.meta["val"])

            mul_bwd2 = bwd_graph.call_function(
                torch.ops.aten.mul.Tensor, (quant_input2, grad_output2)
            )
            mul_bwd2.meta["val"] = torch.randn(100, 100, dtype=torch.bfloat16)
            mul_bwd2.meta["tensor_meta"] = extract_tensor_metadata(mul_bwd2.meta["val"])

            # Create output
            bwd_graph.output((mul_bwd1, mul_bwd2))

            # Test the backward quantization function
            quantize_activation_bw(bwd_graph)

            # Verify backward graph processing
            bwd_placeholders = list(bwd_graph.find_nodes(op="placeholder"))
            quantized_placeholders = [
                p for p in bwd_placeholders if "fp8_quant_" in p.name
            ]
            scale_placeholders = [p for p in bwd_placeholders if "fp8_scale_" in p.name]

            # Should have processed the quantized placeholders
            self.assertGreater(
                len(quantized_placeholders), 0, "Should have quantized placeholders"
            )
            self.assertGreater(
                len(scale_placeholders), 0, "Should have scale placeholders"
            )

            # Check that dequantization operations were added
            dequant_operations = [
                node
                for node in bwd_graph.nodes
                if node.op == "call_function"
                and "convert_element_type" in str(node.target)
            ]

            # Should have dequantization operations for each quantized input that was processed
            self.assertGreater(
                len(dequant_operations),
                0,
                "Should have dequantization operations in backward graph",
            )

            # Verify the backward graph users were properly updated
            for quant_placeholder in quantized_placeholders:
                # The quantized placeholder should not be directly used in final operations
                # (it should be replaced by dequantized versions)
                direct_users = [
                    user
                    for user in quant_placeholder.users
                    if user.op == "call_function" and "mul" in str(user.target)
                ]
                # Direct usage should be minimal (only for dequantization chain)
                self.assertLessEqual(
                    len(direct_users),
                    1,
                    f"Quantized placeholder {quant_placeholder.name} should have minimal direct users",
                )


class TestAOTDispatch(AOTTestCase):
    # Tests to add cases for (non-exhaustive list, mostly for my notes):
    # - subclass / mode introduced in the middle of the compiled fn
    # - various input mutation / intermediate base tests
    # - input mutation that changes a tensor into a subclass
    # - metadata mutation? (TBD)
    # - guard tests (fw guards *and* bw guards)
    # - subclass test involving _indices_of_inps_to_detach
    def test_aot_dispatch_simple(self):
        # a is a subclass, b is not
        def f(a, b):
            aa = torch.mul(a, 6)
            bb = torch.div(b, 2)
            return aa + bb

        a1_ref = torch.ones(3, 3, requires_grad=True)
        a2_ref = torch.ones(3, 3, requires_grad=True)
        a_ref = TwoTensor(a1_ref, a2_ref)
        b_ref = torch.ones(3, 3, requires_grad=True)

        a1_test = a1_ref.detach().clone().requires_grad_(True)
        a2_test = a2_ref.detach().clone().requires_grad_(True)
        a_test = TwoTensor(a1_test, a2_test)
        b_test = b_ref.detach().clone().requires_grad_(True)

        fw_graph_cell = [None]
        bw_graph_cell = [None]

        compiled_f = aot_function(
            f,
            fw_compiler=partial(extract_graph, graph_cell=fw_graph_cell),
            bw_compiler=partial(extract_graph, graph_cell=bw_graph_cell),
            partition_fn=min_cut_rematerialization_partition,
        )
        out_ref = f(a_ref, b_ref)
        out_test = compiled_f(a_test, b_test)

        # Output is a TwoTensor (check both inner tensors)
        self.assertEqual(out_ref.a, out_test.a)
        self.assertEqual(out_ref.b, out_test.b)

        out_ref.sum().backward()
        out_test.sum().backward()
        # Both grad_inputs are TwoTensor
        self.assertEqual(a_ref.grad.a, a_test.grad.a)
        self.assertEqual(a_ref.grad.b, a_test.grad.b)
        self.assertEqual(b_ref.grad.a, b_test.grad.a)
        self.assertEqual(b_ref.grad.b, b_test.grad.b)

        # Important pieces of the graph:
        # - mul() and div() show up twice, because we called them on a TwoTensor
        # - add() shows up once, because we called it on a plain Tensor
        # - The user forward() fn returns 1 output (the result of add),
        #   while the graph itself returns two outputs (add, add_1)
        # - add, add_1 correspond to the two inner dense tensors that will be wrapped
        # - into a single TwoTensor output.
        self.assertExpectedInline(
            fw_graph_cell[0].code.strip(),
            """\
def forward(self, primals_1, primals_2, primals_3):
    mul = torch.ops.aten.mul.Tensor(primals_1, 6);  primals_1 = None
    mul_1 = torch.ops.aten.mul.Tensor(primals_2, 6);  primals_2 = None
    div = torch.ops.aten.div.Tensor(primals_3, 2);  primals_3 = None
    add = torch.ops.aten.add.Tensor(mul, div);  mul = None
    add_1 = torch.ops.aten.add.Tensor(mul_1, div);  mul_1 = div = None
    return (add, add_1)""",
        )

        # Important pieces of the graph:
        # - 4 total dense outputs.
        #   This corresponds to the fact that each user fwd inpt (a, b)
        #   will get a gradient that is a TwoTensor subclass,
        #   so (mul_2, mul_3) will be wrapped into a.grad
        #   and (div_1, div_2) will be wrapped into b.grad
        # - 4 total dense outputs,
        self.assertExpectedInline(
            bw_graph_cell[0].code.strip(),
            """\
def forward(self, tangents_1, tangents_2):
    div_1 = torch.ops.aten.div.Tensor(tangents_1, 2)
    div_2 = torch.ops.aten.div.Tensor(tangents_2, 2)
    mul_2 = torch.ops.aten.mul.Tensor(tangents_1, 6);  tangents_1 = None
    mul_3 = torch.ops.aten.mul.Tensor(tangents_2, 6);  tangents_2 = None
    return (mul_2, mul_3, div_1, div_2)""",
        )

    def test_aot_dispatch_inference(self):
        # a is a subclass, b is not
        def f(a, b):
            aa = torch.mul(a, 6)
            bb = torch.div(b, 2)
            return aa + bb

        a1_ref = torch.ones(3, 3)
        a2_ref = torch.ones(3, 3)
        a_ref = TwoTensor(a1_ref, a2_ref)
        b_ref = torch.ones(3, 3)

        a1_test = a1_ref.clone()
        a2_test = a2_ref.clone()
        a_test = TwoTensor(a1_test, a2_test)
        b_test = b_ref.clone()

        compiled_f = aot_function(
            f,
            fw_compiler=nop,
            bw_compiler=nop,
            partition_fn=min_cut_rematerialization_partition,
        )
        out_ref = f(a_ref, b_ref)
        out_test = compiled_f(a_test, b_test)

        # Output is a TwoTensor (check both inner tensors)
        self.assertEqual(out_ref.a, out_test.a)
        self.assertEqual(out_ref.b, out_test.b)

    def test_aot_dispatch_incorrect_backward(self):
        # a is a subclass, b is not
        def f(a, b):
            aa = torch.mul(a, 2)
            bb = torch.add(b, 3)
            out_subclass = torch.div(aa, bb)
            out_reg = torch.add(b, b)
            # When creating the joint, we assume that the second grad_out
            # is not a subclass.
            # In the below test case though, we end up being wrong.
            # This would require re-tracing and recompiling the backward.
            return out_subclass, out_reg

        a1_ref = torch.ones(3, 3, requires_grad=True)
        a2_ref = torch.ones(3, 3, requires_grad=True)
        a_ref = TwoTensor(a1_ref, a2_ref)
        b_ref = torch.ones(3, 3, requires_grad=True)

        a1_test = a1_ref.detach().clone().requires_grad_(True)
        a2_test = a2_ref.detach().clone().requires_grad_(True)
        a_test = TwoTensor(a1_test, a2_test)
        b_test = b_ref.detach().clone().requires_grad_(True)

        compiled_f = aot_function(
            f,
            fw_compiler=nop,
            bw_compiler=nop,
            partition_fn=min_cut_rematerialization_partition,
        )
        out_ref = f(a_ref, b_ref)
        out_test = compiled_f(a_test, b_test)
        # First out is a TwoTensor, second is an ordinary tensor
        self.assertEqual(out_ref[0].a, out_test[0].a)
        self.assertEqual(out_ref[0].b, out_test[0].b)
        self.assertEqual(out_ref[1], out_test[1])

        # We compiled our graph assuming type(grad_out[1]) is torch.Tensor,
        # but we were wrong: in the below tests, it is a subclass.
        # This will eventually require a repartition + recompile
        with self.assertRaisesRegex(
            RuntimeError,
            """
During the backward, we encountered a tensor subclass where we guessed its
metadata incorrectly.
""",  # noqa: F541
        ):
            (out_test[0] + out_test[1]).sum().backward()

    def test_aot_dispatch_output_alias(self):
        # a is a tensor, b is a TwoTensor
        def f(a, b):
            return b.view(b.shape), a * b

        b1_ref = torch.ones(3, 3, requires_grad=True)
        b2_ref = torch.ones(3, 3, requires_grad=True)
        b_ref = TwoTensor(b1_ref, b2_ref)
        a_ref = torch.ones(3, 3, requires_grad=True)

        b1_test = b1_ref.detach().clone().requires_grad_(True)
        b2_test = b2_ref.detach().clone().requires_grad_(True)
        b_test = TwoTensor(b1_test, b2_test)
        a_test = a_ref.detach().clone().requires_grad_(True)

        compiled_f = aot_function(
            f,
            fw_compiler=nop,
            bw_compiler=nop,
            partition_fn=min_cut_rematerialization_partition,
        )
        out_ref1, out_ref2 = f(a_ref, b_ref)
        out_test1, out_test2 = compiled_f(a_test, b_test)
        self.assertEqual(out_ref1, out_test1)
        self.assertEqual(out_ref2.a, out_test2.a)
        self.assertEqual(out_ref2.b, out_test2.b)

        (out_ref1 + out_ref2).sum().backward()
        (out_test1 + out_test2).sum().backward()
        # Both grad_inputs are TwoTensor
        self.assertEqual(a_ref.grad.a, a_test.grad.a)
        self.assertEqual(a_ref.grad.b, a_test.grad.b)
        self.assertEqual(b_ref.grad.a, b_test.grad.a)
        self.assertEqual(b_ref.grad.b, b_test.grad.b)

    @torch._functorch.config.patch(
        {
            "disable_guess_zero_tangent_for_mutated_input_subclass": True,
        }
    )
    def test_aot_dispatch_input_mutation(self):
        def f(a, b):
            a.mul_(2)
            b.mul_(3)
            return a + b

        b1_ref = torch.ones(3, 3, requires_grad=True)
        b2_ref = torch.ones(3, 3, requires_grad=True)
        b_ref_base = TwoTensor(b1_ref, b2_ref)
        a_ref_base = torch.ones(3, 3, requires_grad=True)
        b_ref = b_ref_base + 1
        a_ref = a_ref_base + 1

        b1_test = b1_ref.detach().clone().requires_grad_(True)
        b2_test = b2_ref.detach().clone().requires_grad_(True)
        b_test_base = TwoTensor(b1_test, b2_test)
        a_test_base = a_ref_base.detach().clone().requires_grad_(True)
        b_test = b_test_base + 1
        a_test = a_test_base + 1

        compiled_f = aot_function(
            f,
            fw_compiler=nop,
            bw_compiler=nop,
            partition_fn=min_cut_rematerialization_partition,
        )
        out_ref = f(a_ref, b_ref)
        out_test = compiled_f(a_test, b_test)
        self.assertEqual(out_ref.a, out_test.a)
        self.assertEqual(out_ref.b, out_test.b)

        # confirm input mutations worked
        self.assertEqual(a_test, a_ref)
        self.assertEqual(b_test.a, b_ref.a)
        self.assertEqual(b_test.b, b_ref.b)

        # NOTE: we need to use b in our gradient compute. Otherwise we will need to recompile the backward.
        (b_ref * out_ref).sum().backward()
        (b_test * out_test).sum().backward()
        # Both grad_inputs are TwoTensor
        self.assertEqual(a_ref_base.grad.a, a_test_base.grad.a)
        self.assertEqual(a_ref_base.grad.b, a_test_base.grad.b)
        self.assertEqual(b_ref_base.grad.a, b_test_base.grad.a)
        self.assertEqual(b_ref_base.grad.b, b_test_base.grad.b)

    # NB: Metadata mutation for subclasses is currently broken and disabled
    # See https://github.com/pytorch/pytorch/issues/114975
    @unittest.expectedFailure
    def test_aot_dispatch_input_metadata_mutation(self):
        def f(a, b):
            a.t_()
            b.unsqueeze_(0)
            return a + b

        b1_ref = torch.arange(9, requires_grad=True, dtype=torch.float32).reshape(3, 3)
        b2_ref = torch.arange(9, requires_grad=True, dtype=torch.float32).reshape(3, 3)
        b_ref_base = TwoTensor(b1_ref, b2_ref)
        a_ref_base = (
            torch.arange(9, dtype=torch.float32)
            .reshape(3, 3)
            .detach()
            .requires_grad_(True)
        )
        b_ref = b_ref_base + 1
        a_ref = a_ref_base + 1

        b1_test = b1_ref.detach().clone().requires_grad_(True)
        b2_test = b2_ref.detach().clone().requires_grad_(True)
        b_test_base = TwoTensor(b1_test, b2_test)
        a_test_base = a_ref_base.detach().clone().requires_grad_(True)
        b_test = b_test_base + 1
        a_test = a_test_base + 1

        compiled_f = aot_function(
            f,
            fw_compiler=nop,
            bw_compiler=nop,
            partition_fn=min_cut_rematerialization_partition,
        )
        out_ref = f(a_ref, b_ref)
        out_test = compiled_f(a_test, b_test)
        self.assertEqual(out_ref.a, out_test.a)
        self.assertEqual(out_ref.b, out_test.b)

        # confirm input mutations worked
        self.assertEqual(a_test, a_ref)
        self.assertEqual(b_test.a, b_ref.a)
        self.assertEqual(b_test.b, b_ref.b)

        # NOTE: we need to use b in our gradient compute. Otherwise we will need to recompile the backward.
        (b_ref * out_ref).sum().backward()
        (b_test * out_test).sum().backward()
        # Both grad_inputs are TwoTensor
        self.assertEqual(a_ref_base.grad.a, a_test_base.grad.a)
        self.assertEqual(a_ref_base.grad.b, a_test_base.grad.b)
        self.assertEqual(b_ref_base.grad.a, b_test_base.grad.a)
        self.assertEqual(b_ref_base.grad.b, b_test_base.grad.b)

    # NB: Metadata mutation for subclasses is currently broken and disabled
    # See https://github.com/pytorch/pytorch/issues/114975
    @unittest.expectedFailure
    def test_aot_dispatch_input_data_and_metadata_mutation(self):
        def f(a, b):
            a.t_()
            b.unsqueeze_(0)
            a.mul_(2)
            b.mul_(3)
            return a + b

        b1_ref = torch.arange(9, requires_grad=True, dtype=torch.float32).reshape(3, 3)
        b2_ref = torch.arange(9, requires_grad=True, dtype=torch.float32).reshape(3, 3)
        b_ref_base = TwoTensor(b1_ref, b2_ref)
        a_ref_base = (
            torch.arange(9, dtype=torch.float32)
            .reshape(3, 3)
            .detach()
            .requires_grad_(True)
        )
        b_ref = b_ref_base + 1
        a_ref = a_ref_base + 1

        b1_test = b1_ref.detach().clone().requires_grad_(True)
        b2_test = b2_ref.detach().clone().requires_grad_(True)
        b_test_base = TwoTensor(b1_test, b2_test)
        a_test_base = a_ref_base.detach().clone().requires_grad_(True)
        b_test = b_test_base + 1
        a_test = a_test_base + 1

        compiled_f = aot_function(
            f,
            fw_compiler=nop,
            bw_compiler=nop,
            partition_fn=min_cut_rematerialization_partition,
        )
        out_ref = f(a_ref, b_ref)
        out_test = compiled_f(a_test, b_test)
        self.assertEqual(out_ref.a, out_test.a)
        self.assertEqual(out_ref.b, out_test.b)

        # confirm input mutations worked
        self.assertEqual(a_test, a_ref)
        self.assertEqual(b_test.a, b_ref.a)
        self.assertEqual(b_test.b, b_ref.b)

        # NOTE: we need to use b in our gradient compute. Otherwise we will need to recompile the backward.
        (b_ref * out_ref).sum().backward()
        (b_test * out_test).sum().backward()
        # Both grad_inputs are TwoTensor
        self.assertEqual(a_ref_base.grad.a, a_test_base.grad.a)
        self.assertEqual(a_ref_base.grad.b, a_test_base.grad.b)
        self.assertEqual(b_ref_base.grad.a, b_test_base.grad.a)
        self.assertEqual(b_ref_base.grad.b, b_test_base.grad.b)

    @torch._functorch.config.patch(
        {
            "disable_guess_zero_tangent_for_mutated_input_subclass": True,
        }
    )
    def test_aot_dispatch_input_mutation_and_output_alias(self):
        def f(a, b):
            a.mul_(2)
            b.mul_(3)
            return b.view(b.shape), a + b

        b1_ref = torch.arange(9, requires_grad=True, dtype=torch.float32).reshape(3, 3)
        b2_ref = torch.arange(9, requires_grad=True, dtype=torch.float32).reshape(3, 3)
        b_ref_base = TwoTensor(b1_ref, b2_ref)
        a_ref_base = (
            torch.arange(9, dtype=torch.float32)
            .reshape(3, 3)
            .detach()
            .requires_grad_(True)
        )
        b_ref = b_ref_base + 1
        a_ref = a_ref_base + 1

        b1_test = b1_ref.detach().clone().requires_grad_(True)
        b2_test = b2_ref.detach().clone().requires_grad_(True)
        b_test_base = TwoTensor(b1_test, b2_test)
        a_test_base = a_ref_base.detach().clone().requires_grad_(True)
        b_test = b_test_base + 1
        a_test = a_test_base + 1

        compiled_f = aot_function(
            f,
            fw_compiler=nop,
            bw_compiler=nop,
            partition_fn=min_cut_rematerialization_partition,
        )
        out_ref1, out_ref2 = f(a_ref, b_ref)
        out_test1, out_test2 = compiled_f(a_test, b_test)
        self.assertEqual(out_ref1.a, out_test1.a)
        self.assertEqual(out_ref1.b, out_test1.b)
        self.assertEqual(out_ref2.a, out_test2.a)
        self.assertEqual(out_ref2.b, out_test2.b)

        # confirm input mutations worked
        self.assertEqual(a_test, a_ref)
        self.assertEqual(b_test.a, b_ref.a)
        self.assertEqual(b_test.b, b_ref.b)

        (out_ref1 * out_ref2).sum().backward()
        (out_test1 * out_test2).sum().backward()
        # Both grad_inputs are TwoTensors
        self.assertEqual(a_ref_base.grad.a, a_test_base.grad.a)
        self.assertEqual(a_ref_base.grad.b, a_test_base.grad.b)

    def test_aot_dispatch_output_requires_grad_in_no_grad(self):
        def fn(x):
            out1 = x.sin()
            with torch.enable_grad():
                out2 = x.cos()
            return out1, out2

        inp_fns = [
            lambda: torch.ones(10, requires_grad=True),
            lambda: torch.ones(10, requires_grad=False),
        ]

        compiled_f = aot_function(fn, nop)
        for inp_fn in inp_fns:
            with torch.no_grad():
                ref_x = inp_fn()
                ref_out = fn(ref_x)
                x = inp_fn()
                out = compiled_f(x)
                for r, o in zip(ref_out, out):
                    self.assertEqual(r.requires_grad, o.requires_grad)
            if ref_x.requires_grad:
                with torch.enable_grad():
                    (ref_out[0] + ref_out[1]).sum().backward()
                    (out[0] + out[1]).sum().backward()
                    self.assertEqual(ref_x.grad, x.grad)
                    assert torch.allclose(ref_x.grad, x.grad, atol=1e-3, rtol=1e-3)

    def test_aot_dispatch_output_requires_grad_in_no_grad_views(self):
        # view-type ops preserve requires_grad even in no_grad.
        def fn(x):
            return x.view(-1), x.sin()

        inference_graph_cell = [None]
        inference_compiler = make_boxed_compiler(
            partial(extract_graph, graph_cell=inference_graph_cell)
        )
        compiled_fn = aot_function(fn, nop, inference_compiler=inference_compiler)

        inp_x0 = torch.ones(2, 3, requires_grad=True)
        # Clone in no_grad will make requires_grad=False tensors, keep clone outside of no_grad
        ref_x0 = inp_x0.clone()
        x0 = inp_x0.clone()
        with torch.no_grad():
            ref_out1, ref_out2 = fn(ref_x0)

            out1, out2 = compiled_fn(x0)
            # Assert that we executed inference graph
            self.assertTrue(inference_graph_cell[0] is not None)

            self.assertEqual(ref_out1.requires_grad, out1.requires_grad)
            self.assertEqual(ref_out2.requires_grad, out2.requires_grad)


class GradsNoForceContiguousContextManager(ContextDecorator):
    def __enter__(self):
        # flake8: noqa: TOR901
        self.lib = torch.library.Library("_test_aotdispatch_lib", "FRAGMENT")
        self.d = {
            torch.channels_last: 0,
            torch.contiguous_format: 0,
        }
        self.tangent_strides = []

        self.lib.define("log_tangents_memory_format(Tensor x) -> Tensor")
        self.lib.define("log_tangents_memory_format_log(Tensor x) -> Tensor")

        def log_tangents_memory_format_impl(a):
            return a.clone()

        def log_tangents_memory_format_meta(a):
            return a.clone()

        def log_tangents_memory_format_log_impl(x):
            self.d[torch._prims_common.suggest_memory_format(x)] += 1
            self.tangent_strides.append(x.stride())
            return x.clone()

        def log_tangents_memory_format_log_meta(a):
            return a.clone()

        for backend in ["CPU", "CUDA"]:
            self.lib.impl(
                "log_tangents_memory_format", log_tangents_memory_format_impl, backend
            )
            self.lib.impl(
                "log_tangents_memory_format_log",
                log_tangents_memory_format_log_impl,
                backend,
            )

        self.lib.impl(
            "log_tangents_memory_format", log_tangents_memory_format_meta, "Meta"
        )
        self.lib.impl(
            "log_tangents_memory_format_log",
            log_tangents_memory_format_log_meta,
            "Meta",
        )

        def log_tangents_memory_format_bwd(ctx, grad):
            torch.ops._test_aotdispatch_lib.log_tangents_memory_format_log(grad)
            return grad.clone()

        torch.library.register_autograd(
            "_test_aotdispatch_lib::log_tangents_memory_format",
            log_tangents_memory_format_bwd,
            lib=self.lib,
        )

        from torch._higher_order_ops.effects import _EffectType, _register_effectful_op

        _register_effectful_op(
            torch.ops._test_aotdispatch_lib.log_tangents_memory_format.default,
            _EffectType.ORDERED,
        )
        _register_effectful_op(
            torch.ops._test_aotdispatch_lib.log_tangents_memory_format_log.default,
            _EffectType.ORDERED,
        )

        return self

    def __exit__(self, type, value, tb):
        self.lib._destroy()
        return False

    def reset_counters(self):
        self.d = {
            torch.channels_last: 0,
            torch.contiguous_format: 0,
        }


class TestAOTModuleSimplified(AOTTestCase):
    def test_aot_module_simplified(self):
        class MockModule(torch.nn.Module):
            def __init__(self) -> None:
                super().__init__()
                self.linear = torch.nn.Linear(20, 30)

            def forward(self, x, y):
                return (self.linear(x) + y,)

        mod = MockModule()
        mod.zero_grad()

        x = torch.randn(128, 20, requires_grad=True)
        y = torch.randn(128, 30, requires_grad=True)
        inputs = [x, y]
        cloned_inputs = [x.detach().clone().requires_grad_(True) for x in inputs]

        ref = mod(*inputs)
        ref[0].sum().backward()

        compiled_f = aot_module_simplified(mod, cloned_inputs, nop)
        mod.zero_grad()
        res = compiled_f(*cloned_inputs)
        res[0].sum().backward()

        assert torch.allclose(ref[0], res[0])
        assert torch.allclose(inputs[0].grad, cloned_inputs[0].grad)
        assert torch.allclose(inputs[1].grad, cloned_inputs[1].grad)

    def test_aot_module_simplified_dynamic(self):
        class MockModule(torch.nn.Module):
            def __init__(self) -> None:
                super().__init__()
                self.linear = torch.nn.Linear(20, 30)

            def forward(self, x, y):
                return (self.linear(x) + y,)

        mod = MockModule()

        shape_env = ShapeEnv()
        fake_mode = FakeTensorMode(shape_env=shape_env)

        x = torch.randn(128, 20, requires_grad=True)
        y = torch.randn(128, 30, requires_grad=True)

        inputs = [x, y]
        fake_inputs = [fake_mode.from_tensor(x) for x in inputs]
        compiled_f = aot_module_simplified(mod, fake_inputs, nop)

        ref = mod(*inputs)
        ref[0].sum().backward()

        cloned_inputs = [x.detach().clone().requires_grad_(True) for x in inputs]
        res = compiled_f(*cloned_inputs)
        res[0].sum().backward()

        self.assertExpectedInline(
            shape_env.format_guards(),
            """\
 - Eq(s49, 20)
 - Eq(s70, 30)""",
        )

        assert torch.allclose(ref[0], res[0])
        assert torch.allclose(inputs[0].grad, cloned_inputs[0].grad)
        assert torch.allclose(inputs[1].grad, cloned_inputs[1].grad)

    # https://github.com/pytorch/pytorch/issues/105327
    def test_lift_fresh_copy_in_graph(self):
        class MyMod(torch.nn.Module):
            def forward(self, x):
                _tensor_constant0 = torch.tensor([1])
                lift_fresh_copy = torch.ops.aten.lift_fresh_copy.default(
                    _tensor_constant0
                )
                y = x.mul(lift_fresh_copy)
                return (y,)

        mod = MyMod()
        shape_env = ShapeEnv()
        fake_mode = FakeTensorMode(shape_env=shape_env)
        x = torch.ones(4, requires_grad=True)
        inputs = [x]
        fake_inputs = [fake_mode.from_tensor(x) for x in inputs]
        compiled_f = aot_module_simplified(mod, fake_inputs, nop)

        out_ref = mod(x)
        out_test = compiled_f(x)
        self.assertEqual(out_ref[0].detach(), out_test[0].detach())

    def test_inference_python_dispatcher(self):
        # Extracted from unet
        class MockModule(torch.nn.Module):
            def __init__(self) -> None:
                super().__init__()
                self.upsample = torch.nn.Upsample(
                    scale_factor=2, mode="bilinear", align_corners=True
                )

            def forward(self, x):
                return (self.upsample(x),)

        mod = MockModule()
        shape_env = ShapeEnv()
        fake_mode = FakeTensorMode(shape_env=shape_env)
        x = torch.randn(2, 512, 40, 59)  # NB: must not require grad
        inputs = [x]
        fake_inputs = [fake_mode.from_tensor(x) for x in inputs]
        aot_module_simplified(mod, fake_inputs, nop)

    def test_aot_module_simplified_preserves_stack_trace(self):
        class MockModule(torch.nn.Module):
            def __init__(self) -> None:
                super().__init__()
                self.linear = torch.nn.Linear(20, 30)

            def forward(self, x, y):
                z = self.linear(x)
                z = z + y
                z = z.relu()
                return (z,)

        tracer = torch.fx.Tracer()
        tracer.record_stack_traces = True
        graph = tracer.trace(MockModule())
        mod = torch.fx.GraphModule(tracer.root, graph)

        for node in mod.graph.nodes:
            if node.op != "call_function":
                continue
            self.assertTrue(node.stack_trace is not None)
            assert "test_aotdispatch.py" in node.stack_trace

        def assert_compiler(gm: torch.fx.GraphModule, _):
            for node in gm.graph.nodes:
                if node.op == "output" or node.op == "placeholder":
                    continue
                self.assertTrue(node.stack_trace is not None)
                assert "test_aotdispatch.py" in node.stack_trace
            return gm.forward  # return a python callable

        x = torch.randn(128, 20, requires_grad=True)
        y = torch.randn(128, 30, requires_grad=True)
        inputs = [x, y]

        compiled_f = aot_module_simplified(
            mod, inputs, fw_compiler=assert_compiler, bw_compiler=assert_compiler
        )
        res = compiled_f(*inputs)
        res[0].sum().backward()

    def test_aot_module_simplified_preserves_stack_trace_from_mutation(self):
        class MockModule(torch.nn.Module):
            def __init__(self) -> None:
                super().__init__()

            def forward(self, x):
                x_view = x[0]
                x_view.mul_(2)
                return (x + x,)

        tracer = torch.fx.Tracer()
        tracer.record_stack_traces = True
        graph = tracer.trace(MockModule())
        mod = torch.fx.GraphModule(tracer.root, graph)

        for node in mod.graph.nodes:
            if node.op != "call_function":
                continue
            self.assertTrue(node.stack_trace is not None)
            assert "test_aotdispatch.py" in node.stack_trace

        def assert_compiler(gm: torch.fx.GraphModule, _):
            assert torch.ops.aten.copy_.default in [x.target for x in gm.graph.nodes]
            for node in gm.graph.nodes:
                if node.target == torch.ops.aten.copy_.default:
                    assert "stack_trace" in node.meta
                    assert "x_view.mul_(2)" in node.meta["stack_trace"]
            return gm.forward  # return a python callable

        x = torch.randn(128, 20)
        inputs = [x]

        aot_module_simplified(
            mod,
            inputs,
            fw_compiler=assert_compiler,
            bw_compiler=assert_compiler,
            keep_inference_input_mutations=True,
        )

    def test_aot_module_simplified_fake_tensor_gm_raises(self):
        fake_mode = torch._subclasses.fake_tensor.FakeTensorMode()
        real_x = torch.randn(4, requires_grad=True)
        fake_x = fake_mode.from_tensor(real_x)
        real_z = torch.randn(4)
        fake_z = fake_mode.from_tensor(real_z)

        class MockModule(torch.nn.Module):
            def forward(self, x):
                # Accessing a free variable fake tensor will look like a
                # constant to make_fx, and result in the tensor being traced
                # into the graph, which is an error condition.  Make sure we
                # report adequately in this case.
                return (x + fake_z,)

        with self.assertRaisesRegex(AssertionError, "Unexpected fake"):
            aot_module_simplified(MockModule(), (fake_x,), nop)

    def test_aot_test_subclasses_with_tensor_factories(self):
        from torch.testing._internal.common_subclass import SubclassWithTensorFactory

        inp = SubclassWithTensorFactory(torch.zeros(3, 5))

        def fn(x):
            return 2 * x

        ref_out = fn(inp)
        out = torch.compile(fn, backend="aot_eager", fullgraph=True)(inp)
        self.assertEqual(ref_out, out)

    # Next several tests are related to issue:
    # https://github.com/pytorch/pytorch/issues/134644
    # AOTD tries to predict tangents for tracing ahead of time.
    # The first strategy was to coerce traced_tangents and runtime_tangents to be contiguous().
    # But for models working in channels_last memory format this will add additional contiguous() calls.
    # The fix is predicting tangents memory format to be similar to outputs memory format.
    # And coerce runtime tangents to that traced memory format.
    def test_grads_no_force_contiguous_dense(self):
        with GradsNoForceContiguousContextManager() as ctx:

            class M(torch.nn.Module):
                def __init__(self) -> None:
                    super().__init__()
                    self.conv = torch.nn.Conv2d(3, 3, 3)

                def forward(self, x, y, cont_inp):
                    z = y + 3
                    y.mul_(2)
                    r = self.conv(x)
                    r = torch.ops._test_aotdispatch_lib.log_tangents_memory_format(r)
                    return (
                        r,
                        r.transpose(0, 1),
                        z.view(-1),
                        z.transpose(0, 1),
                        cont_inp * 2,
                    )

            m = M()
            m.to(memory_format=torch.channels_last)
            m.train()

            def dense_inps():
                return (
                    torch.randn(2, 3, 5, 5, requires_grad=True).to(
                        memory_format=torch.channels_last
                    ),
                    torch.randn(3, 2, 1, 1, requires_grad=True).to(
                        memory_format=torch.channels_last
                    ),
                    torch.randn(3, 2, 1, 1, requires_grad=True),
                )

            ref_inps = dense_inps()
            ref_outs = m(*ref_inps)
            ref_outs[0].sum().backward()

            ctx.reset_counters()
            inps = dense_inps()
            outs = torch.compile(m, backend="inductor", fullgraph=True)(*inps)
            outs[0].sum().backward()

            self.assertEqual(ctx.d[torch.channels_last], 1)
            self.assertEqual(ctx.d[torch.contiguous_format], 0)

    def test_grads_no_force_contiguous_subclass(self):
        with GradsNoForceContiguousContextManager() as ctx:

            class M(torch.nn.Module):
                def __init__(self) -> None:
                    super().__init__()
                    self.conv = torch.nn.Conv2d(3, 3, 3)

                def forward(self, x, y):
                    r = self.conv(x)
                    r = torch.ops._test_aotdispatch_lib.log_tangents_memory_format(r)
                    return r, y + 1

            m = M()
            m.to(memory_format=torch.channels_last)
            m.train()

            def inps_fn():
                return (
                    TwoTensor(
                        torch.randn(2, 3, 5, 5, requires_grad=True).to(
                            memory_format=torch.channels_last
                        ),
                        torch.randn(2, 3, 5, 5, requires_grad=True).to(
                            memory_format=torch.channels_last
                        ),
                    ),
                    torch.randn(3, 2, requires_grad=True).clone(),
                )

            ref_outs = m(*inps_fn())
            ref_outs[0].sum().backward()

            ctx.reset_counters()
            mc = M()
            mc.to(memory_format=torch.channels_last)
            mc.train()
            outs = torch.compile(mc, backend="aot_eager", fullgraph=True)(*inps_fn())
            outs[0].sum().backward()

            self.assertEqual(ctx.d[torch.channels_last], 2)
            self.assertEqual(ctx.d[torch.contiguous_format], 0)

    def test_grads_no_force_contiguous_nested_subclass(self):
        with GradsNoForceContiguousContextManager() as ctx:

            class M(torch.nn.Module):
                def __init__(self) -> None:
                    super().__init__()
                    self.conv = torch.nn.Conv2d(3, 3, 3)

                def forward(self, x):
                    r = self.conv(x)
                    r = torch.ops._test_aotdispatch_lib.log_tangents_memory_format(r)
                    return r

            m = M()
            m.to(memory_format=torch.channels_last)
            m.train()

            def inps_fn(x):
                return (
                    TwoTensor(
                        TwoTensor(x.clone(), x.clone()), TwoTensor(x.clone(), x.clone())
                    ),
                )

            x = torch.randn(2, 3, 5, 5, requires_grad=True).to(
                memory_format=torch.channels_last
            )
            ref_inps = inps_fn(x)
            ref_outs = m(*ref_inps)
            ref_outs[0].sum().backward()

            ctx.reset_counters()

            mc = M()
            mc.to(memory_format=torch.channels_last)
            mc.train()

            x = torch.randn(2, 3, 5, 5, requires_grad=True).to(
                memory_format=torch.channels_last
            )
            inps = inps_fn(x)
            outs = torch.compile(mc, backend="aot_eager", fullgraph=True)(*inps)
            outs[0].sum().backward()
            self.assertEqual(ctx.d[torch.channels_last], 4)
            self.assertEqual(ctx.d[torch.contiguous_format], 0)

    def test_grads_no_force_contiguous_nested_tensor_tangent(self):
        # NestedTensor setattr could fails with AttributeError for attr "_min_seqlen_tensor"
        # Adding test to verify that it is handled.
        def fn(x):
            return x.clone()

        a = torch.randn(2, 3, requires_grad=True, dtype=torch.float64)
        b = torch.randn(3, 3, requires_grad=True, dtype=torch.float64)
        c = torch.randn(4, 3, requires_grad=True, dtype=torch.float64)
        nt = torch.nested.as_nested_tensor([a, b, c], layout=torch.jagged)

        out = torch.compile(fn, backend="aot_eager", fullgraph=True)(nt)
        out_buffer = out.values()
        ga, gb, gc = torch.autograd.grad(out_buffer.sum(), (a, b, c))

    def test_wrong_guess_tangent_type(self):
        def fn(x):
            return x.clone()

        ref_x = TwoTensor(
            torch.randn(2, 3, requires_grad=True), torch.randn(2, 3, requires_grad=True)
        )
        ref_y = fn(ref_x)
        ref_y.backward(gradient=TwoTensor(torch.randn(2, 3), torch.randn(2, 3)))

        fn_comp = torch.compile(fn, fullgraph=True)

        x = TwoTensor(
            torch.randn(2, 3, requires_grad=True), torch.randn(2, 3, requires_grad=True)
        )
        y = fn_comp(x)
        y.backward(gradient=TwoTensor(torch.randn(2, 3), torch.randn(2, 3)))

        x2 = TwoTensor(
            torch.randn(2, 3, requires_grad=True), torch.randn(2, 3, requires_grad=True)
        )
        y2 = fn_comp(x2)
        with self.assertRaisesRegex(
            RuntimeError,
            """
During the backward, we encountered a tensor subclass where we guessed its
metadata incorrectly.
""",  # noqa: F541
        ):
            y2.backward(gradient=torch.randn(2, 3))

    def test_tangent_type_coercion(self):
        def fn(x):
            return x.clone()

        ref_y = fn(WrapperSubclass(torch.randn(2, 3, requires_grad=True)))
        ref_y.sum().backward()

        fn_comp = torch.compile(fn, fullgraph=True)

        x = TwoTensor(
            torch.randn(2, 3, requires_grad=True), torch.randn(2, 3, requires_grad=True)
        )
        y = fn_comp(x)
        y.backward(gradient=TwoTensor(torch.randn(2, 3), torch.randn(2, 3)))

        x2 = TwoTensor(
            torch.randn(2, 3, requires_grad=True), torch.randn(2, 3, requires_grad=True)
        )
        y2 = fn_comp(x2)
        # Test coercion WrapperSubclass -> TwoTensor
        y2.backward(gradient=WrapperSubclass(torch.randn(2, 3)))

        y3 = torch.compile(fn, fullgraph=True)(torch.randn(2, 3, requires_grad=True))
        # Test coercion WrapperSubclass -> Tensor
        y3.backward(gradient=WrapperSubclass(torch.randn(2, 3)))

    @torch._inductor.config.patch({"freezing": True})
    def test_inductor_freezing_with_subclasses(self):
        class M(torch.nn.Module):
            def __init__(self):
                super().__init__()
                self.w = TwoTensor(torch.randn(3, 4), torch.randn(3, 4))
                self.wt = torch.randn(3, 4)

            def forward(self, x):
                return (
                    x.index_select(
                        dim=0, index=torch.tensor([0, 2, 1], dtype=torch.int64)
                    )
                    + self.w
                    + self.wt
                )

        m = M()
        inp = torch.randn(3, 4)
        with torch.no_grad():
            torch.compile(m, fullgraph=True)(inp)

    def test_rrelu(self):
        def fn(x):
            return torch.rrelu(x, training=True)

        def fn_(x):
            torch.rrelu_(x, training=True)
            return x

        x = torch.randn(4, 4)
        torch.compile(fn, backend="inductor", fullgraph=True)(x)
        torch.compile(fn_, backend="inductor", fullgraph=True)(x)

    def test_layer_norm(self):
        def fn(x):
            return F.layer_norm(x, normalized_shape=(8,))

        x = torch.randn(2, 4, 8)
        eager = fn(x)
        aot_eager = torch.compile(backend="aot_eager")(fn)(x)
        self.assertEqual(eager, aot_eager, atol=0, rtol=0)

    @unittest.skipIf(not torch.cuda.is_available(), "CUDA is unavailable")
    def test_rms_norm(self):
        # Only CUDA rms norm fails to be decomposed
        def fn(x):
            return F.rms_norm(x, normalized_shape=(8,))

        x = torch.randn(2, 4, 8, device="cuda")
        eager = fn(x)
        aot_eager = torch.compile(backend="aot_eager")(fn)(x)
        self.assertEqual(eager, aot_eager, atol=0, rtol=0)

    def test_subclass_parameters(self):
        class _M(torch.nn.Module):
            def __init__(self):
                super().__init__()
                self.p = torch.nn.Parameter(
                    TwoTensor(
                        TwoTensor(torch.zeros(3, 4), torch.randn(3, 4)),
                        torch.ones(3, 4),
                    )
                )

            def forward(self, x):
                return x + self.p

        class M(torch.nn.Module):
            def __init__(self):
                super().__init__()
                self.p1 = torch.nn.Parameter(torch.ones(3, 4))
                self.p2 = torch.nn.Parameter(
                    TwoTensor(
                        torch.ones(3, 4),
                        TwoTensor(torch.randn(3, 4), torch.randn(3, 4)),
                    )
                )
                self._m = _M()

            def forward(self, x):
                return self._m(x) + x + 2 * self.p1 + self.p2

        m = M()
        ref_x = torch.randn(3, 4)
        ref_out = m(ref_x)
        ref_out.sum().backward()
        m.zero_grad()

        from torch._functorch._aot_autograd.subclass_parametrization import (
            unwrap_tensor_subclass_parameters,
        )

        unwrap_tensor_subclass_parameters(m)

        ref_x2 = ref_x.detach().clone()
        ref_out2 = m(ref_x2)
        self.assertEqual(ref_out2, ref_out)
        ref_out2.sum().backward()
        self.assertEqual(ref_x2.grad, ref_x.grad)
        m.zero_grad()

        x = ref_x.detach().clone()
        comp_fn = torch.compile(m, backend="aot_eager", fullgraph=True)
        out = comp_fn(x)
        self.assertEqual(ref_out, out)
        out.sum().backward()
        self.assertEqual(ref_x.grad, x.grad)

    def test_subclass_parameters_torture_case(self):
        class M(torch.nn.Module):
            def __init__(self):
                super().__init__()
                self.p1 = torch.nn.Parameter(torch.ones(3, 4))
                self.p2 = torch.nn.Parameter(
                    TwoTensor(
                        TwoTensor(
                            torch.ones(3, 4),
                            TwoTensor(torch.randn(3, 4), torch.randn(3, 4)),
                        ),
                        TwoTensor(
                            TwoTensor(torch.randn(3, 4), torch.randn(3, 4)),
                            TwoTensor(torch.ones(3, 4), torch.randn(3, 4)),
                        ),
                    )
                )

            def forward(self, x):
                return x + 2 * self.p1 + self.p2.a.b

        m = M()
        ref_x = torch.randn(3, 4)
        ref_out = m(ref_x)
        ref_out.sum().backward()
        m.zero_grad()

        from torch._functorch._aot_autograd.subclass_parametrization import (
            unwrap_tensor_subclass_parameters,
        )

        unwrap_tensor_subclass_parameters(m)

        ref_x2 = ref_x.detach().clone()
        ref_out2 = m(ref_x2)
        self.assertEqual(ref_out2, ref_out)
        ref_out2.sum().backward()
        self.assertEqual(ref_x2.grad, ref_x.grad)
        m.zero_grad()

        x = ref_x.detach().clone()
        comp_fn = torch.compile(m, backend="aot_eager", fullgraph=True)
        out = comp_fn(x)
        self.assertEqual(ref_out, out)
        out.sum().backward()
        self.assertEqual(ref_x.grad, x.grad)

    def test_rrelu_with_noise_mutation(self):
        def fn_functional(x):
            noise = torch.ones_like(x)
            result, noise_out = torch.ops.aten.rrelu_with_noise_functional(
                x, noise, 0.2, 0.8, True
            )
            return result, noise_out

        def fn_mutation(x):
            noise = torch.ones_like(x)
            result = torch.ops.aten.rrelu_with_noise(x, noise, 0.2, 0.8, True)
            return result, noise

        def fn_inplace(x):
            noise = torch.ones_like(x, requires_grad=False)
            torch.ops.aten.rrelu_with_noise_(x, noise, 0.2, 0.8, True)
            return x, noise

        def _test_fn(fn, check_backward=True):
            x = -torch.abs(torch.randn(4, 4, dtype=torch.bfloat16, requires_grad=True))

            ref_y, ref_noise = fn(x)
            self.assertTrue(torch.all(ref_noise < torch.ones_like(ref_noise)).item())

            comp_y, comp_noise = torch.compile(fn, backend="inductor", fullgraph=True)(
                x
            )

            if check_backward:
                comp_y.sum().backward()
            self.assertTrue(torch.all(comp_noise < torch.ones_like(comp_noise)).item())

        _test_fn(fn_functional)
        _test_fn(fn_mutation)
        _test_fn(fn_inplace, check_backward=False)

    @unittest.skipIf(not torch.cuda.is_available(), "CUDA is unavailable")
    @parametrize("dynamic_shapes", [True, False])
    @parametrize("test_subclasses", [True, False])
    @parametrize("device", ["cuda", "cpu"])
    @patch("torch._functorch.config.guess_tangent_strides_as_outputs", True)
    def test_noncontig_nonmemformat_tangents(
        self, dynamic_shapes, test_subclasses, device
    ):
        B = 2
        T = 4
        E = 6

        def fn(x):
            x = x + 1
            return x.transpose(1, 2)

        def _inp_dense():
            t = torch.randn(B, T, E, device=device, requires_grad=True)
            if dynamic_shapes:
                for i in range(t.ndim):
                    torch._dynamo.mark_dynamic(t, i)
            return t

        def _inp_sc():
            return TwoTensor(_inp_dense(), _inp_dense())

        _inp = _inp_dense if not test_subclasses else _inp_sc

        comp_fn = torch.compile(fn, backend="aot_eager", fullgraph=True)

        def _tg3(y):
            t = torch.randn(
                2 * y.shape, dtype=y.dtype, layout=y.layout, device=y.device
            )
            return t.as_strided(y.shape, tuple(s * 2 for s in y.stride()))

        TEST_CASES = [
            (_inp, lambda y: torch.ones(y.shape, dtype=y.dtype, device=y.device)),
            # Memory overlap, dense tangent
            (
                _inp,
                lambda y: torch.tensor([1], dtype=y.dtype, device=y.device).as_strided(
                    y.shape, (0,) * y.ndim
                ),
            ),
            # No memory overlap, not-dense tangent
            (_inp, _tg3),
        ]

        for i, (inp_fn, tg_fn) in enumerate(TEST_CASES):
            ref_x = inp_fn()
            x = ref_x.detach().clone().requires_grad_()

            ref_y = fn(ref_x)

            y = comp_fn(x)
            self.assertEqual(ref_y, y)

            ref_tg = (
                tg_fn(ref_y)
                if not test_subclasses
                else TwoTensor(tg_fn(ref_y), tg_fn(ref_y))
            )
            tg = ref_tg.clone()

            ref_y.backward(ref_tg)
            y.backward(tg)

            self.assertEqual(ref_x.grad, x.grad)

    @patch("torch._functorch.config.guess_tangent_strides_as_outputs", True)
    def test_flex_attn_noncontiguous_tangents(self):
        with GradsNoForceContiguousContextManager() as ctx:
            E = 16  # embedding dim
            H = 4  # number of heads

            @torch.compile(backend="aot_eager", fullgraph=True)
            def attn_fn(q, k, v):
                y = flex_attention(query=q, key=k, value=v)
                y = torch.ops._test_aotdispatch_lib.log_tangents_memory_format(y)
                return y

            class M(torch.nn.Module):
                def __init__(self):
                    super().__init__()
                    self.c_attn = torch.nn.Linear(E, 3 * E)

                def forward(self, x):
                    B, T, E = x.size()
                    q, k, v = self.c_attn(x).split(E, dim=2)
                    k = k.view(B, T, H, E // H).transpose(1, 2)  # (B, nh, T, hs)
                    q = q.view(B, T, H, E // H).transpose(1, 2)  # (B, nh, T, hs)
                    v = v.view(B, T, H, E // H).transpose(1, 2)  # (B, nh, T, hs)

                    y = attn_fn(q, k, v)

                    return y.transpose(1, 2).contiguous().view(B, T, E)

            m = M()
            B = 1
            T = 8

            def _inp():
                return torch.randn(B, T, E, requires_grad=True)

            x = _inp()
            y = m(x)
            y.backward(torch.ones_like(y).contiguous())

            self.assertEqual(1, len(ctx.tangent_strides))
            self.assertEqual((128, 4, 16, 1), ctx.tangent_strides[0])

    def _test_pack_hooks(
        self,
        fn,
        inp_fn,
        hooks,
        symbolic_tracing=True,
        pre_compile_fn=None,
        backend="inductor",
    ):
        ctx = torch.autograd.graph.saved_tensors_hooks
        torch._dynamo.reset()
        with ExitStack() as stack:
            # All hooks in eager to get ref
            for hook, _ in hooks:
                pack, unpack = hook
                stack.enter_context(ctx(pack, unpack))
            ref_x = inp_fn()

            def _f(t):
                if t.dtype.is_floating_point:
                    return t.detach().clone().requires_grad_()

                return t

            x = pytree.tree_map_only(torch.Tensor, _f, ref_x)

            ref_y = fn(*ref_x)
            ref_y.sum().backward()
        if pre_compile_fn:
            pre_compile_fn()

        with ExitStack() as stack:
            for hook, inline in hooks:
                pack, unpack = hook
                if inline:
                    if symbolic_tracing:
                        stack.enter_context(
                            ctx(
                                *saved_tensors_hooks_to_gm(
                                    pack,
                                    unpack,
                                    "pack_hash",
                                    "unpack_hash",
                                )
                            )
                        )
                    else:
                        stack.enter_context(
                            ctx(
                                *saved_tensors_hooks_to_gm(
                                    pack, unpack, "pack_hash", "unpack_hash"
                                )
                            )
                        )
                else:
                    stack.enter_context(ctx(pack, unpack))
            y = torch.compile(fn, backend=backend, fullgraph=True)(*x)
            y.sum().backward()
            self.assertEqual(ref_y, y, atol=1e-2, rtol=1e-2)
            ref_x_grad = pytree.tree_map_only(torch.Tensor, lambda t: t.grad, ref_x)
            x_grad = pytree.tree_map_only(torch.Tensor, lambda t: t.grad, x)
            self.assertEqual(ref_x_grad, x_grad, atol=1e-2, rtol=1e-2)

    @unittest.skipIf(not torch.cuda.is_available(), "CUDA is unavailable")
    @unittest.skipIf(not SM80OrLater, "bfloat16, float8")
    @parametrize("saved_tensors_hooks_filtering_mode", ["donated", "no_static", "all"])
    def test_saved_tensors_hooks_base(self, saved_tensors_hooks_filtering_mode):
        with patch(
            "torch._functorch.config.saved_tensors_hooks_filtering_mode",
            saved_tensors_hooks_filtering_mode,
        ):
            # y argument is expected to test saving of int tensor,
            # to check filtering functionality to not apply hooks for e.g. is_floating_point
            class SAF(torch.autograd.Function):
                @staticmethod
                def forward(ctx, x, y):
                    ctx.save_for_backward(x, y)
                    return x

                @staticmethod
                def backward(ctx, gx):
                    (saved_x, saved_y) = ctx.saved_tensors
                    return gx + saved_x + saved_y, None

            class AF(torch.autograd.Function):
                @staticmethod
                def forward(ctx, x):
                    ctx.save_for_backward(x)
                    ctx.d1 = x.size(1)
                    return x

                @staticmethod
                def backward(ctx, gx):
                    (saved_x,) = ctx.saved_tensors
                    d1 = ctx.d1
                    return gx + saved_x * d1

            def fn(x, y):
                x = x.relu()
                x = x + 1
                x = x.relu()
                x = 2 * x
                x = AF.apply(x)
                return x

            def simple_fn(x, y):
                x = x + 1
                x = x.t()
                x = x.relu()
                x = x.t()
                x = SAF.apply(x, y)
                return x

            device = torch.device("cuda:0")

            def inp_fn():
                x = torch.ones(2, 2, device=device, requires_grad=True)
                torch._dynamo.mark_dynamic(x, 0)
                torch._dynamo.mark_dynamic(x, 1)
                y = torch.zeros(2, 2, device=device, dtype=torch.int64)
                return x, y

            def pack_dev_sym_cpu(x):
                return x.dtype, x.device, x.size(1), x.cpu()

            def unpack_dev_sym_cpu(packed):
                dtype, device, dim1, x = packed
                x = x.to(device=device)
                return x.to(dtype)

            def pack_tensor(x):
                return x.device, x.cpu()

            def unpack_tensor(packed):
                device, t_cpu = packed
                return t_cpu.to(device)

            def pack_bf16(x):
                return x.dtype, x.to(dtype=torch.bfloat16)

            def unpack_bf16(packed):
                dtype, x = packed
                return x.to(dtype)

            def pack_mul2(x):
                return x.dtype, x * 2

            def unpack_mul2(x):
                dtype, x = x
                x = x / 2
                return x.to(dtype)

            def pack_wrapper_sc(x):
                return WrapperSubclass(x)

            def unpack_wrapper_sc(x):
                return x.a

            def pack_wrapper_two_tensor(x):
                return TwoTensor(x, x)

            def unpack_wrapper_two_tensor(x):
                return x.a + x.b

            def pack_mul2_eager(x):
                return x * 2

            def unpack_mul2_eager(x):
                return x / 2

            def pack_cpu(x):
                return x.to(device="cpu")

            def unpack_cpu(x):
                return x.to(device=device)

            for test_fn in [simple_fn, fn]:
                self._test_pack_hooks(
                    test_fn,
                    inp_fn,
                    [((pack_cpu, unpack_cpu), True)],
                    symbolic_tracing=False,
                )
                self._test_pack_hooks(
                    test_fn, inp_fn, [((pack_bf16, unpack_bf16), True)]
                )
                self._test_pack_hooks(
                    test_fn, inp_fn, [((pack_mul2, unpack_mul2), True)]
                )
                self._test_pack_hooks(
                    test_fn, inp_fn, [((pack_tensor, unpack_tensor), True)]
                )
                self._test_pack_hooks(
                    test_fn, inp_fn, [((pack_dev_sym_cpu, unpack_dev_sym_cpu), True)]
                )
                self._test_pack_hooks(
                    test_fn, inp_fn, [((pack_mul2_eager, unpack_mul2_eager), False)]
                )
                self._test_pack_hooks(
                    test_fn,
                    inp_fn,
                    [((pack_fp8, unpack_fp8), True)],
                )
                self._test_pack_hooks(
                    test_fn,
                    inp_fn,
                    [((pack_fp8_with_scale, unpack_fp8_with_scale), True)],
                )
                # Disable testing of Subclasses for now
                # self._test_pack_hooks(test_fn, inp_fn, [(pack_wrapper_sc, unpack_wrapper_sc)])
                # self._test_pack_hooks(
                #     test_fn, inp_fn, [(pack_wrapper_two_tensor, unpack_wrapper_two_tensor)]
                # )

    @unittest.skipIf(not torch.cuda.is_available(), "CUDA is unavailable")
    @unittest.skipIf(not SM80OrLater, "bfloat16, float8")
    def test_saved_tensors_hooks_params(self):
        lib = torch.library.Library("_test_aotdispatch_lib", "FRAGMENT")
        logged_shapes = []
        logged_dtypes = []
        lib.define("log(Tensor x) -> Tensor")

        def log_impl(x):
            logged_shapes.append(list(x.shape))
            logged_dtypes.append(x.dtype)
            return x.clone()

        def log_meta(x):
            return x.clone()

        for backend in ["CPU", "CUDA"]:
            lib.impl(
                "log",
                log_impl,
                backend,
            )
        lib.impl("log", log_meta, "Meta")

        def pack_fp8_with_scale_and_log(x):
            torch.ops._test_aotdispatch_lib.log(x)
            return _pack_fp8_with_scale_wrap(x)

        def unpack_fp8_with_scale_and_log(packed):
            return _unpack_fp8_with_scale_wrap(packed)

        def m_inp_fn():
            x = torch.ones(
                2, 2, 2, device=device, dtype=torch.float64, requires_grad=True
            )
            torch._dynamo.mark_dynamic(x, 0)
            torch._dynamo.mark_dynamic(x, 1)
            return (x,)

        class SAF0(torch.autograd.Function):
            @staticmethod
            def forward(ctx, x):
                ctx.save_for_backward(x)
                return x

            @staticmethod
            def backward(ctx, gx):
                (saved_x,) = ctx.saved_tensors
                return gx + saved_x

        class M(torch.nn.Module):
            def __init__(self):
                super().__init__()
                self.fc1 = nn.Linear(2, 2)
                self.relu = nn.ReLU()
                self.fc2 = nn.Linear(2, 2)

            def forward(self, x):
                x = SAF0.apply(x)
                x = x.to(dtype=torch.float32)
                x = self.fc1(x)
                x = self.relu(x)
                x = self.fc2(x)
                return x

        def _reset_logged():
            logged_shapes.clear()
            logged_dtypes.clear()

        device = torch.device("cuda:0")
        m = M().to(device=device)

        def _test_m():
            self._test_pack_hooks(
                m,
                m_inp_fn,
                [
                    (
                        (
                            pack_fp8_with_scale_and_log,
                            unpack_fp8_with_scale_and_log,
                        ),
                        True,
                    )
                ],
                pre_compile_fn=_reset_logged,
                backend="aot_eager",
            )

        with patch(
            "torch._functorch.config.saved_tensors_hooks_filtering_mode", "donated"
        ):
            _reset_logged()
            _test_m()
            # Check that hooks were not applied to Parameters
            # parameters excluded
            self.assertFalse([2, 2] in logged_shapes)
            self.assertTrue([2, 2, 2] in logged_shapes)
            # input excluded
            self.assertFalse(torch.float64 in logged_dtypes)

        with patch(
            "torch._functorch.config.saved_tensors_hooks_filtering_mode", "no_static"
        ):
            _reset_logged()
            _test_m()
            # Check that hooks were not applied to Parameters
            # parameters excluded
            self.assertFalse([2, 2] in logged_shapes)
            self.assertTrue([2, 2, 2] in logged_shapes)
            self.assertTrue(torch.float64 in logged_dtypes)

        with patch("torch._functorch.config.saved_tensors_hooks_filtering_mode", "all"):
            _reset_logged()
            _test_m()
            # Check that hooks were applied to all saved tensors
            self.assertTrue([2, 2] in logged_shapes)
            self.assertTrue([2, 2, 2] in logged_shapes)
            self.assertTrue(torch.float64 in logged_dtypes)

    @unittest.skipIf(not torch.cuda.is_available(), "CUDA is unavailable")
    @unittest.skipIf(not SM80OrLater, "bfloat16, float8")
    @torch._functorch.config.patch(saved_tensors_hooks_filtering_mode="all")
    def test_saved_tensors_hooks_recompile(self):
        ctx = torch.autograd.graph.saved_tensors_hooks

        def pack_bf16(x):
            return x.to(dtype=torch.bfloat16)

        def unpack_bf16(x):
            return x.to(dtype=torch.float)

        def pack_mul2(x):
            return x * 2

        def unpack_mul2(x):
            return x / 2

        def _test(hooks, inline, expected_compile_count):
            class SAF(torch.autograd.Function):
                @staticmethod
                def forward(ctx, x):
                    ctx.save_for_backward(x)
                    return x

                @staticmethod
                def backward(ctx, gx):
                    (saved_x,) = ctx.saved_tensors
                    return gx + saved_x

            class AF(torch.autograd.Function):
                @staticmethod
                def forward(ctx, x):
                    ctx.save_for_backward(x)
                    ctx.d1 = x.size(1)
                    return x

                @staticmethod
                def backward(ctx, gx):
                    (saved_x,) = ctx.saved_tensors
                    d1 = ctx.d1
                    return gx + saved_x * d1

            def fn(x):
                x = x.relu()
                x = x + 1
                x = 2 * x
                x = AF.apply(x)
                return x

            device = torch.device("cuda:0")

            def inp_fn():
                x = torch.ones(2, 3, device=device, requires_grad=True)
                torch._dynamo.mark_dynamic(x, 0)
                torch._dynamo.mark_dynamic(x, 1)
                return x

            from torch._dynamo.testing import CompileCounter

            cnt = CompileCounter()
            x = inp_fn()
            y = torch.compile(fn, backend=cnt, fullgraph=True)(x)
            y.sum().backward()

            def _test_with_hooks(hooks):
                with ExitStack() as stack:
                    pack, unpack = hooks
                    if inline:
                        stack.enter_context(
                            ctx(
                                *saved_tensors_hooks_to_gm(
                                    pack, unpack, "pack_hash", "unpack_hash"
                                )
                            )
                        )
                    else:
                        stack.enter_context(ctx(pack, unpack))

                    x = inp_fn()
                    y = torch.compile(fn, backend=cnt, fullgraph=True)(x)
                    y.sum().backward()

            _test_with_hooks(hooks[0])
            _test_with_hooks(hooks[1])
            self.assertEqual(cnt.frame_count, expected_compile_count)

        _test(
            ((pack_bf16, unpack_bf16), (pack_mul2, unpack_mul2)),
            inline=False,
            expected_compile_count=1,
        )
        _test(
            ((pack_bf16, unpack_bf16), (pack_mul2, unpack_mul2)),
            inline=True,
            expected_compile_count=3,
        )

    @torch._functorch.config.patch(donated_buffer=True)
    @torch._functorch.config.patch(saved_tensors_hooks_filtering_mode="no_static")
    def test_saved_tensors_hooks_donated_buffers(self):
        pack_gm, unpack_gm = saved_tensors_hooks_to_gm(
            pack_fp8,
            unpack_fp8,
            "pack_hash",
            "unpack_hash",
        )
        logger_name = "torch._functorch._aot_autograd.graph_compile"

        class SAF(torch.autograd.Function):
            @staticmethod
            def forward(ctx, x):
                ctx.save_for_backward(x)
                return x

            @staticmethod
            def backward(ctx, gx):
                (saved_x,) = ctx.saved_tensors
                return gx + saved_x

        def fn(x):
            x0 = x
            x = SAF.apply(x)
            return x0, torch.nn.functional.relu(x)

        inp = torch.rand([3, 3], requires_grad=True)
        # 1. No donated buffers without hooks, as relu saves input which is also user output.
        with self.assertLogs(logger_name, level="INFO") as captured:
            out = torch.compile(fn, backend="aot_eager", fullgraph=True, dynamic=False)(
                inp
            )
            out[1].sum().backward()
            expected_msg = "bw_donated_idxs=[]"

        FileCheck().check(expected_msg).run("\n".join(captured.output))

        # 2. Hooks applied for all saved, as we set saved_tensors_hooks_no_filtering=True
        # Results of the hooks become donated buffers.
        inp = torch.rand([3, 3], requires_grad=True)
        with torch.autograd.graph.saved_tensors_hooks(pack_gm, unpack_gm):
            with self.assertLogs(logger_name, level="INFO") as captured:
                out = torch.compile(
                    fn, backend="aot_eager", fullgraph=True, dynamic=False
                )(inp)
                out[1].sum().backward()
                expected_msg = "bw_donated_idxs=[0, 1]"

        FileCheck().check(expected_msg).run("\n".join(captured.output))


# entries in here don't work and need to be fixed.
# Each one of these is a bug (or needs to be investigated)
aot_autograd_failures = {
    # data-dependent control flow
    xfail("cov"),
    xfail("nn.functional.gaussian_nll_loss"),
    xfail("tensor_split"),
    xfail("corrcoef"),
    xfail("quantile"),
    xfail("nanquantile"),
    xfail("narrow"),
    xfail("istft"),
    xfail("linalg.eig"),
    skip("as_strided_scatter"),
    skip("as_strided", "partial_views"),  # flaky
    # Given input size: (s0xs1x2). Calculated output size: ...
    skip("max_pool2d_with_indices_backward"),
    # Misc
    xfail("to_sparse"),
    xfail("corrcoef"),
    xfail("cov"),
    xfail("chalf"),  # RuntimeError: "sum_cpu" not implemented for 'ComplexHalf'
    xfail("sparse.sampled_addmm"),
    xfail("sparse.mm", "reduce"),
    skip("nn.functional.binary_cross_entropy_with_logits"),  # seems to fail sometimes?
    skip("nn.functional.margin_ranking_loss"),  # seems flaky
    skip("linalg.lu_solve"),  # flaky
    decorate("matmul", decorator=unittest.skipIf(IS_ARM64, "flaky")),
    decorate("__rmatmul__", decorator=unittest.skipIf(IS_ARM64, "flaky")),
    # overrides atol=1e-4, rtol=1e-5 would do as well
    decorate(
        "svd_lowrank",
        decorator=toleranceOverride({torch.float32: tol(atol=1e-04, rtol=1e-05)}),
    ),
    decorate(
        "linalg.householder_product",
        decorator=unittest.skipIf(IS_MACOS and IS_X86, "flaky"),
    ),
    decorate(
        "linalg.pinv",
        "singular",
        decorator=toleranceOverride({torch.float32: tol(atol=1e-05, rtol=1e-05)}),
    ),
    decorate(
        "nn.functional.interpolate",
        "bicubic",
        decorator=toleranceOverride({torch.float32: tol(atol=1e-04, rtol=1e-05)}),
    ),
    # conv2d sometimes nondeterministic in this config?
    decorate("nn.functional.conv2d", decorator=unittest.skipIf(IS_ARM64, "flaky")),
}

if not TEST_MKL:
    aot_autograd_failures.update(
        {
            decorate(
                "matmul",
                decorator=toleranceOverride(
                    {torch.float32: tol(atol=6e-05, rtol=4e-06)}
                ),
            ),
            decorate(
                "__rmatmul__",
                decorator=toleranceOverride(
                    {torch.float32: tol(atol=6e-05, rtol=4e-06)}
                ),
            ),
        }
    )

symbolic_aot_autograd_failures = {
    xfail("combinations", ""),  # aten.masked_select.default
    xfail(
        "index_fill", ""
    ),  # Cannot call sizes() on tensor with symbolic sizes/strides
    xfail(
        "linalg.lstsq", ""
    ),  # aten.linalg_lstsq.default - couldn't find symbolic meta function/decomposition
    xfail(
        "linalg.lstsq", "grad_oriented"
    ),  # aten.linalg_lstsq.default - couldn't find symbolic meta funct...
    xfail(
        "linalg.lu_solve", ""
    ),  # aten.linalg_lu_solve.default - couldn't find symbolic meta function/deco...
    skip(
        "nn.functional.batch_norm", ""
    ),  # '0 is not tracked with proxy for <torch.fx.experimental.proxy_te..
    xfail(
        "nn.functional.binary_cross_entropy", ""
    ),  # aten.fill_.Scalar - couldn't find symbolic meta funct...
    xfail(
        "nn.functional.cross_entropy", ""
    ),  # Cannot call sizes() on tensor with symbolic sizes/strides
    xfail(
        "nn.functional.ctc_loss", ""
    ),  # aten._ctc_loss.Tensor - couldn't find symbolic meta function/deco...
    xfail(
        "nn.functional.fractional_max_pool3d", ""
    ),  # rand() received an invalid combination of arguments - g...
    xfail("trace", ""),  # Cannot call sizes() on tensor with symbolic sizes/strides
    decorate(
        "linalg.householder_product",
        decorator=unittest.skipIf(IS_MACOS and IS_X86, "flaky"),
    ),
}


def _test_aot_autograd_helper(
    self, device, dtype, op, dynamic=False, use_min_cut=False, disable_functionalization=False
):
    if not op.supports_autograd:
        self.skipTest("Op does not support autograd")

    # aot_autograd_check is able to check data specialization by
    # randomizing the inputs. Here's a list of ops that really do not
    # like random inputs for which we want to disable that.
    cant_check_data_specialization = set(
        {
            "nn.functional.max_unpool1d",
            "nn.functional.max_unpool2d",
            "nn.functional.max_unpool3d",
        }
    )
    try_check_data_specialization = op.name not in cant_check_data_specialization

    sample_inputs_itr = op.sample_inputs(device, dtype, requires_grad=True)
    for sample_input in sample_inputs_itr:
        t_args = [sample_input.input] + list(sample_input.args)
        t_kwargs = sample_input.kwargs
        try:
            aot_autograd_check(
                op.op,
                t_args,
                t_kwargs,
                dynamic,
                self.assertRaisesRegex,
                self.assertEqual,
                check_gradients=True,
                try_check_data_specialization=try_check_data_specialization,
                skip_correctness_check=op.skip_correctness_check_compile_vs_eager,
                use_min_cut=use_min_cut,
                disable_functionalization=disable_functionalization,
            )
        except DynamicOutputShapeException:
            self.skipTest("Dynamic output shape operation in trace")
        except GuardOnDataDependentSymNode:
            # Carveout for getitem; I don't want to xfail the entire test
            # because that will reject known to be good tests see
            # https://github.com/pytorch/pytorch/issues/94705
            if op.name == "__getitem__":
                self.skipTest("Dynamic output shape operation in trace")
            else:
                raise


def _test_aot_autograd_module_helper(
    self, device, dtype, training, module_info, *, dynamic=False
):
    module_cls = module_info.module_cls
    module_inputs = module_info.module_inputs_func(
        module_info, device=device, dtype=dtype, requires_grad=True, training=training
    )
    for module_input in module_inputs:
        if module_input.forward_input is None:
            continue

        args, kwargs = (
            module_input.constructor_input.args,
            module_input.constructor_input.kwargs,
        )
        m = module_cls(*args, **kwargs)
        m.to(device).to(dtype)
        m.train(training)

        # Lazy modules need to see an input first to initialize params.
        args, kwargs = (
            module_input.forward_input.args,
            module_input.forward_input.kwargs,
        )
        flat_args, args_spec = pytree.tree_flatten((args, kwargs))

        # PackedSequence is only used for RNNs. It might be possible to fake-ify if they're pytrees but
        # torchdynamo already doesn't support RNNs
        if any(tuple(isinstance(flat_arg, PackedSequence) for flat_arg in flat_args)):
            continue

        if issubclass(module_info.module_cls, torch.nn.modules.lazy.LazyModuleMixin):
            with torch.no_grad():
                m(*args, **kwargs)

        sentinel_val = -42
        is_tensor_spec = [
            sentinel_val if isinstance(arg, torch.Tensor) else arg for arg in flat_args
        ]
        args = [arg for arg in flat_args if isinstance(arg, torch.Tensor)]

        def f(params_buffers_args):
            named_params, named_buffers, args = params_buffers_args
            cur_flat_args = list(is_tensor_spec)
            args = iter(args)
            for idx, v in enumerate(cur_flat_args):
                if v == sentinel_val:
                    cur_flat_args[idx] = next(args)
            c_args, c_kwargs = pytree.tree_unflatten(cur_flat_args, args_spec)
            params_and_buffers = {**named_params, **named_buffers}
            return torch.func.functional_call(m, params_and_buffers, c_args, c_kwargs)

        named_params = dict(m.named_parameters(remove_duplicate=False))
        named_buffers = dict(m.named_buffers(remove_duplicate=False))
        num_params_buffers = len(named_params) + len(named_buffers)
        compiled_f = aot_function(
            f, nop, num_params_buffers=num_params_buffers, dynamic=dynamic
        )
        params_buffers_args = [named_params, named_buffers, args]
        _test_aot_autograd_forwards_backwards_helper(
            f,
            compiled_f,
            params_buffers_args,
            self.assertRaisesRegex,
            self.assertEqual,
            True,
        )


class TestEagerFusionOpInfo(AOTTestCase):
    @ops(op_db + hop_db, allowed_dtypes=(torch.float,))
    @skipOps(
        "TestEagerFusionOpInfo", "test_aot_autograd_exhaustive", aot_autograd_failures
    )
    def test_aot_autograd_exhaustive(self, device, dtype, op):
        _test_aot_autograd_helper(self, device, dtype, op)

    @ops(op_db + hop_db, allowed_dtypes=(torch.float,))
    @patch("functorch.compile.config.debug_assert", True)
    @skipOps(
        "TestEagerFusionOpInfo",
        "test_aot_autograd_symbolic_exhaustive",
        aot_autograd_failures | symbolic_aot_autograd_failures,
    )
    def test_aot_autograd_symbolic_exhaustive(self, device, dtype, op):
        _test_aot_autograd_helper(self, device, dtype, op, dynamic=True)

    @ops(op_db + hop_db, allowed_dtypes=(torch.float,))
    @skipOps(
<<<<<<< HEAD
        "TestEagerFusionOpInfo", "test_aot_autograd_disable_functionalization_exhaustive", aot_autograd_failures
=======
        "TestEagerFusionOpInfo",
        "test_aot_autograd_default_partition_exhaustive",
        aot_autograd_failures,
>>>>>>> 58231650
    )
    def test_aot_autograd_disable_functionalization_exhaustive(self, device, dtype, op):
        _test_aot_autograd_helper(
            self, device, dtype, op, use_min_cut=False, disable_functionalization=True
        )

    @ops(op_db + hop_db, allowed_dtypes=(torch.float,))
    @patch("functorch.compile.config.debug_assert", True)
    @skipOps(
        "TestEagerFusionOpInfo",
        "test_aot_autograd_disable_functionalization_symbolic_exhaustive",
        aot_autograd_failures | symbolic_aot_autograd_failures,
    )
<<<<<<< HEAD
    def test_aot_autograd_disable_functionalization_symbolic_exhaustive(
        self, device, dtype, op
    ):
        _test_aot_autograd_helper(
            self, device, dtype, op, dynamic=True, use_min_cut=False, disable_functionalization=True
=======
    def test_aot_autograd_symbolic_default_partition_exhaustive(
        self, device, dtype, op
    ):
        _test_aot_autograd_helper(
            self, device, dtype, op, dynamic=True, use_min_cut=False
>>>>>>> 58231650
        )


aot_autograd_module_failures = set(
    {
        torch.nn.CTCLoss,  # torch._subclasses.fake_tensor.DynamicOutputShapeException: aten._ctc_loss.default
        torch.nn.GaussianNLLLoss,  # RuntimeError: It appears that you're trying to get value out
        # of a tracing tensor with aten._local_scalar_dense.default -
        # erroring out! It's likely that this is caused by data-dependent
        # control flow or similar.
        torch.nn.MultiLabelMarginLoss,  # AssertionError: The values for attribute 'shape' do not match:
        # torch.Size([1]) != torch.Size([]). Outputs of the operator are different in
        # eager-mode PyTorch vs AOTAutograd. This means the operator will have incorrect
        # output underneath torch.compile. This could be because the operator's
        # implementation not traceable or that there is a bug in AOTAutograd.
        torch.nn.TransformerEncoder,  # DataDependentOutputException: aten.eq compares a mask input
        # to a causal mask tensor, to see if Boolean is_causal should be set
        # for TrnasformerEncoder layers, MHA and sdp custom kernels
        torch.nn.Transformer,  # DataDependentOutputException: aten.equal compares a mask input
        # to a causal mask tensor, to see if Boolean is_causal should be set
        # for TransformerEncoder layers, MHA and sdp custom kernels
        # (this bubbles up to Transformer)
    }
)

symbolic_aot_autograd_module_failures = {
    torch.nn.Transformer,  # DataDependentOutputException: aten.equal compares a mask input to a mask producing a bool
    torch.nn.TransformerEncoder,  # DataDependentOutputException: aten.equal compares a mask input to a mask producing a bool
    torch.nn.GaussianNLLLoss,  # NotImplementedError: local_scalar_dense/item NYI for torch.bool
    torch.nn.FractionalMaxPool3d,  # int() argument must be a string, a bytes-like object or a number, not 'SymFloat'
    torch.nn.BCELoss,  # new_size = _infer_size(target.size(), weight.size())
    # RuntimeError: expected int at position 0, but got: SymInt
}


class TestEagerFusionModuleInfo(AOTTestCase):
    @modules(module_db, allowed_dtypes=(torch.float,))
    @decorateForModules(unittest.expectedFailure, aot_autograd_module_failures)
    def test_aot_autograd_module_exhaustive(self, device, dtype, training, module_info):
        _test_aot_autograd_module_helper(self, device, dtype, training, module_info)

    @modules(module_db, allowed_dtypes=(torch.float,))
    @decorateForModules(
        unittest.expectedFailure,
        aot_autograd_module_failures | symbolic_aot_autograd_module_failures,
    )
    def test_aot_autograd_symbolic_module_exhaustive(
        self, device, dtype, training, module_info
    ):
        _test_aot_autograd_module_helper(
            self, device, dtype, training, module_info, dynamic=True
        )


instantiate_parametrized_tests(TestAOTAutograd)
instantiate_parametrized_tests(TestAOTModuleSimplified)
only_for = "cpu"
instantiate_device_type_tests(
    TestPythonKey,
    globals(),
    only_for=only_for,
)
instantiate_device_type_tests(TestEagerFusionOpInfo, globals(), only_for=only_for)
instantiate_device_type_tests(TestEagerFusionModuleInfo, globals(), only_for=only_for)


@xfail_inherited_tests(
    [
        "test_set__and_data_mutation_bad",
        "test_subclass_metadata_mutation_req_grad_True",
        "test_subclass_metadata_mutation_req_grad_False",
    ]
)
class TestAOTAutogradWithDynamo(TestAOTAutograd):
    """
    These are the same as TestAOTAutograd tests, but we run dynamo first to get a graph module.
    """

    def assertExpectedInline(self, *args, **kwargs):
        # These will have different outputs because dynamo returns a different graph module
        # But we don't really care about that assertion when testing with dynamo,
        # only that the outputs match, etc.
        pass

    def make_compiler(self, graph_cell):
        return make_boxed_compiler(partial(extract_graph, graph_cell=graph_cell))

    # Compiler to passes to dynamo
    def run_autograd(
        self,
        f: Callable,
        fw_graph_cell: list[Optional[Callable]],
        decompositions: Optional[dict],
        keep_input_mutations: bool,
        dynamic: bool,
    ):
        """
        Runs dynamo and aot_autograd with the specified settings
        """

        def dynamo_compiler(gm, inputs, **kwargs):
            result = aot_module_simplified(
                gm,
                inputs,
                fw_compiler=self.make_compiler(fw_graph_cell),
                bw_compiler=self.make_compiler([None]),
                decompositions=decompositions,
                keep_inference_input_mutations=keep_input_mutations,
                # Dynamic is calculated from whether the inputs have fake tensors
            )
            return result

        def torch_compile_wrapper(*args, **kwargs):
            torch._dynamo.reset()
            fn = torch.compile(f, backend=dynamo_compiler)
            try:
                result = fn(*args, **kwargs)
            except torch._dynamo.exc.BackendCompilerFailed as e:
                # So that assertRaises works properly
                raise e.inner_exception from e
            return result

        return torch_compile_wrapper

    def test_inputs_overlapping_unsqueeze_with_mutation(self):
        def f(x, y):
            x.add_(1)
            y.add_(1)
            return x

        def run(f):
            base = torch.ones(10)
            inputs = [base.unsqueeze(0), base.unsqueeze(0)]
            return f(*inputs)

        optf = torch.compile(backend="aot_eager", dynamic=True)(f)

        out = run(f)
        optout = run(optf)

        self.assertEqual(out, optout)

    def test_inputs_overlapping_with_mutation_guard_base(self):
        def f(x, y):
            x.add_(1)
            y.add_(1)
            return x

        def run(f):
            base = torch.ones(10)
            inputs = [base[1:], base[1:]]
            return f(*inputs)

        optf = torch.compile(backend="aot_eager", dynamic=True)(f)

        out = run(f)
        optout = run(optf)

        self.assertEqual(out, optout)

    def test_mutations_in_bw_detached_from_tangent(self):
        class AF(torch.autograd.Function):
            @staticmethod
            def forward(ctx, dummy, inplace_tensor):
                ctx.inplace_tensor = inplace_tensor
                return dummy.clone()

            @staticmethod
            def backward(ctx, grad_output):
                inplace_tensor = ctx.inplace_tensor
                gradient_attachment = grad_output * 0 + 1
                inplace_tensor.add_(1 * gradient_attachment)
                return grad_output, None, None

        def fn(dummy, inplace_tensor):
            return AF.apply(dummy, inplace_tensor)

        def _inps():
            dummy = torch.zeros((2,), requires_grad=True)
            inplace_tensor = torch.zeros((2,), requires_grad=False)
            return dummy, inplace_tensor

        inps = _inps()
        out = fn(*inps)
        ref_inps_after_fw = [x.clone().detach() for x in inps]
        out.sum().backward()
        ref_inps_after_bw = [x.clone().detach() for x in inps]

        inps = _inps()
        out = torch.compile(fn, backend="aot_eager", fullgraph=True)(*inps)
        inps_after_fw = [x.clone().detach() for x in inps]
        out.sum().backward()
        inps_after_bw = [x.clone().detach() for x in inps]

        self.assertEqual(ref_inps_after_fw, inps_after_fw)
        self.assertEqual(ref_inps_after_bw, inps_after_bw)

    def test_mutation_of_input_in_fw_and_bw(self):
        class AF(torch.autograd.Function):
            @staticmethod
            def forward(ctx, dummy, inplace_tensor):
                inplace_tensor.add_(1)

                ctx.inplace_tensor = inplace_tensor
                return dummy.clone()

            @staticmethod
            def backward(ctx, grad_output):
                inplace_tensor = ctx.inplace_tensor
                inplace_tensor.add_(1)
                return grad_output, None, None

        def fn(dummy, inplace_tensor):
            return AF.apply(dummy, inplace_tensor)

        def inps():
            dummy = torch.randn((2,), requires_grad=True)
            inplace_tensor = torch.zeros((2,), requires_grad=False)
            return dummy, inplace_tensor

        def sc_inps():
            dummy = TwoTensor(
                torch.randn((2,), requires_grad=True),
                torch.randn((2,), requires_grad=True),
            )
            inplace_tensor = TwoTensor(
                torch.zeros((2,), requires_grad=False),
                torch.zeros((2,), requires_grad=False),
            )
            return dummy, inplace_tensor

        for _inps in [inps, sc_inps]:
            dummy, inplace = _inps()
            y = fn(dummy, inplace)
            ref0 = inplace.clone().detach()
            y.sum().backward()
            ref = inplace.clone().detach()

            dummy, inplace = _inps()
            y = torch.compile(fn, backend="aot_eager", fullgraph=True)(dummy, inplace)
            self.assertEqual(ref0, inplace)
            y.sum().backward()
            self.assertEqual(ref, inplace)


class MockFXGraphCache:
    """
    In memory version of FXGraphCache so we can isolate testing for FXGraphCache
    """

    def __init__(self) -> None:
        self.cache = {}

    def save(self, key, gm):
        self.cache[key] = gm

    def load(self, gm, inputs):
        key, _ = compiled_fx_graph_hash(gm, inputs, {}, [])
        if key not in self.cache:
            self.cache[key] = gm
        gm, _ = self.load_with_key(key, [], inputs, None, None, None, None, None)
        return gm

    def load_with_key(
        self,
        key,
        debug_lines,
        inputs,
        local,
        remote_cache,
        is_backward,
        constants,
        evaluate_guards,
    ):
        gm = self.cache.get(key)
        if gm is not None:
            gm = make_boxed_func(gm)
            gm = MockFXGraphCacheOutput(gm)
            gm._fx_graph_cache_key = key  # (cache_key, debug lines)
            gm._fx_graph_cache_debug_lines = []
            gm._time_taken_ns = 0
        return gm, {}


# The following tests fail in strict caching mode (i.e. they bypass or
# cache miss instead of cache hitting). They will be fixed in the PRs above this.
FAILING_CACHE_TESTS = (
    # BypassAOTAutogradCache: unsupported nodes
    "test_backward_mutation_data",  # Custom Autograd Function
    "test_backward_mutation_metadata",  # Custom Autograd Function
    "test_input_output_aliase_custom_autograd_function",
)


@xfail_inherited_tests(FAILING_CACHE_TESTS)
class TestAOTAutogradWithCache(TestAOTAutogradWithDynamo):
    """
    In memory version of FXGraphCache so we can isolate testing for FXGraphCache
    """

    def make_compiler(self, fw_graph_cell):
        mock_inductor_cache = self.inductor_cache

        def compiler(gm, example_inputs):
            nonlocal mock_inductor_cache, fw_graph_cell
            result = mock_inductor_cache.load(gm, example_inputs)
            fw_graph_cell[0] = gm
            return result

        compiler = SerializableAOTDispatchCompiler(MockFXGraphCacheOutput, compiler)
        return compiler

    def run_autograd(
        self,
        f: Callable,
        fw_graph_cell: list[Optional[Callable]],
        decompositions: Optional[dict],
        keep_input_mutations: bool,
        dynamic: bool,
    ):
        return super().run_autograd(
            f,
            fw_graph_cell,
            decompositions,
            keep_input_mutations,
            dynamic,
        )

    @torch._functorch.config.patch(
        {
            "enable_autograd_cache": True,
            "strict_autograd_cache": True,
        }
    )
    @torch._inductor.config.patch("fx_graph_cache", True)
    def verify_aot_autograd(
        self,
        f,
        inp_: Union[Callable, list[Any]],
        *,
        test_mutation: bool = False,
        keep_inp_mutations: bool = False,
        decompositions: Optional[dict] = None,
        dynamic: bool = False,
        # Only active when inp_ is Callable.
        # TODO: probably consolidate all tests to make inp a Callable.
        make_inputs_subclasses: bool = False,
    ):
        self.inductor_cache = MockFXGraphCache()
        AOTAutogradCache.clear()
        with patch(
            "torch._inductor.codecache.FxGraphCache.load_with_key",
            new=self.inductor_cache.load_with_key,
        ):
            return super().verify_aot_autograd(
                f,
                inp_,
                test_mutation=test_mutation,
                keep_inp_mutations=keep_inp_mutations,
                decompositions=decompositions,
                dynamic=dynamic,
                make_inputs_subclasses=make_inputs_subclasses,
            )

    def test_input_mutation_false_aliasing(self):
        # This test is disabled because it fails in strict cache mode
        # But also can't be xfailed because it causes undefined behavior for
        # ASAN
        self.skipTest("Skipping because it fails in strict cache mode")


if __name__ == "__main__":
    run_tests()<|MERGE_RESOLUTION|>--- conflicted
+++ resolved
@@ -8045,7 +8045,13 @@
 
 
 def _test_aot_autograd_helper(
-    self, device, dtype, op, dynamic=False, use_min_cut=False, disable_functionalization=False
+    self,
+    device,
+    dtype,
+    op,
+    dynamic=False,
+    use_min_cut=False,
+    disable_functionalization=False,
 ):
     if not op.supports_autograd:
         self.skipTest("Op does not support autograd")
@@ -8181,13 +8187,9 @@
 
     @ops(op_db + hop_db, allowed_dtypes=(torch.float,))
     @skipOps(
-<<<<<<< HEAD
-        "TestEagerFusionOpInfo", "test_aot_autograd_disable_functionalization_exhaustive", aot_autograd_failures
-=======
         "TestEagerFusionOpInfo",
-        "test_aot_autograd_default_partition_exhaustive",
+        "test_aot_autograd_disable_functionalization_exhaustive",
         aot_autograd_failures,
->>>>>>> 58231650
     )
     def test_aot_autograd_disable_functionalization_exhaustive(self, device, dtype, op):
         _test_aot_autograd_helper(
@@ -8201,19 +8203,17 @@
         "test_aot_autograd_disable_functionalization_symbolic_exhaustive",
         aot_autograd_failures | symbolic_aot_autograd_failures,
     )
-<<<<<<< HEAD
     def test_aot_autograd_disable_functionalization_symbolic_exhaustive(
         self, device, dtype, op
     ):
         _test_aot_autograd_helper(
-            self, device, dtype, op, dynamic=True, use_min_cut=False, disable_functionalization=True
-=======
-    def test_aot_autograd_symbolic_default_partition_exhaustive(
-        self, device, dtype, op
-    ):
-        _test_aot_autograd_helper(
-            self, device, dtype, op, dynamic=True, use_min_cut=False
->>>>>>> 58231650
+            self,
+            device,
+            dtype,
+            op,
+            dynamic=True,
+            use_min_cut=False,
+            disable_functionalization=True,
         )
 
 
