# Owner(s): ["oncall: quantization"]

import torch
<<<<<<< HEAD
from torch.testing._internal.common_quantization import (
    skipIfNoFBGEMM
)
=======
from torch.testing._internal.common_quantization import skipIfNoFBGEMM
>>>>>>> f34905f6
from torch.testing._internal.jit_utils import JitTestCase


class TestDeprecatedJitQuantized(JitTestCase):
    @skipIfNoFBGEMM
    def test_rnn_cell_quantized(self):
        d_in, d_hid = 2, 2

        for cell in [
            torch.nn.LSTMCell(d_in, d_hid).float(),
            torch.nn.GRUCell(d_in, d_hid).float(),
            torch.nn.RNNCell(d_in, d_hid).float(),
        ]:
            if isinstance(cell, torch.nn.LSTMCell):
                num_chunks = 4
            elif isinstance(cell, torch.nn.GRUCell):
                num_chunks = 3
            elif isinstance(cell, torch.nn.RNNCell):
                num_chunks = 1

            # Replace parameter values s.t. the range of values is exactly
            # 255, thus we will have 0 quantization error in the quantized
            # GEMM call. This i s for testing purposes.
            #
            # Note that the current implementation does not support
            # accumulation values outside of the range representable by a
            # 16 bit integer, instead resulting in a saturated value. We
            # must take care that in our test we do not end up with a dot
            # product that overflows the int16 range, e.g.
            # (255*127+255*127) = 64770. So, we hardcode the test values
            # here and ensure a mix of signedness.
            vals = [
                [100, -155],
                [100, -155],
                [-155, 100],
                [-155, 100],
                [100, -155],
                [-155, 100],
                [-155, 100],
                [100, -155],
            ]
            vals = vals[: d_hid * num_chunks]
            cell.weight_ih = torch.nn.Parameter(
                torch.tensor(vals, dtype=torch.float), requires_grad=False
            )
            cell.weight_hh = torch.nn.Parameter(
                torch.tensor(vals, dtype=torch.float), requires_grad=False
            )

<<<<<<< HEAD
            with self.assertRaisesRegex(RuntimeError, "quantize_rnn_cell_modules function is no longer supported"):
=======
            with self.assertRaisesRegex(
                RuntimeError,
                "quantize_rnn_cell_modules function is no longer supported",
            ):
>>>>>>> f34905f6
                cell = torch.jit.quantized.quantize_rnn_cell_modules(cell)

    @skipIfNoFBGEMM
    def test_rnn_quantized(self):
        d_in, d_hid = 2, 2

        for cell in [
            torch.nn.LSTM(d_in, d_hid).float(),
            torch.nn.GRU(d_in, d_hid).float(),
        ]:
            # Replace parameter values s.t. the range of values is exactly
            # 255, thus we will have 0 quantization error in the quantized
            # GEMM call. This i s for testing purposes.
            #
            # Note that the current implementation does not support
            # accumulation values outside of the range representable by a
            # 16 bit integer, instead resulting in a saturated value. We
            # must take care that in our test we do not end up with a dot
            # product that overflows the int16 range, e.g.
            # (255*127+255*127) = 64770. So, we hardcode the test values
            # here and ensure a mix of signedness.
            vals = [
                [100, -155],
                [100, -155],
                [-155, 100],
                [-155, 100],
                [100, -155],
                [-155, 100],
                [-155, 100],
                [100, -155],
            ]
            if isinstance(cell, torch.nn.LSTM):
                num_chunks = 4
            elif isinstance(cell, torch.nn.GRU):
                num_chunks = 3
            vals = vals[: d_hid * num_chunks]
            cell.weight_ih_l0 = torch.nn.Parameter(
                torch.tensor(vals, dtype=torch.float), requires_grad=False
            )
            cell.weight_hh_l0 = torch.nn.Parameter(
<<<<<<< HEAD
                torch.tensor(vals, dtype=torch.float),
                requires_grad=False)

            with self.assertRaisesRegex(RuntimeError, "quantize_rnn_modules function is no longer supported"):
                cell_int8 = torch.jit.quantized.quantize_rnn_modules(cell, dtype=torch.int8)

            with self.assertRaisesRegex(RuntimeError, "quantize_rnn_modules function is no longer supported"):
                cell_fp16 = torch.jit.quantized.quantize_rnn_modules(cell, dtype=torch.float16)


    if 'fbgemm' in torch.backends.quantized.supported_engines:
=======
                torch.tensor(vals, dtype=torch.float), requires_grad=False
            )

            with self.assertRaisesRegex(
                RuntimeError, "quantize_rnn_modules function is no longer supported"
            ):
                cell_int8 = torch.jit.quantized.quantize_rnn_modules(
                    cell, dtype=torch.int8
                )

            with self.assertRaisesRegex(
                RuntimeError, "quantize_rnn_modules function is no longer supported"
            ):
                cell_fp16 = torch.jit.quantized.quantize_rnn_modules(
                    cell, dtype=torch.float16
                )

    if "fbgemm" in torch.backends.quantized.supported_engines:

>>>>>>> f34905f6
        def test_quantization_modules(self):
            K1, N1 = 2, 2

            class FooBar(torch.nn.Module):
                def __init__(self):
                    super().__init__()
                    self.linear1 = torch.nn.Linear(K1, N1).float()

                def forward(self, x):
                    x = self.linear1(x)
                    return x

            fb = FooBar()
            fb.linear1.weight = torch.nn.Parameter(
                torch.tensor([[-150, 100], [100, -150]], dtype=torch.float),
                requires_grad=False,
            )
            fb.linear1.bias = torch.nn.Parameter(
                torch.zeros_like(fb.linear1.bias), requires_grad=False
            )

            x = (torch.rand(1, K1).float() - 0.5) / 10.0
            value = torch.tensor([[100, -150]], dtype=torch.float)

            y_ref = fb(value)

<<<<<<< HEAD
            with self.assertRaisesRegex(RuntimeError, "quantize_linear_modules function is no longer supported"):
                fb_int8 = torch.jit.quantized.quantize_linear_modules(fb)

            with self.assertRaisesRegex(RuntimeError, "quantize_linear_modules function is no longer supported"):
=======
            with self.assertRaisesRegex(
                RuntimeError, "quantize_linear_modules function is no longer supported"
            ):
                fb_int8 = torch.jit.quantized.quantize_linear_modules(fb)

            with self.assertRaisesRegex(
                RuntimeError, "quantize_linear_modules function is no longer supported"
            ):
>>>>>>> f34905f6
                fb_fp16 = torch.jit.quantized.quantize_linear_modules(fb, torch.float16)

    @skipIfNoFBGEMM
    def test_erase_class_tensor_shapes(self):
        class Linear(torch.nn.Module):
            def __init__(self, in_features, out_features):
                super().__init__()
                qweight = torch._empty_affine_quantized(
                    [out_features, in_features],
                    scale=1,
                    zero_point=0,
                    dtype=torch.qint8,
                )
                self._packed_weight = torch.ops.quantized.linear_prepack(qweight)

            @torch.jit.export
            def __getstate__(self):
                return (
                    torch.ops.quantized.linear_unpack(self._packed_weight)[0],
                    self.training,
                )

            def forward(self):
                return self._packed_weight

            @torch.jit.export
            def __setstate__(self, state):
                self._packed_weight = torch.ops.quantized.linear_prepack(state[0])
                self.training = state[1]

            @property
            def weight(self):
                return torch.ops.quantized.linear_unpack(self._packed_weight)[0]

            @weight.setter
            def weight(self, w):
                self._packed_weight = torch.ops.quantized.linear_prepack(w)

        with torch._jit_internal._disable_emit_hooks():
            x = torch.jit.script(Linear(10, 10))
            torch._C._jit_pass_erase_shape_information(x.graph)


if __name__ == "__main__":
    raise RuntimeError(
        "This test file is not meant to be run directly, use:\n\n"
        "\tpython test/test_quantization.py TESTNAME\n\n"
        "instead."
    )<|MERGE_RESOLUTION|>--- conflicted
+++ resolved
@@ -1,13 +1,7 @@
 # Owner(s): ["oncall: quantization"]
 
 import torch
-<<<<<<< HEAD
-from torch.testing._internal.common_quantization import (
-    skipIfNoFBGEMM
-)
-=======
 from torch.testing._internal.common_quantization import skipIfNoFBGEMM
->>>>>>> f34905f6
 from torch.testing._internal.jit_utils import JitTestCase
 
 
@@ -57,14 +51,10 @@
                 torch.tensor(vals, dtype=torch.float), requires_grad=False
             )
 
-<<<<<<< HEAD
-            with self.assertRaisesRegex(RuntimeError, "quantize_rnn_cell_modules function is no longer supported"):
-=======
             with self.assertRaisesRegex(
                 RuntimeError,
                 "quantize_rnn_cell_modules function is no longer supported",
             ):
->>>>>>> f34905f6
                 cell = torch.jit.quantized.quantize_rnn_cell_modules(cell)
 
     @skipIfNoFBGEMM
@@ -105,19 +95,6 @@
                 torch.tensor(vals, dtype=torch.float), requires_grad=False
             )
             cell.weight_hh_l0 = torch.nn.Parameter(
-<<<<<<< HEAD
-                torch.tensor(vals, dtype=torch.float),
-                requires_grad=False)
-
-            with self.assertRaisesRegex(RuntimeError, "quantize_rnn_modules function is no longer supported"):
-                cell_int8 = torch.jit.quantized.quantize_rnn_modules(cell, dtype=torch.int8)
-
-            with self.assertRaisesRegex(RuntimeError, "quantize_rnn_modules function is no longer supported"):
-                cell_fp16 = torch.jit.quantized.quantize_rnn_modules(cell, dtype=torch.float16)
-
-
-    if 'fbgemm' in torch.backends.quantized.supported_engines:
-=======
                 torch.tensor(vals, dtype=torch.float), requires_grad=False
             )
 
@@ -137,7 +114,6 @@
 
     if "fbgemm" in torch.backends.quantized.supported_engines:
 
->>>>>>> f34905f6
         def test_quantization_modules(self):
             K1, N1 = 2, 2
 
@@ -164,12 +140,6 @@
 
             y_ref = fb(value)
 
-<<<<<<< HEAD
-            with self.assertRaisesRegex(RuntimeError, "quantize_linear_modules function is no longer supported"):
-                fb_int8 = torch.jit.quantized.quantize_linear_modules(fb)
-
-            with self.assertRaisesRegex(RuntimeError, "quantize_linear_modules function is no longer supported"):
-=======
             with self.assertRaisesRegex(
                 RuntimeError, "quantize_linear_modules function is no longer supported"
             ):
@@ -178,7 +148,6 @@
             with self.assertRaisesRegex(
                 RuntimeError, "quantize_linear_modules function is no longer supported"
             ):
->>>>>>> f34905f6
                 fb_fp16 = torch.jit.quantized.quantize_linear_modules(fb, torch.float16)
 
     @skipIfNoFBGEMM
