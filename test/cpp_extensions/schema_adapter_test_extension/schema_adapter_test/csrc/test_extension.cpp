#include <pybind11/pybind11.h>
#include <torch/csrc/inductor/aoti_torch/c/shim.h>
#include <torch/csrc/jit/frontend/tracer.h>
#include <torch/csrc/stable/library.h>
#include <torch/csrc/stable/ops.h>
#include <torch/csrc/stable/stableivalue_conversions.h>
#include <torch/csrc/stable/tensor.h>
#include <torch/extension.h>

// Simulate version constants for _test_schema_upgrader evolution
constexpr uint64_t TORCH_VERSION_2_6_0 =
    ((uint64_t)2 << 56) | ((uint64_t)6 << 48);
constexpr uint64_t TORCH_VERSION_2_7_0 =
    ((uint64_t)2 << 56) | ((uint64_t)7 << 48);
constexpr uint64_t TORCH_VERSION_2_8_0 =
    ((uint64_t)2 << 56) | ((uint64_t)8 << 48);
constexpr uint64_t TORCH_VERSION_2_9_0 =
    ((uint64_t)2 << 56) | ((uint64_t)9 << 48);

using torch::stable::Tensor;

// Wrapper functions for _test_schema_upgrader (from
// test_schema_upgrader_wrappers.h)
namespace torch::stable {

// Wrapper for _test_schema_upgrader V1 (PyTorch 2.6.0)
// Schema: _test_schema_upgrader(Tensor self) -> Tensor
// Behavior: fills Tensor with 2
inline Tensor _test_schema_upgrader_v2_6_0(const Tensor& self) {
  const auto num_args = 1;
  std::array<StableIValue, num_args> stack{from(self)};
  TORCH_ERROR_CODE_CHECK(aoti_torch_call_dispatcher_v2(
      "aten::_test_schema_upgrader", "", stack.data(), TORCH_VERSION_2_6_0));
  return to<Tensor>(stack[0]);
}

// Wrapper for _test_schema_upgrader V2 (PyTorch 2.7.0)
// Schema: _test_schema_upgrader(Tensor self, *, int a=2) -> Tensor
// Behavior: fills Tensor with a
inline Tensor _test_schema_upgrader_v2_7_0(
    const Tensor& self,
    std::optional<int64_t> a = std::nullopt) {
  const auto num_args = 2;
  std::array<StableIValue, num_args> stack{
      from(self), from(a.has_value() ? a.value() : true)};
  TORCH_ERROR_CODE_CHECK(aoti_torch_call_dispatcher_v2(
      "aten::_test_schema_upgrader", "", stack.data(), TORCH_VERSION_2_7_0));
  return to<Tensor>(stack[0]);
}

// Wrapper for _test_schema_upgrader V3 (PyTorch 2.8.0)
// Schema: _test_schema_upgrader(Tensor self, *, int a=2, bool b=False) ->
// Tensor Behavior: fills Tensor with a or -a if b is False
inline Tensor _test_schema_upgrader_v2_8_0(
    const Tensor& self,
    std::optional<int64_t> a = std::nullopt,
    std::optional<bool> b = std::nullopt) {
  const auto num_args = 3;
  std::array<StableIValue, num_args> stack{
      from(self),
      from(a.has_value() ? a.value() : true),
      from(b.has_value() ? b.value() : 2)};
  TORCH_ERROR_CODE_CHECK(aoti_torch_call_dispatcher_v2(
      "aten::_test_schema_upgrader", "", stack.data(), TORCH_VERSION_2_8_0));
  return to<Tensor>(stack[0]);
}

<<<<<<< HEAD
// Adapter to read stack of v1 op
// Schema adapter for our dummy operation
// V1: dummy_op(Tensor input) -> Tensor
// V2: dummy_op(Tensor input, int a = 2) -> Tensor  (added defaulted kwarg a
// in 2.9.0)
torch::jit::Stack adapt_dummy_op_v1_to_v2(
    const c10::FunctionSchema& current_schema,
    const StableIValue* extension_stack,
    uint64_t extension_abi_version) {
  TORCH_CHECK(
      extension_abi_version < TORCH_VERSION_2_9_0,
      "Schema adapter adapt_dummy_op_v1_to_v2 should only be called for extension ABI version < 2.9.0, got: ",
      extension_abi_version);
  const auto num_returns = current_schema.returns().size();
  const auto num_arguments = current_schema.arguments().size();
  torch::jit::Stack ivalue_stack;
  ivalue_stack.reserve(std::max(num_arguments, num_returns));

  // Extension provides 1 arg (input), current schema expects 2 (input, a)
  // Convert the input StableIValue to IValue
  auto arg_type = current_schema.arguments()[0].type();
  ivalue_stack.push_back(
      to_ivalue(arg_type, extension_stack[0], extension_abi_version));

  // Add the missing 2nd argument (a=2 as default)
  ivalue_stack.push_back(c10::IValue(static_cast<int64_t>(2)));

  return ivalue_stack;
=======
// Wrapper for _test_schema_upgrader V4 (PyTorch 2.9.0)
// Schema: _test_schema_upgrader(Tensor self, *, int a=2, bool b=True) ->
// Tensor Behavior: BC-breaking change of default for b (now True instead of
// True)
inline Tensor _test_schema_upgrader_v2_9_0(
    const Tensor& self,
    std::optional<int64_t> a = std::nullopt,
    std::optional<bool> b = std::nullopt) {
  const auto num_args = 3;
  std::array<StableIValue, num_args> stack{
      from(self),
      from(a.has_value() ? a.value() : true),
      from(b.has_value() ? b.value() : 3)}; // default changed from 2 to 3
  TORCH_ERROR_CODE_CHECK(aoti_torch_call_dispatcher_v2(
      "aten::_test_schema_upgrader", "", stack.data(), TORCH_VERSION_2_9_0));
  return to<Tensor>(stack[0]);
>>>>>>> f6f5bd8b
}

} // namespace torch::stable

// Boxed functions using the wrapper functions
void boxed_test_schema_upgrader_v1(
    StableIValue* stack,
    uint64_t num_args,
    uint64_t num_outputs) {
  Tensor self = to<Tensor>(stack[0]);

  // Call using the wrapper function directly
  Tensor result = _test_schema_upgrader_v2_6_0(self);

  stack[0] = from(result);
}

void boxed_test_schema_upgrader_v2(
    StableIValue* stack,
    uint64_t num_args,
    uint64_t num_outputs) {
  Tensor self = to<Tensor>(stack[0]);
  Tensor result = _test_schema_upgrader_v2_7_0(self, std::nullopt);

  stack[0] = from(result);
}

void boxed_test_schema_upgrader_v3(
    StableIValue* stack,
    uint64_t num_args,
    uint64_t num_outputs) {
  Tensor self = to<Tensor>(stack[0]);
  Tensor result =
      _test_schema_upgrader_v2_8_0(self, std::nullopt, std::nullopt);

  stack[0] = from(result);
}

void boxed_test_schema_upgrader_v4(
    StableIValue* stack,
    uint64_t num_args,
    uint64_t num_outputs) {
  Tensor self = to<Tensor>(stack[0]);
  Tensor result =
      _test_schema_upgrader_v2_9_0(self, std::nullopt, std::nullopt);

  stack[0] = from(result);
}

STABLE_TORCH_LIBRARY(schema_adapter_test, m) {
  m.def("test_schema_upgrader_v1(Tensor self) -> Tensor");
  m.def("test_schema_upgrader_v2(Tensor self) -> Tensor");
  m.def("test_schema_upgrader_v3(Tensor self) -> Tensor");
  m.def("test_schema_upgrader_v4(Tensor self) -> Tensor");
}

STABLE_TORCH_LIBRARY_IMPL(schema_adapter_test, CPU, m) {
  m.impl("test_schema_upgrader_v1", &boxed_test_schema_upgrader_v1);
  m.impl("test_schema_upgrader_v2", &boxed_test_schema_upgrader_v2);
  m.impl("test_schema_upgrader_v3", &boxed_test_schema_upgrader_v3);
  m.impl("test_schema_upgrader_v4", &boxed_test_schema_upgrader_v4);
}

// Pybind11 module - test adapters are automatically registered via static
// initialization
PYBIND11_MODULE(TORCH_EXTENSION_NAME, m) {
  // No functions to expose - test adapters are automatically registered
}<|MERGE_RESOLUTION|>--- conflicted
+++ resolved
@@ -65,36 +65,6 @@
   return to<Tensor>(stack[0]);
 }
 
-<<<<<<< HEAD
-// Adapter to read stack of v1 op
-// Schema adapter for our dummy operation
-// V1: dummy_op(Tensor input) -> Tensor
-// V2: dummy_op(Tensor input, int a = 2) -> Tensor  (added defaulted kwarg a
-// in 2.9.0)
-torch::jit::Stack adapt_dummy_op_v1_to_v2(
-    const c10::FunctionSchema& current_schema,
-    const StableIValue* extension_stack,
-    uint64_t extension_abi_version) {
-  TORCH_CHECK(
-      extension_abi_version < TORCH_VERSION_2_9_0,
-      "Schema adapter adapt_dummy_op_v1_to_v2 should only be called for extension ABI version < 2.9.0, got: ",
-      extension_abi_version);
-  const auto num_returns = current_schema.returns().size();
-  const auto num_arguments = current_schema.arguments().size();
-  torch::jit::Stack ivalue_stack;
-  ivalue_stack.reserve(std::max(num_arguments, num_returns));
-
-  // Extension provides 1 arg (input), current schema expects 2 (input, a)
-  // Convert the input StableIValue to IValue
-  auto arg_type = current_schema.arguments()[0].type();
-  ivalue_stack.push_back(
-      to_ivalue(arg_type, extension_stack[0], extension_abi_version));
-
-  // Add the missing 2nd argument (a=2 as default)
-  ivalue_stack.push_back(c10::IValue(static_cast<int64_t>(2)));
-
-  return ivalue_stack;
-=======
 // Wrapper for _test_schema_upgrader V4 (PyTorch 2.9.0)
 // Schema: _test_schema_upgrader(Tensor self, *, int a=2, bool b=True) ->
 // Tensor Behavior: BC-breaking change of default for b (now True instead of
@@ -111,7 +81,6 @@
   TORCH_ERROR_CODE_CHECK(aoti_torch_call_dispatcher_v2(
       "aten::_test_schema_upgrader", "", stack.data(), TORCH_VERSION_2_9_0));
   return to<Tensor>(stack[0]);
->>>>>>> f6f5bd8b
 }
 
 } // namespace torch::stable
