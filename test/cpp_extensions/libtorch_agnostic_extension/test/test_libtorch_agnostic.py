# Owner(s): ["module: cpp"]

from pathlib import Path

import torch
from torch.testing._internal.common_device_type import (
    deviceCountAtLeast,
    instantiate_device_type_tests,
    onlyCPU,
    onlyCUDA,
)
from torch.testing._internal.common_utils import (
    install_cpp_extension,
    IS_WINDOWS,
    run_tests,
    TestCase,
    xfailIfTorchDynamo,
)


# TODO: Fix this error in Windows:
# LINK : error LNK2001: unresolved external symbol PyInit__C
if not IS_WINDOWS:

    class TestLibtorchAgnostic(TestCase):
        @classmethod
        def setUpClass(cls):
            install_cpp_extension(extension_root=Path(__file__).parent.parent)

        @onlyCPU
        def test_slow_sgd(self, device):
            import libtorch_agnostic

            param = torch.rand(5, device=device)
            grad = torch.rand_like(param)
            weight_decay = 0.01
            lr = 0.001
            maximize = False

            new_param = libtorch_agnostic.ops.sgd_out_of_place(
                param, grad, weight_decay, lr, maximize
            )
            torch._fused_sgd_(
                (param,),
                (grad,),
                (),
                weight_decay=weight_decay,
                momentum=0.0,
                lr=lr,
                dampening=0.0,
                nesterov=False,
                maximize=maximize,
                is_first_step=False,
            )
            self.assertEqual(new_param, param)

        @onlyCUDA
        def test_identity_does_not_hog_memory(self, device):
            import libtorch_agnostic

            def _run_identity(prior_mem):
                t = torch.rand(32, 32, device=device)
                self.assertGreater(torch.cuda.memory_allocated(device), prior_mem)
                identi_t = libtorch_agnostic.ops.identity(t)
                assert identi_t is t

            init_mem = torch.cuda.memory_allocated(device)

            for _ in range(3):
                _run_identity(init_mem)
                curr_mem = torch.cuda.memory_allocated(device)
                self.assertEqual(curr_mem, init_mem)

        def test_exp_neg_is_leaf(self, device):
            import libtorch_agnostic

            t1 = torch.rand(2, 3, device=device)
            t2 = torch.rand(3, 2, device=device)
            t3 = torch.rand(2, device=device)

            exp, neg, is_leaf = libtorch_agnostic.ops.exp_neg_is_leaf(t1, t2, t3)
            self.assertEqual(exp, torch.exp(t1))
            self.assertEqual(neg, torch.neg(t2))
            self.assertEqual(is_leaf, t3.is_leaf)

        def test_my_abs(self, device):
            import libtorch_agnostic

            t = torch.rand(32, 16, device=device) - 0.5
            cpu_t = libtorch_agnostic.ops.my_abs(t)
            self.assertEqual(cpu_t, torch.abs(t))

            def _make_cuda_tensors(prior_mem):
                cuda_t = libtorch_agnostic.ops.my_abs(t)
                self.assertGreater(torch.cuda.memory_allocated(device), prior_mem)
                self.assertEqual(cuda_t, torch.abs(t))

            if t.is_cuda:
                init_mem = torch.cuda.memory_allocated(device)
                for _ in range(3):
                    _make_cuda_tensors(init_mem)
                    curr_mem = torch.cuda.memory_allocated(device)
                    self.assertEqual(curr_mem, init_mem)

        # TODO: Debug this:
        # torch._dynamo.exc.TorchRuntimeError: Dynamo failed to run FX node with fake tensors:
        # call_function libtorch_agnostic.my_ones_like.default(*(FakeTensor(..., size=(3, 1)), 'cpu'),
        # **{}): got AssertionError("tensor's device must be `meta`, got cpu instead")
        @xfailIfTorchDynamo
        def test_my_ones_like(self, device):
            import libtorch_agnostic

            t = torch.rand(3, 1, device=device) - 0.5
            cpu_t = libtorch_agnostic.ops.my_ones_like(t, "cpu")
            self.assertEqual(cpu_t, torch.ones_like(t, device="cpu"))

            def _make_cuda_tensors(prior_mem):
                cuda_t = libtorch_agnostic.ops.my_ones_like(t, device)
                self.assertGreater(torch.cuda.memory_allocated(device), prior_mem)
                self.assertEqual(cuda_t, torch.ones_like(t, device=device))

            if t.is_cuda:
                init_mem = torch.cuda.memory_allocated(device)
                for _ in range(3):
                    _make_cuda_tensors(init_mem)
                    curr_mem = torch.cuda.memory_allocated(device)
                    self.assertEqual(curr_mem, init_mem)

<<<<<<< HEAD
=======
        def test_my_transpose(self, device):
            import libtorch_agnostic

            t = torch.rand(2, 7, device=device)
            out = libtorch_agnostic.ops.my_transpose(t, 0, 1)
            self.assertEqual(out, torch.transpose(t, 0, 1))

            with self.assertRaisesRegex(RuntimeError, "API call failed"):
                libtorch_agnostic.ops.my_transpose(t, 1, 2)

        def test_my_empty_like(self, device):
            import libtorch_agnostic

            deterministic = torch.are_deterministic_algorithms_enabled()
            try:
                # set use_deterministic_algorithms to fill unintialized memory
                torch.use_deterministic_algorithms(True)

                t = torch.rand(2, 7, device=device)
                out = libtorch_agnostic.ops.my_empty_like(t)
                self.assertTrue(id(out != id(t)))
                self.assertEqual(out, torch.empty_like(t))
            finally:
                torch.use_deterministic_algorithms(deterministic)

        @onlyCPU
        def test_my_zero_(self, device):
            import libtorch_agnostic

            t = torch.rand(2, 7, device=device)
            out = libtorch_agnostic.ops.my_zero_(t)
            self.assertEqual(id(out), id(t))
            self.assertEqual(out, torch.zeros_like(t))

        def test_fill_infinity(self, device):
            import libtorch_agnostic

            t = torch.rand(3, 4, device=device)
            out = libtorch_agnostic.ops.fill_infinity(t)

            self.assertEqual(id(out), id(t))
            expected = torch.full_like(t, math.inf)
            self.assertEqual(out, expected)

        @onlyCPU
        def test_default_constructor(self):
            import libtorch_agnostic

            defined_tensor_is_defined = libtorch_agnostic.ops.test_default_constructor(
                True
            )
            self.assertTrue(defined_tensor_is_defined)

            undefined_tensor_is_defined = (
                libtorch_agnostic.ops.test_default_constructor(False)
            )
            self.assertFalse(undefined_tensor_is_defined)

        def test_my_pad(self, device):
            import libtorch_agnostic

            t = torch.rand(2, 3, device=device)
            out = libtorch_agnostic.ops.my_pad(t)
            expected = torch.nn.functional.pad(t, [1, 2, 2, 1], "constant", 0.0)
            self.assertEqual(out, expected)

        def test_my_narrow(self, device):
            import libtorch_agnostic

            t = torch.randn(2, 5, device=device)

            dim0 = 0
            start0 = 0
            length0 = 1
            out0 = libtorch_agnostic.ops.my_narrow(t, dim0, start0, length0)
            expected0 = torch.narrow(t, dim0, start0, length0)
            self.assertEqual(out0, expected0)

        @onlyCUDA
        @deviceCountAtLeast(2)
        def test_device_guard(self, device):
            import libtorch_agnostic

            device_index = 1
            out = libtorch_agnostic.ops.test_device_guard(device_index)
            self.assertEqual(out, device_index)

        @onlyCUDA
        @deviceCountAtLeast(2)
        def test_device_guard_set_index(self, device):
            import libtorch_agnostic

            # This test creates a DeviceGuard with index 1, then sets it to index 0
            # and returns the current device (should be 0)
            out = libtorch_agnostic.ops.test_device_guard_set_index()
            self.assertEqual(out, 0)

        @onlyCUDA
        def test_stream(self, device):
            import libtorch_agnostic

            stream = torch.cuda.Stream()
            device = torch.cuda.current_device()

            with stream:
                expected_stream_id = torch.cuda.current_stream(0).stream_id
                stream_id = libtorch_agnostic.ops.test_stream(device)

            self.assertEqual(stream_id, expected_stream_id)

        @onlyCUDA
        @deviceCountAtLeast(2)
        def test_get_current_device_index(self, device):
            import libtorch_agnostic

            prev_device = torch.cuda.current_device()

            try:
                expected_device = 1
                torch.cuda.set_device(expected_device)

                current_device = libtorch_agnostic.ops.test_get_current_device_index()
                self.assertEqual(current_device, expected_device)
            finally:
                torch.cuda.set_device(prev_device)

>>>>>>> eaa5d9d3
    instantiate_device_type_tests(TestLibtorchAgnostic, globals(), except_for=None)

if __name__ == "__main__":
    run_tests()<|MERGE_RESOLUTION|>--- conflicted
+++ resolved
@@ -1,5 +1,6 @@
 # Owner(s): ["module: cpp"]
 
+import math
 from pathlib import Path
 
 import torch
@@ -25,7 +26,10 @@
     class TestLibtorchAgnostic(TestCase):
         @classmethod
         def setUpClass(cls):
-            install_cpp_extension(extension_root=Path(__file__).parent.parent)
+            try:
+                import libtorch_agnostic  # noqa: F401
+            except Exception:
+                install_cpp_extension(extension_root=Path(__file__).parent.parent)
 
         @onlyCPU
         def test_slow_sgd(self, device):
@@ -87,8 +91,8 @@
             import libtorch_agnostic
 
             t = torch.rand(32, 16, device=device) - 0.5
-            cpu_t = libtorch_agnostic.ops.my_abs(t)
-            self.assertEqual(cpu_t, torch.abs(t))
+            res = libtorch_agnostic.ops.my_abs(t)
+            self.assertEqual(res, torch.abs(t))
 
             def _make_cuda_tensors(prior_mem):
                 cuda_t = libtorch_agnostic.ops.my_abs(t)
@@ -102,6 +106,51 @@
                     curr_mem = torch.cuda.memory_allocated(device)
                     self.assertEqual(curr_mem, init_mem)
 
+        def test_neg_exp(self, device):
+            import libtorch_agnostic
+
+            t = torch.rand(32, 16, device=device) - 0.5
+            res = libtorch_agnostic.ops.neg_exp(t)
+            self.assertEqual(res, torch.neg(torch.exp(t)))
+
+            def _make_cuda_tensors(prior_mem):
+                cuda_res = libtorch_agnostic.ops.neg_exp(t)
+                self.assertGreater(torch.cuda.memory_allocated(device), prior_mem)
+                self.assertEqual(cuda_res, torch.neg(torch.exp(t)))
+
+            if t.is_cuda:
+                init_mem = torch.cuda.memory_allocated(device)
+                for _ in range(3):
+                    _make_cuda_tensors(init_mem)
+                    curr_mem = torch.cuda.memory_allocated(device)
+                    self.assertEqual(curr_mem, init_mem)
+
+        def test_divide_neg_exp(self, device):
+            import libtorch_agnostic
+
+            t = torch.zeros(2, 3, device=device) - 0.5
+            res = libtorch_agnostic.ops.divide_neg_exp(t)
+            self.assertEqual(res, torch.neg(t) / torch.exp(t))
+
+            def _make_cuda_tensors(prior_mem):
+                cuda_res = libtorch_agnostic.ops.divide_neg_exp(t)
+                self.assertGreater(torch.cuda.memory_allocated(device), prior_mem)
+                self.assertEqual(cuda_res, torch.neg(t) / torch.exp(t))
+
+            if t.is_cuda:
+                init_mem = torch.cuda.memory_allocated(device)
+                for _ in range(3):
+                    _make_cuda_tensors(init_mem)
+                    curr_mem = torch.cuda.memory_allocated(device)
+                    self.assertEqual(curr_mem, init_mem)
+
+        def test_is_contiguous(self, device):
+            import libtorch_agnostic
+
+            t = torch.rand(2, 7, device=device)
+            self.assertTrue(libtorch_agnostic.ops.is_contiguous(t))
+            self.assertFalse(libtorch_agnostic.ops.is_contiguous(t.transpose(0, 1)))
+
         # TODO: Debug this:
         # torch._dynamo.exc.TorchRuntimeError: Dynamo failed to run FX node with fake tensors:
         # call_function libtorch_agnostic.my_ones_like.default(*(FakeTensor(..., size=(3, 1)), 'cpu'),
@@ -126,8 +175,6 @@
                     curr_mem = torch.cuda.memory_allocated(device)
                     self.assertEqual(curr_mem, init_mem)
 
-<<<<<<< HEAD
-=======
         def test_my_transpose(self, device):
             import libtorch_agnostic
 
@@ -254,7 +301,6 @@
             finally:
                 torch.cuda.set_device(prev_device)
 
->>>>>>> eaa5d9d3
     instantiate_device_type_tests(TestLibtorchAgnostic, globals(), except_for=None)
 
 if __name__ == "__main__":
