# Owner(s): ["module: inductor"]
import contextlib
import functools
import inspect
import json
import logging
import math
import os
import random
import re
import tempfile
import unittest
from typing import Callable, Optional
from unittest import mock

import torch
from torch import multiprocessing as mp, nn
from torch._dynamo import reset
from torch._dynamo.exc import BackendCompilerFailed
from torch._dynamo.testing import rand_strided, reset_rng_state
from torch._dynamo.utils import same
from torch._inductor import config
from torch._inductor.autotune_process import (
    _TestBenchmarkRequest,
    CUDA_VISIBLE_DEVICES,
    TuningProcess,
    TuningProcessPool,
)
from torch._inductor.graph import GraphLowering
from torch._inductor.ir import Buffer, ChoiceCaller, FixedLayout
from torch._inductor.kernel.mm_plus_mm import aten_mm_plus_mm
from torch._inductor.select_algorithm import (
    add_preprocessing_fn,
    AlgorithmSelectorCache,
    clear_preprocessing_fns,
    ExternKernelCaller,
    TritonTemplate,
    TritonTemplateCaller,
)
from torch._inductor.template_heuristics.registry import override_template_heuristics
from torch._inductor.template_heuristics.triton import (
    CUDAMMTemplateConfigHeuristic,
    GemmConfig,
)
from torch.testing._internal.common_cuda import PLATFORM_SUPPORTS_FP8
from torch.testing._internal.common_utils import (
    instantiate_parametrized_tests,
    IS_WINDOWS,
    parametrize,
    TEST_WITH_ROCM,
)
from torch.testing._internal.logging_utils import multiple_logs_to_string
from torch.utils._triton import has_triton_stable_tma_api, has_triton_tma_device


aten = torch.ops.aten
from torch._inductor.mock_cache import global_stats, PatchCaches, Stats
from torch._inductor.test_case import run_tests, TestCase
from torch._inductor.utils import (
    fresh_cache,
    get_k_splits,
    run_and_get_code,
    use_decompose_k_choice,
)
from torch._inductor.virtualized import V
from torch.fx.experimental.proxy_tensor import make_fx
from torch.testing import FileCheck
from torch.testing._internal.common_utils import MI300_ARCH, runOnRocmArch, skipIfXpu
from torch.testing._internal.inductor_utils import (
    get_func_call,
    get_kernel_launch,
    GPU_TYPE,
    HAS_CPU,
    HAS_CUDA_AND_TRITON,
    HAS_GPU,
)


torch.set_float32_matmul_precision("high")
if HAS_CUDA_AND_TRITON:
    torch.cuda.memory._set_allocator_settings("expandable_segments:False")


def benchmark_choice(choice, args, out, expected_out, timings):
    result = choice.benchmark(*args, out=out)
    if expected_out is not None:
        torch.testing.assert_close(out, expected_out)

    timings.copy_(torch.tensor(result))


class FailChoiceCaller(ChoiceCaller):
    def benchmark(self, *args, out):
        raise RuntimeError("This choice caller will always throw")


@unittest.mock.patch(
    "torch._inductor.select_algorithm.TritonTemplate.test_cache", new=True
)
@config.patch(enable_caching_generated_triton_templates=True)
@instantiate_parametrized_tests
class TestMaxAutotune(TestCase):
    @parametrize("dynamic", (False, True))
    def test_max_autotune_mm_plus_mm_zero_size_input(self, dynamic):
        """
        Make sure autotuning mm_plus_mm with zero-size input works without crashes.
        """
        m, n, k = 0, 1536, 64

        def mm_plus_mm(a, b, c, d):
            return a @ b + c @ d

        a = torch.randn(m, k).to(GPU_TYPE)
        b = torch.randn(k, n).to(GPU_TYPE)
        c = torch.randn(m, k).to(GPU_TYPE)
        d = torch.randn(k, n).to(GPU_TYPE)

        with config.patch({"max_autotune": True}):
            torch.compile(mm_plus_mm, dynamic=dynamic)(a, b, c, d)

    @unittest.skipIf(
        not has_triton_tma_device(), "Need device-side TMA support in Triton"
    )
    @parametrize("a_transposed", (False, True))
    @parametrize("b_transposed", (False, True))
    @parametrize("dynamic", (False, True))
    def test_max_autotune_regular_mm_persistent_tma(
        self,
        a_transposed: bool,
        b_transposed: bool,
        dynamic: bool,
    ):
        def mm(a, b):
            # TMA requires 16-byte alignment: here we repeat the dims
            # by the factor of 8, as float16 is 2-byte. All dims are
            # repeated due to the possible transpositions below.
            a = a.repeat(8, 8)
            b = b.repeat(8, 8)

            if a_transposed:
                a = a.T
            if b_transposed:
                b = b.T

            return torch.mm(a, b)

        M, N, K = 21, 31, 11
        a = (
            torch.randn(*((K, M) if a_transposed else (M, K)))
            .to(torch.float16)
            .to(GPU_TYPE)
        )
        b = (
            torch.randn(*((N, K) if b_transposed else (K, N)))
            .to(torch.float16)
            .to(GPU_TYPE)
        )

        with config.patch(
            {
                "max_autotune": True,
                "triton.enable_persistent_tma_matmul": "1",
                "test_configs.autotune_choice_name_regex": "mm_persistent_tma",
            }
        ):
            c_actual = torch.compile(mm, dynamic=dynamic)(a, b)
            c_expected = mm(a, b)

        torch.testing.assert_close(c_actual, c_expected, atol=1e-2, rtol=1e-2)

    @unittest.skipIf(
        not has_triton_tma_device(), "Need device-side TMA support in Triton"
    )
    @parametrize("a_transposed", (False, True))
    @parametrize("b_transposed", (False, True))
    @parametrize("dynamic", (False, True))
    def test_max_autotune_regular_mm_persistent_tma_strided(
        self,
        a_transposed: bool,
        b_transposed: bool,
        dynamic: bool,
    ):
        def mm(a, b):
            # TMA requires 16-byte alignment: here we repeat the dims
            # by the factor of 8, as float16 is 2-byte. All dims are
            # repeated due to the possible transpositions below.
            a = a.repeat(8, 8)
            b = b.repeat(8, 8)
            if a_transposed:
                a = a.T
            if b_transposed:
                b = b.T

            return torch.mm(a, b)

        def next_multiple_16(a: int) -> int:
            return ((a + 15) // 16) * 16

        M, N, K = 21, 31, 11
        a_shape = (K, M) if a_transposed else (M, K)
        a_stride = (
            (next_multiple_16(M), 1) if a_transposed else (next_multiple_16(K), 1)
        )
        a = torch.empty_strided(a_shape, a_stride, dtype=torch.float16).to(GPU_TYPE)
        a[:] = torch.randn(a_shape, dtype=torch.float16)
        a = a.to(GPU_TYPE)
        b_shape = (N, K) if b_transposed else (K, N)
        b_stride = (
            (next_multiple_16(K), 1) if a_transposed else (next_multiple_16(N), 1)
        )
        b = torch.empty_strided(b_shape, b_stride, dtype=torch.float16)
        b[:] = torch.randn(b_shape, dtype=torch.float16)
        b = b.to(GPU_TYPE)
        with config.patch(
            {
                "max_autotune": True,
                "triton.enable_persistent_tma_matmul": "1",
                "test_configs.autotune_choice_name_regex": "mm_persistent_tma",
            }
        ):
            c_actual, code = run_and_get_code(torch.compile(mm, dynamic=dynamic), a, b)
            c_expected = mm(a, b)

        torch.testing.assert_close(c_actual, c_expected, atol=1e-2, rtol=1e-2)
        # Verify that we are using a TMA implementation
        # depending on whether we're using the experimental API, we check for a different string
        check_str = "triton.language.extra.cuda.experimental_device_tensormap_create2d"
        if has_triton_stable_tma_api():
            check_str = "triton.language.make_tensor_descriptor"
        FileCheck().check("triton_tem_fused_mm").check(check_str).run(code[0])

    @unittest.skipIf(
        not has_triton_tma_device(), "Need device-side TMA support in Triton"
    )
    @parametrize("dynamic", (False, True))
    def test_max_autotune_regular_mm_persistent_tma_illegal_alignment(self, dynamic):
        def mm(a, b):
            return torch.mm(a, b)

        M, N, K = 21, 31, 11
        a = torch.randn(M, K).to(torch.float16).to(GPU_TYPE)
        b = torch.randn(K, N).to(torch.float16).to(GPU_TYPE)

        with (
            self.assertRaises(BackendCompilerFailed) as context,
            config.patch(
                {
                    "max_autotune": True,
                    "triton.enable_persistent_tma_matmul": "1",
                    "test_configs.autotune_choice_name_regex": "mm_persistent_tma",
                }
            ),
        ):
            torch.compile(mm, dynamic=dynamic)(a, b)

        # Lowering to the persistent+TMA Triton template should be skipped
        # if any of the input inner dims are not 16-byte aligned. As a result,
        # given the config flags above, we should have no choices left.
        self.assertIn("NoValidChoicesError", str(context.exception))

    @unittest.skipIf(
        not has_triton_tma_device(), "Need device-side TMA support in Triton"
    )
    def test_max_autotune_regular_mm_tma_dynamic_outer_dim(self):
        def mm(a, b):
            return torch.mm(a, b)

        M, N, K = 21, 31, 11
        a = torch.randn(M, K).to(torch.float16).to(GPU_TYPE)
        b = torch.randn(K, N).to(torch.float16).to(GPU_TYPE)

        # TMA requires 16-byte alignment: here we repeat the dims
        # by the factor of 8, as float16 is 2-byte. All dims are
        # repeated due to the possible transpositions below.
        a = a.repeat(8, 8)
        b = b.repeat(8, 8)

        torch._dynamo.mark_dynamic(a, 0)

        with config.patch(
            {
                "max_autotune": True,
                "triton.enable_persistent_tma_matmul": "1",
                "test_configs.autotune_choice_name_regex": "mm_persistent_tma",
            }
        ):
            c_actual = torch.compile(mm)(a, b)
            c_expected = mm(a, b)

        torch.testing.assert_close(c_actual, c_expected, atol=1e-2, rtol=1e-2)

    @parametrize("dynamic", (False, True))
    def test_max_autotune_regular_mm_zero_size_input(self, dynamic: bool):
        """
        Make sure autotuning mm with zero-size input works without crashes.
        """

        def mm(a, b):
            a = torch.sin(a)
            return a @ b

        a = torch.randn(0, 10).to(GPU_TYPE)
        b = torch.randn(10, 100).to(GPU_TYPE)

        with config.patch({"max_autotune": True}):
            torch.compile(mm, dynamic=dynamic)(a, b)

    @unittest.skipIf(
        not has_triton_tma_device(), "Need device-side TMA support in Triton"
    )
    @parametrize("a_transposed", (False, True))
    @parametrize("b_transposed", (False, True))
    @parametrize("dynamic", (False, True))
    def test_max_autotune_addmm_persistent_tma(
        self,
        a_transposed: bool,
        b_transposed: bool,
        dynamic: bool,
    ):
        def addmm(x, a, b):
            # TMA requires 16-byte alignment: here we repeat the dims
            # by the factor of 8, as float16 is 2-byte. All dims are
            # repeated due to the possible transpositions below.
            x = x.repeat(8)
            a = a.repeat(8, 8)
            b = b.repeat(8, 8)

            if a_transposed:
                a = a.T
            if b_transposed:
                b = b.T

            return torch.addmm(x, a, b)

        M, N, K = 21, 31, 11
        a = (
            torch.randn(*((K, M) if a_transposed else (M, K)))
            .to(torch.float16)
            .to(GPU_TYPE)
        )
        b = (
            torch.randn(*((N, K) if b_transposed else (K, N)))
            .to(torch.float16)
            .to(GPU_TYPE)
        )
        x = torch.randn(N).to(torch.float16).to(GPU_TYPE)

        with config.patch(
            {
                "max_autotune": True,
                "triton.enable_persistent_tma_matmul": "1",
                "test_configs.autotune_choice_name_regex": "mm_persistent_tma",
            }
        ):
            c_actual = torch.compile(addmm, dynamic=dynamic)(x, a, b)
            c_expected = addmm(x, a, b)

        torch.testing.assert_close(c_actual, c_expected, atol=1e-2, rtol=1e-2)

    @unittest.skipIf(
        not has_triton_tma_device(), "Need device-side TMA support in Triton"
    )
    @parametrize("dynamic", (False, True))
    def test_max_autotune_addmm_persistent_tma_illegal_alignment(self, dynamic):
        def addmm(x, a, b):
            return torch.addmm(x, a, b)

        M, N, K = 21, 31, 11
        a = torch.randn(M, K).to(torch.float16).to(GPU_TYPE)
        b = torch.randn(K, N).to(torch.float16).to(GPU_TYPE)
        x = torch.randn(N).to(torch.float16).to(GPU_TYPE)

        with (
            self.assertRaises(BackendCompilerFailed) as context,
            config.patch(
                {
                    "max_autotune": True,
                    "triton.enable_persistent_tma_matmul": "1",
                    "test_configs.autotune_choice_name_regex": "mm_persistent_tma",
                }
            ),
        ):
            torch.compile(addmm, dynamic=dynamic)(x, a, b)

        # Lowering to the persistent+TMA Triton template should be skipped
        # if any of the input inner dims are not 16-byte aligned. As a result,
        # given the config flags above, we should have no choices left.
        self.assertIn("NoValidChoicesError", str(context.exception))

    @unittest.skipIf(
        not has_triton_tma_device(), "Need device-side TMA support in Triton"
    )
    def test_max_autotune_addmm_tma_dynamic_outer_dim(self):
        def addmm(x, a, b):
            return torch.addmm(x, a, b)

        M, N, K = 21, 31, 11
        a = torch.randn(M, K).to(torch.float16).to(GPU_TYPE)
        b = torch.randn(K, N).to(torch.float16).to(GPU_TYPE)
        x = torch.randn(N).to(torch.float16).to(GPU_TYPE)

        # TMA requires 16-byte alignment: here we repeat the dims
        # by the factor of 8, as float16 is 2-byte. All dims are
        # repeated due to the possible transpositions below.
        x = x.repeat(8)
        a = a.repeat(8, 8)
        b = b.repeat(8, 8)

        torch._dynamo.mark_dynamic(a, 0)

        with config.patch(
            {
                "max_autotune": True,
                "triton.enable_persistent_tma_matmul": "1",
                "test_configs.autotune_choice_name_regex": "mm_persistent_tma",
            }
        ):
            c_actual = torch.compile(addmm)(x, a, b)
            c_expected = addmm(x, a, b)

        torch.testing.assert_close(c_actual, c_expected, atol=1e-2, rtol=1e-2)

    @fresh_cache()
    @unittest.skipIf(TEST_WITH_ROCM, "ROCm doesn't support sm carveout")
    @unittest.skipIf(IS_WINDOWS, "Windows doesn't support persistent TMA")
    @unittest.skipIf(
        not has_triton_tma_device(), "Need device-side TMA support in Triton"
    )
    @parametrize("carveout", (None, 0, 27))
    @parametrize("op", ("mm", "scaled_mm"))
    def test_honor_sm_carveout_with_triton_tma(self, carveout, op: str):
        def mm_func(a, b):
            return torch.mm(a, b)

        def scaled_mm(
            a,
            b,
            scale_a,
            scale_b,
        ):
            return torch._scaled_mm(a, b, scale_a, scale_b, out_dtype=torch.bfloat16)

        # Create large matrices to ensure we use all possible sms
        size = 2560
        a = torch.randn(size, size, device=GPU_TYPE, dtype=torch.bfloat16)
        b = (
            torch.randn(size, size, device=GPU_TYPE, dtype=torch.bfloat16)
            .transpose(0, 1)
            .contiguous()
            .transpose(0, 1)
        )
        scale_a = torch.tensor(1, dtype=torch.float32, device=GPU_TYPE)
        scale_b = torch.tensor(1, dtype=torch.float32, device=GPU_TYPE)

        args = (
            (a.to(torch.float8_e4m3fn), b.to(torch.float8_e4m3fn), scale_a, scale_b)
            if op == "scaled_mm"
            else (a, b)
        )
        func = scaled_mm if op == "scaled_mm" else mm_func

        # Set the specified carveout value
        torch._C._set_sm_carveout_experimental(carveout)
        if carveout is None:
            self.assertIsNone(torch._C._get_sm_carveout_experimental())
        else:
            self.assertEqual(torch._C._get_sm_carveout_experimental(), carveout)

        with config.patch(
            {
                "max_autotune": True,
                "triton.enable_persistent_tma_matmul": True,
                "max_autotune_gemm_backends": "TRITON",
                "test_configs.autotune_choice_name_regex": "tma",
            }
        ):
            compiled_mm = torch.compile(func, mode="max-autotune-no-cudagraphs")
            compiled_mm(*args)  # Warm-up compilation

            with tempfile.NamedTemporaryFile() as f:
                with torch.profiler.profile(
                    activities=[torch.profiler.ProfilerActivity.CUDA]
                ) as prof:
                    # Run with the specified carveout
                    compiled_mm(*args)

                # Export trace and analyze results
                prof.export_chrome_trace(f.name)

                # Extract grid sizes from the trace events for TMA kernels
                kernel_name = "triton_tem_fused"
                kernel_events = [
                    {
                        "grid": evt.get("args", {}).get("grid", []),
                        "grid_size": math.prod(evt.get("args", {}).get("grid", [])),
                    }
                    for evt in json.load(open(f.name))["traceEvents"]
                    if evt.get("cat", "") == "kernel"
                    and kernel_name in evt.get("name", "").lower()
                ]

                # We should have exactly 1 kernel event for this run
                self.assertEqual(
                    len(kernel_events),
                    1,
                    f"Expected exactly 1 kernel event, but got {len(kernel_events)}",
                )

                # Check that grid size matches expected values based on carveout
                expected_grid_size = None
                max_grid_size = torch.cuda.get_device_properties(
                    "cuda"
                ).multi_processor_count
                careveout = 0 if carveout is None else carveout
                expected_grid_size = max_grid_size - careveout

                self.assertEqual(
                    kernel_events[0]["grid_size"],
                    expected_grid_size,
                    f"Grid size {kernel_events[0]['grid_size']} doesn't match {expected_grid_size} for carveout={carveout}",
                )

    @parametrize("dynamic", (False, True))
    def test_max_autotune_addmm_zero_size_input(self, dynamic):
        """
        Make sure autotuning addmm with zero-size input works without crashes.
        """

        def addmm(x, a, b):
            return torch.addmm(x, a, b)

        x = torch.randn(100).to(GPU_TYPE)
        a = torch.randn(0, 10).to(GPU_TYPE)
        b = torch.randn(10, 100).to(GPU_TYPE)
        with config.patch({"max_autotune": True}):
            torch.compile(addmm, dynamic=dynamic)(x, a, b)

    def test_autotune_conv1x1(self):
        # Assuming input has 3 channels and we want to produce 16 channels as output
        conv1x1 = (
            torch.nn.Conv2d(in_channels=3, out_channels=16, kernel_size=1)
            .to(memory_format=torch.channels_last)
            .to(GPU_TYPE)
        )

        # Example input tensor: batch size = 4, channels = 3, height = 32, width = 32
        # The memory format is set to `channels_last`
        input_tensor = (
            torch.randn(4, 3, 32, 32)
            .contiguous(memory_format=torch.channels_last)
            .to(GPU_TYPE)
        )

        with config.patch(
            {"max_autotune": True, "max_autotune_gemm_backends": "TRITON"}
        ):

            @torch.compile()
            def foo(mod, x):
                return mod(x)

            with torch.no_grad():
                out, code = run_and_get_code(foo, conv1x1, input_tensor)

            FileCheck().check_not("extern_kernels.convolution").run(code[0])
            self.assertEqual(conv1x1(input_tensor), out, atol=1e-2, rtol=0)

    @fresh_cache()
    @config.patch(max_autotune=True, max_fusion_size=2)
    def test_jit_fusion_matches_aot_fusion(self):
        # In this example, AOTInductor's JIT-compile will fuse(buf1, buf2) due
        # to proximity, we want to make sure AOT-compile pass does the same.
        # AOT could do fuse(buf2, buf4) instead if buf3 was pushed to the end
        # of the V.graph.buffers list because fuse(buf2, buf4) would have a
        # better proximity score than fuse(buf1, buf2). This scenario is possible
        # since finalizing MultiTemplateBuffers needs to replace buffers.
        def fn(x, number):
            buf0 = x + x
            buf1 = number.item()
            buf2 = x * x
            buf3 = x @ x  # MultiTemplateBuffer
            buf4 = x**2
            return buf0, buf1, buf2, buf3, buf4

        inputs = (
            torch.rand([256, 256], device=GPU_TYPE),
            torch.tensor(3, device=GPU_TYPE),
        )
        torch._export.aot_compile(fn, args=inputs)

    def test_cat_addmm(self):
        def fn(a: torch.Tensor, b: torch.Tensor, c: torch.Tensor):
            return torch.cat(
                [
                    torch.addmm(a, b, c),
                    torch.addmm(b, c, a),
                ],
                1,
            )

        args = [
            torch.randn(4, 4, device=GPU_TYPE),
            torch.randn(4, 4, device=GPU_TYPE),
            torch.randn(4, 4, device=GPU_TYPE),
        ]
        with config.patch(
            {
                "max_autotune": True,
                "max_autotune_gemm_backends": "Triton",
            }
        ):
            expected = fn(*args)
            actual = torch.compile(fn)(*args)
            torch.testing.assert_close(actual, expected, atol=1e-2, rtol=1e-2)

    @config.patch(
        benchmark_kernel=True,
        fallback_random=True,
        max_autotune_gemm=True,
    )
    @parametrize("device", ("cpu", GPU_TYPE))
    def test_matmul_dropout(self, device):
        def fwd(a, b):
            x = a @ b
            x = torch.nn.functional.dropout(x, 0.1)
            return x

        def fn(a, b):
            x = fwd(a, b).sum()
            x.backward()
            return a.grad

        N = 128
        a = torch.randn(N, N, device=device, requires_grad=True)
        b = torch.randn(N, N, device=device)

        opt_fn = torch.compile(fn)
        reset_rng_state()
        ref = fn(a, b)
        reset_rng_state()
        act = opt_fn(a, b)

        if N <= 8:
            print(f"ref\n{ref}\nact\n{act}")
        torch.testing.assert_close(ref, act, atol=1e-1, rtol=1e-1)

    @config.patch(
        max_autotune_gemm=True,
    )
    @unittest.skipIf(
        getattr(torch, GPU_TYPE).device_count() < 2,
        "Need at least 2 devices for this test",
    )
    def test_autotune_device_guard(self):
        x = torch.randn(1024, 1024, device=f"{GPU_TYPE}:1")
        y = torch.randn(1024, 1024, device=f"{GPU_TYPE}:1")

        def f(x, y):
            return x @ y

        with fresh_cache():
            act = torch.compile(f)(x, y)
        ref = f(x, y)
        self.assertTrue(torch.allclose(act, ref, atol=4 * 1e-3, rtol=4 * 1e-3))

    @config.patch(max_autotune=True)
    def test_empty_conv_input(self, kernel_size=3):
        x = torch.randn(0, 256, 14, 14, device=GPU_TYPE)
        weight = torch.randn(256, 256, kernel_size, kernel_size, device=GPU_TYPE)

        def f(x, weight):
            return torch.convolution(
                x,
                weight,
                bias=None,
                stride=[1, 1],
                padding=[0, 0],
                dilation=[1, 1],
                transposed=False,
                output_padding=[0, 0],
                groups=1,
            )

        opt_f = torch.compile(f)
        ref = f(x, weight)
        act = opt_f(x, weight)
        self.assertTrue(torch.allclose(ref, act, atol=4 * 1e-3, rtol=4 * 1e-3))

    @config.patch(max_autotune=True)
    def test_empty_conv_input_with_1x1_kernel(self):
        self.test_empty_conv_input(kernel_size=1)

    @config.patch(max_autotune_gemm_backends="TRITON")
    def test_baddmm(self):
        class M(torch.nn.Module):
            def __init__(self):
                super().__init__()
                self.weight = torch.nn.Parameter(
                    torch.randn(64, 64, 192, dtype=torch.float16)
                )
                self.bias = torch.nn.Parameter(
                    torch.randn(64, 1, 192, dtype=torch.float16)
                )

            def forward(self, x):
                return torch.ops.aten.baddbmm.default(self.bias, x, self.weight)

        x = torch.randn(
            64, 2048, 64, dtype=torch.float16, requires_grad=False, device=GPU_TYPE
        )
        mod = M().to(GPU_TYPE)

        m_c = torch.compile(mode="max-autotune")(mod)
        out, code = run_and_get_code(m_c, x)
        self.assertEqual(out, mod(x), atol=2e-3, rtol=2e-3)

        FileCheck().check("triton_tem_fused_baddbmm").run(code[0])

    @config.patch(max_autotune=True)
    def test_conv1x1_with_free_symbols(self):
        """
        Make sure there is no exception due to free symbols.
        """
        conv = nn.Conv2d(
            3, 64, kernel_size=(1, 1), stride=(1, 1), padding=(0, 0), bias=False
        ).to(device=GPU_TYPE)

        @torch.compile
        def f(x, y, z):
            h = y.nonzero().size(0)
            w = z.nonzero().size(0)
            x = x[:, :, :h, :w]
            x = conv(x)
            return x

        x = torch.randn(4, 3, 224, 224).to(
            memory_format=torch.channels_last, device=GPU_TYPE
        )
        for _ in range(2):
            y = torch.randint(0, 10, (224,)).to(device=GPU_TYPE)
            z = torch.randint(0, 10, (224,)).to(device=GPU_TYPE)
            f(x, y, z)

    def _test_cat_max_autotune_impl(self, using_triton_mm):
        def f(x, y):
            y = torch.cos(y)
            x = torch.mm(x, x)
            return torch.cat([x, y])

        f_c = torch.compile(mode="max-autotune-no-cudagraphs")(f)
        inps = [
            torch.randn(32, 32, device=GPU_TYPE),
            torch.randn(32, 32, device=GPU_TYPE),
        ]
        _, code = run_and_get_code(f_c, inps[0], inps[1])
        self.assertEqual(f_c(*inps), f(*inps), atol=0.03, rtol=0.25)

        # mm kernel, and cos kernel
        count = 2 if using_triton_mm else 1
        FileCheck().check(get_func_call()).check_count(
            get_kernel_launch(), count, exactly=True
        ).run(code[0])

        def f(x, y):
            y = torch.cos(y)
            x = torch.mm(x, x)
            out = torch.cat([x, y])
            return out, x + 1

        f_c = torch.compile(mode="max-autotune-no-cudagraphs")(f)
        _, code = run_and_get_code(f_c, inps[0], inps[1])
        self.assertEqual(f_c(*inps), f(*inps), atol=0.03, rtol=0.25)
        FileCheck().check(get_func_call()).check_count(
            get_kernel_launch(), 2, exactly=True
        ).run(code[0])

        def f(x, y):
            y = torch.cos(y)
            x = torch.mm(x, x)
            return torch.cat([x, y]), torch.cat([y, x])

        f_c = torch.compile(mode="max-autotune-no-cudagraphs")(f)
        self.assertEqual(f_c(*inps), f(*inps), atol=0.03, rtol=0.25)

    @config.patch("trace.enabled", True)
    @config.patch({"test_configs.force_extern_kernel_in_multi_template": True})
    def test_mutation_rename(self):
        torch._logging.set_logs(ir_post_fusion=True)

        def f(x, y, z, other):
            mul = x * y
            diag = torch.diagonal(mul)
            diag.copy_(other)
            x = torch.mm(mul, z)
            y = torch.diagonal(x).add_(torch.tensor(1, device=GPU_TYPE))
            return y

        t = functools.partial(torch.randn, device=GPU_TYPE)
        inps = (t(3, 3), t(3, 3), t(3, 3), t(3))
        fn = torch.compile(f, mode="max-autotune-no-cudagraphs")
        (
            (
                pre_fusion_tream,
                post_fusion_stream,
            ),
            ctx,
        ) = multiple_logs_to_string(
            "torch._inductor.debug", "ir_pre_fusion", "ir_post_fusion"
        )

        with config.patch({"trace.debug_dir": tempfile.mkdtemp()}):
            with (
                self.assertLogs(
                    logging.getLogger("torch._inductor.debug"), level=logging.INFO
                ) as cm,
                ctx(),
            ):
                out = fn(*inps)

        self.assertEqual(f(*inps), out)

        pre_fusion_stream = cm.output[0]
        post_fusion_stream = cm.output[1]

        # before and after finalizing multi template buffer, deps should have the same normalization
        # wrt writes
        FileCheck().check("MultiTemplateBuffer").check("unmet").check_same("buf1").run(
            pre_fusion_stream
        )
        FileCheck().check("ExternKernelSchedulerNode").check("unmet").check_same(
            "buf1"
        ).run(post_fusion_stream)

        torch._logging.set_logs()

    @config.patch({"test_configs.force_extern_kernel_in_multi_template": True})
    def test_cat_max_autotune_extern(self):
        self._test_cat_max_autotune_impl(using_triton_mm=False)

    @skipIfXpu(
        msg="The fusion not happened because it do not speedup on XPU, see issue #146568"
    )
    @config.patch(
        {
            "max_autotune_gemm_backends": "TRITON",
            "benchmark_epilogue_fusion": False,
        }
    )
    def test_cat_max_autotune_triton(self):
        self._test_cat_max_autotune_impl(using_triton_mm=True)

    def test_conv_cat(self):
        class ToyModel(torch.nn.Module):
            def __init__(self):
                super().__init__()
                self.conv = torch.nn.Conv2d(
                    3, 64, kernel_size=3, stride=1, padding=1, bias=False
                )

            def forward(self, x):
                x = self.conv(x)
                return torch.cat((x, x + 1))

        with torch.no_grad():
            m = ToyModel().to(device=GPU_TYPE)
            input_tensor = torch.randn(32, 3, 64, 64).to(device=GPU_TYPE)

            # convolution is not currently plannable
            m = torch.compile(m, mode="max-autotune-no-cudagraphs")
            out, code = run_and_get_code(m, input_tensor)
            self.assertEqual(out, m(input_tensor))

            if not TEST_WITH_ROCM:
                FileCheck().check("def triton_poi_fused_add_cat_").run(code[0])

    def test_conv3d(self):
        fn = torch.nn.functional.conv3d
        image = torch.randn([1, 3, 8, 16, 32])
        filt = torch.randn([3, 3, 7, 7, 7])

        with config.patch({"max_autotune": True}):
            expected = fn(image, filt)
            actual = torch.compile(fn)(image, filt)
            torch.testing.assert_close(actual, expected, atol=6e-5, rtol=0.001)

    @config.patch(
        max_autotune=True, max_autotune_conv_backends="", layout_optimization=False
    )
    def test_conv_backend(self):
        m = torch.nn.Sequential(
            torch.nn.Conv2d(3, 3, 1, 1),
        ).to(GPU_TYPE)
        inp = torch.randn([2, 3, 16, 16]).to(GPU_TYPE)

        with self.assertRaises(BackendCompilerFailed) as context:
            torch.compile(m)(inp)

        self.assertIn("NoValidChoicesError", str(context.exception))

    def test_non_contiguous_input_mm(self):
        """
        Make sure the triton template can work with non-contiguous inputs without crash.
        Check https://github.com/pytorch/pytorch/issues/125437 for more details.
        """
        x = rand_strided(
            (50257, 2048), (1, 50304), dtype=torch.bfloat16, device=GPU_TYPE
        )
        y = rand_strided((2048, 768), (768, 1), dtype=torch.bfloat16, device=GPU_TYPE)

        @torch.compile(mode="max-autotune")
        def f(x, y):
            return x @ y

        ref = x @ y
        act = f(x, y)
        torch.testing.assert_close(act, ref, atol=2e-2, rtol=1e-2)

    def test_non_contiguous_input_addmm(self):
        b = torch.randn((768), dtype=torch.bfloat16, device=GPU_TYPE)
        x = rand_strided(
            (50257, 2048), (1, 50304), dtype=torch.bfloat16, device=GPU_TYPE
        )
        y = rand_strided((2048, 768), (768, 1), dtype=torch.bfloat16, device=GPU_TYPE)

        @torch.compile(mode="max-autotune")
        def f(x, y):
            return torch.addmm(b, x, y)

        ref = torch.addmm(b, x, y)
        act = f(x, y)
        torch.testing.assert_close(act, ref, atol=2e-2, rtol=1e-2)

    def test_non_contiguous_input_bmm(self):
        x = rand_strided(
            (1, 50257, 2048), (0, 1, 50304), dtype=torch.bfloat16, device=GPU_TYPE
        )
        y = rand_strided(
            (1, 2048, 768), (0, 768, 1), dtype=torch.bfloat16, device=GPU_TYPE
        )

        @torch.compile(mode="max-autotune")
        def f(x, y):
            return torch.bmm(x, y)

        ref = torch.bmm(x, y)
        act = f(x, y)
        torch.testing.assert_close(act, ref, atol=2e-2, rtol=1e-2)

    # TODO: fix accuracy failure of the triton template on XPU.
    # and enable this test case.
    @skipIfXpu
    def test_non_contiguous_input_mm_plus_mm(self):
        x1 = rand_strided((50257, 2048), (1, 50304), device=GPU_TYPE)
        y1 = rand_strided((2048, 768), (768, 1), device=GPU_TYPE)

        x2 = rand_strided((50257, 2048), (1, 50304), device=GPU_TYPE)
        y2 = rand_strided((2048, 768), (768, 1), device=GPU_TYPE)

        @torch.compile(mode="max-autotune")
        def f(x1, y1, x2, y2):
            return x1 @ y1 + x2 @ y2

        ref = x1 @ y1 + x2 @ y2
        act = f(x1, y1, x2, y2)
        torch.testing.assert_close(act, ref, atol=1e-2, rtol=1e-2)

    @config.patch(
        max_autotune=True,
        max_autotune_gemm_backends="",
    )
    def test_no_valid_choices(self):
        a = torch.zeros([2, 2], device=GPU_TYPE)
        b = torch.zeros([2, 2], device=GPU_TYPE)
        with self.assertRaises(BackendCompilerFailed) as context:
            torch.compile(lambda a, b: a.matmul(b))(a, b)
        self.assertIn("NoValidChoicesError", str(context.exception))

    @parametrize("multi_template", (True, False))
    @config.patch(
        max_autotune=True,
        max_autotune_gemm_backends="TRITON",
    )
    def test_inf_timing(self, multi_template):
        from unittest.mock import patch

        lookup = AlgorithmSelectorCache.lookup

        def mock_lookup(self, *args, **kwargs):
            timings = lookup(self, *args, **kwargs)
            return {choice: float("inf") for choice in timings.keys()}

        a = torch.zeros([16, 16], device=GPU_TYPE)
        b = torch.zeros([16, 16], device=GPU_TYPE)
        with (
            patch.object(AlgorithmSelectorCache, "lookup", mock_lookup),
            config.patch(benchmark_epilogue_fusion=multi_template),
        ):
            with self.assertRaises(BackendCompilerFailed) as context:
                torch.compile(lambda a, b: a.matmul(b))(a, b)
            self.assertIn("NoValidChoicesError", str(context.exception))

    @unittest.skipIf(
        not torch.cuda.is_available()
        or torch.cuda.get_device_properties().total_memory < 2e10,
        "Only if the GPU has at least 20GB memory to be safe",
    )
    @config.patch(force_shape_pad=True, max_autotune=True)
    def test_linear_and_cel(self):
        """
        Similate a GPU without enough SMs. Make sure max-autotune still
        works even when the MultiTritonTemplate encapsulates just extern
        kernels.
        """

        def mock_is_big_gpu(*args, **kwargs):
            return False

        B, T, C, V = 32, 1024, 768, 50257

        linear = nn.Linear(C, V).bfloat16().to(device=GPU_TYPE)
        ce = torch.nn.CrossEntropyLoss()

        def f(x, y):
            x.grad = None
            linear.weight.grad = None
            linear.bias.grad = None

            loss = ce(linear(x), y)
            loss.backward()
            return loss

        x = torch.randn(B * T, C, requires_grad=True).to(GPU_TYPE).bfloat16()
        x.retain_grad()
        y = torch.randint(0, V, (B * T,)).to(GPU_TYPE)

        import torch._inductor.utils as inductor_utils

        with unittest.mock.patch.object(inductor_utils, "is_big_gpu", mock_is_big_gpu):
            opt_f = torch.compile(f)

            expect = (f(x, y), x.grad, linear.weight.grad, linear.bias.grad)
            actual = (opt_f(x, y), x.grad, linear.weight.grad, linear.bias.grad)
            assert same(expect, actual, tol=1e-2), f"ref:\n{expect}\nact:\n{actual}"

    @skipIfXpu
    @unittest.skipIf(
        config.cpp_wrapper, "decompose_k not supported for cpp_wrapper yet"
    )
    @parametrize("dynamic", (True, False))
    @parametrize("dtype", (torch.float16, torch.bfloat16))
    @parametrize("sizes", ((32, 32, 32768), (64, 128, 200000), (64, 64, 177147)))
    @config.patch(
        max_autotune=True,
        max_autotune_gemm_backends="TRITON",
    )
    def test_max_autotune_decompose_k(self, sizes, dtype, dynamic):
        fp16_red_setting = (
            torch.backends.cuda.matmul.allow_fp16_reduced_precision_reduction
        )
        bf16_red_setting = (
            torch.backends.cuda.matmul.allow_bf16_reduced_precision_reduction
        )
        torch.backends.cuda.matmul.allow_fp16_reduced_precision_reduction = False
        torch.backends.cuda.matmul.allow_bf16_reduced_precision_reduction = False

        M, N, K = sizes

        a = torch.randn(M, K, dtype=dtype, device=GPU_TYPE, requires_grad=True)
        b = torch.randn(K, N, dtype=dtype, device=GPU_TYPE, requires_grad=True)

        possible_splits = range(2, min(K // M, K // N) + 1)

        divisors = {split for split in possible_splits if K % split == 0}

        def check_divisors(code):
            for kernel in code:
                if "decompose_k" in kernel:
                    divisor_found = False
                    for divisor in divisors:
                        if f"{divisor}_split" in kernel:
                            divisor_found = True
                            break

                    self.assertTrue(
                        divisor_found,
                        f"Could not find a split in {divisors} in {kernel}",
                    )

        compiled_func = torch.compile(lambda a, b: a @ b, dynamic=dynamic)
        # We assume with the large k dim relative to m, n, decompose_k will be most performant
        out, code = run_and_get_code(compiled_func, a, b)

        if dynamic or torch.version.hip:
            FileCheck().check_not("extern_kernels.bmm_dtype").check_not(
                "decompose_k"
            ).run(code[0])
        else:
            FileCheck().check("extern_kernels.bmm_dtype").check_regex(
                "triton_.*_fused_0.run"
            ).check("decompose_k").run(code[0])
            check_divisors(code)
            torch.testing.assert_close(out, a @ b, atol=1e-2, rtol=1e-2)

        # Test adding epilogue also equivalent to eager
        compiled_func = torch.compile(lambda a, b: (a @ b).relu(), dynamic=dynamic)
        out, code = run_and_get_code(compiled_func, a, b)
        if dynamic or torch.version.hip:
            FileCheck().check_not("extern_kernels.bmm_dtype").check_not(
                "decompose_k"
            ).run(code[0])
        else:
            FileCheck().check("extern_kernels.bmm_dtype").check_regex(
                "triton_.*_fused_0.run"
            ).check("decompose_k").run(code[0])
            check_divisors(code)
            torch.testing.assert_close(
                compiled_func(a, b), (a @ b).relu(), atol=1e-2, rtol=1e-2
            )

        # Test adding reinterpret view before subgraph
        a = a.transpose(0, 1)
        compiled_func = torch.compile(
            lambda a, b: (a.transpose(0, 1) @ b).relu(), dynamic=dynamic
        )
        out, code = run_and_get_code(compiled_func, a, b)

        # DecomposeK is not enabled for AMD yet
        if dynamic or torch.version.hip:
            FileCheck().check_not("extern_kernels.bmm_dtype").check_not(
                "decompose_k"
            ).run(code[0])
        else:
            FileCheck().check("extern_kernels.bmm_dtype").check_regex(
                "triton_.*_fused_0.run"
            ).check("decompose_k").run(code[0])
            check_divisors(code)
            torch.testing.assert_close(
                compiled_func(a, b),
                (a.transpose(0, 1) @ b).relu(),
                atol=1e-2,
                rtol=1e-2,
            )

        torch.backends.cuda.matmul.allow_fp16_reduced_precision_reduction = (
            fp16_red_setting
        )
        torch.backends.cuda.matmul.allow_bf16_reduced_precision_reduction = (
            bf16_red_setting
        )

    @skipIfXpu
    @unittest.skipIf(TEST_WITH_ROCM, "decompose_k not supported on ROCm")
    @unittest.skipIf(
        config.cpp_wrapper, "decompose_k not supported for cpp_wrapper yet"
    )
    @config.patch(
        max_autotune=True,
        max_autotune_gemm_backends="TRITON",
    )
    def test_max_autotune_decompose_k_dynamic_input(self):
        def f(a, b):
            a_in = torch.stack((a, a), dim=0)
            return (a_in @ b).relu()

        a = torch.randn(
            32, 32768, dtype=torch.bfloat16, device=GPU_TYPE, requires_grad=True
        )
        b = torch.randn(
            32768, 64, dtype=torch.bfloat16, device=GPU_TYPE, requires_grad=True
        )

        torch._dynamo.reset()
        torch._dynamo.maybe_mark_dynamic(a, 0)
        compiled_func = torch.compile(f)

        with mock.patch(
            "torch._inductor.kernel.mm.use_decompose_k_choice"
        ) as decomp_mock:
            decomp_mock.return_value = True

            out, code = run_and_get_code(compiled_func, a, b)
            FileCheck().check("extern_kernels.bmm_dtype").check_regex(
                "triton_.*_fused_0.run"
            ).check("decompose_k").check_regex(r"s[0-9]+ = s[0-9]+").check_regex(
                r"2\*s[0-9]+"
            ).check_regex("s[0-9]+ = 32").run(code[0])
            torch.testing.assert_close(
                out,
                f(a, b),
                atol=1e-2,
                rtol=1e-2,
            )

    @skipIfXpu
    @unittest.skipIf(TEST_WITH_ROCM, "decompose_k not supported on ROCm")
    @unittest.skipIf(
        config.cpp_wrapper, "decompose_k not supported for cpp_wrapper yet"
    )
    @config.patch(
        max_autotune=True,
        max_autotune_gemm_backends="TRITON",
    )
    def test_max_autotune_decompose_k_dynamic_input_bwd(self):
        def f(a, b):
            # 256 * s0
            a_in = torch.cat([a for _ in range(256)], dim=0)
            return (a_in @ b).relu().sum()

        a = torch.randn(
            8, 64, dtype=torch.bfloat16, device=GPU_TYPE, requires_grad=True
        )
        b = torch.randn(
            64, 32768, dtype=torch.bfloat16, device=GPU_TYPE, requires_grad=True
        )

        torch._dynamo.reset()
        torch._dynamo.maybe_mark_dynamic(a, 0)
        compiled_func = torch.compile(f)
        res = compiled_func(a, b)
        res.backward()

        with mock.patch(
            "torch._inductor.kernel.mm.use_decompose_k_choice"
        ) as decomp_mock:
            decomp_mock.return_value = True

            out, code = run_and_get_code(compiled_func, a, b)
            out.backward()

            FileCheck().check("extern_kernels.bmm_dtype").check_regex(
                "triton_.*_fused_0.run"
            ).check("decompose_k").check_regex(r"s[0-9]+ = s[0-9]+").check_regex(
                r"256\*s[0-9]+"
            ).check_regex("s[0-9]+ = 8").run(
                # code[1] in this case given backwards
                code[1]
            )

    @skipIfXpu
    @unittest.skipIf(TEST_WITH_ROCM, "decompose_k not supported on ROCm")
    @unittest.skipIf(
        config.cpp_wrapper, "decompose_k not supported for cpp_wrapper yet"
    )
    @config.patch(
        max_autotune=True,
        max_autotune_gemm_backends="TRITON",
    )
    def test_max_autotune_decompose_k_output_stride(self):
        def f(a, b):
            a = a.transpose(0, 1)
            return a @ b

        a = torch.randn((32768, 256), device=GPU_TYPE, dtype=torch.bfloat16)
        b = torch.randn((32768, 1152), device=GPU_TYPE, dtype=torch.bfloat16)

        b = b[:, :1096]

        # Force only decomposeK choice
        with (
            override_template_heuristics(
                device_type=GPU_TYPE,
                template_op_pairs=[(torch._inductor.kernel.mm.mm_template.name, "mm")],
            ),
            mock.patch(
                "torch._inductor.kernel.mm.use_decompose_k_choice"
            ) as decompose_mock,
        ):
            decompose_mock.return_value = True
            compiled_f = torch.compile(f)
            out, code = run_and_get_code(compiled_f, a, b)

            # Output stride equal to original gm output stride
            # If output stride is not correctly checked, this will be (1152, 1) which can cause nans
            self.assertEqual(out.stride(), (1096, 1))

            FileCheck().check_not("extern_kernels.bmm_dtype").check(
                "decompose_k"
            ).check(" empty_strided_cuda((256, 1096), (1096, 1), torch.bfloat16)").run(
                code[0]
            )

    def test_triton_template_generated_code_cache_key(self):
        generate_and_load_args = len(
            inspect.signature(
                torch._inductor.select_algorithm.TritonTemplate.generate_and_load
            ).parameters
        )
        make_key_args = len(
            inspect.signature(
                torch._inductor.select_algorithm.GeneratedCodeCache.make_key
            ).parameters
        )

        # Make sure all args of generate_and_load_args are passed to make_key_args (Except generate_with_caching)
        # update this function each time new arg added to generate_and_load and make sure arg is added to make_key
        self.assertEqual(generate_and_load_args - 1, make_key_args)
        self.assertEqual(generate_and_load_args, 17)

    @fresh_cache()
    @config.patch(
        {
            "max_autotune": True,
            "test_configs.max_mm_configs": 4,
            "max_autotune_gemm_backends": "TRITON",
        }
    )
    def test_triton_template_generated_code_cache_strategy(self):
        def func_test1(x, y, z, m):
            a = torch.matmul(x, y)
            b = torch.matmul(z, m)
            return a, b

        a = torch.rand(10, 22, device=GPU_TYPE)
        b = torch.rand(22, 30, device=GPU_TYPE)
        # Test that the testing strategy works by overriding input_dependent_preserved_state and simulate a cache hit.
        with unittest.mock.patch(
            "torch._inductor.select_algorithm.TritonTemplateKernel.input_dependent_preserved_state",
            new=(lambda self: "same always"),
        ):
            with self.assertRaisesRegex(
                torch._inductor.exc.InductorError,
                r".*Generated code cache results in wrong output.*",
            ):
                torch.compile(func_test1, dynamic=False)(a, b, a, b)

    @config.patch(
        {
            "max_autotune": True,
            "test_configs.max_mm_configs": 4,
            "max_autotune_gemm_backends": "TRITON",
        }
    )
    def test_triton_template_generated_code_caching(self):
        def reset_counters():
            torch._dynamo.utils.counters.clear()

        def hits():
            return torch._dynamo.utils.counters["inductor"][
                "generated_module_cache_hit"
            ]

        def misses():
            return torch._dynamo.utils.counters["inductor"][
                "generated_module_cache_miss"
            ]

        # remove white space from x.
        def remove_white_space(x: str) -> str:
            return re.sub(r"\s+", "", x)

        def get_cache_key_and_events() -> tuple[str, str]:
            cache = TritonTemplate.all_templates["mm"]._generated_code_cache._cache
            cache_key = next(iter(cache))
            events = str(cache[cache_key].events)
            return cache_key, events

        def func_test1(x, y, z, m):
            a = torch.matmul(x, y)
            b = torch.matmul(z, m)
            return a, b

        a = torch.rand(10, 22, device=GPU_TYPE)
        b = torch.rand(22, 30, device=GPU_TYPE)

        # Valid cache hit.
        with fresh_cache():
            reset_counters()
            compile_results = torch.compile(func_test1, dynamic=False)(a, b, a, b)
            eager_results = func_test1(a, b, a, b)
            self.assertEqual(compile_results, eager_results, atol=0.05, rtol=0.05)
            self.assertEqual(hits(), 4)
            self.assertEqual(misses(), 4)

            cache_key, events = get_cache_key_and_events()

            if not TEST_WITH_ROCM:
                expected = """{
                        'input_nodes':[
                            "[[10,22],[22,1],torch.float32,device(type='cuda',index=0),0]",
                            "[[22,30],[30,1],torch.float32,device(type='cuda',index=0),0]"],
                        'num_stages':1,'num_warps':2,'prefix_args':0,'suffix_args':0,'call_sizes':[10,30],
                        'layout':"[[10,30],[30,1],torch.float32,device(type='cuda',index=0),0]",
                        'num_consumer_groups':0,'num_buffers_warp_spec':0,'epilogue_fn_hash':'identity',
                        'kwargs':{'EVEN_K':False,'ALLOW_TF32':True,'USE_FAST_ACCUM':False,'ACC_TYPE':'tl.float32',
                        'BLOCK_M':16,'BLOCK_N':32,'BLOCK_K':16,'GROUP_M':8},'hint_override':None}"""

                expected = expected.replace("cuda", GPU_TYPE)
                self.assertExpectedInline(
                    remove_white_space(cache_key),
                    remove_white_space(expected),
                )

                self.assertEqual(
                    remove_white_space(events),
                    remove_white_space("""[('def_kernel', ['A', 'B'], {})]"""),
                )

        # Test symbolic shapes with different symbols. Will cache miss due to different symbols in inputs.
        with fresh_cache():
            a = torch.rand(10, 22, device=GPU_TYPE)
            b = torch.rand(22, 30, device=GPU_TYPE)

            c = torch.rand(9, 21, device=GPU_TYPE)
            d = torch.rand(21, 30, device=GPU_TYPE)
            reset_counters()
            compiled_results = torch.compile(func_test1, dynamic=True)(a, b, c, d)
            eager_results = func_test1(a, b, c, d)

            self.assertEqual(compiled_results, eager_results, atol=0.05, rtol=0.05)

            self.assertEqual(hits(), 0)
            self.assertEqual(misses(), 8)

            cache_key, events = get_cache_key_and_events()

            if not TEST_WITH_ROCM:
                expected = """{
                    'input_nodes':[
                        "[[s77,s27],[s27,1],torch.float32,device(type='cuda',index=0),0]",
                        "[[s27,s94],[s94,1],torch.float32,device(type='cuda',index=0),0]"],
                    'num_stages':1,'num_warps':2,'prefix_args':0,'suffix_args':0,'call_sizes':[s77,s94],
                    'layout':"[[s77,s94],[s94,1],torch.float32,device(type='cuda',index=0),0]",'num_consumer_groups':0,
                    'num_buffers_warp_spec':0,'epilogue_fn_hash':'identity','kwargs':{'EVEN_K':False,'ALLOW_TF32':True,
                    'USE_FAST_ACCUM':False,'ACC_TYPE':'tl.float32','BLOCK_M':16,'BLOCK_N':32,'BLOCK_K':16,'GROUP_M':8},'hint_override':None}"""
                expected = expected.replace("cuda", GPU_TYPE)
                self.assertExpectedInline(
                    remove_white_space(cache_key),
                    remove_white_space(expected),
                )

                self.assertExpectedInline(
                    remove_white_space(events),
                    remove_white_space(
                        """[('def_kernel',['A','B'],{}),('size',['A',0],{}),('size',['B',1],{}),('size',['A',1],{})]"""
                    ),
                )
                self.assertExpectedInline(
                    remove_white_space(events),
                    remove_white_space(
                        """[
                            ('def_kernel', ['A', 'B'], {}),
                            ('size', ['A', 0], {}),
                            ('size', ['B', 1], {}),
                            ('size', ['A', 1], {})]
                        """
                    ),
                )

        # Test duck typing.
        with fresh_cache():
            reset_counters()

            compile_results = torch.compile(func_test1, dynamic=True)(a, b, a, b)
            eager_results = func_test1(a, b, a, b)
            self.assertEqual(compile_results, eager_results, atol=0.05, rtol=0.05)

            self.assertEqual(hits(), 4)
            self.assertEqual(misses(), 4)

        # Test loop.
        def test_func2(x):
            for i in range(0, 10):
                x = torch.matmul(x, x)
            return x

        with fresh_cache():
            reset_counters()
            input = torch.rand(10, 10, device=GPU_TYPE)

            compile_results = torch.compile(test_func2, dynamic=False)(input)
            eager_results = test_func2(input)
            self.assertEqual(compile_results, eager_results, atol=0.05, rtol=0.05)

            self.assertEqual(hits(), 36)
            self.assertEqual(misses(), 4)

        with fresh_cache():
            reset_counters()
            input = torch.rand(10, 10, device=GPU_TYPE)

            compile_results = torch.compile(test_func2, dynamic=True)(input)
            eager_results = test_func2(input)
            self.assertEqual(compile_results, eager_results, atol=0.05, rtol=0.05)

            self.assertEqual(hits(), 36)
            self.assertEqual(misses(), 4)

        # No cache hit due to symbolic expressions passed i.e mm(s0 + s1, 2) vs mm(s3, 2).
        reset_counters()

        def test_func3(x, y, z, m, l):
            a = torch.matmul(x, y)
            b = torch.matmul(torch.cat([x, z], 1), torch.cat([y, m, l], 0))
            return a, b

        with fresh_cache():
            a = torch.rand(10, 22, device=GPU_TYPE)
            b = torch.rand(22, 30, device=GPU_TYPE)
            c = torch.rand(10, 11, device=GPU_TYPE)
            d = torch.rand(8, 30, device=GPU_TYPE)
            e = torch.rand(3, 30, device=GPU_TYPE)

            compile_results = torch.compile(test_func3, dynamic=True)(a, b, c, d, e)
            eager_results = test_func3(a, b, c, d, e)
            self.assertEqual(compile_results, eager_results, atol=0.05, rtol=0.05)

            self.assertEqual(hits(), 0)
            self.assertEqual(misses(), 7)

    @config.patch(
        {
            "max_autotune": True,
            "test_configs.max_mm_configs": 4,
            "max_autotune_gemm_backends": "TRITON",
        }
    )
    def test_triton_template_generated_code_caching_bmm(self):
        def func_test1(x, y, z, m):
            a = torch.bmm(x, y)
            b = torch.bmm(z, m)
            return a, b

        a = torch.rand(10, 10, 22, device=GPU_TYPE)
        b = torch.rand(10, 22, 30, device=GPU_TYPE)

        def hits():
            return torch._dynamo.utils.counters["inductor"][
                "generated_module_cache_hit"
            ]

        def misses():
            return torch._dynamo.utils.counters["inductor"][
                "generated_module_cache_miss"
            ]

        # Valid cache hit.
        with fresh_cache():
            torch._dynamo.utils.counters.clear()
            compile_results = torch.compile(func_test1, dynamic=False)(a, b, a, b)
            eager_results = func_test1(a, b, a, b)
            self.assertEqual(compile_results, eager_results, atol=0.05, rtol=0.05)
            self.assertEqual(hits(), 4)
            self.assertEqual(misses(), 4)

    @config.patch(
        {
            "max_autotune": True,
            "test_configs.max_mm_configs": 4,
            "max_autotune_gemm_backends": "ATEN, TRITON",
        }
    )
    def test_triton_template_generated_code_caching_mm_plus_mm(self):
        def func_test1(x, y, z, m):
            a = torch.mm(x, y)
            b = torch.mm(z, m)
            sum1 = a + b

            c = torch.mm(x, y)
            d = torch.mm(z, m)
            sum2 = c + d
            return sum1, sum2

        a = torch.rand(10, 40, device=GPU_TYPE)
        b = torch.rand(40, 30, device=GPU_TYPE)

        def hits():
            return torch._dynamo.utils.counters["inductor"][
                "generated_module_cache_hit"
            ]

        def misses():
            return torch._dynamo.utils.counters["inductor"][
                "generated_module_cache_miss"
            ]

        # Valid cache hit.
        with fresh_cache():
            torch._dynamo.utils.counters.clear()
            compile_results = torch.compile(func_test1, dynamic=False)(a, b, a, b)
            eager_results = func_test1(a, b, a, b)
            self.assertEqual(compile_results, eager_results, atol=0.05, rtol=0.05)
            self.assertEqual(hits(), 4)
            self.assertEqual(misses(), 4)

    @fresh_cache()
    @skipIfXpu
    @unittest.skipIf(TEST_WITH_ROCM, "decompose_k not supported on ROCm")
    @unittest.skipIf(
        config.cpp_wrapper, "decompose_k not supported for cpp_wrapper yet"
    )
    @config.patch(
        max_autotune=True,
        max_autotune_gemm_backends="TRITON",
        autotune_fallback_to_aten=False,
    )
    @parametrize("num_decompose_k_splits", (0, 5, 20))
    @parametrize("decompose_k_threshold", (8, 16))
    def test_max_autotune_decompose_k_envvars(
        self, num_decompose_k_splits, decompose_k_threshold
    ):
        shapes = [(32, 32, 32768), (32, 32, 256)]
        for M, N, K in shapes:
            get_k_splits.cache_clear()
            use_decompose_k_choice.cache_clear()
            a = torch.randn(M, K, dtype=torch.float16, device=GPU_TYPE)
            b = torch.randn(K, N, dtype=torch.float16, device=GPU_TYPE)

            with config.patch(
                {
                    "triton.num_decompose_k_splits": num_decompose_k_splits,
                    "triton.decompose_k_threshold": decompose_k_threshold,
                }
            ):
                compiled_func = torch.compile(lambda a, b: a @ b)
                _, code = run_and_get_code(compiled_func, a, b)

                decompose_count = 0
                for codegen in code:
                    if "benchmark_decompose_k_mm" in codegen:
                        decompose_count += 1

                if (
                    K // M < decompose_k_threshold
                    or K // N < decompose_k_threshold
                    or num_decompose_k_splits == 0
                ):
                    self.assertEqual(decompose_count, 0)
                else:
                    self.assertTrue(decompose_count > 0)
                    self.assertTrue(decompose_count <= num_decompose_k_splits)

    @skipIfXpu
    @unittest.skipIf(
        TEST_WITH_ROCM, "exhaustive currently only thoroughly tested on NVIDIA"
    )
    @config.patch(max_autotune=True, max_autotune_gemm_search_space="EXHAUSTIVE")
    def test_max_autotune_exhaustive(self):
        def f(a, b):
            return a @ b

        M, N, K = (1024, 1024, 1024)

        a = torch.randn(M, K, dtype=torch.float16, device=GPU_TYPE, requires_grad=True)
        b = torch.randn(K, N, dtype=torch.float16, device=GPU_TYPE, requires_grad=True)

        with mock.patch(
            "torch._inductor.template_heuristics.registry.get_template_heuristic"
        ) as config_mock:
            config_heuristics = CUDAMMTemplateConfigHeuristic()

            # Traditionally, this would be set of all possible configs
            # We mock out the code path for the sake of the unit test
            config_heuristics.exhaustive_configs = [GemmConfig(32, 32, 32, 1, 8, 8)]
            config_mock.return_value = config_heuristics

            from torch._dynamo.utils import counters

            compiled_func = torch.compile(f)
            compiled_func(a, b)

            # Only benchmarks 2 choices, aten and the exhaustive triton config
            # Counter can be InductorBenchmarker or TritonBenchmarker
            for counter in counters["inductor"]:
                if "benchmark_gpu" in counter:
                    self.assertEqual(counters["inductor"][counter], 2)

    @config.patch(
        {
            "max_autotune": True,
            "max_autotune_gemm_backends": "TRITON",
        }
    )
    def test_mm_k_1(self):
        def mm(x, y):
            return x @ y

        for i in range(90, 100):
            torch._dynamo.reset()
            a = torch.randn((i, 1), device=GPU_TYPE, dtype=torch.float32)
            b = torch.randn((1, i), device=GPU_TYPE, dtype=torch.float32)
            compiled_f = torch.compile(mm)

            out, code = run_and_get_code(compiled_f, a, b)
            torch.testing.assert_close(out, mm(a, b), atol=1e-2, rtol=1e-2)

<<<<<<< HEAD
    @config.patch(
        max_autotune_gemm=True,
        max_autotune_prune_choices_based_on_shared_mem=True,
    )
    def test_max_autotune_prune_choices(self):
        def mm(x, y):
            return x @ y

        M, K, N = (3, 3, 3)

        x = torch.rand([M, K], device=GPU_TYPE, dtype=torch.float32)
        y = torch.rand([K, N], device=GPU_TYPE, dtype=torch.float32)

        compiled_f = torch.compile(mm)
        compiled_f(x, y)

        self.assertEqual(
            counters["inductor"]["select_algorithm_num_precompilation_exceptions"], 0
        )

    @parametrize("op", ("mm", "addmm", "bmm", "baddbmm", "mm_plus_mm"))
    @parametrize("max_autotune", (False, True))
    @config.patch(
        {"test_configs.max_mm_configs": 4, "max_autotune_gemm_backends": "ATEN,TRITON"}
    )
    def test_autotune_gemm_choice_validation(self, op, max_autotune):
        def generate_inputs_and_func(op_name):
            # Base config with just x and w
            base_inputs = [
                torch.randn(128, 256, device=GPU_TYPE),
                torch.randn(256, 128, device=GPU_TYPE),
            ]
            func = torch.mm
            if op_name == "mm":
                # default
                pass
            elif op_name == "addmm":
                # Add bias for addmm
                base_inputs = [torch.randn(128, device=GPU_TYPE)] + base_inputs
                func = torch.addmm
            elif op_name in ["bmm", "baddbmm"]:
                # Override for batch dimensions
                base_inputs[0] = torch.randn(4, 128, 256, device=GPU_TYPE)
                base_inputs[1] = torch.randn(4, 256, 128, device=GPU_TYPE)
                func = torch.bmm
                if op_name == "baddbmm":
                    # Add batch bias
                    base_inputs = [
                        torch.torch.randn(4, 128, 128, device=GPU_TYPE)
                    ] + base_inputs
                    func = torch.baddbmm
            elif op_name == "mm_plus_mm":
                # Add second matrix pair
                base_inputs += [
                    torch.randn(128, 256, device=GPU_TYPE),
                    torch.randn(256, 128, device=GPU_TYPE),
                ]

                def mmpmm(x, w, x2, w2):
                    return torch.mm(x, w) + torch.mm(x2, w2)

                func = mmpmm
            else:
                raise ValueError(f"Unsupported op: {op_name}")
            return base_inputs, func

        choice_types_seen = set()

        def choice_validator(choices):
            for choice in choices:
                choice_types_seen.add(type(choice))
            return choices

        inputs, fn = generate_inputs_and_func(op)

        add_preprocessing_fn(choice_validator)
        try:
            with config.patch({"max_autotune": max_autotune}):
                compiled_fn = torch.compile(fn, dynamic=False)
                compiled_fn(*inputs)

                if max_autotune:
                    self.assertIn(ExternKernelCaller, choice_types_seen)
                    self.assertIn(TritonTemplateCaller, choice_types_seen)
                else:
                    self.assertIn(ExternKernelCaller, choice_types_seen)
                    self.assertNotIn(TritonTemplateCaller, choice_types_seen)
        finally:
            clear_preprocessing_fns()

=======
>>>>>>> ae8d319f

class TestMaxAutotunePrecompile(TestCase):
    def test_precompilation_threads(self):
        import threading
        from typing import Any
        from unittest.mock import Mock, patch

        class FakeChoiceCaller(ChoiceCaller):
            def __init__(self) -> None:
                super().__init__("none", [], Mock(), description="")
                self.thread_id = None

            def precompile(self):
                self.thread_id = threading.get_ident()

            def call_name(self) -> str:
                return None

            def to_callable(self):
                return None

            def hash_key(self) -> str:
                return str(hash(self))

            def output_node(self) -> "TensorBox":  # noqa: F821
                return None

        fake_choices = [FakeChoiceCaller() for i in range(10)]
        fake_lookup_result = dict.fromkeys(fake_choices, 0.123)

        def no_lookup(
            choices: list[ChoiceCaller],
            op: str,
            inputs: str,
            benchmark: Callable[[Any], dict[ChoiceCaller, float]],
            hint_override: Optional[int] = None,
        ) -> Optional[dict[ChoiceCaller, float]]:
            if benchmark is not None:
                return benchmark(choices)

        asc = AlgorithmSelectorCache()

        def fake_benchmark_fn(*args, **kwargs):
            return fake_lookup_result

        main_thread_id = threading.get_ident()
        mock_debug_handler = Mock()
        old_debug_handler = V.debug
        try:
            V.set_debug_handler(mock_debug_handler)
            with patch.object(asc, "lookup", new=no_lookup):
                with patch.object(
                    asc, "make_benchmark_fn", return_value=fake_benchmark_fn
                ):
                    with config.patch(
                        {
                            "autotune_in_subproc": False,
                            "compile_threads": len(fake_choices),
                        }
                    ):
                        asc("test_call", fake_choices, [], Mock())
            for fake_choice in fake_choices:
                assert fake_choice.thread_id is not None, (
                    "Expected all ChoiceCaller's precompile method to have been called"
                )
                assert fake_choice.thread_id != main_thread_id, (
                    "Expected all ChoiceCaller's precompile method to have been called on separate thread"
                )
        finally:
            V.set_debug_handler(old_debug_handler)

    def test_filled_cache_precompile(self):
        def fn(a, b, c):
            a = (a @ b) @ c
            a, b, c = (t.to(torch.float16) for t in [a, b, c])
            return (a @ b) @ c

        fn_c = torch.compile(mode="max-autotune-no-cudagraphs")(fn)
        inputs = [torch.rand([256, 256], device=GPU_TYPE) for _ in range(3)]
        from torch._dynamo.utils import counters

        self.assertEqual(fn(*inputs), fn_c(*inputs), atol=1e-2, rtol=1e-2)

        torch._dynamo.reset()
        counters.clear()

        fn_c = torch.compile(mode="max-autotune-no-cudagraphs")(fn)
        self.assertEqual(counters["inductor"]["select_algorithm_precompile"], 0)

    @config.patch(autotune_local_cache=False, autotune_remote_cache=False)
    @runOnRocmArch(MI300_ARCH)
    def test_precompilations(self):
        def fn(a, b, c):
            a = (a @ b) @ c
            a, b, c = (t.to(torch.float16) for t in [a, b, c])
            return (a @ b) @ c

        fn_c = torch.compile(mode="max-autotune-no-cudagraphs")(fn)
        inputs = [torch.rand([256, 256], device=GPU_TYPE) for _ in range(3)]

        torch.testing.assert_close(fn_c(*inputs), fn(*inputs), atol=1e-2, rtol=1e-2)

        from torch._dynamo.utils import counters

        self.assertEqual(counters["inductor"]["select_algorithm_precompile"], 2)


@instantiate_parametrized_tests
class TestMaxAutotuneSubproc(TestCase):
    def _create_buffer(self, name, shape):
        return Buffer(
            name=name,
            layout=FixedLayout(
                torch.device(f"{GPU_TYPE}:0"), dtype=torch.float32, size=shape
            ),
        )

    # XPU have not support multiprocessing reduction in torch/multiprocessing/reductions.py
    @skipIfXpu
    def test_benchmark_choice_in_subproc(self):
        gm = make_fx(
            lambda: torch.zeros(2, 3)
        )()  # a dummy graph to construct the GraphLowering
        graph = GraphLowering(gm)

        # the graph handler is needed to create benchmark example value below
        with V.set_graph_handler(graph):
            buf1 = self._create_buffer("mat1", (2, 3))
            buf2 = self._create_buffer("mat2", (3, 2))
            buf3 = self._create_buffer("mat3", (2, 3))
            buf4 = self._create_buffer("mat4", (3, 2))

            layout = FixedLayout(torch.device(f"{GPU_TYPE}:0"), torch.float32, (2, 2))

            mat1 = AlgorithmSelectorCache.benchmark_example_value(buf1)
            mat2 = AlgorithmSelectorCache.benchmark_example_value(buf2)
            mat3 = AlgorithmSelectorCache.benchmark_example_value(buf3)
            mat4 = AlgorithmSelectorCache.benchmark_example_value(buf4)

            out = AlgorithmSelectorCache.benchmark_example_value(layout)
            # expected_out = (mat1 @ mat2) + (mat3 @ mat4)
            expected_out = None

            choice = aten_mm_plus_mm.bind((buf1, buf2, buf3, buf4), layout)
            # use a tensor since the mutation to a python list in a sub process
            # is not synced back to the parent process
            timings = torch.zeros(3, dtype=torch.float32)
            ctx = mp.get_context("spawn")
            child = ctx.Process(
                target=benchmark_choice,
                args=(choice, (mat1, mat2, mat3, mat4), out, expected_out, timings),
            )
            child.start()
            child.join()
            self.assertEqual(0, child.exitcode)
            print(f"timings is {timings}, out {out}, expected_out {expected_out}")

    # XPU have not support multiprocessing reduction in torch/multiprocessing/reductions.py
    @skipIfXpu
    def test_benchmark_choice_fail_in_subproc(self):
        gm = make_fx(
            lambda: torch.zeros(2, 3)
        )()  # a dummy graph to construct the GraphLowering
        graph = GraphLowering(gm)

        # the graph handler is needed to create benchmark example value below
        with V.set_graph_handler(graph):
            buf1 = self._create_buffer("mat1", (2, 3))
            buf2 = self._create_buffer("mat2", (3, 2))
            buf3 = self._create_buffer("mat3", (2, 3))
            buf4 = self._create_buffer("mat4", (3, 2))

            layout = FixedLayout(torch.device(f"{GPU_TYPE}:0"), torch.float32, (2, 2))

            mat1 = AlgorithmSelectorCache.benchmark_example_value(buf1)
            mat2 = AlgorithmSelectorCache.benchmark_example_value(buf2)
            mat3 = AlgorithmSelectorCache.benchmark_example_value(buf3)
            mat4 = AlgorithmSelectorCache.benchmark_example_value(buf4)

            out = AlgorithmSelectorCache.benchmark_example_value(layout)
            expected_out = (mat1 @ mat2) + (mat3 @ mat4)

            choice = FailChoiceCaller("fail_choice_caller", [], None, description="")

            # use a tensor since python list is not synced back
            timings = torch.zeros(3, dtype=torch.float32)
            ctx = mp.get_context("spawn")
            child = ctx.Process(
                target=benchmark_choice,
                args=(choice, (mat1, mat2, mat3, mat4), out, expected_out, timings),
            )
            child.start()
            child.join()
            self.assertNotEqual(0, child.exitcode)

    @parametrize("autotune_in_subproc", (True, False))
    @parametrize("autotune_multi_device", (True, False))
    def test_max_autotune_mm_plus_mm(self, autotune_in_subproc, autotune_multi_device):
        """
        This crash previously due to a triton issue: https://github.com/triton-lang/triton/issues/1298 .
        With autotuning in subprocess, we don't crash anymore.
        """
        m, n, k = 2048, 1536, 64

        def mm_plus_mm(a, b, c, d):
            return a @ b + c @ d

        a = torch.randn(m, k).to(GPU_TYPE)
        b = torch.randn(k, n).to(GPU_TYPE)
        c = torch.randn(m, k).to(GPU_TYPE)
        d = torch.randn(k, n).to(GPU_TYPE)

        with config.patch(
            {
                "max_autotune": True,
                "autotune_in_subproc": autotune_in_subproc,
                "autotune_multi_device": autotune_multi_device,
            }
        ):
            torch.compile(mm_plus_mm)(a, b, c, d)

    @parametrize("dynamic", (False, True))
    def test_max_autotune_regular_mm(self, dynamic: bool):
        """
        Make sure autotuning mm in sub processes work without crashes.
        """

        def mm(a, b):
            a = torch.sin(a)
            return a @ b

        a = torch.randn(100, 10).to(GPU_TYPE)
        b = torch.randn(10, 100).to(GPU_TYPE)

        with config.patch({"max_autotune": True, "autotune_in_subproc": True}):
            torch.compile(mm, dynamic=dynamic)(a, b)

    @parametrize("dynamic", (False, True))
    def test_max_autotune_addmm(self, dynamic=False):
        """
        Make sure autotuning addmm in sub processes work without crashes.
        """

        torch.backends.cuda.matmul.allow_fp16_reduced_precision_reduction = False

        def addmm(x, a, b):
            return torch.addmm(x, a, b)

        x = torch.randn(100).to(GPU_TYPE)
        a = torch.randn(100, 10).to(GPU_TYPE)
        b = torch.randn(10, 100).to(GPU_TYPE)
        with config.patch({"max_autotune": True, "autotune_in_subproc": True}):
            Y_compiled = torch.compile(addmm, dynamic=dynamic)(x, a, b)
            Y = addmm(x, a, b)
            torch.testing.assert_close(Y_compiled, Y, atol=1e-2, rtol=1e-2)

    def test_triton_template_with_epilogues_and_dynamic_shape(self):
        def fn(
            x: torch.Tensor, w: torch.Tensor, bias: torch.Tensor, mul: torch.Tensor
        ) -> torch.Tensor:
            return (
                torch.nn.functional.relu(
                    torch.matmul(torch.transpose(x, 0, 1), torch.transpose(w, 0, 1))
                    + bias
                )
                * mul
            )

        M0 = 5
        M1 = 8
        K = 4
        N = 3
        w = torch.rand(N, K).to(GPU_TYPE).half()
        b = torch.rand(N).to(GPU_TYPE).half()

        with config.patch(
            {
                "max_autotune": True,
                "autotune_in_subproc": True,
                "max_autotune_gemm_backends": "Triton",
            }
        ):
            compiled_fn = torch.compile(
                fn, fullgraph=True, dynamic=True, mode="max-autotune-no-cudagraphs"
            )

            x0 = torch.rand(K, M0).to(GPU_TYPE).half()
            mul0 = torch.rand(M0, N).to(GPU_TYPE).half()
            y0 = compiled_fn(x0, w, b, mul0)
            y0_expected = fn(x0, w, b, mul0)
            torch.testing.assert_close(y0, y0_expected)

            x1 = torch.rand(K, M1).to(GPU_TYPE).half()
            mul1 = torch.rand(M1, N).to(GPU_TYPE).half()
            y1 = compiled_fn(x1, w, b, mul1)
            y1_expected = fn(x1, w, b, mul1)
            torch.testing.assert_close(y1, y1_expected)


@instantiate_parametrized_tests
class TestMaxAutotuneRemoteCache(TestCase):
    def setUp(self):
        super().setUp()
        PatchCaches.setUp()

    def tearDown(self):
        super().tearDown()
        PatchCaches.tearDown()

    @parametrize("dynamic", (False, True))
    @config.patch(
        {"compile_threads": 1, "prologue_fusion": False}
    )  # Worker processes do not register PatchCaches() properly
    def test_max_autotune_remote_caching(self, dynamic: bool):
        from unittest.mock import patch

        def mm(a, b):
            a = torch.sin(a)
            return a @ b

        a = torch.randn(100, 10).to(GPU_TYPE)
        b = torch.randn(10, 100).to(GPU_TYPE)

        class Model(torch.nn.Module):
            def forward(self, x, y):
                return x + y

        def f(x, y):
            return Model()(x, y)

        x = torch.randn(100, 100).to(GPU_TYPE)
        y = torch.randn(100, 100).to(GPU_TYPE)

        with (
            config.patch(
                {
                    "autotune_local_cache": False,
                    "autotune_remote_cache": True,
                }
            ),
            patch.dict(os.environ),
            PatchCaches(),
        ):
            os.environ.pop("TRITON_CACHE_MANAGER", None)
            with config.patch({"max_autotune": True}):
                for _ in range(4):
                    with fresh_cache():
                        torch.compile(mm, dynamic=dynamic)(a, b)
                    reset()
                with (
                    torch.compiler.config.patch({"cache_key_tag": "test"}),
                    fresh_cache(),
                ):
                    torch.compile(mm, dynamic=dynamic)(a, b)
                    reset()

                global_stats.report()
                self.assertEqual(global_stats.autotune_remote, Stats(2, 3, 2))

            global_stats.reset()
            for _ in range(4):
                with fresh_cache():
                    torch.compile(f, dynamic=dynamic)(x, y)
                reset()
            with torch.compiler.config.patch({"cache_key_tag": "test"}), fresh_cache():
                torch.compile(mm, dynamic=dynamic)(a, b)
                reset()
            global_stats.report()
            self.assertEqual(global_stats.autotune_remote, Stats(2, 3, 2))


class _TestTritonTemplateCaller(TritonTemplateCaller):
    def __init__(self, bmreq: _TestBenchmarkRequest):
        self.bmreq = bmreq

    def __str__(self) -> str:
        return "test"


class TestTuningProcess(TestCase):
    def check_healthy(self, p: TuningProcess, device: Optional[int] = None):
        result = random.random()
        bmreq = _TestBenchmarkRequest(result, device=device)
        p.put(bmreq.benchmark)
        self.assertEqual(p.get(), result)

    def test_tuning_subproc_timeout(self):
        p = TuningProcess(None)

        bmreq = _TestBenchmarkRequest(0, sleep=120)
        p.put(bmreq.benchmark)
        with self.assertRaises(TimeoutError):
            p.get(timeout=1.0)

        # Make sure the TuningProcess is still usable after a timeout.
        self.check_healthy(p)
        p.shutdown()

    def test_tuning_subproc_exception(self):
        p = TuningProcess(None)

        bmreq = _TestBenchmarkRequest(0, exc=RuntimeError("Fail"))
        p.put(bmreq.benchmark)
        with self.assertRaises(RuntimeError):
            p.get()

        # Make sure the TuningProcess is still usable after an exception.
        self.check_healthy(p)
        p.shutdown()

    def test_tuning_subproc_crash(self):
        p = TuningProcess(None)

        bmreq = _TestBenchmarkRequest(0, crash=True)
        p.put(bmreq.benchmark)
        with self.assertRaises(EOFError):
            p.get()

        # Make sure the TuningProcess is still usable after a crash.
        self.check_healthy(p)
        p.shutdown()

    def test_tuning_subproc_killed(self):
        p = TuningProcess(None)
        p.kill()
        self.check_healthy(p)
        p.shutdown()

    def test_visible_devices(self):
        device_list = TuningProcessPool.get_device_list()
        for device in device_list:
            p = TuningProcess(device)
            self.check_healthy(p, device=device)
            p.shutdown()


class TestTuningProcessPool(TestCase):
    # Use only one device/subprocess so we test the process restarts
    # and is usable after a crash.
    @config.patch({"autotune_multi_device": False})
    def test_tuning_pool_crash(self):
        tuning_pool = TuningProcessPool()

        # First force the tuning process to crash.
        bmreq = _TestBenchmarkRequest(0, crash=True)
        choice = _TestTritonTemplateCaller(bmreq)

        timings = tuning_pool.benchmark([choice])
        self.assertTrue(choice in timings)
        self.assertEqual(timings[choice], float("inf"))

        # Then send another request and make sure the sub-process
        # has restarted and is operational.
        bmreq = _TestBenchmarkRequest(3.14)
        choice = _TestTritonTemplateCaller(bmreq)

        timings = tuning_pool.benchmark([choice])
        self.assertTrue(choice in timings)
        self.assertEqual(timings[choice], bmreq.result)

        tuning_pool.shutdown()

    @config.patch({"autotune_multi_device": False})
    def test_tuning_pool_timeout(self):
        tuning_pool = TuningProcessPool()

        # First force the tuning process to timeout.
        bmreq = _TestBenchmarkRequest(0, sleep=120)
        choice = _TestTritonTemplateCaller(bmreq)

        with config.patch({"max_autotune_subproc_result_timeout_seconds": 1.0}):
            timings = tuning_pool.benchmark([choice])
        self.assertTrue(choice in timings)
        self.assertEqual(timings[choice], float("inf"))

        # Then send another request and make sure the sub-process
        # has restarted and is operational.
        bmreq = _TestBenchmarkRequest(3.14)
        choice = _TestTritonTemplateCaller(bmreq)

        timings = tuning_pool.benchmark([choice])
        self.assertTrue(choice in timings)
        self.assertEqual(timings[choice], bmreq.result)

        tuning_pool.shutdown()

    # XPU have to enable XPU_VISIBLE_DEVICES to control devices visibility.
    @skipIfXpu
    @config.patch({"autotune_multi_device": True})
    def test_tuning_pool_multiple_devices(self):
        # Adapt the test to the available devices (and whether CUDA_VISIBLE_DEVICES
        # is already set in the environment); use a subset of the available devices
        # to ensure only the subset are visible to the sub-processes.
        if CUDA_VISIBLE_DEVICES in os.environ:
            visible_devices = os.environ[CUDA_VISIBLE_DEVICES].split(",")
        else:
            visible_devices = [str(d) for d in range(torch.cuda.device_count())]

        cuda_visible_devices = ",".join(visible_devices[-2:])
        with unittest.mock.patch.dict(
            os.environ, {CUDA_VISIBLE_DEVICES: cuda_visible_devices}
        ):
            tuning_pool = TuningProcessPool()

        choice1 = _TestTritonTemplateCaller(_TestBenchmarkRequest(3.14))
        choice2 = _TestTritonTemplateCaller(_TestBenchmarkRequest(2.718))

        timings = tuning_pool.benchmark([choice1, choice2])
        self.assertEqual(timings[choice1], choice1.bmreq.result)
        self.assertEqual(timings[choice2], choice2.bmreq.result)

        tuning_pool.shutdown()


@instantiate_parametrized_tests
class TestPrologueFusion(TestCase):
    @classmethod
    def setUpClass(cls):
        super().setUpClass()
        cls._stack = contextlib.ExitStack()
        cls._stack.enter_context(
            config.patch(
                {
                    "max_autotune": True,
                    "prologue_fusion": True,
                    "benchmark_epilogue_fusion": False,
                    "shape_padding": False,
                    "max_autotune_gemm_backends": "TRITON",
                    "test_configs.max_mm_configs": 4,  # significantly speeds up tests
                }
            )
        )

    def check_code(self, code_str, num_kernels, num_allocs, num_deallocs):
        FileCheck().check(get_func_call()).check_count(
            get_kernel_launch(),
            num_kernels,
            exactly=True,
        ).run(code_str)

        if num_allocs is not None:
            FileCheck().check(get_func_call()).check_count(
                "empty_strided", num_allocs, exactly=True
            ).run(code_str)

        # skip the deallocation check when using cpp_wrapper; most deallocations happen
        # outside of our control via RAIIAtenTensorHandle
        if num_deallocs is not None and not config.cpp_wrapper:
            FileCheck().check(get_func_call()).check_count(
                "del", num_deallocs, exactly=True
            ).run(code_str)

    @skipIfXpu(
        msg="Triton issue exposed by new driver, will be resolved after next triton update."
    )
    @parametrize("sizes", ((64, 128, 256), (128, 128, 128), (63, 120, 250)))
    def test_upcast(self, sizes):
        M, K, N = sizes

        x = torch.rand([M, K], dtype=torch.float16, device=GPU_TYPE)
        y = torch.rand([K, N], dtype=torch.float, device=GPU_TYPE)

        def foo(x, y):
            return x.to(y.dtype) @ y

        out, code = run_and_get_code(torch.compile(foo), x, y)
        self.assertEqual(out, foo(x, y), atol=0.05, rtol=0.05)
        self.check_code(code[0], num_kernels=1, num_allocs=1, num_deallocs=2)
        # upcast preserves zero mask
        FileCheck().check("a =").check_not("tl.where").check("tl.dot").run(code[0])

    @unittest.skip("Triton bug in compilation")
    def test_gather_fusion(self):
        M, K, N = (64, 128, 256)
        x = torch.rand([M, K], dtype=torch.float16, device=GPU_TYPE)
        y = torch.rand([K, N], dtype=torch.float16, device=GPU_TYPE)

        index = torch.randperm(M, device=GPU_TYPE)

        def foo(x, y, index):
            return (x[index]) @ y

        out, code = run_and_get_code(torch.compile(foo), x, y, index)
        self.assertEqual(out, foo(x, y, index), atol=0.05, rtol=0.05)
        self.check_code(code[0], num_kernels=1, num_allocs=1, num_deallocs=3)

        # should be done in low precision
        (
            FileCheck()
            .check("for k_idx")
            .check_not("to(tl.float32)")
            .check("dot")
            .run(code[0])
        )

    @unittest.skipIf(TEST_WITH_ROCM, "FP8 is not supported on ROCM")
    @unittest.skipIf(
        not PLATFORM_SUPPORTS_FP8,
        "FP8 is only supported on H100+, SM 8.9 and MI300+ devices",
    )
    def test_low_precision(self):
        M = K = N = 128

        x = torch.rand([M, K], device=GPU_TYPE).to(torch.float8_e4m3fn)
        y = torch.rand([K, N], dtype=torch.bfloat16, device=GPU_TYPE)

        def foo(x, y):
            return x.to(y.dtype) @ y

        out, code = run_and_get_code(torch.compile(foo), x, y)
        self.assertEqual(out, foo(x, y), atol=0.05, rtol=0.05)
        self.check_code(code[0], num_kernels=1, num_allocs=1, num_deallocs=2)

        # should be done in low precision, no arithmetic
        (
            FileCheck()
            .check("for k_idx")
            .check_not("to(tl.float32)")
            .check("dot")
            .run(code[0])
        )

        def foo(x, y):
            return (x.to(y.dtype) + 1) @ y

        out, code = run_and_get_code(torch.compile(foo), x, y)
        self.assertEqual(out, foo(x, y), atol=0.05, rtol=0.05)

        # should not be done in low precision, two kernels
        self.check_code(code[0], num_kernels=2, num_allocs=2, num_deallocs=3)

    def test_downcast(self):
        # per heuristics, dont fuse a downcast into a mm because it would lead to more reads inside kernel
        M, K, N = (64, 128, 256)
        x = torch.rand([M, K], dtype=torch.float, device=GPU_TYPE)
        y = torch.rand([K, N], dtype=torch.float16, device=GPU_TYPE)

        def foo(x, y):
            return x.to(y.dtype) @ y

        out, code = run_and_get_code(torch.compile(foo), x, y)
        self.assertEqual(out, foo(x, y), atol=0.05, rtol=0.05)
        self.check_code(code[0], num_kernels=2, num_allocs=2, num_deallocs=3)

    @parametrize("sizes", ((64, 128, 256), (64, 64, 64), (64, 120, 64)))
    def test_multiple_fusions(self, sizes):
        M, K, N = sizes

        def foo(x, y):
            return ((x - 1.1) @ (y + 1.1)) * 1.1

        x = torch.rand([M, K], dtype=torch.float, device=GPU_TYPE)
        y = torch.rand([K, N], dtype=torch.float, device=GPU_TYPE)

        out, code = run_and_get_code(torch.compile(foo), x, y)
        self.assertEqual(out, foo(x, y), atol=0.05, rtol=0.05)
        self.check_code(code[0], num_kernels=1, num_allocs=1, num_deallocs=2)

        # check that we do not CSE any variables between prologues, epilogues
        FileCheck().check("def triton").check_count("= 1.1", 3, exactly=True).check(
            "tl.store"
        ).run(code[0])

    @config.patch(
        {
            "max_autotune_gemm_backends": "Triton",
            "benchmark_epilogue_fusion": True,
            "max_epilogue_benchmarked_choices": 3,
        }
    )
    @skipIfXpu(
        msg="The fusion not happened because it do not speedup on XPU, see issue #146568"
    )
    def test_pending_fusions_multiple(self):
        def multi_use(x, y):
            return (x @ x.T) * (y @ y.T)

        x = torch.rand([128, 16], device=GPU_TYPE)
        y = torch.rand([128, 32], device=GPU_TYPE)

        out, code = run_and_get_code(torch.compile(multi_use), x, y)

        FileCheck().check(get_func_call()).check_count(
            get_kernel_launch(), 2, exactly=True
        ).run(code[0])
        self.assertEqual(out, multi_use(x, y), atol=0.05, rtol=0.05)

        def resolve_pending(x):
            return (x @ x).relu()

        x = torch.rand([128, 128], device=GPU_TYPE)
        out, code = run_and_get_code(torch.compile(resolve_pending), x)
        FileCheck().check(get_func_call()).check_count(
            get_kernel_launch(), 1, exactly=True
        ).run(code[0])
        self.assertEqual(out, resolve_pending(x), atol=0.05, rtol=0.05)

    @config.patch(
        {
            "max_autotune_gemm_backends": "Triton",
            "benchmark_epilogue_fusion": True,
            "max_epilogue_benchmarked_choices": 3,
        }
    )
    @skipIfXpu(
        msg="The fusion not happened because it do not speedup on XPU, see issue #146568"
    )
    def test_pending_fusion_pro_and_epi(self):
        def test_multiple_fusions(x):
            y = x.to(torch.float)
            return (y @ y).relu()

        x = torch.rand([128, 128], dtype=torch.float16, device=GPU_TYPE)
        out, code = run_and_get_code(torch.compile(test_multiple_fusions), x)
        FileCheck().check(get_func_call()).check_count(
            get_kernel_launch(), 1, exactly=True
        ).run(code[0])
        self.assertEqual(out, test_multiple_fusions(x), atol=0.05, rtol=0.05)

    @skipIfXpu(
        msg="Triton issue exposed by new driver, will be resolved after next triton update."
    )
    @parametrize("sizes", ((64, 128, 256), (128, 128, 128), (63, 120, 250)))
    def test_multiple_inputs(self, sizes):
        M, K, N = sizes

        def foo(x, y, z):
            return (x + y).to(torch.float) @ z

        x = torch.rand([M, K], dtype=torch.float16, device=GPU_TYPE)
        y = torch.rand([M, K], dtype=torch.float16, device=GPU_TYPE)
        z = torch.rand([K, N], dtype=torch.float, device=GPU_TYPE)
        out_eager = foo(x, y, z)
        out, code = run_and_get_code(torch.compile(foo), x, y, z)
        self.assertEqual(out, out_eager, atol=0.05, rtol=0.05)
        self.check_code(code[0], num_kernels=1, num_allocs=1, num_deallocs=3)

    def test_storage_offset_prologue(self):
        def foo(a):
            q = a[:64, :]
            k = a[64:, :]
            return torch.mm(q + 2, k - 2)

        inp = torch.randn(128, 64, device=GPU_TYPE)
        out, code = run_and_get_code(torch.compile(foo), inp)
        self.assertEqual(out, foo(inp), atol=0.05, rtol=0.05)
        self.check_code(code[0], num_kernels=1, num_allocs=1, num_deallocs=1)

    @config.patch(realize_reads_threshold=1, realize_opcount_threshold=1)
    @parametrize("sizes", ((64, 128, 256), (128, 128, 128), (63, 120, 250)))
    def test_prologue_multiple_nodes(self, sizes):
        M, K, N = sizes

        def foo(x, y):
            return ((((x * 2) - 1) / 2) @ (y * 4)) * 3.0

        x = torch.rand([M, K], dtype=torch.float, device=GPU_TYPE)
        y = torch.rand([K, N], dtype=torch.float, device=GPU_TYPE)

        out, code = run_and_get_code(torch.compile(foo), x, y)
        self.assertEqual(out, foo(x, y), atol=0.05, rtol=0.05)
        self.check_code(code[0], num_kernels=1, num_allocs=1, num_deallocs=2)

    @parametrize("K", (63, 64))
    def test_broadcast_x(self, K):
        def foo(x, y):
            return (x.expand([1, y.shape[0]]) + 1) @ y

        x = torch.rand([1, 1], dtype=torch.float, device=GPU_TYPE)
        y = torch.rand([K, 128], dtype=torch.float, device=GPU_TYPE)

        out, code = run_and_get_code(torch.compile(foo, dynamic=True), x, y)
        self.assertEqual(out, foo(x, y), atol=0.05, rtol=0.05)
        self.check_code(code[0], num_kernels=1, num_allocs=1, num_deallocs=2)

    def test_broadcast_y(self):
        def foo(x, y):
            return x @ y

        M = 20
        N = K = 1
        x = torch.rand([M, K], dtype=torch.float, device=GPU_TYPE)
        y = torch.rand([K, N], dtype=torch.float, device=GPU_TYPE)
        torch._dynamo.mark_dynamic(x, 0)

        out, code = run_and_get_code(torch.compile(foo, dynamic=True), x, y)
        self.assertEqual(out, foo(x, y), atol=0.05, rtol=0.05)
        self.check_code(code[0], num_kernels=1, num_allocs=1, num_deallocs=2)

    def test_preserves_zero_analysis(self):
        fns = (
            (lambda x: x.relu(), False),  # preserves zero
            (lambda x: x + 1, True),  # does not
            (
                lambda x: torch.hypot(x, x),
                True,
            ),  # not handled in analysis, conservatively assume does not preserve
        )

        def foo(x, y, fn):
            return fn(x) @ y

        for fn, should_mask in fns:
            x = torch.rand([64, 127], dtype=torch.float, device=GPU_TYPE)
            y = torch.rand([127, 64], dtype=torch.float, device=GPU_TYPE)

            out, code = run_and_get_code(torch.compile(foo), x, y, fn)
            self.assertEqual(out, foo(x, y, fn), atol=0.05, rtol=0.05)
            self.check_code(code[0], num_kernels=1, num_allocs=1, num_deallocs=2)

            if should_mask:
                f = FileCheck().check("k_idx").check("a =").check_same("tl.where")
            else:
                f = FileCheck().check("k_idx").check("a =").check_not("tl.where")
            f.check("tl.dot").run(code[0])

    @config.patch(realize_reads_threshold=1, realize_opcount_threshold=1)
    @parametrize("benchmark_fusion", (True, False))
    def test_prologue_read_into_both_inputs(self, benchmark_fusion):
        M = K = 256

        # not supported today. it could be, but typically the pointwise nodes would get
        # inlined into separate nodes.

        def foo(x):
            y = (x + 1) * 2
            return y @ (y - 2)

        with config.patch(benchmark_epilogue_fusion=benchmark_fusion):
            x = torch.rand([M, K], dtype=torch.float, device=GPU_TYPE)

            out, code = run_and_get_code(torch.compile(foo), x)
            self.assertEqual(out, foo(x), atol=0.05, rtol=0.05)
            # not guaranteed to fuse, but still checking correctness
            if not benchmark_fusion:
                self.check_code(
                    code[0], num_kernels=2, num_allocs=None, num_deallocs=None
                )

    @config.patch(realize_reads_threshold=1, realize_opcount_threshold=1)
    @config.patch(allow_buffer_reuse=False)
    def test_mismatched_prologue_group(self):
        def foo(x, y, z):
            a = (x + 2) * 2
            b = a * y
            return b @ z

        x = torch.rand([1, 256], device=GPU_TYPE)
        y = torch.rand([256, 256], device=GPU_TYPE)
        z = torch.rand([256, 128], device=GPU_TYPE)

        out, code = run_and_get_code(torch.compile(foo), x, y, z)
        self.assertEqual(out, foo(x, y, z), atol=0.05, rtol=0.05)
        # there's one more dealloc than there should be because of a buffer reuse. TODO:
        # not sure why disabling buffer reuse doesn't stop
        self.check_code(code[0], num_kernels=2, num_allocs=2, num_deallocs=4)

    # XPU have not enabled pad_mm in fx_passes, so there is always one kernel.
    @skipIfXpu
    @config.patch(shape_padding=True)
    @config.patch(force_shape_pad=True)
    @parametrize("sizes", ((250, 245, 128), (250, 256, 128), (256, 128, 62)))
    def test_prologue_masked_load(self, sizes):
        M, K, N = sizes

        def foo(x, y):
            return x @ y

        x = torch.rand([250, 245], device=GPU_TYPE)
        y = torch.rand([245, 128], device=GPU_TYPE)

        # we should not attempt prologue fusion if it turns an aligned load
        # into an unaligned load
        out, code = run_and_get_code(torch.compile(foo), x, y)
        self.assertEqual(out, foo(x, y), atol=0.05, rtol=0.05)
        self.check_code(code[0], num_kernels=3, num_allocs=3, num_deallocs=4)


if __name__ == "__main__":
    from torch._inductor.utils import is_big_gpu

    # Set env to make it work in CI.
    if HAS_GPU and HAS_CPU and is_big_gpu():
        run_tests()<|MERGE_RESOLUTION|>--- conflicted
+++ resolved
@@ -27,7 +27,7 @@
     TuningProcessPool,
 )
 from torch._inductor.graph import GraphLowering
-from torch._inductor.ir import Buffer, ChoiceCaller, FixedLayout
+from torch._inductor.ir import Buffer, ChoiceCaller, FixedLayout, FlexibleLayout
 from torch._inductor.kernel.mm_plus_mm import aten_mm_plus_mm
 from torch._inductor.select_algorithm import (
     add_preprocessing_fn,
@@ -1682,27 +1682,6 @@
 
             out, code = run_and_get_code(compiled_f, a, b)
             torch.testing.assert_close(out, mm(a, b), atol=1e-2, rtol=1e-2)
-
-<<<<<<< HEAD
-    @config.patch(
-        max_autotune_gemm=True,
-        max_autotune_prune_choices_based_on_shared_mem=True,
-    )
-    def test_max_autotune_prune_choices(self):
-        def mm(x, y):
-            return x @ y
-
-        M, K, N = (3, 3, 3)
-
-        x = torch.rand([M, K], device=GPU_TYPE, dtype=torch.float32)
-        y = torch.rand([K, N], device=GPU_TYPE, dtype=torch.float32)
-
-        compiled_f = torch.compile(mm)
-        compiled_f(x, y)
-
-        self.assertEqual(
-            counters["inductor"]["select_algorithm_num_precompilation_exceptions"], 0
-        )
 
     @parametrize("op", ("mm", "addmm", "bmm", "baddbmm", "mm_plus_mm"))
     @parametrize("max_autotune", (False, True))
@@ -1774,8 +1753,42 @@
         finally:
             clear_preprocessing_fns()
 
-=======
->>>>>>> ae8d319f
+    @config.patch(
+        {"test_configs.max_mm_configs": 4, "max_autotune_gemm_backends": "ATEN,TRITON"}
+    )
+    @parametrize("max_autotune_enabled", (True, False))
+    def test_autotune_layout_optimization(self, max_autotune_enabled):
+        """Test that layouts are flexible when every choice is ExternKernelChoice"""
+
+        # we use a proxy here of bias_addmm and max-autotune because this enables us to see
+        # multiple choices in both scenarios (bias_addmm, addmm, triton (max-autotune only))
+        # and both bias_addmm and addmm are extern kernel choices
+        def layout_checker(choices):
+            if choices:
+                expected_layout = (
+                    FixedLayout if max_autotune_enabled else FlexibleLayout
+                )
+                for choice in choices:
+                    self.assertIsInstance(
+                        choice.layout,
+                        expected_layout,
+                        f"Expected {expected_layout.__name__} with max_autotune={max_autotune_enabled}",
+                    )
+            return choices
+
+        add_preprocessing_fn(layout_checker)
+
+        try:
+            bias = torch.randn(64, device=GPU_TYPE)
+            x = torch.randn(32, 128, device=GPU_TYPE)
+            w = torch.randn(128, 64, device=GPU_TYPE)
+
+            with config.patch({"max_autotune": max_autotune_enabled}):
+                compiled_fn = torch.compile(lambda b, x, w: torch.addmm(b, x, w))
+                _ = compiled_fn(bias, x, w)
+        finally:
+            clear_preprocessing_fns(clear_defaults=False)
+
 
 class TestMaxAutotunePrecompile(TestCase):
     def test_precompilation_threads(self):
