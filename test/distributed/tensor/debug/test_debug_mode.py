# Owner(s): ["oncall: distributed"]

import contextlib

import torch
import torch.distributed as dist
from torch._subclasses.fake_tensor import FakeTensorMode
from torch.distributed.tensor import DeviceMesh, DTensor, Partial, Replicate, Shard
from torch.distributed.tensor._dtensor_spec import ShardOrderEntry
from torch.testing._internal.common_utils import (
    instantiate_parametrized_tests,
    parametrize,
    requires_cuda,
    run_tests,
    TestCase,
)
from torch.testing._internal.distributed.fake_pg import FakeStore
from torch.utils._debug_mode import DebugMode
from torch.utils._python_dispatch import TorchDispatchMode


@requires_cuda
class TestDTensorDebugMode(TestCase):
    def tearDown(self):
        super().tearDown()
        dist.destroy_process_group()

    def setUp(self):
        super().setUp()
        self.world_size = 8
        store = FakeStore()
        dist.init_process_group(
            backend="fake", rank=0, world_size=self.world_size, store=store
        )
        self.device_type = "cuda"

    def test_debug_mode_mm(self):
        mesh = DeviceMesh(self.device_type, list(range(self.world_size)))

        x = torch.randn(1, 8, requires_grad=False)
        y = torch.randn(1, 32, requires_grad=True)
        x_dtensor = DTensor.from_local(x, mesh, [Shard(0)], run_check=False)
        y_dtensor = DTensor.from_local(y, mesh, [Shard(0)], run_check=False)

        with DebugMode(record_torchfunction=True) as debug_mode:
            torch.mm(x_dtensor, y_dtensor).sum()

        self.assertExpectedInline(
            debug_mode.debug_string(),
            """\
  torch.mm(dt: f32[8, 8]| S(0), dt: f32[8, 32]| S(0))
    aten::mm(dt: f32[8, 8]| S(0), dt: f32[8, 32]| S(0))
      redistribute_input(1, S(0) -> R)
        redistribute_input(t: f32[1, 32], trace: S(0)->R)
          _c10d_functional::all_gather_into_tensor(t: f32[1, 32], 8, 0)
          _c10d_functional::wait_tensor(t: f32[8, 32])
      aten::mm(t: f32[1, 8], t: f32[8, 32])
  <method 'sum' of 'torch._C.TensorBase' objects>(dt: f32[8, 32]| S(0))
    aten::sum(dt: f32[8, 32]| S(0))
      aten::sum(t: f32[1, 32])""",
        )

    def test_debug_string_inside_context(self):
        mesh = DeviceMesh(self.device_type, list(range(self.world_size)))

        x = torch.randn(1, 8, requires_grad=False)
        y = torch.randn(1, 32, requires_grad=True)
        x_dtensor = DTensor.from_local(x, mesh, [Shard(0)], run_check=False)
        y_dtensor = DTensor.from_local(y, mesh, [Shard(0)], run_check=False)

        with DebugMode() as debug_mode:
            torch.mm(x_dtensor, y_dtensor).sum()
            s0 = debug_mode.debug_string()
        s1 = debug_mode.debug_string()
        self.assertEqual(s0, s1)

    def test_debug_mode_backward(self):
        mesh = DeviceMesh(self.device_type, list(range(self.world_size)))

        x = torch.randn(1, 8, requires_grad=True)
        y = torch.randn(8, 1, requires_grad=True)
        x_dtensor = DTensor.from_local(x, mesh, [Shard(0)], run_check=False)
        y_dtensor = DTensor.from_local(y, mesh, [Shard(1)], run_check=False)

        with DebugMode(record_torchfunction=True) as debug_mode:
            z = x_dtensor + y_dtensor
            z.sum().backward()

        self.assertExpectedInline(
            debug_mode.debug_string(),
            """\
  <method 'add' of 'torch._C.TensorBase' objects>(dt: f32[8, 8]| S(0), dt: f32[8, 8]| S(1))
    aten::add.Tensor(dt: f32[8, 8]| S(0), dt: f32[8, 8]| S(1))
      redistribute_input(1, S(1) -> S(0))
        redistribute_input(t: f32[8, 1], trace: S(1)->S(0))
          _dtensor::shard_dim_alltoall(t: f32[8, 1], 1, 0, 0)
      aten::add.Tensor(t: f32[1, 8], t: f32[1, 8])
  <method 'sum' of 'torch._C.TensorBase' objects>(dt: f32[8, 8]| S(0))
    aten::sum(dt: f32[8, 8]| S(0))
      aten::sum(t: f32[1, 8])
  torch._tensor.backward(dt: f32[]| P, gradient=None, retain_graph=None, create_graph=False, inputs=None)
    aten::ones_like(dt: f32[]| P, pin_memory=False, memory_format=torch.preserve_format)
      aten::ones_like(t: f32[], pin_memory=False, memory_format=torch.preserve_format)
    aten::expand(dt: f32[]| R, [8, 8])
      aten::expand(t: f32[], [8, 8])
      redistribute_input(t: f32[8, 8], trace: R->S(1))
        aten::split.Tensor(t: f32[8, 8], 1, 1)
        aten::clone(t: f32[8, 1])
      aten::_to_copy(t: f32[8, 1], dtype=torch.float32, layout=torch.strided, device=cpu)
      redistribute_input(t: f32[8, 8], trace: R->S(0))
        aten::detach(t: f32[8, 1])
        aten::split.Tensor(t: f32[8, 8], 1)
        aten::clone(t: f32[1, 8])
      aten::_to_copy(t: f32[1, 8], dtype=torch.float32, layout=torch.strided, device=cpu)
      aten::detach(t: f32[1, 8])""",
        )

    def test_debug_mode_densor_redistribution_trace(self):
        mesh = DeviceMesh(self.device_type, torch.arange(self.world_size).view(4, 2))

        x = torch.randn(16, 8, requires_grad=True)
        y = torch.randn(8, 16, requires_grad=True)
        x_dtensor = DTensor.from_local(x, mesh, [Shard(0), Shard(0)], run_check=False)
        y_dtensor = DTensor.from_local(y, mesh, [Shard(1), Shard(1)], run_check=False)
        x_dtensor._spec.shard_order = (ShardOrderEntry(tensor_dim=0, mesh_dims=(0, 1)),)
        y_dtensor._spec.shard_order = (ShardOrderEntry(tensor_dim=1, mesh_dims=(0, 1)),)
        with DebugMode(record_torchfunction=False) as debug_mode:
            torch.mm(x_dtensor, y_dtensor).sum()

        self.assertExpectedInline(
            debug_mode.debug_string(),
            """\
  aten::mm(dt: f32[128, 8]| S(0)[0]S(0)[1], dt: f32[8, 128]| S(1)[0]S(1)[1])
    redistribute_input(0, S(0)[0]S(0)[1] -> S(0)R)
      redistribute_input(t: f32[16, 8], trace: S(0)[0]S(0)[1]->S(0)R)
        _c10d_functional::all_gather_into_tensor(t: f32[16, 8], 2, 3)
        _c10d_functional::wait_tensor(t: f32[32, 8])
    redistribute_input(1, S(1)[0]S(1)[1] -> RS(1))
      redistribute_input(t: f32[8, 16], trace: S(1)[0]S(1)[1]->S(1)R->RR->RS(1))
        _c10d_functional::all_gather_into_tensor(t: f32[8, 16], 2, 3)
        _c10d_functional::wait_tensor(t: f32[16, 16])
        aten::chunk(t: f32[16, 16], 2)
        aten::cat(['t: f32[8, 16]', 't: f32[8, 16]'], 1)
        _c10d_functional::all_gather_into_tensor(t: f32[8, 32], 4, 1)
        _c10d_functional::wait_tensor(t: f32[32, 32])
        aten::chunk(t: f32[32, 32], 4)
        aten::cat(['t: f32[8, 32]', 't: f32[8, 32]', 't: f32[8, 32]', 't: f32[8, 32]'], 1)
        aten::chunk(t: f32[8, 128], 2, 1)
        aten::clone(t: f32[8, 64])
    aten::mm(t: f32[32, 8], t: f32[8, 64])
  aten::sum(dt: f32[128, 128]| S(0)S(1))
    aten::sum(t: f32[32, 64])""",
        )

    def test_debug_mode_einsum(self):
        mesh = DeviceMesh(self.device_type, torch.arange(self.world_size).view(4, 2))

        # Create test tensors
        a = torch.randn(16, 6, 8)
        b = torch.randn(8, 4, 4)

        a_dt = DTensor.from_local(a, mesh, [Partial(), Replicate()], run_check=False)
        b_dt = DTensor.from_local(b, mesh, [Replicate(), Partial()], run_check=False)

        # Capture the operator decomposition
        with DebugMode(record_torchfunction=True) as debug_mode:
            torch.einsum("bld,dnh->blnh", a_dt, b_dt)

        self.assertExpectedInline(
            debug_mode.debug_string(),
            """\
  torch.functional.einsum(bld,dnh->blnh, dt: f32[16, 6, 8]| PR, dt: f32[8, 4, 4]| RP)
    aten::unsqueeze(dt: f32[16, 6, 8]| PR, 3)
      aten::unsqueeze(t: f32[16, 6, 8], 3)
    aten::unsqueeze(dt: f32[16, 6, 8, 1]| PR, 4)
      aten::unsqueeze(t: f32[16, 6, 8, 1], 4)
    aten::permute(dt: f32[16, 6, 8, 1, 1]| PR, [0, 1, 3, 4, 2])
      aten::permute(t: f32[16, 6, 8, 1, 1], [0, 1, 3, 4, 2])
    aten::unsqueeze(dt: f32[8, 4, 4]| RP, 3)
      aten::unsqueeze(t: f32[8, 4, 4], 3)
    aten::unsqueeze(dt: f32[8, 4, 4, 1]| RP, 4)
      aten::unsqueeze(t: f32[8, 4, 4, 1], 4)
    aten::permute(dt: f32[8, 4, 4, 1, 1]| RP, [3, 4, 1, 2, 0])
      aten::permute(t: f32[8, 4, 4, 1, 1], [3, 4, 1, 2, 0])
    aten::permute(dt: f32[16, 6, 1, 1, 8]| PR, [0, 1, 4, 2, 3])
      aten::permute(t: f32[16, 6, 1, 1, 8], [0, 1, 4, 2, 3])
    aten::view(dt: f32[16, 6, 8, 1, 1]| PR, [1, 96, 8])
      aten::view(t: f32[16, 6, 8, 1, 1], [1, 96, 8])
    aten::permute(dt: f32[1, 1, 4, 4, 8]| RP, [4, 2, 3, 0, 1])
      aten::permute(t: f32[1, 1, 4, 4, 8], [4, 2, 3, 0, 1])
    aten::view(dt: f32[8, 4, 4, 1, 1]| RP, [1, 8, 16])
      aten::view(t: f32[8, 4, 4, 1, 1], [1, 8, 16])
    aten::bmm(dt: f32[1, 96, 8]| PR, dt: f32[1, 8, 16]| RP)
      redistribute_input(0, PR -> S(2)[0]S(2)[1])
        redistribute_input(t: f32[1, 96, 8], trace: PR->S(2)R->S(2)[0]S(2)[1])
          aten::chunk(t: f32[1, 96, 8], 4, 2)
          aten::cat(['t: f32[1, 96, 2]', 't: f32[1, 96, 2]', 't: f32[1, 96, 2]', 't: f32[1, 96, 2]'])
          _c10d_functional::reduce_scatter_tensor(t: f32[4, 96, 2], sum, 4, 1)
          _c10d_functional::wait_tensor(t: f32[1, 96, 2])
          aten::chunk(t: f32[1, 96, 2], 2, 2)
          aten::clone(t: f32[1, 96, 1])
      redistribute_input(1, RP -> S(1)[0]S(1)[1])
        redistribute_input(t: f32[1, 8, 16], trace: RP->S(1)P->S(1)[0]S(1)[1])
          aten::chunk(t: f32[1, 8, 16], 4, 1)
          aten::clone(t: f32[1, 2, 16])
          aten::chunk(t: f32[1, 2, 16], 2, 1)
          aten::cat(['t: f32[1, 1, 16]', 't: f32[1, 1, 16]'])
          _c10d_functional::reduce_scatter_tensor(t: f32[2, 1, 16], sum, 2, 3)
          _c10d_functional::wait_tensor(t: f32[1, 1, 16])
      aten::bmm(t: f32[1, 96, 1], t: f32[1, 1, 16])
    aten::view(dt: f32[1, 96, 16]| PP, [16, 6, 1, 4, 4])
      aten::view(t: f32[1, 96, 16], [16, 6, 1, 4, 4])
    aten::permute(dt: f32[16, 6, 1, 4, 4]| PP, [0, 1, 3, 4, 2])
      aten::permute(t: f32[16, 6, 1, 4, 4], [0, 1, 3, 4, 2])
    aten::view(dt: f32[16, 6, 4, 4, 1]| PP, [16, 6, 4, 4])
      aten::view(t: f32[16, 6, 4, 4, 1], [16, 6, 4, 4])""",
        )

    def test_real_tensor(self):
        x = torch.randn(8, 8, 8)
        linear = torch.nn.Linear(8, 8)

        with DebugMode(record_torchfunction=True) as debug_mode:
            linear(x).sum()

        self.assertExpectedInline(
            debug_mode.debug_string(),
            """\
  torch._C._nn.linear(t: f32[8, 8, 8], t: f32[8, 8], t: f32[8])
      aten::view(t: f32[8, 8, 8], [64, 8])
      aten::t(t: f32[8, 8])
      aten::addmm(t: f32[8], t: f32[64, 8], t: f32[8, 8])
      aten::view(t: f32[64, 8], [8, 8, 8])
  <method 'sum' of 'torch._C.TensorBase' objects>(t: f32[8, 8, 8])
      aten::sum(t: f32[8, 8, 8])""",
        )

    def test_fake_tensor(self):
        with FakeTensorMode():
            x = torch.randn(8, 8)
            y = torch.randn(8, 8, 8)

        with DebugMode(record_torchfunction=True, record_faketensor=True) as debug_mode:
            torch.matmul(y, x)

        self.assertExpectedInline(
            debug_mode.debug_string(),
            """\
  torch.matmul(ft: f32[8, 8, 8], ft: f32[8, 8])
      aten::view(ft: f32[8, 8, 8], [64, 8])
      aten::mm(ft: f32[64, 8], ft: f32[8, 8])
      aten::_unsafe_view(ft: f32[64, 8], [8, 8, 8])""",
        )

    def test_tensor_attributes(self):
        x = torch.randn(8, 8)
        x.a1 = "x1"
        x.a2 = "x2"
        y = torch.randn(8, 8, 8)
        y.a1 = "y"

        with DebugMode(
            record_torchfunction=True,
            record_faketensor=True,
            record_tensor_attributes=["a1", "a2"],
        ) as debug_mode:
            torch.matmul(y, x)

        self.assertExpectedInline(
            debug_mode.debug_string(),
            """\
  torch.matmul(t: f32[8, 8, 8]{a1=y}, t: f32[8, 8]{a1=x1, a2=x2})
      aten::view(t: f32[8, 8, 8]{a1=y}, [64, 8])
      aten::mm(t: f32[64, 8], t: f32[8, 8]{a1=x1, a2=x2})
      aten::_unsafe_view(t: f32[64, 8], [8, 8, 8])""",
        )

    @parametrize("has_inner_mode", [True, False])
    @parametrize("has_outer_mode", [True, False])
    def test_nested_debug_mode(self, has_inner_mode, has_outer_mode):
        class DummyTorchDispatchMode1(TorchDispatchMode):
            def __torch_dispatch__(self, func, types, args=(), kwargs=None):
                return func(*args, **kwargs)

        class DummyTorchDispatchMode2(TorchDispatchMode):
            def __torch_dispatch__(self, func, types, args=(), kwargs=None):
                return func(*args, **kwargs)

        mesh = DeviceMesh(self.device_type, list(range(self.world_size)))

        x = torch.randn(1, 8, requires_grad=True)
        y = torch.randn(1, 32, requires_grad=True)
        x_dtensor = DTensor.from_local(x, mesh, [Shard(0)], run_check=False)
        y_dtensor = DTensor.from_local(y, mesh, [Shard(0)], run_check=False)

        inner_mode = (
            DummyTorchDispatchMode1() if has_inner_mode else contextlib.nullcontext()
        )
        outer_mode = (
            DummyTorchDispatchMode2() if has_outer_mode else contextlib.nullcontext()
        )

        with outer_mode:
            with DebugMode() as debug_mode:
                with inner_mode:
                    torch.mm(x_dtensor, y_dtensor)

        self.assertTrue("redistribute_input(1, S(0) -> R)" in debug_mode.debug_string())

    def test_debug_mode_higher_order_cond(self):
        """Test DebugMode with higher order operation."""
        x = torch.randn(1, 8, requires_grad=True)

        with DebugMode(record_torchfunction=True) as debug_mode:
            # rewrite torch.conda as torch.ops.higher_order.cond to avoid compilation
            torch.ops.higher_order.cond(
                torch.tensor(True), lambda x: x + 1, lambda x: x - 1, (x,)
            )

        # Verify that cond operations are captured in debug mode
        self.assertIn("torch.ops.higher_order.cond", debug_mode.debug_string())

    def test_compile(self):
        @torch.compile
        def f(x):
            return x.sin().cos()

        x = torch.randn(8)
        with DebugMode() as debug_mode:
            f(x)
        self.assertEqual(len(debug_mode.debug_string()), 0)

<<<<<<< HEAD
    def test_export(self):
        # inherited from test/distributed/tensor/test_dtensor_export.py
        class SimpleModel(torch.nn.Module):
            def __init__(self, device):
                super().__init__()
                self.mlp_0 = MLPModule(device)
                self.mlp_1 = MLPModule(device)

            def forward(self, input):
                return self.mlp_1(self.mlp_0(input))

        mesh = init_device_mesh(
            self.device_type,
            mesh_shape=(2, 4),
            mesh_dim_names=["dp", "tp"],
        )
        model = SimpleModel(self.device_type)
        parallelize_plan = {
            "mlp_0.net1": ColwiseParallel(),
            "mlp_0.net2": RowwiseParallel(),
            "mlp_1.net1": ColwiseParallel(),
            "mlp_1.net2": RowwiseParallel(),
        }
        tp_model = parallelize_module(model, mesh["tp"], parallelize_plan)

        inputs = torch.rand(20, 10, device=self.device_type)
        inputs = distribute_tensor(inputs, mesh["tp"], placements=[Replicate()])

        with torch._dynamo.config.patch(install_free_tensors=True):
            gm = _dynamo_graph_capture_for_export(tp_model)(inputs)

        debug_mode = DebugMode()
        debug_mode.run_graph(gm, inputs)

        self.assertExpectedInline(
            debug_mode.debug_string(),
            """\
  [node] l_flat_args_0_: placeholder
  [node] l__self____export_root_mlp_0_net1_weight: get_attr[L__self___mlp_0_net1_weight]()
  [node] l__self____export_root_mlp_0_net1_bias: get_attr[L__self___mlp_0_net1_bias]()
  [node] linear: call_function[torch._C._nn.linear](l_flat_args_0_, l__self____export_root_mlp_0_net1_weight, l__self____export_root_mlp_0_net1_bias)
    aten::t(dt: f32[16, 10]| S(0))
      aten::t(t: f32[4, 10])
    aten::addmm(dt: f32[16]| S(0), dt: f32[20, 10]| R, dt: f32[10, 16]| S(1))
      aten::addmm(t: f32[4], t: f32[20, 10], t: f32[10, 4])
  [node] outputs: call_function[torch._dynamo.variables.tensor.prim_redistribute](linear)
  [node] hook_result: call_function[torch._dynamo.variables.tensor.prim_to_local](outputs)
      aten::view(t: f32[20, 4], [20, 4])
  [node] input_tensor: call_function[torch.nn.functional.relu](hook_result, inplace=False)
      aten::relu(t: f32[20, 4])
  [node] input_tensor_1: call_function[torch._dynamo.variables.torch.prim from_local](input_tensor)
      aten::view(t: f32[20, 4], [20, 4])
  [node] l__self____export_root_mlp_0_net2_weight: get_attr[L__self___mlp_0_net2_weight]()
  [node] l__self____export_root_mlp_0_net2_bias: get_attr[L__self___mlp_0_net2_bias]()
  [node] linear_1: call_function[torch._C._nn.linear](input_tensor_1, l__self____export_root_mlp_0_net2_weight, l__self____export_root_mlp_0_net2_bias)
    aten::t(dt: f32[10, 16]| S(1))
      aten::t(t: f32[10, 4])
    aten::addmm(dt: f32[10]| R, dt: f32[20, 16]| S(1), dt: f32[16, 10]| S(0))
      redistribute_input(0, R -> P)
        redistribute_input(t: f32[10], trace: R->P)
          aten::div.Tensor(t: f32[10], 4)
      aten::addmm(t: f32[10], t: f32[20, 4], t: f32[4, 10])
  [node] outputs_1: call_function[torch._dynamo.variables.tensor.prim_redistribute](linear_1)
      redistribute_input(t: f32[20, 10], trace: P->R)
        _c10d_functional::all_reduce(t: f32[20, 10], sum, 5)
  [node] hook_result_1: call_function[torch._dynamo.variables.tensor.prim_to_local](outputs_1)
  [node] input_tensor_2: call_function[torch._dynamo.variables.torch.prim from_local](hook_result_1)
  [node] l__self____export_root_mlp_1_net1_weight: get_attr[L__self___mlp_1_net1_weight]()
  [node] l__self____export_root_mlp_1_net1_bias: get_attr[L__self___mlp_1_net1_bias]()
  [node] linear_2: call_function[torch._C._nn.linear](input_tensor_2, l__self____export_root_mlp_1_net1_weight, l__self____export_root_mlp_1_net1_bias)
    aten::t(dt: f32[16, 10]| S(0))
      aten::t(t: f32[4, 10])
    aten::addmm(dt: f32[16]| S(0), dt: f32[20, 10]| R, dt: f32[10, 16]| S(1))
  [node] outputs_2: call_function[torch._dynamo.variables.tensor.prim_redistribute](linear_2)
  [node] hook_result_2: call_function[torch._dynamo.variables.tensor.prim_to_local](outputs_2)
      aten::view(t: f32[20, 4], [20, 4])
  [node] input_tensor_3: call_function[torch.nn.functional.relu](hook_result_2, inplace=False)
      aten::relu(t: f32[20, 4])
  [node] input_tensor_4: call_function[torch._dynamo.variables.torch.prim from_local](input_tensor_3)
      aten::view(t: f32[20, 4], [20, 4])
  [node] l__self____export_root_mlp_1_net2_weight: get_attr[L__self___mlp_1_net2_weight]()
  [node] l__self____export_root_mlp_1_net2_bias: get_attr[L__self___mlp_1_net2_bias]()
  [node] linear_3: call_function[torch._C._nn.linear](input_tensor_4, l__self____export_root_mlp_1_net2_weight, l__self____export_root_mlp_1_net2_bias)
    aten::t(dt: f32[10, 16]| S(1))
      aten::t(t: f32[10, 4])
    aten::addmm(dt: f32[10]| R, dt: f32[20, 16]| S(1), dt: f32[16, 10]| S(0))
      redistribute_input(0, R -> P)
        redistribute_input(t: f32[10], trace: R->P)
          aten::div.Tensor(t: f32[10], 4)
      aten::addmm(t: f32[10], t: f32[20, 4], t: f32[4, 10])
  [node] outputs_3: call_function[torch._dynamo.variables.tensor.prim_redistribute](linear_3)
      redistribute_input(t: f32[20, 10], trace: P->R)
        _c10d_functional::all_reduce(t: f32[20, 10], sum, 5)
  [node] hook_result_3: call_function[torch._dynamo.variables.tensor.prim_to_local](outputs_3)
  [node] output: output""",  # NOQA: B950
        )

    def test_fx_annotate_in_graph(self):
        class Foo(torch.nn.Module):
            def forward(self, x, y):
                x = x + 2
                with torch.fx.traceback.annotate({"region": "foo"}):
                    x = x @ y
                    x = x + 2
                x = x * 2
                return x

        mod = Foo()
        x, y = torch.randn(4, 4), torch.randn(4, 8)
        with torch.fx.traceback.preserve_node_meta():
            gm = torch.export.export(mod, (x, y)).module()

        debug_mode = DebugMode()
        debug_mode.run_graph(gm, x, y)
        self.assertExpectedInline(
            debug_mode.debug_string(),
            """\
  [node] x: placeholder
  [node] y: placeholder
  [node] _guards_fn: call_module[_guards_fn](x, y)
  [node] add: call_function[aten::add.Tensor](x, 2)
      aten::add.Tensor(t: f32[4, 4], 2)
  [node] matmul: call_function[aten::matmul](add, y)  # {"region": foo}
      aten::mm(t: f32[4, 4], t: f32[4, 8])
  [node] add_1: call_function[aten::add.Tensor](matmul, 2)  # {"region": foo}
      aten::add.Tensor(t: f32[4, 8], 2)
  [node] mul: call_function[aten::mul.Tensor](add_1, 2)
      aten::mul.Tensor(t: f32[4, 8], 2)
  [node] output: output""",
        )

    def test_custom_hooks(self):
        def numel_hook(func, types, args, kwargs, result):
            return {"numel": result.numel()}

        # test dispatch hooks
        class Foo(torch.nn.Module):
            def __init__(self):
                super().__init__()
                self.l1 = torch.nn.Linear(4, 5)
                self.l2 = torch.nn.Linear(5, 6)

            def forward(self, x):
                x0 = self.l1(x)
                # local recoding hook & annotation
                with DebugMode.record_outputs():
                    x1 = self.l2(x0)
                return x1, x0

        x = torch.randn(4, 4, device=self.device_type)
        mod = Foo().to(device=self.device_type)

        # global logging hook
        with DebugMode.dispatch_hooks(log_hook=numel_hook), DebugMode() as debug_mode:
            x1, _ = mod(x)

        self.assertExpectedInline(
            debug_mode.debug_string(),
            """\
    aten::t(t: f32[5, 4])  # {'numel': 20}
    aten::addmm(t: f32[5], t: f32[4, 4], t: f32[4, 5])  # {'numel': 20}
    aten::t(t: f32[6, 5])  # {'numel': 30}
    aten::addmm(t: f32[6], t: f32[4, 5], t: f32[5, 6])  # {'numel': 24}""",
        )
        self.assertTrue(debug_mode.operators[0].record is None)
        record = debug_mode.operators[3].record["output"]
        self.assertTrue(torch.allclose(record, x1))

    def test_nn_module(self):
        class Foo(torch.nn.Module):
            def __init__(self):
                super().__init__()
                self.l1 = torch.nn.Linear(4, 4)
                self.l2 = torch.nn.Linear(4, 4)

            def forward(self, x):
                return self.l2(self.l1(x))

        class Bar(torch.nn.Module):
            def __init__(self):
                super().__init__()
                self.abc = Foo()
                self.xyz = torch.nn.Linear(4, 4)

            def forward(self, x):
                return self.xyz(self.abc(x))

        mod = Bar()
        inp = torch.randn(4, 4)
        with DebugMode(record_nn_module=True) as debug_mode:
            _ = mod(inp)

        self.assertExpectedInline(
            debug_mode.debug_string(),
            """\
    [nn.Mod] Bar
      [nn.Mod] Bar.abc
        [nn.Mod] Bar.abc.l1
          aten::t(t: f32[4, 4])
          aten::addmm(t: f32[4], t: f32[4, 4], t: f32[4, 4])
        [nn.Mod] Bar.abc.l2
          aten::t(t: f32[4, 4])
          aten::addmm(t: f32[4], t: f32[4, 4], t: f32[4, 4])
      [nn.Mod] Bar.xyz
        aten::t(t: f32[4, 4])
        aten::addmm(t: f32[4], t: f32[4, 4], t: f32[4, 4])""",
        )

=======
>>>>>>> 5484e57c

instantiate_parametrized_tests(TestDTensorDebugMode)


if __name__ == "__main__":
    run_tests()<|MERGE_RESOLUTION|>--- conflicted
+++ resolved
@@ -330,175 +330,6 @@
             f(x)
         self.assertEqual(len(debug_mode.debug_string()), 0)
 
-<<<<<<< HEAD
-    def test_export(self):
-        # inherited from test/distributed/tensor/test_dtensor_export.py
-        class SimpleModel(torch.nn.Module):
-            def __init__(self, device):
-                super().__init__()
-                self.mlp_0 = MLPModule(device)
-                self.mlp_1 = MLPModule(device)
-
-            def forward(self, input):
-                return self.mlp_1(self.mlp_0(input))
-
-        mesh = init_device_mesh(
-            self.device_type,
-            mesh_shape=(2, 4),
-            mesh_dim_names=["dp", "tp"],
-        )
-        model = SimpleModel(self.device_type)
-        parallelize_plan = {
-            "mlp_0.net1": ColwiseParallel(),
-            "mlp_0.net2": RowwiseParallel(),
-            "mlp_1.net1": ColwiseParallel(),
-            "mlp_1.net2": RowwiseParallel(),
-        }
-        tp_model = parallelize_module(model, mesh["tp"], parallelize_plan)
-
-        inputs = torch.rand(20, 10, device=self.device_type)
-        inputs = distribute_tensor(inputs, mesh["tp"], placements=[Replicate()])
-
-        with torch._dynamo.config.patch(install_free_tensors=True):
-            gm = _dynamo_graph_capture_for_export(tp_model)(inputs)
-
-        debug_mode = DebugMode()
-        debug_mode.run_graph(gm, inputs)
-
-        self.assertExpectedInline(
-            debug_mode.debug_string(),
-            """\
-  [node] l_flat_args_0_: placeholder
-  [node] l__self____export_root_mlp_0_net1_weight: get_attr[L__self___mlp_0_net1_weight]()
-  [node] l__self____export_root_mlp_0_net1_bias: get_attr[L__self___mlp_0_net1_bias]()
-  [node] linear: call_function[torch._C._nn.linear](l_flat_args_0_, l__self____export_root_mlp_0_net1_weight, l__self____export_root_mlp_0_net1_bias)
-    aten::t(dt: f32[16, 10]| S(0))
-      aten::t(t: f32[4, 10])
-    aten::addmm(dt: f32[16]| S(0), dt: f32[20, 10]| R, dt: f32[10, 16]| S(1))
-      aten::addmm(t: f32[4], t: f32[20, 10], t: f32[10, 4])
-  [node] outputs: call_function[torch._dynamo.variables.tensor.prim_redistribute](linear)
-  [node] hook_result: call_function[torch._dynamo.variables.tensor.prim_to_local](outputs)
-      aten::view(t: f32[20, 4], [20, 4])
-  [node] input_tensor: call_function[torch.nn.functional.relu](hook_result, inplace=False)
-      aten::relu(t: f32[20, 4])
-  [node] input_tensor_1: call_function[torch._dynamo.variables.torch.prim from_local](input_tensor)
-      aten::view(t: f32[20, 4], [20, 4])
-  [node] l__self____export_root_mlp_0_net2_weight: get_attr[L__self___mlp_0_net2_weight]()
-  [node] l__self____export_root_mlp_0_net2_bias: get_attr[L__self___mlp_0_net2_bias]()
-  [node] linear_1: call_function[torch._C._nn.linear](input_tensor_1, l__self____export_root_mlp_0_net2_weight, l__self____export_root_mlp_0_net2_bias)
-    aten::t(dt: f32[10, 16]| S(1))
-      aten::t(t: f32[10, 4])
-    aten::addmm(dt: f32[10]| R, dt: f32[20, 16]| S(1), dt: f32[16, 10]| S(0))
-      redistribute_input(0, R -> P)
-        redistribute_input(t: f32[10], trace: R->P)
-          aten::div.Tensor(t: f32[10], 4)
-      aten::addmm(t: f32[10], t: f32[20, 4], t: f32[4, 10])
-  [node] outputs_1: call_function[torch._dynamo.variables.tensor.prim_redistribute](linear_1)
-      redistribute_input(t: f32[20, 10], trace: P->R)
-        _c10d_functional::all_reduce(t: f32[20, 10], sum, 5)
-  [node] hook_result_1: call_function[torch._dynamo.variables.tensor.prim_to_local](outputs_1)
-  [node] input_tensor_2: call_function[torch._dynamo.variables.torch.prim from_local](hook_result_1)
-  [node] l__self____export_root_mlp_1_net1_weight: get_attr[L__self___mlp_1_net1_weight]()
-  [node] l__self____export_root_mlp_1_net1_bias: get_attr[L__self___mlp_1_net1_bias]()
-  [node] linear_2: call_function[torch._C._nn.linear](input_tensor_2, l__self____export_root_mlp_1_net1_weight, l__self____export_root_mlp_1_net1_bias)
-    aten::t(dt: f32[16, 10]| S(0))
-      aten::t(t: f32[4, 10])
-    aten::addmm(dt: f32[16]| S(0), dt: f32[20, 10]| R, dt: f32[10, 16]| S(1))
-  [node] outputs_2: call_function[torch._dynamo.variables.tensor.prim_redistribute](linear_2)
-  [node] hook_result_2: call_function[torch._dynamo.variables.tensor.prim_to_local](outputs_2)
-      aten::view(t: f32[20, 4], [20, 4])
-  [node] input_tensor_3: call_function[torch.nn.functional.relu](hook_result_2, inplace=False)
-      aten::relu(t: f32[20, 4])
-  [node] input_tensor_4: call_function[torch._dynamo.variables.torch.prim from_local](input_tensor_3)
-      aten::view(t: f32[20, 4], [20, 4])
-  [node] l__self____export_root_mlp_1_net2_weight: get_attr[L__self___mlp_1_net2_weight]()
-  [node] l__self____export_root_mlp_1_net2_bias: get_attr[L__self___mlp_1_net2_bias]()
-  [node] linear_3: call_function[torch._C._nn.linear](input_tensor_4, l__self____export_root_mlp_1_net2_weight, l__self____export_root_mlp_1_net2_bias)
-    aten::t(dt: f32[10, 16]| S(1))
-      aten::t(t: f32[10, 4])
-    aten::addmm(dt: f32[10]| R, dt: f32[20, 16]| S(1), dt: f32[16, 10]| S(0))
-      redistribute_input(0, R -> P)
-        redistribute_input(t: f32[10], trace: R->P)
-          aten::div.Tensor(t: f32[10], 4)
-      aten::addmm(t: f32[10], t: f32[20, 4], t: f32[4, 10])
-  [node] outputs_3: call_function[torch._dynamo.variables.tensor.prim_redistribute](linear_3)
-      redistribute_input(t: f32[20, 10], trace: P->R)
-        _c10d_functional::all_reduce(t: f32[20, 10], sum, 5)
-  [node] hook_result_3: call_function[torch._dynamo.variables.tensor.prim_to_local](outputs_3)
-  [node] output: output""",  # NOQA: B950
-        )
-
-    def test_fx_annotate_in_graph(self):
-        class Foo(torch.nn.Module):
-            def forward(self, x, y):
-                x = x + 2
-                with torch.fx.traceback.annotate({"region": "foo"}):
-                    x = x @ y
-                    x = x + 2
-                x = x * 2
-                return x
-
-        mod = Foo()
-        x, y = torch.randn(4, 4), torch.randn(4, 8)
-        with torch.fx.traceback.preserve_node_meta():
-            gm = torch.export.export(mod, (x, y)).module()
-
-        debug_mode = DebugMode()
-        debug_mode.run_graph(gm, x, y)
-        self.assertExpectedInline(
-            debug_mode.debug_string(),
-            """\
-  [node] x: placeholder
-  [node] y: placeholder
-  [node] _guards_fn: call_module[_guards_fn](x, y)
-  [node] add: call_function[aten::add.Tensor](x, 2)
-      aten::add.Tensor(t: f32[4, 4], 2)
-  [node] matmul: call_function[aten::matmul](add, y)  # {"region": foo}
-      aten::mm(t: f32[4, 4], t: f32[4, 8])
-  [node] add_1: call_function[aten::add.Tensor](matmul, 2)  # {"region": foo}
-      aten::add.Tensor(t: f32[4, 8], 2)
-  [node] mul: call_function[aten::mul.Tensor](add_1, 2)
-      aten::mul.Tensor(t: f32[4, 8], 2)
-  [node] output: output""",
-        )
-
-    def test_custom_hooks(self):
-        def numel_hook(func, types, args, kwargs, result):
-            return {"numel": result.numel()}
-
-        # test dispatch hooks
-        class Foo(torch.nn.Module):
-            def __init__(self):
-                super().__init__()
-                self.l1 = torch.nn.Linear(4, 5)
-                self.l2 = torch.nn.Linear(5, 6)
-
-            def forward(self, x):
-                x0 = self.l1(x)
-                # local recoding hook & annotation
-                with DebugMode.record_outputs():
-                    x1 = self.l2(x0)
-                return x1, x0
-
-        x = torch.randn(4, 4, device=self.device_type)
-        mod = Foo().to(device=self.device_type)
-
-        # global logging hook
-        with DebugMode.dispatch_hooks(log_hook=numel_hook), DebugMode() as debug_mode:
-            x1, _ = mod(x)
-
-        self.assertExpectedInline(
-            debug_mode.debug_string(),
-            """\
-    aten::t(t: f32[5, 4])  # {'numel': 20}
-    aten::addmm(t: f32[5], t: f32[4, 4], t: f32[4, 5])  # {'numel': 20}
-    aten::t(t: f32[6, 5])  # {'numel': 30}
-    aten::addmm(t: f32[6], t: f32[4, 5], t: f32[5, 6])  # {'numel': 24}""",
-        )
-        self.assertTrue(debug_mode.operators[0].record is None)
-        record = debug_mode.operators[3].record["output"]
-        self.assertTrue(torch.allclose(record, x1))
-
     def test_nn_module(self):
         class Foo(torch.nn.Module):
             def __init__(self):
@@ -539,8 +370,6 @@
         aten::addmm(t: f32[4], t: f32[4, 4], t: f32[4, 4])""",
         )
 
-=======
->>>>>>> 5484e57c
 
 instantiate_parametrized_tests(TestDTensorDebugMode)
 
