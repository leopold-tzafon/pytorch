--- conflicted
+++ resolved
@@ -20,15 +20,10 @@
     _is_causal_behavior,
     _LoadBalancer,
     _PerDocumentHeadTailLoadBalancer,
+    _PTRRLoadBalancer,
     _RotateMethod,
     context_parallel,
     context_parallel_unshard,
-<<<<<<< HEAD
-    LoadBalancer,
-    PerDocumentHeadTailLoadBalancer,
-    PTRRLoadBalancer,
-=======
->>>>>>> 7f94f42a
     set_rotate_method,
 )
 from torch.nn.attention import sdpa_kernel, SDPBackend
@@ -65,26 +60,6 @@
     _RotateMethod.ALL_GATHER: "allgather",
     _RotateMethod.ALL_TO_ALL: "alltoall",
 }  # mapping from _RotateMethod enum to string
-
-
-def save_tensor_to_file(tensor, filename):
-    with open(filename, "w") as f:
-        f.write(pretty_print_tensor(tensor))
-
-
-def pretty_print_tensor(tensor, indent=0) -> str:
-    """
-    Recursively prints an N-dimensional PyTorch tensor as nested lists,
-    with each sub-list on a new line and proper indentation.
-    """
-    space = " " * indent
-    if tensor.ndim == 1:
-        return space + str(tensor.tolist())
-    else:
-        head = space + "[\n"
-        body = ",\n".join([pretty_print_tensor(t, indent + 2) for t in tensor])
-        tail = space + "]\n"
-        return head + body + tail
 
 
 class RingAttentionTest(DTensorTestBase):
@@ -621,6 +596,7 @@
             2048,
             # 128 * self.world_size  # NOTE: Mismatched elements: 8 / 131072 (0.0%),
         ]
+        load_balance_type = ["_PerDocumentHeadTailLoadBalancer", "_PTRRLoadBalancer"]
 
         # NOTE: Each (enable_load_balance, batch_size, seq_len) tuple introduces 2
         # create_block_mask compilations: 1 for single-rank flex_attention and 1 for
@@ -632,14 +608,18 @@
             * len(enable_load_balance_list)
             * len(batch_size_list)
             * len(max_seq_len_list)
+            * len(load_balance_type)
         )
 
         # TODO: change this for-loop to run_subtests
         # Use a for-loop instead of run_subtests because we need to intialize the mask
         # for each subtest. This can be baked into self._test_cp_flex_attention as
         # a str argument denoting mask type.
-        for enable_load_balance, batch_size, max_seq_len in itertools.product(
-            enable_load_balance_list, batch_size_list, max_seq_len_list
+        for enable_load_balance, batch_size, max_seq_len, lb_type in itertools.product(
+            enable_load_balance_list,
+            batch_size_list,
+            max_seq_len_list,
+            load_balance_type,
         ):
             _cp_options.enable_load_balance = enable_load_balance
 
@@ -658,13 +638,26 @@
             document_causal_mask = generate_doc_mask_mod(causal_mask, offsets)
 
             # generate load balancer
-            load_balancer = (
-                _PerDocumentHeadTailLoadBalancer(
-                    lengths, self.world_size, torch.device(self.device_type)
-                )
-                if enable_load_balance
-                else None
-            )
+            load_balancer = None  # no load-balance
+            if enable_load_balance:
+                if lb_type == "_PerDocumentHeadTailLoadBalancer":
+                    load_balancer = _PerDocumentHeadTailLoadBalancer(
+                        lengths, self.world_size, torch.device(self.device_type)
+                    )
+                elif lb_type == "_PTRRLoadBalancer":
+                    load_balancer = _PTRRLoadBalancer(
+                        create_block_mask(
+                            document_causal_mask,
+                            B=batch_size,
+                            H=1,
+                            Q_LEN=max_seq_len,
+                            KV_LEN=max_seq_len,
+                        ),
+                        self.world_size,
+                        self.device_type,
+                    )
+                else:
+                    raise ValueError(f"load_balancer type {lb_type} is not supported!")
 
             # construct testing function
             test_func = functools.partial(
@@ -680,28 +673,6 @@
 
         _cp_options.enable_load_balance = restore_enable_load_balance
 
-    @skip_if_lt_x_gpu(2)
-    @with_comms
-    @unittest.skipIf(
-        not PLATFORM_SUPPORTS_FLASH_ATTENTION, "Does not support flash attention"
-    )
-    def test_cp_flex_attention_proc_time_round_robin(self) -> None:
-        restore_enable_load_balance = _cp_options.enable_load_balance
-        _cp_options.enable_load_balance = True
-
-        # Test 1: causal masking
-        block_mask = create_block_mask(causal_mask, B=1, H=1, Q_LEN=2048, KV_LEN=2048)
-        lb = PTRRLoadBalancer(block_mask, self.world_size, self.device_type)
-        self._test_cp_flex_attention(
-            qkv_size=2048,
-            B=1,
-            lb=lb,
-            mask_func=causal_mask,
-            atol=1e-6,
-        )
-
-        _cp_options.enable_load_balance = restore_enable_load_balance
-
 
 if __name__ == "__main__":
     run_tests()