# Copyright (c) Meta Platforms, Inc. and affiliates
# Owner(s): ["oncall: distributed"]
import os
import unittest

import torch
import torch.distributed as dist
import torch.distributed._functional_collectives as funcol
from torch._C._distributed_c10d import Backend as C10dBackend
from torch._subclasses.fake_tensor import FakeTensorMode
from torch.distributed._mesh_layout import _MeshLayout as _Layout
from torch.distributed.device_mesh import _mesh_resources, DeviceMesh, init_device_mesh
from torch.distributed.distributed_c10d import (
    _get_default_group,
    _world,
    get_global_rank,
    get_world_size,
    init_process_group,
    is_initialized,
    new_group,
    ProcessGroup,
)
from torch.distributed.tensor import DTensor
from torch.distributed.tensor._collective_utils import (
    mesh_broadcast,
    mesh_scatter,
    unpad_tensor,
)
from torch.distributed.tensor.placement_types import _Partial, Shard
from torch.testing._internal.common_distributed import skip_if_lt_x_gpu
from torch.testing._internal.common_utils import run_tests, TEST_XPU, TestCase
from torch.testing._internal.distributed._tensor.common_dtensor import (
    DTensorTestBase,
    with_comms,
)
from torch.testing._internal.distributed.fake_pg import FakeProcessGroup, FakeStore
from torch.utils._typing_utils import not_none


device_type = acc.type if (acc := torch.accelerator.current_accelerator()) else "cpu"
device_count = torch.accelerator.device_count()


def _set_env_var(addr="localhost", port="25364", world_size=1, rank=0, local_rank=-1):
    os.environ["MASTER_ADDR"] = addr
    os.environ["MASTER_PORT"] = port
    os.environ["WORLD_SIZE"] = f"{world_size}"
    os.environ["RANK"] = f"{rank}"
    if local_rank != -1:
        os.environ["LOCAL_RANK"] = f"{local_rank}"


@unittest.skipIf(TEST_XPU, "XPU does not support gloo backend.")
class DeviceMeshTestGlooBackend(DTensorTestBase):
    @property
    def backend(self):
        return "gloo"

    @with_comms
    def test_device_mesh_reuse_default_group(self):
        mesh = init_device_mesh(self.device_type, (self.world_size,))
        mesh_group = mesh.get_group()
        default_group = _get_default_group()
        if torch.cuda.is_available():
            self.assertNotEqual(mesh_group, default_group)
            self.assertEqual(get_world_size(mesh_group), get_world_size(default_group))
        else:
            self.assertEqual(mesh_group, default_group)


class DeviceMeshSetDeviceTest(DTensorTestBase):
    @property
    def world_size(self):
        return 4

    @skip_if_lt_x_gpu(4)
    def test_manual_set_device(self):
        mesh_tensor = torch.arange(4).reshape(2, 2)
        self.assertTrue(not is_initialized())

        # Set the device on each process before DeviceMesh constructor,
        # and device to be different than the default world rank
        torch.accelerator.set_device_index((self.rank + 2) % self.world_size)
        _set_env_var(world_size=self.world_size, rank=self.rank)
        DeviceMesh(self.device_type, mesh_tensor)
        self.assertTrue(is_initialized())

        # check that the device is set to the correct device
        # and respect the previous set_device calls
        self.assertEqual(
            torch.accelerator.current_device_idx(), (self.rank + 2) % self.world_size
        )
        self.destroy_pg()

    @skip_if_lt_x_gpu(4)
    def test_auto_set_device_from_local_rank(self):
        mesh_tensor = torch.arange(4).reshape(2, 2)
        self.assertTrue(not is_initialized())
        # set the local rank to be different than the default world rank,
        # DeviceMesh should respect LOCAL_RANK env var if it's set
        local_rank = (self.rank + 1) % self.world_size

        _set_env_var(
            world_size=self.world_size,
            rank=self.rank,
            local_rank=local_rank,
        )
        DeviceMesh(self.device_type, mesh_tensor)
        self.assertTrue(is_initialized())

        # check that the device is set to the correct device
        # and respect the LOCAL_RANK env var
        self.assertEqual(torch.accelerator.current_device_idx(), local_rank)
        self.destroy_pg()

    @skip_if_lt_x_gpu(4)
    def test_auto_set_device_from_heuristic(self):
        mesh_tensor = torch.arange(4).reshape(2, 2)
        self.assertTrue(not is_initialized())

        _set_env_var(
            world_size=self.world_size,
            rank=self.rank,
        )
        with self.assertWarnsRegex(
            UserWarning, "It seems like you did not set/select the default device"
        ):
            DeviceMesh(self.device_type, mesh_tensor)
        self.assertTrue(is_initialized())

        # check that the device is set to the correct device
        self.assertEqual(torch.accelerator.current_device_idx(), self.rank)
        self.destroy_pg()


class DeviceMeshTest(DTensorTestBase):
    @property
    def world_size(self):
        return 4

    @skip_if_lt_x_gpu(4)
    def test_init_process_group(self):
        mesh_tensor = torch.arange(4).reshape(2, 2)
        self.assertTrue(not is_initialized())
        _set_env_var(world_size=self.world_size, rank=self.rank)
        DeviceMesh(self.device_type, mesh_tensor)
        self.assertTrue(is_initialized())
        self.destroy_pg(self.rank)

    @with_comms
    @skip_if_lt_x_gpu(4)
    def test_assert_invalid_mesh_tensor(self):
        mesh = torch.arange(self.world_size).to(self.rank)
        with self.assertRaises(ValueError):
            DeviceMesh(self.device_type, mesh)

    @with_comms()
    def test_2d_mesh_non_eager_init_subgroup(self):
        mesh_shape = (2, self.world_size // 2)
        mesh_2d = init_device_mesh(self.device_type, mesh_shape)

        self.assertEqual(mesh_2d.get_group(0).bound_device_id, None)
        self.assertEqual(mesh_2d.get_group(1).bound_device_id, None)

    # TODO: need to refactor the other tests in this file to test both
    # eager_init=True and eager_init=False scenarios.
    @with_comms(eager_init=True)
    def test_2d_mesh_eager_init_subgroup(self):
        mesh_shape = (2, self.world_size // 2)
        mesh_2d = init_device_mesh(self.device_type, mesh_shape)

        # when eager init is used, the subgroup is created from nccl comm split and
        # there would be bound_device_id immediately assigned for the subgroup.
        if self.backend == "nccl":
            curr_device = torch.cuda.current_device()
            self.assertEqual(mesh_2d.get_group(0).bound_device_id.index, curr_device)
            self.assertEqual(mesh_2d.get_group(1).bound_device_id.index, curr_device)

    @with_comms()
    def test_get_group_and_get_all_groups(self):
        mesh_shape = (2, self.world_size // 2)
        mesh_2d = init_device_mesh(
            self.device_type, mesh_shape, mesh_dim_names=("dp", "tp")
        )

        tp_mesh = mesh_2d["tp"]
        dp_mesh = mesh_2d["dp"]

        self.assertEqual(mesh_2d.get_group(0), mesh_2d.get_group("dp"))
        self.assertEqual(mesh_2d.get_group(1), mesh_2d.get_group("tp"))

        self.assertEqual(mesh_2d.get_group("dp"), dp_mesh.get_group())
        self.assertEqual(mesh_2d.get_group("tp"), tp_mesh.get_group())

        groups = mesh_2d.get_all_groups()
        self.assertEqual(len(groups), 2)
        self.assertTrue(tp_mesh.get_group() in groups)
        self.assertTrue(dp_mesh.get_group() in groups)

    @with_comms
    def test_get_local_rank_raises_exception(self):
        mesh_shape = (2, self.world_size // 2)
        mesh_2d = init_device_mesh(
            self.device_type, mesh_shape, mesh_dim_names=("dp", "tp")
        )

        with self.assertRaisesRegex(
            RuntimeError,
            "Optional kwarg `mesh_dim` needs to be specified when device_mesh.ndim > 1.",
        ):
            mesh_2d.get_local_rank()

    @with_comms
    def test_get_local_rank(self):
        mesh_shape = (2, self.world_size // 2)
        mesh_2d = init_device_mesh(
            self.device_type, mesh_shape, mesh_dim_names=("dp", "tp")
        )
        self.assertEqual(mesh_2d.get_local_rank("dp"), mesh_2d.get_local_rank(0))
        self.assertEqual(mesh_2d.get_local_rank("tp"), mesh_2d.get_local_rank(1))

        dp_mesh = mesh_2d["dp"]
        tp_mesh = mesh_2d["tp"]
        self.assertEqual(dp_mesh.get_local_rank(), mesh_2d.get_local_rank("dp"))
        self.assertEqual(tp_mesh.get_local_rank(), mesh_2d.get_local_rank("tp"))

        # Verify flattened mesh local rank correctness.
        flattened_mesh = mesh_2d["dp", "tp"]._flatten()
        self.assertEqual(flattened_mesh.get_local_rank(), self.rank)

    @with_comms
    def test_device_mesh_2d(self):
        mesh_tensor = torch.arange(4).reshape(2, 2)
        # construct a device mesh for self.device_type
        mesh = DeviceMesh(self.device_type, mesh_tensor)

        # check all dim groups
        dim_to_subgroups = mesh.get_all_groups()

        expected_ranks_by_dim = [[[0, 2], [1, 3]], [[0, 1], [2, 3]]]
        for dim, dim_group in enumerate(dim_to_subgroups):
            self.assertTrue(dim < 2)
            dim_ranks = expected_ranks_by_dim[dim]

            dim_group_size = get_world_size(dim_group)
            self.assertIsInstance(dim_group, ProcessGroup)
            self.assertEqual(dim_group_size, 2)
            global_ranks = [
                get_global_rank(dim_group, i) for i in range(dim_group_size)
            ]
            current_rank_expected_group_ranks = (
                dim_ranks[0] if self.rank in dim_ranks[0] else dim_ranks[1]
            )
            self.assertEqual(global_ranks, current_rank_expected_group_ranks)

    @with_comms
    def test_device_mesh_init_backend(self):
        mesh = DeviceMesh(
            self.device_type, torch.arange(10), _init_backend=False, _rank=5
        )

        with self.assertRaisesRegex(RuntimeError, "process groups not initialized!"):
            mesh.get_group()

        # coordinates should always been populated when init_backend is False, as whenever
        # we call init_backend we should make sure the default pg already created
        self.assertEqual(mesh.get_coordinate(), [5])

    def test_fake_pg_device_mesh(self):
        fake_store = FakeStore()
        init_process_group("fake", store=fake_store, rank=0, world_size=self.world_size)
        device_type = (
            torch.accelerator.current_accelerator().type
            if torch.accelerator.is_available()
            else "cpu"
        )
        mesh = DeviceMesh(device_type, torch.arange(self.world_size))

        local_tensor = torch.randn(2, 8)
        global_tensor = funcol.all_gather_tensor(
            local_tensor, gather_dim=0, group=(mesh, 0)
        ).wait()
        self.assertEqual(global_tensor.shape, (self.world_size * 2, 8))

    @with_comms
    def test_from_group_with_global_pg(self):
        # Simple test: check `from_group` from a mesh pg vs. directly
        # initializing via `init_device_mesh`
        ref_global_mesh = init_device_mesh(self.device_type, (self.world_size,))
        mesh_pg = ref_global_mesh.get_group()
        global_mesh = DeviceMesh.from_group(mesh_pg, self.device_type)
        self.assertEqual(ref_global_mesh, global_mesh)
        self.assertEqual(ref_global_mesh._dim_group_names, global_mesh._dim_group_names)
        self.assertEqual(
            ref_global_mesh._coordinate_on_dim, global_mesh._coordinate_on_dim
        )
        # Check when `mesh` is passed as well
        global_mesh = DeviceMesh.from_group(
            mesh_pg, self.device_type, mesh=torch.arange(self.world_size)
        )
        self.assertEqual(ref_global_mesh, global_mesh)
        self.assertEqual(ref_global_mesh._dim_group_names, global_mesh._dim_group_names)
        self.assertEqual(
            ref_global_mesh._coordinate_on_dim, global_mesh._coordinate_on_dim
        )

    @with_comms
    def test_from_group_with_invalid_mesh(self):
        global_pg = _get_default_group()
        global_pg_size = global_pg.size()
        assert global_pg_size == 4, "Test assumes global world size of 4"
        invalid_mesh = [[0, 1], [2, 3]]  # 2D mesh when we need 1D
        regex = r"Invalid mesh \[\[0, 1\], \[2, 3\]\] for ProcessGroup with ranks \[0, 1, 2, 3\]"
        with self.assertRaisesRegex(ValueError, regex):
            DeviceMesh.from_group(
                global_pg, device_type, invalid_mesh, mesh_dim_names=("dim0", "dim1")
            )

        device_mesh = init_device_mesh(self.device_type, (2, 2))
        groups = device_mesh.get_all_groups()
        invalid_mesh = (0, 1, 2, 3)  # 1D mesh when we need 2D
        regex = r"Expects mesh with ndim equal to number of ProcessGroups but got mesh \[0, 1, 2, 3\] and 2 ProcessGroups"
        with self.assertRaisesRegex(ValueError, regex):
            DeviceMesh.from_group(
                groups, self.device_type, invalid_mesh, mesh_dim_names=("dim0", "dim1")
            )

    def test_raises_invalid_device_type(self):
        with self.assertRaisesRegex(
            RuntimeError,
            "Device type with index is not supported",
        ):
            # test init_device_mesh with an invalid device type that contains a GPU index
            mesh_shape = (2, self.world_size // 2)
            init_device_mesh(
                f"{device_type}:0", mesh_shape=mesh_shape, mesh_dim_names=("dp", "tp")
            )

<<<<<<< HEAD
=======
    @with_comms
    def test_set_mesh_dim_group_options(self):
        device_type = (
            torch.accelerator.current_accelerator().type
            if torch.accelerator.is_available()
            else "cpu"
        )
        _mesh_resources._set_mesh_dim_group_options(1, "fake", None)

        mesh_tensor = torch.arange(4).reshape(2, 2)
        mesh = DeviceMesh(device_type, mesh_tensor)
        # Fake pg only have BackendType as BackendType::CUSTOM.
        self.assertEqual(mesh.get_group(1)._get_backend_name(), "custom")

    @with_comms
    def test_get_root_mesh_multiple_independent_meshes(self):
        # regression test for issue #163330
        # when creating multiple independent device meshes and slicing them,
        # get_root_mesh should return the correct parent mesh for each submesh
        mesh1 = init_device_mesh(
            self.device_type,
            (2, 2),
            mesh_dim_names=("dp", "tp"),
        )
        mesh1_dp = mesh1["dp"]
        mesh1_tp = mesh1["tp"]

        mesh2 = init_device_mesh(
            self.device_type,
            (2, 2),
            mesh_dim_names=("dim1", "dim2"),
        )
        mesh2_dim1 = mesh2["dim1"]
        mesh2_dim2 = mesh2["dim2"]

        self.assertEqual(_mesh_resources.get_root_mesh(mesh1_dp), mesh1)
        self.assertEqual(_mesh_resources.get_root_mesh(mesh1_tp), mesh1)
        self.assertEqual(_mesh_resources.get_root_mesh(mesh2_dim1), mesh2)
        self.assertEqual(_mesh_resources.get_root_mesh(mesh2_dim2), mesh2)

        self.assertNotEqual(_mesh_resources.get_root_mesh(mesh1_dp), mesh2)
        self.assertNotEqual(_mesh_resources.get_root_mesh(mesh1_tp), mesh2)

>>>>>>> 322091d8

class DeviceMeshTestNDim(DTensorTestBase):
    @property
    def world_size(self):
        return 8

    @with_comms
    def test_device_mesh_nd(self):
        # construct a device mesh for self.device_type
        mesh_tensor = torch.arange(8).reshape(2, 2, 2)
        mesh = DeviceMesh(self.device_type, mesh_tensor)

        # check all dim groups
        dim_to_subgroups = mesh.get_all_groups()

        for dim, dim_group in enumerate(dim_to_subgroups):
            self.assertTrue(dim < mesh_tensor.ndim)
            dim_ranks = mesh_tensor.swapdims(-1, dim).reshape(-1, 2)

            dim_group_size = get_world_size(dim_group)
            self.assertIsInstance(dim_group, ProcessGroup)
            self.assertEqual(dim_group_size, 2)
            global_ranks = [
                get_global_rank(dim_group, i) for i in range(dim_group_size)
            ]
            for ranks in dim_ranks:
                if self.rank in ranks:
                    self.assertEqual(global_ranks, ranks.tolist())

    @with_comms
    def test_device_mesh_hash(self):
        mesh_tensor_2d = torch.arange(8).reshape(4, 2)
        mesh = DeviceMesh(self.device_type, mesh_tensor_2d)
        mesh2 = DeviceMesh(self.device_type, mesh_tensor_2d)
        self.assertEqual(hash(mesh), hash(mesh2))
        mesh_tensor_3d = torch.arange(8).reshape(2, 2, 2)
        mesh3 = DeviceMesh(self.device_type, mesh_tensor_3d)
        self.assertNotEqual(hash(mesh), hash(mesh3))
        self.assertNotEqual(hash(mesh2), hash(mesh3))

    @with_comms
    def test_get_local_rank_3d(self):
        """
        If we have a 3D mesh and we want to apply dp, pp, tp to it,
        mesh_dim_names = ["dp", "pp", "tp"], and the mesh tensor would be:
        mesh_3d_tensor = [
            [
                [0, 1],
                [2, 3],
            ],
            [
                [4, 5],
                [6, 7],
            ]

        ]
        """
        mesh_shape = (2, 2, 2)
        mesh_3d = init_device_mesh(
            self.device_type, mesh_shape, mesh_dim_names=("dp", "pp", "tp")
        )

        # tp_rank_0: [0, 2, 4, 6], tp_rank_1: [1, 3, 5, 7]
        tp_rank = mesh_3d.get_local_rank("tp")
        expected_tp_rank = self.rank % 2
        self.assertEqual(tp_rank, expected_tp_rank)

        # pp_rank_0: [0, 1, 4, 5], pp_rank_1: [2, 3, 6, 7]
        pp_rank = mesh_3d.get_local_rank("pp")
        expected_pp_rank = 0 if self.rank % 4 <= 1 else 1
        self.assertEqual(pp_rank, expected_pp_rank)

        # dp_rank_0: [0, 1, 2, 3], dp_rank_1: [4, 5, 6, 7]
        dp_rank = mesh_3d.get_local_rank("dp")
        expected_dp_rank = self.rank // 4
        self.assertEqual(dp_rank, expected_dp_rank)

    @with_comms
    def test_device_mesh_parent_child_hash(self):
        mesh_2d = init_device_mesh(
            self.device_type, (2, self.world_size // 2), mesh_dim_names=("DP", "TP")
        )

        mesh_group_1 = torch.arange(0, self.world_size // 2)
        mesh_group_2 = torch.arange(self.world_size // 2, self.world_size)
        ep_mesh_1 = DeviceMesh(self.device_type, mesh_group_1)
        ep_mesh_2 = DeviceMesh(self.device_type, mesh_group_2)
        ep_mesh = ep_mesh_1 if self.rank < self.world_size // 2 else ep_mesh_2
        # ep_mesh is considered different from mesh_2d["TP"]
        self.assertEqual(mesh_2d["TP"]._flatten_mesh_list, ep_mesh._flatten_mesh_list)
        self.assertEqual(mesh_2d["TP"]._layout, ep_mesh._layout)
        self.assertEqual(mesh_2d["TP"].mesh.shape, ep_mesh.mesh.shape)
        self.assertEqual(mesh_2d["TP"].device_type, ep_mesh.device_type)
        self.assertNotEqual(mesh_2d["TP"].mesh_dim_names, ep_mesh.mesh_dim_names)
        self.assertEqual(mesh_2d["TP"]._thread_id, ep_mesh._thread_id)
        self.assertNotEqual(hash(mesh_2d["TP"]), hash(ep_mesh))
        self.assertNotEqual(mesh_2d["TP"], ep_mesh)

        another_mesh_1 = DeviceMesh(self.device_type, mesh_group_1)
        another_mesh_2 = DeviceMesh(self.device_type, mesh_group_2)
        another_mesh = (
            another_mesh_1 if self.rank < self.world_size // 2 else another_mesh_2
        )
        # another_mesh is considered the same as ep_mesh
        self.assertEqual(ep_mesh._flatten_mesh_list, another_mesh._flatten_mesh_list)
        self.assertEqual(ep_mesh._layout, another_mesh._layout)
        self.assertEqual(ep_mesh.mesh.shape, another_mesh.mesh.shape)
        self.assertEqual(ep_mesh.device_type, another_mesh.device_type)
        self.assertEqual(ep_mesh.mesh_dim_names, another_mesh.mesh_dim_names)
        self.assertEqual(ep_mesh._thread_id, another_mesh._thread_id)
        self.assertEqual(hash(ep_mesh), hash(another_mesh))
        self.assertEqual(ep_mesh, another_mesh)

    @with_comms
    def test_from_group_with_mesh_shape_3d(self):
        """Tests ``from_group`` when passing ``mesh_shape`` as 3D."""
        # Consider the following 3D scenario and we need to create the 2D HSDP mesh from it.
        # - (2, 2, 2) ("dp_replicate", "dp_shard", "tp") mesh
        mesh_shape = (2, 2, 2)
        mesh_dim_names = ("dp_replicate", "dp_shard", "tp")
        ref_mesh = init_device_mesh(
            self.device_type, mesh_shape, mesh_dim_names=mesh_dim_names
        )

        dp_shard_group = ref_mesh["dp_shard"].get_group()
        dp_replicate_group = ref_mesh["dp_replicate"].get_group()

        dp_mesh = DeviceMesh.from_group(
            [dp_replicate_group, dp_shard_group],
            self.device_type,
            mesh=ref_mesh.mesh[:, :, ref_mesh.get_local_rank(mesh_dim="tp")],
            mesh_dim_names=("dp_replicate", "dp_shard"),
        )

        ref_mesh_dp_dim_group_names = ref_mesh._dim_group_names[:2]
        self.assertEqual(ref_mesh_dp_dim_group_names, dp_mesh._dim_group_names[:2])
        # Cannot check directly for mesh equality since parent meshes are not
        # the same since the ref's parent mesh is 3D
        self.assertEqual(dp_mesh["dp_replicate"].mesh, ref_mesh["dp_replicate"].mesh)
        self.assertEqual(
            dp_mesh["dp_replicate"]._dim_group_names,
            ref_mesh["dp_replicate"]._dim_group_names,
        )
        self.assertEqual(dp_mesh["dp_shard"].mesh, ref_mesh["dp_shard"].mesh)
        self.assertEqual(
            dp_mesh["dp_shard"]._dim_group_names,
            ref_mesh["dp_shard"]._dim_group_names,
        )

    @with_comms()
    def test_from_group_with_mesh_shape_2d(self):
        """Tests ``from_group`` when passing ``mesh_shape`` as 2D."""
        # Consider the following scenario where the process group has been created,
        # but we need to create the 2D HSDP mesh from it later in the program.
        mesh_shape = (2, 4)
        mesh_dim_names = ("dp_replicate", "dp_shard")
        ref_mesh = init_device_mesh(
            self.device_type, mesh_shape, mesh_dim_names=mesh_dim_names
        )

        # Create shard groups (e.g. (0, 1, 2, 3), (4, 5, 6, 7))
        # and assign the correct shard group to each rank
        shard_rank_lists = (
            list(range(0, self.world_size // 2)),
            list(range(self.world_size // 2, self.world_size)),
        )
        shard_groups = (
            new_group(shard_rank_lists[0]),
            new_group(shard_rank_lists[1]),
        )
        current_shard_group = (
            shard_groups[0] if self.rank in shard_rank_lists[0] else shard_groups[1]
        )

        # Create replicate groups (for example, (0, 4), (1, 5), (2, 6), (3, 7))
        # and assign the correct replicate group to each rank
        current_replicate_group = None
        shard_factor = len(shard_rank_lists[0])
        for i in range(self.world_size // 2):
            replicate_group_ranks = list(range(i, self.world_size, shard_factor))
            replicate_group = new_group(replicate_group_ranks)
            if self.rank in replicate_group_ranks:
                current_replicate_group = replicate_group

        dp_mesh = DeviceMesh.from_group(
            [not_none(current_replicate_group), current_shard_group],
            self.device_type,
            mesh=ref_mesh.mesh,
            mesh_dim_names=("dp_replicate", "dp_shard"),
        )

        for mesh_dim_group, ref_mesh_dim_group in zip(
            dp_mesh.get_all_groups(), ref_mesh.get_all_groups()
        ):
            mesh_dim_group_ranks = dist.get_process_group_ranks(mesh_dim_group)
            ref_mesh_dim_group_ranks = dist.get_process_group_ranks(ref_mesh_dim_group)
            self.assertEqual(mesh_dim_group_ranks, ref_mesh_dim_group_ranks)
        # check both the 2d mesh and the submeshes are exactly the same.
        self.assertEqual(dp_mesh, ref_mesh)
        self.assertEqual(dp_mesh["dp_replicate"], ref_mesh["dp_replicate"])
        self.assertEqual(dp_mesh["dp_shard"], ref_mesh["dp_shard"])


class InitDeviceMeshTest(DTensorTestBase):
    @property
    def world_size(self):
        return 8

    @with_comms
    def test_init_device_mesh(self):
        mesh_shape = (2, 4)
        mesh_dim_names = ("DP", "TP")
        ref_mesh = DeviceMesh(
            self.device_type,
            torch.arange(8).view(mesh_shape),
            mesh_dim_names=mesh_dim_names,
        )

        # test init_device_mesh with mesh_dim_names
        mesh_2d = init_device_mesh(
            self.device_type, mesh_shape, mesh_dim_names=mesh_dim_names
        )
        self.assertEqual(mesh_2d, ref_mesh)
        self.assertEqual(mesh_2d.mesh_dim_names, mesh_dim_names)

    @with_comms
    def test_raises_duplicate_mesh_dim_names(self):
        with self.assertRaisesRegex(
            RuntimeError,
            "Each mesh_dim_name must be unique.",
        ):
            init_device_mesh(
                self.device_type,
                (2, 4),
                mesh_dim_names=["dp", "dp"],
            )

    @with_comms
    def test_raises_mesh_shape_mesh_dim_names_mismatch(self):
        with self.assertRaisesRegex(
            RuntimeError,
            "mesh_shape and mesh_dim_names should have same length!",
        ):
            init_device_mesh(
                self.device_type,
                (8,),
                mesh_dim_names=["dp", "tp"],
            )

    def _test_backend_override_argument_dict_with_idx_and_backend(self):
        opts = FakeProcessGroup.Options()
        opts.fake_option = 42

        mesh = init_device_mesh(
            self.device_type,
            (2, 2, 2),
            mesh_dim_names=("dp", "tp", "cp"),
            backend_override={0: "fake", 2: ("fake", opts)},
        )

        def get_opts(mesh: DeviceMesh, dim_idx: int) -> C10dBackend.Options:
            return (
                mesh.get_group(dim_idx)
                ._get_backend(torch.device(f"{self.device_type}:{self.rank}"))
                .options
            )

        # Fake pg only have BackendType as BackendType::CUSTOM.
        self.assertEqual(mesh.get_group(0)._get_backend_name(), "custom")
        self.assertNotEqual(mesh.get_group(1)._get_backend_name(), "custom")
        self.assertEqual(mesh.get_group(2)._get_backend_name(), "custom")

        self.assertIsNone(get_opts(mesh, 0))
        self.assertEqual(get_opts(mesh, 2).fake_option, 42)

        dp_tp_mesh = mesh["dp", "tp"]._flatten()
        dp_cp_mesh = mesh["dp", "cp"]._flatten(backend_override="fake")
        tp_cp_mesh = mesh["tp", "cp"]._flatten(backend_override=("fake", opts))

        self.assertNotEqual(dp_tp_mesh.get_group(0)._get_backend_name(), "custom")
        self.assertEqual(dp_cp_mesh.get_group(0)._get_backend_name(), "custom")
        self.assertEqual(tp_cp_mesh.get_group(0)._get_backend_name(), "custom")

        self.assertIsNone(get_opts(dp_cp_mesh, 0))
        self.assertEqual(get_opts(tp_cp_mesh, 0).fake_option, 42)

    @with_comms
    def test_backend_override_argument_dict_with_idx_and_backend_lazy(self):
        self._test_backend_override_argument_dict_with_idx_and_backend()

    @with_comms(eager_init=True)
    def test_backend_override_argument_dict_with_idx_and_backend_eager(self):
        self._test_backend_override_argument_dict_with_idx_and_backend()

    @with_comms(backend="fake")
    def test_backend_override_argument_dict_with_name_and_options(self):
        opts = FakeProcessGroup.Options()
        opts.fake_option = 42

        mesh = init_device_mesh(
            self.device_type,
            (2, 2, 2),
            mesh_dim_names=("dp", "tp", "cp"),
            backend_override={"tp": opts},
        )

        def get_opts(mesh: DeviceMesh, dim_idx: int) -> C10dBackend.Options:
            return (
                mesh.get_group(dim_idx)
                ._get_backend(torch.device(f"{self.device_type}:{self.rank}"))
                .options
            )

        self.assertIsNone(get_opts(mesh, 0))
        self.assertEqual(get_opts(mesh, 1).fake_option, 42)
        self.assertIsNone(get_opts(mesh, 2))

        dp_tp_mesh = mesh["dp", "tp"]._flatten()
        dp_cp_mesh = mesh["dp", "cp"]._flatten(backend_override=opts)

        self.assertIsNone(get_opts(dp_tp_mesh, 0))
        self.assertEqual(get_opts(dp_cp_mesh, 0).fake_option, 42)

    @with_comms
    def test_backend_override_argument_errors(self):
        with self.assertRaisesRegex(
            RuntimeError,
            "Found redundant dim index 0 and name dp in backend_override",
        ):
            init_device_mesh(
                self.device_type,
                (2, 4),
                mesh_dim_names=("dp", "tp"),
                backend_override={"dp": "foo", 0: "bar"},
            )

        with self.assertRaisesRegex(
            RuntimeError,
            r"Found invalid keys in backend_override: got \['cp'\]",
        ):
            init_device_mesh(
                self.device_type,
                (2, 4),
                mesh_dim_names=("dp", "tp"),
                backend_override={"cp": "foo"},
            )

        with self.assertRaisesRegex(
            RuntimeError,
            r"Found invalid keys in backend_override: got \[42\]",
        ):
            init_device_mesh(
                self.device_type,
                (2, 4),
                mesh_dim_names=("dp", "tp"),
                backend_override={42: "bar"},
            )


class TestDeviceMeshGetItem(DTensorTestBase):
    @property
    def world_size(self):
        return 8

    @with_comms
    def test_raises_no_mesh_dim_found(self):
        with self.assertRaisesRegex(
            RuntimeError, "Cannot slice a DeviceMesh without mesh_dim_names!"
        ):
            mesh = init_device_mesh(self.device_type, (2, 4))
            mesh["DP"]

    @with_comms
    def test_raises_invalid_mesh_dim_name(self):
        child_mesh_dim_name = ("PP",)
        with self.assertRaisesRegex(KeyError, "Invalid mesh_dim_name"):
            mesh_dim_names = ("DP", "TP")
            mesh = init_device_mesh(
                self.device_type,
                (2, 4),
                mesh_dim_names=mesh_dim_names,
            )
            mesh[child_mesh_dim_name]

    @with_comms
    def test_get_item_2d(self):
        mesh_shape = (2, 4)
        mesh_dim_names = ("DP", "TP")
        mesh_2d = init_device_mesh(
            self.device_type, mesh_shape, mesh_dim_names=mesh_dim_names
        )

        pg_ranks_by_dim_name = {}
        for mesh_dim_name in mesh_dim_names:
            mesh_dim = mesh_dim_names.index(mesh_dim_name)
            pg_ranks_by_dim_name[mesh_dim_name] = mesh_2d.mesh.swapdims(
                -1, mesh_dim
            ).reshape(-1, mesh_2d.mesh.size(mesh_dim))

        tp_mesh = mesh_2d["TP"]
        tp_group_idx = self.rank // 4
        self.assertEqual(tp_mesh.mesh, pg_ranks_by_dim_name["TP"][tp_group_idx])

        dp_group_idx = self.rank % 4
        self.assertEqual(mesh_2d["DP"].mesh, pg_ranks_by_dim_name["DP"][dp_group_idx])

    @with_comms
    def test_get_item_1d(self):
        mesh = init_device_mesh(self.device_type, (8,), mesh_dim_names=("dp",))
        # Make sure slicing out 1D mesh from a 1D mesh works.
        dp_mesh = mesh["dp"]
        self.assertEqual(dp_mesh, mesh)

        with self.assertRaisesRegex(KeyError, "Invalid mesh_dim_name"):
            dp_mesh = mesh["dim0"]

    @with_comms
    def test_get_item_3d(self):
        mesh_shape = (2, 2, 2)
        mesh_dim_names = ("Replicate", "Shard", "TP")
        mesh_3d = init_device_mesh(
            self.device_type, mesh_shape, mesh_dim_names=mesh_dim_names
        )

        tp_group = [[0, 1], [2, 3], [4, 5], [6, 7]]
        tp_group_idx = int(self.rank / 2)
        self.assertEqual(mesh_3d["TP"].mesh.tolist(), tp_group[tp_group_idx])

        shard_group = [[0, 2], [1, 3], [4, 6], [5, 7]]
        shard_group_idx = self.rank % 2 + self.rank // 4 * 2
        self.assertEqual(mesh_3d["Shard"].mesh.tolist(), shard_group[shard_group_idx])

        replicate_group = [[0, 4], [1, 5], [2, 6], [3, 7]]
        replicate_group_idx = self.rank % 4
        self.assertEqual(
            mesh_3d["Replicate"].mesh.tolist(), replicate_group[replicate_group_idx]
        )

        # We support both UX for nD slicing.
        # mesh_3d[["Replicate", "Shard"]] or mesh_3d["Replicate", "Shard"]
        hsdp_mesh_1 = mesh_3d[["Replicate", "Shard"]]
        hsdp_mesh_2 = mesh_3d["Replicate", "Shard"]
        hsdp_group = [[[0, 2], [4, 6]], [[1, 3], [5, 7]]]
        hsdp_group_idx = self.rank % 2
        self.assertEqual(hsdp_mesh_1.mesh.tolist(), hsdp_group[hsdp_group_idx])
        self.assertEqual(hsdp_mesh_2.mesh.tolist(), hsdp_group[hsdp_group_idx])
        self.assertEqual(hsdp_mesh_1, hsdp_mesh_2)

        # Test slicing out 1D mesh from a sub-2D mesh.
        shard_mesh = hsdp_mesh_2["Shard"]
        self.assertEqual(shard_mesh.mesh.tolist(), shard_group[shard_group_idx])
        replicate_mesh = hsdp_mesh_2["Replicate"]
        self.assertEqual(
            replicate_mesh.mesh.tolist(), replicate_group[replicate_group_idx]
        )

    @with_comms
    def test_cache_and_reuse_submesh_slice_result(self):
        mesh = init_device_mesh(self.device_type, (2, 4), mesh_dim_names=("dp", "tp"))

        ref_pg_count = _world.group_count

        # When we call the "dp" slice second time, it should not create any new pg.
        # As we are just using the cached result so the pg count should be the same.
        self.assertEqual(ref_pg_count, _world.group_count)

        # When we call the "tp" slice, it should not create a new pg, as the "tp" slice would
        # just reuse the parent mesh pg.
        mesh["tp"]
        self.assertEqual(_world.group_count, ref_pg_count)

    @with_comms
    def test_get_item_3d_noncontiguous_slicing(self):
        mesh_shape = (2, 2, 2)
        mesh_dim_names = ("dp", "pp", "cp")
        mesh_3d = init_device_mesh(
            self.device_type, mesh_shape, mesh_dim_names=mesh_dim_names
        )

        # Slice order simply decides which mesh_dim sits on which mesh_dim.
        # For dp_cp_mesh, cp mesh is the innermost dimension.
        dp_cp_mesh = mesh_3d["dp", "cp"]
        expected_mesh_tensor = (
            torch.tensor([[0, 1], [4, 5]], dtype=torch.int)
            if self.rank in (0, 1, 4, 5)
            else torch.tensor([[2, 3], [6, 7]], dtype=torch.int)
        )
        dp_local_rank = dp_cp_mesh.get_local_rank("dp")
        self.assertEqual(dp_cp_mesh.mesh, expected_mesh_tensor)
        cp_mesh = mesh_3d["cp"]
        # Check on the current dp_local_rank, whether the cp mesh tensor is the same.
        self.assertEqual(dp_cp_mesh.mesh[dp_local_rank], cp_mesh.mesh)

        with self.assertRaisesRegex(
            KeyError,
            "Invalid mesh_dim_names",
        ):
            mesh_3d["cp", "dp"]

    @with_comms
    def test_flatten_mesh_1d(self):
        mesh_shape = (4,)
        mesh_dim_names = ("default",)
        mesh_1d = init_device_mesh(
            self.device_type, mesh_shape, mesh_dim_names=mesh_dim_names
        )
        mesh_1d._flatten()

    @with_comms
    def test_flatten_mesh_3d(self):
        mesh_shape = (2, 2, 2)
        mesh_dim_names = ("dp", "cp", "tp")
        mesh_3d = init_device_mesh(
            self.device_type, mesh_shape, mesh_dim_names=mesh_dim_names
        )

        # Test flatten into an existing mesh_dim_name inside the mesh
        with self.assertRaisesRegex(
            ValueError,
            "already exists for submesh of the DeviceMesh",
        ):
            mesh_3d._flatten("dp")

        # Test flatten contiguous dims
        dp_cp_mesh = mesh_3d["dp", "cp"]
        flattened_dp_cp_mesh = dp_cp_mesh._flatten()
        self.assertEqual(dp_cp_mesh.mesh.flatten(), flattened_dp_cp_mesh.mesh)
        self.assertEqual(flattened_dp_cp_mesh.mesh_dim_names[0], "dp_cp")
        self.assertEqual(flattened_dp_cp_mesh.get_group().group_desc, "mesh_dp_cp")
        root_mesh = _mesh_resources.get_root_mesh(dp_cp_mesh)
        self.assertEqual(root_mesh, mesh_3d)
        flatten_mesh_layout = _mesh_resources.root_to_flatten_mapping[root_mesh][
            "dp_cp"
        ]._layout
        self.assertEqual(flatten_mesh_layout, flattened_dp_cp_mesh._layout)
        self.assertEqual(
            flattened_dp_cp_mesh._layout.global_ranks(8),
            [[0, 2, 4, 6], [1, 3, 5, 7]],
        )

        ref_pg_count = _world.group_count
        # Calling flatten again should not create a new pg.
        flattened_dp_cp_mesh_2 = dp_cp_mesh._flatten()
        self.assertEqual(flattened_dp_cp_mesh, flattened_dp_cp_mesh_2)
        self.assertEqual(ref_pg_count, _world.group_count)

        # Test flatten non-contiguous dims
        dp_tp_mesh = mesh_3d["dp", "tp"]
        flattened_dp_tp_mesh = dp_tp_mesh._flatten()
        self.assertEqual(dp_tp_mesh.mesh.flatten(), flattened_dp_tp_mesh.mesh)
        self.assertEqual(flattened_dp_tp_mesh.mesh_dim_names[0], "dp_tp")
        root_mesh = _mesh_resources.get_root_mesh(dp_tp_mesh)
        self.assertEqual(root_mesh, mesh_3d)
        flatten_mesh_root_layout = _mesh_resources.root_to_flatten_mapping[root_mesh][
            "dp_tp"
        ]._layout
        self.assertEqual(flatten_mesh_root_layout, flattened_dp_tp_mesh._layout)
        self.assertEqual(
            flattened_dp_tp_mesh._layout.global_ranks(8),
            [[0, 1, 4, 5], [2, 3, 6, 7]],
        )
        with self.assertRaisesRegex(
            NotImplementedError,
            "Currently, this only allows slicing out a contiguous flattened dim",
        ):
            mesh_3d["dp_tp", "cp"]

        # Test flatten with a flattened mesh_dim_name
        cp_tp_mesh = mesh_3d["cp", "tp"]
        cp_tp_mesh._flatten("dummy")
        self.assertEqual(mesh_3d["dummy"].mesh_dim_names[0], "dummy")

        # Test flatten into an existing mesh_dim_name inside the mesh
        with self.assertRaisesRegex(
            ValueError,
            "dp already exists for submesh of the DeviceMesh",
        ):
            mesh_3d._flatten("dp")
        with self.assertRaisesRegex(
            ValueError,
            "Flatten mesh with mesh_dim_name dp_tp has been created before",
        ):
            mesh_3d["cp", "tp"]._flatten("dp_tp")

    @with_comms(eager_init=True)
    def test_flatten_mesh_4d(self):
        mesh_shape = (2, 2, 2, 1)
        mesh_dim_names = ("dp_replicate", "dp_shard", "cp", "tp")
        mesh_4d = init_device_mesh(
            self.device_type, mesh_shape, mesh_dim_names=mesh_dim_names
        )

        # flatten HSDP and CP into one mesh
        dp_cp_mesh = mesh_4d[mesh_dim_names[:3]]._flatten("dp_cp")
        # check flattened mesh integrity
        self.assertEqual(mesh_4d["dp_cp"].mesh.flatten(), dp_cp_mesh.mesh)
        # check flattened mesh dim names is correct
        self.assertEqual(dp_cp_mesh.mesh_dim_names, ("dp_cp",))
        # check flattened mesh dependency
        self.assertEqual(_mesh_resources.get_root_mesh(dp_cp_mesh), mesh_4d)

    @with_comms
    def test_reconstruct_mesh_with_flatten_dim(self):
        mesh_3d = init_device_mesh(
            self.device_type, (2, 2, 2), mesh_dim_names=("replicate", "shard", "cp")
        )
        shard_cp_mesh = mesh_3d["shard", "cp"]._flatten()
        hsdp_mesh = mesh_3d["replicate", "shard_cp"]
        expected_mesh_tensor = torch.tensor(
            [[0, 1, 2, 3], [4, 5, 6, 7]], dtype=torch.int
        )
        self.assertEqual(hsdp_mesh.mesh, expected_mesh_tensor)
        self.assertEqual(shard_cp_mesh.get_group(), mesh_3d["shard_cp"].get_group())
        self.assertEqual(
            shard_cp_mesh.get_group(), mesh_3d.get_group(mesh_dim="shard_cp")
        )

        mesh_3d = init_device_mesh(
            self.device_type, (2, 2, 2), mesh_dim_names=("dp", "cp", "tp")
        )
        dp_cp_mesh = mesh_3d["dp", "cp"]._flatten()
        spmd_mesh = mesh_3d["dp_cp", "tp"]
        expected_mesh_tensor = torch.tensor(
            [[0, 1], [2, 3], [4, 5], [6, 7]], dtype=torch.int
        )
        self.assertEqual(spmd_mesh.mesh, expected_mesh_tensor)
        self.assertEqual(dp_cp_mesh.get_group(), mesh_3d["dp_cp"].get_group())
        self.assertEqual(dp_cp_mesh.get_group(), mesh_3d.get_group(mesh_dim="dp_cp"))


class TestMeshEnv(DTensorTestBase):
    @property
    def world_size(self):
        return 8

    @with_comms
    def test_get_root_mesh(self):
        mesh_3d = init_device_mesh(
            self.device_type,
            (2, 2, 2),
            mesh_dim_names=("dp", "cp", "tp"),
        )

        dp_cp_mesh = mesh_3d["dp", "cp"]
        dp_tp_mesh = mesh_3d["dp", "tp"]
        cp_tp_mesh = mesh_3d["cp", "tp"]
        dp_mesh = mesh_3d["dp"]
        cp_mesh = mesh_3d["cp"]
        tp_mesh = mesh_3d["tp"]
        self.assertEqual(_mesh_resources.get_root_mesh(dp_cp_mesh), mesh_3d)
        self.assertEqual(_mesh_resources.get_root_mesh(dp_tp_mesh), mesh_3d)
        self.assertEqual(_mesh_resources.get_root_mesh(cp_tp_mesh), mesh_3d)
        self.assertEqual(_mesh_resources.get_root_mesh(dp_mesh), mesh_3d)
        self.assertEqual(_mesh_resources.get_root_mesh(cp_mesh), mesh_3d)
        self.assertEqual(_mesh_resources.get_root_mesh(tp_mesh), mesh_3d)

    @with_comms
    def test_get_root_mesh_dim_exist(self):
        mesh_shape = (2, self.world_size // 2)
        mesh_dim_names = ("DP", "TP")
        mesh_2d = init_device_mesh(
            self.device_type, mesh_shape, mesh_dim_names=mesh_dim_names
        )

        self.assertEqual(_mesh_resources.get_root_mesh_dim(mesh_2d["DP"]), 0)
        self.assertEqual(_mesh_resources.get_root_mesh_dim(mesh_2d["TP"]), 1)

    @with_comms
    def test_get_root_mesh_dim_not_exist(self):
        mesh_shape = (self.world_size,)
        mesh = init_device_mesh(self.device_type, mesh_shape)

        self.assertEqual(_mesh_resources.get_root_mesh_dim(mesh), None)

    @with_comms
    def test_get_mesh_dim_by_name(self):
        mesh_shape = (2, self.world_size // 2)
        mesh_dim_names = ("DP", "TP")
        mesh_2d = init_device_mesh(
            self.device_type, mesh_shape, mesh_dim_names=mesh_dim_names
        )

        self.assertEqual(_mesh_resources.get_mesh_dim_by_name(mesh_2d, "DP"), 0)
        self.assertEqual(_mesh_resources.get_mesh_dim_by_name(mesh_2d, "TP"), 1)

    @with_comms
    def test_get_all_submeshes(self):
        mesh_2d = init_device_mesh(
            self.device_type,
            (2, 4),
            mesh_dim_names=("replicate", "shard"),
        )
        all_submeshes = _mesh_resources._get_all_submeshes(mesh_2d, "replicate")
        self.assertEqual(len(all_submeshes), 4)
        self.assertEqual(
            all(submesh.mesh.numel() == 2 for submesh in all_submeshes), True
        )

    @with_comms
    def test_mesh_slice_fake_tensor_mode(self):
        mesh_shape = (2, self.world_size // 2)
        mesh_dim_names = ("DP", "TP")
        mesh_2d = init_device_mesh(
            self.device_type, mesh_shape, mesh_dim_names=mesh_dim_names
        )

        with FakeTensorMode():
            mesh_2d["DP"]
            mesh_2d["TP"]
            mesh_2d["DP", "TP"]


class DeviceMeshCollectiveTest(DTensorTestBase):
    @property
    def world_size(self):
        return 8

    @with_comms
    def test_broadcast_1d(self):
        mesh = DeviceMesh(self.device_type, torch.arange(self.world_size))
        local_tensor = torch.ones(3, 3, device=self.device_type) * self.rank
        mesh_broadcast(local_tensor, mesh, mesh_dim=0)
        self.assertEqual(local_tensor, torch.zeros(3, 3))

    @with_comms
    def test_scatter_1d(self):
        mesh = DeviceMesh(self.device_type, torch.arange(self.world_size))
        scatter_tensor_shape = [3, 3, 3]
        for scatter_dim in range(len(scatter_tensor_shape)):
            shard_placement = Shard(scatter_dim)
            scatter_tensor_shape[scatter_dim] *= self.world_size
            # make the random seed same across rank
            torch.manual_seed(0)
            global_tensor = torch.randn(scatter_tensor_shape, device=self.device_type)
            splitted_list, _ = shard_placement._split_tensor(
                global_tensor, mesh.size(), with_padding=True, contiguous=True
            )
            recv_tensor = torch.empty_like(splitted_list[mesh.get_rank()])
            # scatter on dim > 0 would generate non-contiguous tensor, verify that works
            mesh_scatter(recv_tensor, splitted_list, mesh, mesh_dim=0)
            self.assertEqual(recv_tensor, splitted_list[mesh.get_rank()])

    @with_comms
    def test_scatter_uneven(self):
        device_mesh = DeviceMesh(self.device_type, list(range(self.world_size)))
        my_rank = device_mesh.get_rank()
        tensor_to_split = torch.randn(
            device_mesh.size() + 3, device_mesh.size() + 1, device=self.device_type
        )

        for shard_dim in range(tensor_to_split.ndim):
            shard_placement = Shard(shard_dim)

            tensor_to_scatter = tensor_to_split.clone()
            tensor_splitted_list = list(
                torch.chunk(tensor_to_split, self.world_size, dim=shard_dim)
            )
            for _ in range(self.world_size - len(tensor_splitted_list)):
                tensor_splitted_list.append(torch.tensor([], device=self.device_type))

            padded_tensor_list, pad_sizes = shard_placement._split_tensor(
                tensor_to_scatter,
                device_mesh.size(),
                with_padding=True,
                contiguous=True,
            )

            scattered_tensor = torch.empty_like(padded_tensor_list[my_rank])
            mesh_scatter(scattered_tensor, padded_tensor_list, device_mesh, mesh_dim=0)

            if pad_sizes[my_rank] != 0:
                scattered_tensor = unpad_tensor(
                    scattered_tensor, shard_dim, pad_sizes[my_rank]
                )

            if scattered_tensor.numel() == 0:
                # We need to check numel() instead of size if a tensor is ([]) after unpadding,
                # since the size could be ([0, 8]) after unpadding.
                self.assertEqual(
                    scattered_tensor.numel(), tensor_splitted_list[my_rank].numel()
                )
            else:
                self.assertEqual(
                    scattered_tensor.size(), tensor_splitted_list[my_rank].size()
                )
                self.assertEqual(scattered_tensor, tensor_splitted_list[my_rank])

    @with_comms
    def test_all_gather_uneven(self):
        device_mesh = DeviceMesh(self.device_type, list(range(self.world_size)))
        my_rank = device_mesh.get_rank()
        tensor_to_split = torch.ones(
            device_mesh.size() + 3,
            device_mesh.size() + 1,
            device=self.device_type,
        )

        for shard_dim in range(tensor_to_split.ndim):
            shard_placement = Shard(shard_dim)
            tensor_padded_list, pad_sizes = shard_placement._split_tensor(
                tensor_to_split,
                device_mesh.size(),
                with_padding=True,
                contiguous=True,
            )
            local_tensor = tensor_padded_list[my_rank]
            big_tensor = funcol.all_gather_tensor(
                local_tensor, gather_dim=shard_dim, group=(device_mesh, 0)
            )
            big_tensor_chunks = list(
                torch.chunk(big_tensor, device_mesh.size(), dim=shard_dim)
            )
            unpadded_list = [
                (
                    unpad_tensor(big_tensor, shard_dim, pad_sizes[i])
                    if pad_sizes[i] > 0
                    else big_tensor
                )
                for i, big_tensor in enumerate(big_tensor_chunks)
            ]
            all_gathered_tensor = torch.cat(unpadded_list, dim=shard_dim)

            self.assertEqual(all_gathered_tensor.size(), tensor_to_split.size())
            self.assertEqual(all_gathered_tensor, tensor_to_split)

    @with_comms
    def test_reduce_scatter_contiguous(self):
        device_mesh = DeviceMesh(self.device_type, list(range(self.world_size)))
        my_rank = device_mesh.get_rank()

        # Init the tensor
        step = self.world_size * 2
        total_elem = step**2
        tensor = torch.arange(0, total_elem).view(step, -1).to(device=self.device_type)
        tensor = tensor * (my_rank + 1)

        # Get non-contiguous tensor by slicing
        tensor_to_reduce = tensor[::2, :2]
        tensor_contiguous = tensor_to_reduce.clone().contiguous()

        # Partial to Shard to trigger reduce_scatter
        tensor_to_reduce = DTensor.from_local(
            tensor_to_reduce, device_mesh, [_Partial()]
        )
        tensor_contiguous = DTensor.from_local(
            tensor_contiguous, device_mesh, [_Partial()]
        )
        new_tensor = tensor_to_reduce.redistribute(device_mesh, [Shard(0)])
        new_tensor_contiguous = tensor_contiguous.redistribute(device_mesh, [Shard(0)])

        # The output for contiguous and non-contiguous tensors of the same value
        # should return the same reducescatter value.
        new_tensor_local = new_tensor._local_tensor
        new_tensor_contiguous_local = new_tensor_contiguous._local_tensor
        self.assertEqual(new_tensor_local, new_tensor_contiguous_local)
        self.assertEqual(list(new_tensor_local.size()), [1, 2])

        # Check the reduce numerical value
        sum_base = (1 + self.world_size) * self.world_size / 2
        first_elem = my_rank * sum_base * step * 2
        expected_tensor = torch.tensor(
            [[first_elem, first_elem + sum_base]],
            dtype=new_tensor_local.dtype,
            device=self.device_type,
        )
        self.assertEqual(new_tensor_local, expected_tensor)

    @with_comms
    def test_reduce_scatter_uneven(self):
        device_mesh = DeviceMesh(self.device_type, list(range(self.world_size)))
        my_rank = device_mesh.get_rank()
        tensor_to_split = (
            torch.ones(
                device_mesh.size() + 3,
                device_mesh.size() + 1,
                device=self.device_type,
            )
            * self.rank
        )

        for shard_dim in range(tensor_to_split.ndim):
            shard_placement = Shard(shard_dim)
            tensor_to_scatter = tensor_to_split.clone()

            tensor_splitted_list = list(
                torch.chunk(tensor_to_split, self.world_size, dim=shard_dim)
            )
            for _ in range(self.world_size - len(tensor_splitted_list)):
                tensor_splitted_list.append(torch.tensor([], device=self.device_type))

            padded_tensor_list, pad_sizes = shard_placement._split_tensor(
                tensor_to_scatter,
                device_mesh.size(),
                with_padding=True,
                contiguous=True,
            )

            tensor_to_reduce = torch.cat(padded_tensor_list, shard_dim)

            res_num = ((0 + self.world_size - 1) * self.world_size) / 2

            scattered_tensor = funcol.reduce_scatter_tensor(
                tensor_to_reduce,
                reduceOp="sum",
                scatter_dim=shard_dim,
                group=(device_mesh, 0),
            )

            # unpad scattered_tensor
            if pad_sizes[my_rank] > 0:
                scattered_tensor = unpad_tensor(
                    scattered_tensor, shard_dim, pad_sizes[my_rank]
                )

            if scattered_tensor.numel() == 0:
                # We need to check numel() instead of size if a tensor is ([]) after unpadding,
                # since the size could be ([0, 8]) after unpadding.
                self.assertEqual(
                    scattered_tensor.numel(), tensor_splitted_list[my_rank].numel()
                )
            else:
                self.assertEqual(
                    scattered_tensor.size(), tensor_splitted_list[my_rank].size()
                )
                self.assertEqual(
                    scattered_tensor,
                    torch.ones_like(tensor_splitted_list[my_rank]) * res_num,
                )

    @with_comms
    def test_broadcast_nd(self):
        mesh_tensor = torch.arange(8).reshape(2, 2, 2)
        mesh = DeviceMesh(self.device_type, mesh_tensor)
        local_tensor = torch.ones(3, 3, device=self.device_type) * self.rank

        # check all dim groups
        dim_to_subgroups = mesh.get_all_groups()
        for dim, dim_group in enumerate(dim_to_subgroups):
            dim_group_size = get_world_size(dim_group)
            global_ranks = [
                get_global_rank(dim_group, i) for i in range(dim_group_size)
            ]
            cloned_local_tensor = local_tensor.clone()
            mesh_broadcast(cloned_local_tensor, mesh, mesh_dim=dim)
            res_num = global_ranks[0]
            self.assertEqual(cloned_local_tensor, torch.ones(3, 3) * res_num)

    @with_comms
    def test_scatter_nd(self):
        mesh_tensor = torch.arange(8).reshape(2, 2, 2)
        mesh = DeviceMesh(self.device_type, mesh_tensor)

        # check all dim groups
        dim_to_subgroups = mesh.get_all_groups()
        for dim, dim_group in enumerate(dim_to_subgroups):
            dim_group_size = get_world_size(dim_group)
            global_ranks = [
                get_global_rank(dim_group, i) for i in range(dim_group_size)
            ]
            scattered_tensors = [
                torch.ones(3, 3, device=self.device_type) * global_rank
                for global_rank in global_ranks
            ]
            received_tensor = torch.empty_like(
                scattered_tensors[mesh.get_coordinate()[dim]]
            )
            mesh_scatter(received_tensor, scattered_tensors, mesh, mesh_dim=dim)
            self.assertEqual(received_tensor, torch.ones(3, 3) * self.rank)


class CuTeLayoutTest(TestCase):
    def test_coalesce(self):
        # ((3,2),(2,1)) -> (6,1)
        l = _Layout((3, 2), (2, 1))
        l = l.coalesce()
        self.assertEqual(list(l.sizes_and_strides), [(6, 1)])

        # ((2,12),(3,4),(4,1)) -> (24,1)
        l = _Layout((2, 3, 4), (12, 4, 1))
        l = l.coalesce()
        self.assertEqual(list(l.sizes_and_strides), [(24, 1)])

    def test_coalesce_non_coalescible(self):
        # ((3,4),(2,1)) stays as-is (4 ≠ 2*1)
        l = _Layout((3, 2), (4, 1))
        l = l.coalesce()
        self.assertEqual(list(l.sizes_and_strides), [(3, 4), (2, 1)])

    def test_complement_n_group_layout(self):
        # complement((4,2), 8) = (2,1); together form (8,1)
        pg_layout = _Layout(
            (4,),
            (2,),
        )
        outer = pg_layout.complement(world_size=8)
        self.assertEqual(list(outer.sizes_and_strides), [(2, 1)])
        self.assertEqual(
            pg_layout.all_ranks_from_zero(),
            [0, 2, 4, 6],
        )
        groups = [
            [o + i for i in pg_layout.all_ranks_from_zero()]
            for o in outer.all_ranks_from_zero()
        ]
        self.assertEqual(
            groups,
            [
                [0, 2, 4, 6],
                [1, 3, 5, 7],
            ],
        )
        self.assertEqual(
            pg_layout.global_ranks(8),
            [
                [0, 2, 4, 6],
                [1, 3, 5, 7],
            ],
        )
        # complement((4,2), 16) = ((2,8), (2,1)); together form (16,1)
        outer = pg_layout.complement(world_size=16)
        self.assertEqual(list(outer.sizes_and_strides), [(2, 8), (2, 1)])
        self.assertEqual(
            outer.all_ranks_from_zero(),
            [0, 1, 8, 9],
        )
        self.assertEqual(
            pg_layout.global_ranks(16),
            [
                [0, 2, 4, 6],
                [1, 3, 5, 7],
                [8, 10, 12, 14],
                [9, 11, 13, 15],
            ],
        )

        # Complement ((2,4), (2,1)) under world_size=16 → complement ((2,8), (2,2))
        pg_layout = _Layout((2, 2), (4, 1))
        self.assertEqual(
            pg_layout.all_ranks_from_zero(),
            [0, 1, 4, 5],
        )
        outer = pg_layout.complement(world_size=16)
        self.assertEqual(list(outer.sizes_and_strides), [(2, 8), (2, 2)])
        self.assertEqual(
            outer.all_ranks_from_zero(),
            [0, 2, 8, 10],
        )
        self.assertEqual(
            pg_layout.global_ranks(16),
            [
                [0, 1, 4, 5],
                [2, 3, 6, 7],
                [8, 9, 12, 13],
                [10, 11, 14, 15],
            ],
        )

        # Test layout_to_global_ranks and layout_to_all_ranks_from_zero
        pg_layout = _Layout((2, 2), (4, 2))
        self.assertEqual(
            pg_layout.all_ranks_from_zero(),
            [0, 2, 4, 6],
        )
        self.assertEqual(
            pg_layout.global_ranks(16),
            [
                [0, 2, 4, 6],
                [1, 3, 5, 7],
                [8, 10, 12, 14],
                [9, 11, 13, 15],
            ],
        )
        outer = pg_layout.complement(world_size=16)
        self.assertEqual(list(outer.sizes_and_strides), [(2, 8), (2, 1)])
        # Test when stride is not monotonically decreasing, the complement layout
        # is same as the one sorted its stride.
        pg_layout_r = _Layout((2, 2), (2, 4))
        outer = pg_layout_r.complement(world_size=16)
        self.assertEqual(list(outer.sizes_and_strides), [(2, 8), (2, 1)])
        self.assertEqual(
            pg_layout_r.global_ranks(16),
            [
                [0, 4, 2, 6],
                [1, 5, 3, 7],
                [8, 12, 10, 14],
                [9, 13, 11, 15],
            ],
        )

        # Test just all_ranks_from_zero and global_ranks.
        pg_layout = _Layout((4,), (2,))
        self.assertEqual(
            pg_layout.all_ranks_from_zero(),
            [0, 2, 4, 6],
        )
        self.assertEqual(
            pg_layout.global_ranks(16),
            [
                [0, 2, 4, 6],
                [1, 3, 5, 7],
                [8, 10, 12, 14],
                [9, 11, 13, 15],
            ],
        )

    def test_composition(self):
        # self = ((4,2), (2,1)), l = (2,1)  → self o l = (2,1)
        orig_l = _Layout((4, 2), (2, 1))
        right_l = _Layout((2,), (1,))
        composed_layout = orig_l.composition(right_l)
        self.assertEqual(list(composed_layout.sizes_and_strides), [(2, 1)])
        self.assertEqual(
            composed_layout.global_ranks(8),
            [
                [0, 1],
                [2, 3],
                [4, 5],
                [6, 7],
            ],
        )

        # self = (4,2), l = (2,1)  → self o l = (2,2)
        orig_l = _Layout((4,), (2,))
        right_l = _Layout((2,), (1,))
        composed_layout = orig_l.composition(right_l)
        self.assertEqual(list(composed_layout.sizes_and_strides), [(2, 2)])
        self.assertEqual(
            composed_layout.global_ranks(8),
            [
                [0, 2],
                [1, 3],
                [4, 6],
                [5, 7],
            ],
        )

        # self = (4,2), l = ((2,2), (2,1))  → self o l = ((2,4), (2,2))
        # This is to mimic the un-flatten from a 2D mesh to a 1D mesh.
        right_l = _Layout((2, 2), (2, 1))
        composed_layout = orig_l.composition(right_l)
        self.assertEqual(list(composed_layout.sizes_and_strides), [(2, 4), (2, 2)])
        self.assertEqual(
            composed_layout[0].global_ranks(8),
            [
                [0, 4],
                [1, 5],
                [2, 6],
                [3, 7],
            ],
        )
        self.assertEqual(
            composed_layout[1].global_ranks(8),
            [
                [0, 2],
                [1, 3],
                [4, 6],
                [5, 7],
            ],
        )

        # Error case.
        orig_l = _Layout((4, 2), (4, 1))
        with self.assertRaises(
            AssertionError,
        ):
            right_l = _Layout((2,), (3,))
            orig_l.composition(right_l)

    def test_check_non_overlap(self):
        """Test the check_non_overlap method for various layout configurations."""
        # Test 1: Valid layout - no overlap
        # sizes=(2,3), strides=(6,1) - stride 6 > span 3, so no overlap
        layout1 = _Layout((2, 3), (6, 1))
        self.assertTrue(layout1.check_non_overlap())

        # Test 2: Invalid layout - overlap due to stride < previous span
        # sizes=(2,3), strides=(2,1) - stride 2 < span 3, causes overlap
        layout2 = _Layout((2, 3), (2, 1))
        self.assertFalse(layout2.check_non_overlap())

        # Test 3: Invalid layout - duplicate strides
        # sizes=(2,3), strides=(1,1) - same stride, causes overlap
        layout3 = _Layout((2, 3), (1, 1))
        self.assertFalse(layout3.check_non_overlap())

        # Test 4: Valid layout - single dimension
        layout4 = _Layout((4,), (1,))
        self.assertTrue(layout4.check_non_overlap())

        # Test 5: Valid layout - exact boundary case
        # sizes=(2,3), strides=(3,1) - stride 3 == span 3, valid
        layout5 = _Layout((2, 3), (3, 1))
        self.assertTrue(layout5.check_non_overlap())

        # Test 6: Valid layout - multi-dimensional with proper spacing
        layout6 = _Layout((2, 2, 2), (8, 4, 1))
        self.assertTrue(layout6.check_non_overlap())

        # Test 7: Valid layout - stride not ordered
        layout7 = _Layout((2, 2, 2), (4, 1, 2))
        self.assertTrue(layout7.check_non_overlap())

        # Test 8: Valid layout - Interleaved but no overlap
        layout8 = _Layout((3, 2), (2, 3))
        self.assertTrue(layout8.check_non_overlap())

    def test_remap_to_tensor(self):
        """Test the remap_to_tensor method for various scenarios."""
        # Test 1: Consecutive ranks, full world - should return logical groups directly
        original_mesh = torch.tensor([[0, 1], [2, 3]], dtype=torch.int)
        layout1 = _Layout((2, 2), (2, 1))  # row-major 2x2
        result1 = layout1.remap_to_tensor(original_mesh)
        expected1 = torch.tensor([[[0, 1], [2, 3]]], dtype=torch.int)
        self.assertEqual(result1, expected1)

        # Test 2: Non-consecutive ranks - should map to actual ranks
        original_mesh = torch.tensor([[10, 20], [30, 40]], dtype=torch.int)
        layout2 = _Layout((2, 2), (2, 1))
        result2 = layout2.remap_to_tensor(original_mesh)
        expected2 = torch.tensor([[[10, 20], [30, 40]]], dtype=torch.int)
        self.assertEqual(result2, expected2)

        # Test 4: 1D layout with consecutive ranks
        original_mesh = torch.tensor([0, 1, 2, 3], dtype=torch.int)
        layout4 = _Layout((4,), (1,))
        result4 = layout4.remap_to_tensor(original_mesh)
        expected4 = torch.tensor([[0, 1, 2, 3]], dtype=torch.int)
        self.assertEqual(result4, expected4)

        # Test 5: Complex strided layout with non-consecutive ranks
        original_mesh = torch.tensor([5, 10, 15, 20], dtype=torch.int)
        layout5 = _Layout((2, 2), (2, 1))
        result5 = layout5.remap_to_tensor(original_mesh)
        expected5 = torch.tensor([[[5, 10], [15, 20]]], dtype=torch.int)
        self.assertEqual(result5, expected5)

        # Test 6: Tensor Cute representation of a 2D mesh
        original_mesh = torch.tensor([[0, 2], [1, 3]], dtype=torch.int)
        layout6 = _Layout((2, 2), (1, 2))  # column-major style
        result6 = layout6.remap_to_tensor(original_mesh)
        expected6 = torch.tensor([[[0, 1], [2, 3]]], dtype=torch.int)
        self.assertEqual(result6, expected6)

        # Test 7: Layout with different stride pattern
        original_mesh = torch.tensor([0, 2, 1, 4], dtype=torch.int)
        layout7 = _Layout((2, 2), (1, 2))  # column-major style
        result7 = layout7.remap_to_tensor(original_mesh)
        expected7 = torch.tensor([[[0, 1], [2, 4]]], dtype=torch.int)
        self.assertEqual(result7, expected7)


if __name__ == "__main__":
    run_tests()<|MERGE_RESOLUTION|>--- conflicted
+++ resolved
@@ -336,22 +336,6 @@
                 f"{device_type}:0", mesh_shape=mesh_shape, mesh_dim_names=("dp", "tp")
             )
 
-<<<<<<< HEAD
-=======
-    @with_comms
-    def test_set_mesh_dim_group_options(self):
-        device_type = (
-            torch.accelerator.current_accelerator().type
-            if torch.accelerator.is_available()
-            else "cpu"
-        )
-        _mesh_resources._set_mesh_dim_group_options(1, "fake", None)
-
-        mesh_tensor = torch.arange(4).reshape(2, 2)
-        mesh = DeviceMesh(device_type, mesh_tensor)
-        # Fake pg only have BackendType as BackendType::CUSTOM.
-        self.assertEqual(mesh.get_group(1)._get_backend_name(), "custom")
-
     @with_comms
     def test_get_root_mesh_multiple_independent_meshes(self):
         # regression test for issue #163330
@@ -381,7 +365,6 @@
         self.assertNotEqual(_mesh_resources.get_root_mesh(mesh1_dp), mesh2)
         self.assertNotEqual(_mesh_resources.get_root_mesh(mesh1_tp), mesh2)
 
->>>>>>> 322091d8
 
 class DeviceMeshTestNDim(DTensorTestBase):
     @property
