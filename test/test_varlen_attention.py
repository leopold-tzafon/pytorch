# Owner(s): ["module: sdpa"]
import unittest
from collections import namedtuple

import torch
import torch.nn as nn
import torch.nn.functional as F
from torch.nn.attention.varlen import varlen_attn
from torch.testing._internal.common_cuda import PLATFORM_SUPPORTS_FLASH_ATTENTION
from torch.testing._internal.common_device_type import instantiate_device_type_tests
from torch.testing._internal.common_nn import NNTestCase
from torch.testing._internal.common_utils import parametrize, run_tests, skipIfRocm
from torch.utils._python_dispatch import TorchDispatchMode



VarlenShape = namedtuple(
    "VarlenShape", ["batch_size", "max_seq_len", "embed_dim", "num_heads"]
)

default_tolerances = {
    torch.float16: {"atol": 1e-1, "rtol": 1e-1},
    torch.bfloat16: {"atol": 9e-2, "rtol": 5e-2},
    torch.float32: {"atol": 1e-5, "rtol": 1.3e-6},
}


class OpLoggingMode(TorchDispatchMode):
    """Logging mode that captures all dispatched operations"""

    def __init__(self):
        self.called_ops = []

    def __torch_dispatch__(self, func, types, args=(), kwargs=None):
        op_name = str(func)
        self.called_ops.append(op_name)
        return func(*args, **(kwargs or {}))


class AttentionBlock(nn.Module):
    def __init__(
        self, embed_dim: int, num_heads: int, device: torch.device, dtype: torch.dtype
    ):
        super().__init__()
        self.embed_dim = embed_dim
        self.num_heads = num_heads
        self.head_dim = embed_dim // num_heads

        self.qkv_proj = nn.Linear(
            embed_dim, 3 * embed_dim, bias=False, device=device, dtype=dtype
        )
        self.out_proj = nn.Linear(
            embed_dim, embed_dim, bias=False, device=device, dtype=dtype
        )

    def get_varlen_qkv(
        self,
        x_packed: torch.Tensor,
    ):
        qkv = self.qkv_proj(x_packed)
        q, k, v = qkv.chunk(3, dim=-1)

        q = q.view(-1, self.num_heads, self.head_dim)
        k = k.view(-1, self.num_heads, self.head_dim)
        v = v.view(-1, self.num_heads, self.head_dim)

        return q, k, v

    def forward_varlen(
        self,
        x_packed: torch.Tensor,
        cu_seq: torch.Tensor,
        max_len: int,
        is_causal: bool = False,
    ):
        q, k, v = self.get_varlen_qkv(x_packed)

        attn_out = varlen_attn(q, k, v, cu_seq, cu_seq, max_len, max_len, is_causal)
        attn_out = attn_out.view(-1, self.embed_dim)

        return self.out_proj(attn_out)

    def forward_sdpa(
        self,
        x_padded: torch.Tensor,
        seq_lengths: torch.Tensor,
        is_causal: bool = False,
    ):
        batch_size, seq_len, _ = x_padded.shape

        qkv = self.qkv_proj(x_padded)
        q, k, v = qkv.chunk(3, dim=-1)

        mask = (
            torch.arange(seq_len, device=x_padded.device)[None, :]
            < seq_lengths[:, None]
        )

        attn_mask = mask[:, None, None, :].expand(
            batch_size, self.num_heads, seq_len, seq_len
        )

        q = q.view(batch_size, seq_len, self.num_heads, self.head_dim).transpose(1, 2)
        k = k.view(batch_size, seq_len, self.num_heads, self.head_dim).transpose(1, 2)
        v = v.view(batch_size, seq_len, self.num_heads, self.head_dim).transpose(1, 2)

        # attn_out = F.scaled_dot_product_attention(
        #     q, k, v, attn_mask=attn_mask, is_causal=is_causal
        # )

        if is_causal:
            # Create causal mask and combine with padding mask
            causal_mask = torch.triu(
                torch.ones(seq_len, seq_len, device=x_padded.device, dtype=torch.bool),
                diagonal=1
            )
            # Expand and combine: True where attention should be masked out
            combined_mask = causal_mask[None, None, :, :] | ~attn_mask
            attn_out = F.scaled_dot_product_attention(
                q, k, v, attn_mask=~combined_mask
            )
        else:
            attn_out = F.scaled_dot_product_attention(
                q, k, v, attn_mask=attn_mask
            )


        attn_out = (
            attn_out.transpose(1, 2)
            .contiguous()
            .view(batch_size, seq_len, self.embed_dim)
        )

        return self.out_proj(attn_out)


def create_variable_length_batch(
    shape: VarlenShape, device: torch.device, dtype: torch.dtype
):
    seq_lengths = []
    for _ in range(shape.batch_size):
        length = torch.randint(1, shape.max_seq_len // 64 + 1, (1,)).item() * 64
        seq_lengths.append(min(length, shape.max_seq_len))

    seq_lengths = torch.tensor(seq_lengths, device=device)
    total_tokens = seq_lengths.sum().item()

    x_packed = torch.randn(
        total_tokens, shape.embed_dim, device=device, dtype=dtype, requires_grad=True
    )

    cu_seq = torch.zeros(shape.batch_size + 1, device=device, dtype=torch.int32)
    cu_seq[1:] = seq_lengths.cumsum(0)

    max_len = seq_lengths.max().item()
    x_padded = torch.zeros(
        shape.batch_size, max_len, shape.embed_dim, device=device, dtype=dtype
    )

    start_idx = 0
    for i, seq_len in enumerate(seq_lengths):
        end_idx = start_idx + seq_len
        x_padded[i, :seq_len] = x_packed[start_idx:end_idx]
        start_idx = end_idx
    x_padded = x_padded.clone().detach().requires_grad_()

    return {
        "seq_lengths": seq_lengths,
        "cu_seq": cu_seq,
        "x_packed": x_packed,
        "x_padded": x_padded,
        "max_len": max_len,
        "total_tokens": total_tokens,
    }


class TestVarlenAttention(NNTestCase):
    @skipIfRocm(msg="ROCM does not support variable length attention")
    @unittest.skipIf(
        not PLATFORM_SUPPORTS_FLASH_ATTENTION, "Flash Attention not supported"
    )
    @parametrize("dtype", [torch.bfloat16, torch.float16])
    def test_basic_functionality(self, device, dtype):
        torch.manual_seed(42)

        shape = VarlenShape(batch_size=2, max_seq_len=512, embed_dim=1024, num_heads=16)

        attention_block = AttentionBlock(
            shape.embed_dim, shape.num_heads, device, dtype
        )

        total_tokens = shape.batch_size * shape.max_seq_len
        x_packed = torch.randn(
            total_tokens,
            shape.embed_dim,
            device=device,
            dtype=dtype,
            requires_grad=True,
        )
        cu_seq = torch.tensor(
            [0, shape.max_seq_len, total_tokens], device=device, dtype=torch.int32
        )

        output = attention_block.forward_varlen(
            x_packed, cu_seq, shape.max_seq_len, is_causal=False
        )

        self.assertEqual(output.shape, (total_tokens, shape.embed_dim))
        self.assertEqual(output.device, torch.device(device))
        self.assertEqual(output.dtype, dtype)

        varlen_grad_out = torch.ones_like(output)

        varlen_grad = torch.autograd.grad(
            outputs=output,
            inputs=x_packed,
            grad_outputs=varlen_grad_out,
            retain_graph=True,
            create_graph=False,
            allow_unused=False,
        )[0]

        self.assertIsNotNone(varlen_grad)
        self.assertEqual(varlen_grad.shape, x_packed.shape)
        self.assertEqual(varlen_grad.dtype, x_packed.dtype)

    @skipIfRocm(msg="ROCM does not support variable length attention")
    @unittest.skipIf(
        not PLATFORM_SUPPORTS_FLASH_ATTENTION, "Flash Attention not supported"
    )
    @parametrize("dtype", [torch.bfloat16, torch.float16])
    def test_custom_op_compliance(self, device, dtype):
        torch.manual_seed(42)

        shape = VarlenShape(batch_size=2, max_seq_len=512, embed_dim=1024, num_heads=16)

        attention_block = AttentionBlock(
            shape.embed_dim, shape.num_heads, device, dtype
        )

        total_tokens = shape.batch_size * shape.max_seq_len
        x_packed = torch.randn(
            total_tokens,
            shape.embed_dim,
            device=device,
            dtype=dtype,
        )
        cu_seq = torch.tensor(
            [0, shape.max_seq_len, total_tokens], device=device, dtype=torch.int32
        )

        q, k, v = attention_block.get_varlen_qkv(x_packed)

        torch.library.opcheck(
            torch.ops.torch_attn._varlen_attn,
            (q, k, v, cu_seq, cu_seq, shape.max_seq_len, shape.max_seq_len, False),
        )

        out, lse, rng_state = torch.ops.torch_attn._varlen_attn(
            q, k, v, cu_seq, cu_seq, shape.max_seq_len, shape.max_seq_len, False
        )
        grad_out = torch.randn_like(out)

        # we don't support double backward
        # skipping test_autograd_registration, test_aot_dispatch_dynamic, test_aot_dispatch_static
        torch.library.opcheck(
            torch.ops.torch_attn._varlen_attn_backward,
            (
                grad_out,
                q,
                k,
                v,
                out,
                lse,
                cu_seq,
                cu_seq,
                shape.max_seq_len,
                shape.max_seq_len,
                False,
                rng_state,
            ),
            test_utils=["test_schema", "test_faketensor"],
        )

    @skipIfRocm(msg="ROCM does not support variable length attention")
    @unittest.skipIf(
        not PLATFORM_SUPPORTS_FLASH_ATTENTION, "Flash Attention not supported"
    )
    @parametrize("dtype", [torch.bfloat16, torch.float16])
    def test_custom_op_registration(self, device, dtype):
        torch.manual_seed(42)

        shape = VarlenShape(batch_size=2, max_seq_len=512, embed_dim=1024, num_heads=16)

        attention_block = AttentionBlock(
            shape.embed_dim, shape.num_heads, device, dtype
        )

        total_tokens = shape.batch_size * shape.max_seq_len
        x_packed = torch.randn(
            total_tokens,
            shape.embed_dim,
            device=device,
            dtype=dtype,
            requires_grad=True,
        )
        cu_seq = torch.tensor(
            [0, shape.max_seq_len, total_tokens], device=device, dtype=torch.int32
        )

        compiled_forward = torch.compile(
            attention_block.forward_varlen, backend="eager", fullgraph=True
        )
        with OpLoggingMode() as mode:
            output = compiled_forward(
                x_packed, cu_seq, shape.max_seq_len, is_causal=False
            )

            varlen_grad_out = torch.ones_like(output)
            _ = torch.autograd.grad(
                outputs=output,
                inputs=x_packed,
                grad_outputs=varlen_grad_out,
                retain_graph=True,
                create_graph=False,
                allow_unused=False,
            )[0]

        called_ops = mode.called_ops

        custom_ops_called = any(
            "torch_attn._varlen_attn" in op for op in called_ops
        ) and any("torch_attn._varlen_attn_backward" in op for op in called_ops)
        assert custom_ops_called

    @skipIfRocm(msg="ROCM does not support variable length attention")
    @unittest.skipIf(
        not PLATFORM_SUPPORTS_FLASH_ATTENTION, "Flash Attention not supported"
    )
    @parametrize("dtype", [torch.bfloat16, torch.float16])
    @parametrize("is_causal", [False, True])
    def test_varlen_vs_sdpa(self, device, dtype, is_causal):
        torch.manual_seed(42)

        shape = VarlenShape(
            batch_size=2, max_seq_len=128, embed_dim=32, num_heads=4
        )

        attention_block = AttentionBlock(
            shape.embed_dim, shape.num_heads, device, dtype
        )

        golden_attention_block = AttentionBlock(
            shape.embed_dim, shape.num_heads, device, torch.float64
        )

        variable_length_batch_data = create_variable_length_batch(shape, device, dtype)
        golden_variable_length_batch_data = create_variable_length_batch(shape, device, torch.float64)

        varlen_output = attention_block.forward_varlen(
            variable_length_batch_data["x_packed"],
            variable_length_batch_data["cu_seq"],
            variable_length_batch_data["max_len"],
            is_causal=is_causal,
        )
        sdpa_output = attention_block.forward_sdpa(
            variable_length_batch_data["x_padded"],
            variable_length_batch_data["seq_lengths"],
            is_causal=is_causal,
        )

        golden_sdpa_output = golden_attention_block.forward_sdpa(
            golden_variable_length_batch_data["x_padded"],
            golden_variable_length_batch_data["seq_lengths"],
            is_causal=is_causal
        )

        start_idx = 0
        for i, seq_len in enumerate(variable_length_batch_data["seq_lengths"]):
            end_idx = start_idx + seq_len

            varlen_seq = varlen_output[start_idx:end_idx]
            sdpa_seq = sdpa_output[i, :seq_len]
            golden_sdpa_seq = golden_sdpa_output[i, :seq_len]

            fwd_atol = 2 * (golden_sdpa_seq + 0.3 - 0.3 - golden_sdpa_seq).abs().max().item()

            varlen_error = (varlen_seq - fwd_atol).abs().max().item()
            sdpa_error = (sdpa_seq - fwd_atol).abs().max().item()
            assert varlen_error <= sdpa_error + fwd_atol

            start_idx = end_idx

        varlen_grad_out = torch.ones_like(varlen_output)
        sdpa_grad_out = torch.ones_like(sdpa_output)
<<<<<<< HEAD
=======
        golden_sdpa_grad_out = torch.ones_like(golden_sdpa_output)
>>>>>>> 189cbe1e

        start_idx = 0
        for i, seq_len in enumerate(variable_length_batch_data["seq_lengths"]):
            end_idx = start_idx + seq_len
            sdpa_grad_out[i, :seq_len] = varlen_grad_out[start_idx:end_idx]
            start_idx = end_idx

        varlen_grad = torch.autograd.grad(
            outputs=varlen_output,
            inputs=variable_length_batch_data["x_packed"],
            grad_outputs=varlen_grad_out,
            retain_graph=True,
            create_graph=False,
            allow_unused=False,
        )[0]

        sdpa_grad = torch.autograd.grad(
            outputs=sdpa_output,
            inputs=variable_length_batch_data["x_padded"],
            grad_outputs=sdpa_grad_out,
            retain_graph=True,
            create_graph=False,
            allow_unused=False,
        )[0]

        golden_sdpa_grad = torch.autograd.grad(
            outputs=golden_sdpa_output,
            inputs=golden_variable_length_batch_data["x_padded"],
            grad_outputs=golden_sdpa_grad_out,
            retain_graph=True,
            create_graph=False,
            allow_unused=False,
        )[0]

        start_idx = 0
        for i, seq_len in enumerate(variable_length_batch_data["seq_lengths"]):
            end_idx = start_idx + seq_len

            varlen_grad_seq = varlen_grad[start_idx:end_idx]
            sdpa_grad_seq = sdpa_grad[i, :seq_len]
<<<<<<< HEAD
            print(f"varlen_grad_seq: {varlen_grad_seq}")
            print(f"sdpa_grad_seq: {sdpa_grad_seq}")
            torch.testing.assert_close(varlen_grad_seq, sdpa_grad_seq, **tolerances)
=======
            golden_sdpa_seq = golden_sdpa_grad[i, :seq_len]

            fwd_atol = 2 * (golden_sdpa_seq + 0.3 - 0.3 - golden_sdpa_seq).abs().max().item()

            varlen_error = (varlen_grad_seq - fwd_atol).abs().max().item()
            sdpa_error = (sdpa_grad_seq - fwd_atol).abs().max().item()

            assert varlen_error <= sdpa_error + fwd_atol

>>>>>>> 189cbe1e
            start_idx = end_idx


device_types = ("cuda",)

instantiate_device_type_tests(TestVarlenAttention, globals(), only_for=device_types)

if __name__ == "__main__":
    run_tests()<|MERGE_RESOLUTION|>--- conflicted
+++ resolved
@@ -393,10 +393,7 @@
 
         varlen_grad_out = torch.ones_like(varlen_output)
         sdpa_grad_out = torch.ones_like(sdpa_output)
-<<<<<<< HEAD
-=======
         golden_sdpa_grad_out = torch.ones_like(golden_sdpa_output)
->>>>>>> 189cbe1e
 
         start_idx = 0
         for i, seq_len in enumerate(variable_length_batch_data["seq_lengths"]):
@@ -437,11 +434,6 @@
 
             varlen_grad_seq = varlen_grad[start_idx:end_idx]
             sdpa_grad_seq = sdpa_grad[i, :seq_len]
-<<<<<<< HEAD
-            print(f"varlen_grad_seq: {varlen_grad_seq}")
-            print(f"sdpa_grad_seq: {sdpa_grad_seq}")
-            torch.testing.assert_close(varlen_grad_seq, sdpa_grad_seq, **tolerances)
-=======
             golden_sdpa_seq = golden_sdpa_grad[i, :seq_len]
 
             fwd_atol = 2 * (golden_sdpa_seq + 0.3 - 0.3 - golden_sdpa_seq).abs().max().item()
@@ -451,7 +443,6 @@
 
             assert varlen_error <= sdpa_error + fwd_atol
 
->>>>>>> 189cbe1e
             start_idx = end_idx
 
 
