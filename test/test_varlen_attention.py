# Owner(s): ["module: sdpa"]
import unittest
from collections import namedtuple

import torch
import torch.nn as nn
import torch.nn.functional as F
from torch.nn.attention.varlen import varlen_attn
from torch.testing._internal.common_cuda import PLATFORM_SUPPORTS_FLASH_ATTENTION
from torch.testing._internal.common_device_type import instantiate_device_type_tests
from torch.testing._internal.common_nn import NNTestCase
from torch.testing._internal.common_utils import parametrize, run_tests
from torch.utils._python_dispatch import TorchDispatchMode


VarlenShape = namedtuple(
    "VarlenShape", ["batch_size", "max_seq_len", "embed_dim", "num_heads"]
)

default_tolerances = {
    torch.float16: {"atol": 1e-1, "rtol": 1e-1},
    torch.bfloat16: {"atol": 9e-2, "rtol": 5e-2},
    torch.float32: {"atol": 1e-5, "rtol": 1.3e-6},
}


class OpLoggingMode(TorchDispatchMode):
    """Logging mode that captures all dispatched operations"""

    def __init__(self):
        self.called_ops = []

    def __torch_dispatch__(self, func, types, args=(), kwargs=None):
        op_name = str(func)
        self.called_ops.append(op_name)
        return func(*args, **(kwargs or {}))


class AttentionBlock(nn.Module):
    def __init__(
        self, embed_dim: int, num_heads: int, device: torch.device, dtype: torch.dtype
    ):
        super().__init__()
        self.embed_dim = embed_dim
        self.num_heads = num_heads
        self.head_dim = embed_dim // num_heads

        self.qkv_proj = nn.Linear(
            embed_dim, 3 * embed_dim, bias=False, device=device, dtype=dtype
        )
        self.out_proj = nn.Linear(
            embed_dim, embed_dim, bias=False, device=device, dtype=dtype
        )
        # with torch.no_grad():
        #     self.qkv_proj.weight.zero_()
        #     for i in range(3):
        #         self.qkv_proj.weight[i*embed_dim:(i+1)*embed_dim, :] = torch.eye(
        #             embed_dim, device=device, dtype=dtype
        #         )
        #     self.out_proj.weight.zero_()
        #     self.out_proj.weight.copy_(
        #         torch.eye(embed_dim, device=device, dtype=dtype)
        #     )

    def get_varlen_qkv(
        self,
        x_packed: torch.Tensor,
    ):
        qkv = self.qkv_proj(x_packed)
        q, k, v = qkv.chunk(3, dim=-1)

        q = q.view(-1, self.num_heads, self.head_dim)
        k = k.view(-1, self.num_heads, self.head_dim)
        v = v.view(-1, self.num_heads, self.head_dim)

<<<<<<< HEAD
        print(f"varlen q: {q}")
        print(f"varlen k: {k}")
        print(f"varlen v: {v}")

        attn_out = varlen_attn(q, k, v, cu_seq, cu_seq, max_len, max_len, is_causal)
        attn_out = attn_out.view(-1, self.embed_dim)

        return self.out_proj(attn_out)
=======
        return q, k, v
>>>>>>> 4d0f1f84

    def forward_varlen(
        self,
        x_packed: torch.Tensor,
        cu_seq: torch.Tensor,
        max_len: int,
        is_causal: bool = False,
    ):
        q, k, v = self.get_varlen_qkv(x_packed)

        attn_out = varlen_attn(
            q, k, v, cu_seq, cu_seq, max_len, max_len, is_causal=is_causal
        )
        attn_out = attn_out.view(-1, self.embed_dim)

        return self.out_proj(attn_out)

    def forward_sdpa(self, x_padded: torch.Tensor, is_causal: bool = False):
        batch_size, seq_len, _ = x_padded.shape

        qkv = self.qkv_proj(x_padded)
        q, k, v = qkv.chunk(3, dim=-1)

        q = q.view(batch_size, seq_len, self.num_heads, self.head_dim).transpose(1, 2)
        k = k.view(batch_size, seq_len, self.num_heads, self.head_dim).transpose(1, 2)
        v = v.view(batch_size, seq_len, self.num_heads, self.head_dim).transpose(1, 2)

<<<<<<< HEAD
        print(f"sdpa q: {q}")
        print(f"sdpa k: {k}")
        print(f"sdpa v: {v}")

        attn_out = F.scaled_dot_product_attention(
            q, k, v, attn_mask=attn_mask, is_causal=is_causal
        )
=======
        attn_out = F.scaled_dot_product_attention(q, k, v, is_causal=is_causal)
>>>>>>> 4d0f1f84
        attn_out = (
            attn_out.transpose(1, 2)
            .contiguous()
            .view(batch_size, seq_len, self.embed_dim)
        )

        return self.out_proj(attn_out)


def create_variable_length_batch(
    shape: VarlenShape, device: torch.device, dtype: torch.dtype
):
    seq_lengths = []
    for _ in range(shape.batch_size):
        length = torch.randint(1, shape.max_seq_len // 64 + 1, (1,)).item() * 64
        seq_lengths.append(min(length, shape.max_seq_len))

    seq_lengths = torch.tensor(seq_lengths, device=device)
    total_tokens = seq_lengths.sum().item()

    x_packed = torch.randn(total_tokens, shape.embed_dim, device=device, dtype=dtype)

    cu_seq = torch.zeros(shape.batch_size + 1, device=device, dtype=torch.int32)
    cu_seq[1:] = seq_lengths.cumsum(0)

    max_len = seq_lengths.max().item()
    x_padded = torch.zeros(
        shape.batch_size, max_len, shape.embed_dim, device=device, dtype=dtype
    )

    start_idx = 0
    for i, seq_len in enumerate(seq_lengths):
        end_idx = start_idx + seq_len
        x_padded[i, :seq_len] = x_packed[start_idx:end_idx]
        start_idx = end_idx

    return {
        "seq_lengths": seq_lengths,
        "cu_seq": cu_seq,
        "x_packed": x_packed,
        "x_padded": x_padded,
        "max_len": max_len,
        "total_tokens": total_tokens,
    }


class TestVarlenAttention(NNTestCase):
    @unittest.skipIf(
        not PLATFORM_SUPPORTS_FLASH_ATTENTION, "Flash Attention not supported"
    )
    @parametrize("dtype", [torch.bfloat16, torch.float16])
    def test_basic_functionality(self, device, dtype):
        torch.manual_seed(42)

        shape = VarlenShape(batch_size=2, max_seq_len=512, embed_dim=1024, num_heads=16)

        attention_block = AttentionBlock(
            shape.embed_dim, shape.num_heads, device, dtype
        )

        total_tokens = shape.batch_size * shape.max_seq_len
        x_packed = torch.randn(
            total_tokens, shape.embed_dim, device=device, dtype=dtype
        )
        cu_seq = torch.tensor(
            [0, shape.max_seq_len, total_tokens], device=device, dtype=torch.int32
        )

        output = attention_block.forward_varlen(
            x_packed, cu_seq, shape.max_seq_len, is_causal=False
        )

        self.assertEqual(output.shape, (total_tokens, shape.embed_dim))
        self.assertEqual(output.device, torch.device(device))
        self.assertEqual(output.dtype, dtype)

    @unittest.skipIf(
        not PLATFORM_SUPPORTS_FLASH_ATTENTION, "Flash Attention not supported"
    )
    @parametrize("dtype", [torch.bfloat16, torch.float16])
    def test_custom_op_compliance(self, device, dtype):
        torch.manual_seed(42)

        shape = VarlenShape(batch_size=2, max_seq_len=512, embed_dim=1024, num_heads=16)

        attention_block = AttentionBlock(
            shape.embed_dim, shape.num_heads, device, dtype
        )

        total_tokens = shape.batch_size * shape.max_seq_len
        x_packed = torch.randn(
            total_tokens, shape.embed_dim, device=device, dtype=dtype
        )
        cu_seq = torch.tensor(
            [0, shape.max_seq_len, total_tokens], device=device, dtype=torch.int32
        )

        q, k, v = attention_block.get_varlen_qkv(x_packed)
        torch.library.opcheck(torch.ops.torch_nn_attention._varlen_attn, [q, k, v, cu_seq, cu_seq, shape.max_seq_len, shape.max_seq_len, False])



    @unittest.skipIf(
        not PLATFORM_SUPPORTS_FLASH_ATTENTION, "Flash Attention not supported"
    )
    @parametrize("dtype", [torch.bfloat16, torch.float16])
    def test_custom_op_registration(self, device, dtype):
        torch.manual_seed(42)

        shape = VarlenShape(batch_size=2, max_seq_len=512, embed_dim=1024, num_heads=16)

        attention_block = AttentionBlock(
            shape.embed_dim, shape.num_heads, device, dtype
        )

        total_tokens = shape.batch_size * shape.max_seq_len
        x_packed = torch.randn(
            total_tokens, shape.embed_dim, device=device, dtype=dtype
        )
        cu_seq = torch.tensor(
            [0, shape.max_seq_len, total_tokens], device=device, dtype=torch.int32
        )

        compiled_forward = torch.compile(
            attention_block.forward_varlen, backend="eager", fullgraph=True
        )
        with OpLoggingMode() as mode:
            output = compiled_forward(
                x_packed, cu_seq, shape.max_seq_len, is_causal=False
            )
            self.assertEqual(output.shape, (total_tokens, shape.embed_dim))
            self.assertEqual(output.device, torch.device(device))
            self.assertEqual(output.dtype, dtype)

        called_ops = mode.called_ops

        custom_op_called = any(
            "torch_nn_attention._varlen_attn" in op for op in called_ops
        )
        assert custom_op_called

    @unittest.skipIf(
        not PLATFORM_SUPPORTS_FLASH_ATTENTION, "Flash Attention not supported"
    )
    # @parametrize("dtype", [torch.bfloat16, torch.float16])
    # @parametrize("is_causal", [False, True])
    @parametrize("dtype", [torch.bfloat16])
    @parametrize("is_causal", [False])
    def test_varlen_vs_sdpa(self, device, dtype, is_causal):
        torch.manual_seed(42)

        # shape = VarlenShape(
        #     batch_size=8, max_seq_len=2048, embed_dim=1024, num_heads=16
        # )
        shape = VarlenShape(
            batch_size=2, max_seq_len=128, embed_dim=32, num_heads=4
        )
        # shape = VarlenShape(
        #     batch_size=2, max_seq_len=2048, embed_dim=1024, num_heads=16
        # )

        attention_block = AttentionBlock(
            shape.embed_dim, shape.num_heads, device, dtype
        )

        variable_length_batch_data = create_variable_length_batch(shape, device, dtype)

        varlen_output = attention_block.forward_varlen(
            variable_length_batch_data["x_packed"],
            variable_length_batch_data["cu_seq"],
            variable_length_batch_data["max_len"],
            is_causal=is_causal,
        )
        sdpa_output = attention_block.forward_sdpa(
            variable_length_batch_data["x_padded"], is_causal=is_causal
        )

        tolerances = default_tolerances[dtype]
        start_idx = 0
        for i, seq_len in enumerate(variable_length_batch_data["seq_lengths"]):
            end_idx = start_idx + seq_len

            varlen_seq = varlen_output[start_idx:end_idx]
            sdpa_seq = sdpa_output[i, :seq_len]

            print(f"varlen_seq: {varlen_seq}")
            print(f"sdpa_seq: {sdpa_seq}")

            torch.testing.assert_close(varlen_seq, sdpa_seq, **tolerances)
            start_idx = end_idx

<<<<<<< HEAD
        varlen_grad_out = torch.ones_like(varlen_output)
        sdpa_grad_out = torch.zeros_like(sdpa_output)
        start_idx = 0
        for i, seq_len in enumerate(variable_length_batch_data["seq_lengths"]):
            end_idx = start_idx + seq_len
            sdpa_grad_out[i, :seq_len] = varlen_grad_out[start_idx:end_idx]
            start_idx = end_idx

        varlen_grad = torch.autograd.grad(
            outputs=varlen_output,
            inputs=variable_length_batch_data["x_packed"],
            grad_outputs=varlen_grad_out,
            retain_graph=True,
            create_graph=False,
            allow_unused=False,
        )[0]

        sdpa_grad = torch.autograd.grad(
            outputs=sdpa_output,
            inputs=variable_length_batch_data["x_padded"],
            grad_outputs=sdpa_grad_out,
            retain_graph=True,
            create_graph=False,
            allow_unused=False,
        )[0]

        start_idx = 0
        for i, seq_len in enumerate(variable_length_batch_data["seq_lengths"]):
            end_idx = start_idx + seq_len
            varlen_grad_seq = varlen_grad[start_idx:end_idx]
            sdpa_grad_seq = sdpa_grad[i, :seq_len]
            print(f"varlen_grad_seq: {varlen_grad_seq}")
            print(f"sdpa_grad_seq: {sdpa_grad_seq}")
            torch.testing.assert_close(varlen_grad_seq, sdpa_grad_seq, **tolerances)
            start_idx = end_idx

=======
>>>>>>> 4d0f1f84

device_types = ("cuda",)

instantiate_device_type_tests(TestVarlenAttention, globals(), only_for=device_types)

if __name__ == "__main__":
    run_tests()<|MERGE_RESOLUTION|>--- conflicted
+++ resolved
@@ -73,7 +73,6 @@
         k = k.view(-1, self.num_heads, self.head_dim)
         v = v.view(-1, self.num_heads, self.head_dim)
 
-<<<<<<< HEAD
         print(f"varlen q: {q}")
         print(f"varlen k: {k}")
         print(f"varlen v: {v}")
@@ -82,25 +81,6 @@
         attn_out = attn_out.view(-1, self.embed_dim)
 
         return self.out_proj(attn_out)
-=======
-        return q, k, v
->>>>>>> 4d0f1f84
-
-    def forward_varlen(
-        self,
-        x_packed: torch.Tensor,
-        cu_seq: torch.Tensor,
-        max_len: int,
-        is_causal: bool = False,
-    ):
-        q, k, v = self.get_varlen_qkv(x_packed)
-
-        attn_out = varlen_attn(
-            q, k, v, cu_seq, cu_seq, max_len, max_len, is_causal=is_causal
-        )
-        attn_out = attn_out.view(-1, self.embed_dim)
-
-        return self.out_proj(attn_out)
 
     def forward_sdpa(self, x_padded: torch.Tensor, is_causal: bool = False):
         batch_size, seq_len, _ = x_padded.shape
@@ -112,7 +92,6 @@
         k = k.view(batch_size, seq_len, self.num_heads, self.head_dim).transpose(1, 2)
         v = v.view(batch_size, seq_len, self.num_heads, self.head_dim).transpose(1, 2)
 
-<<<<<<< HEAD
         print(f"sdpa q: {q}")
         print(f"sdpa k: {k}")
         print(f"sdpa v: {v}")
@@ -120,9 +99,6 @@
         attn_out = F.scaled_dot_product_attention(
             q, k, v, attn_mask=attn_mask, is_causal=is_causal
         )
-=======
-        attn_out = F.scaled_dot_product_attention(q, k, v, is_causal=is_causal)
->>>>>>> 4d0f1f84
         attn_out = (
             attn_out.transpose(1, 2)
             .contiguous()
@@ -314,7 +290,6 @@
             torch.testing.assert_close(varlen_seq, sdpa_seq, **tolerances)
             start_idx = end_idx
 
-<<<<<<< HEAD
         varlen_grad_out = torch.ones_like(varlen_output)
         sdpa_grad_out = torch.zeros_like(sdpa_output)
         start_idx = 0
@@ -351,8 +326,6 @@
             torch.testing.assert_close(varlen_grad_seq, sdpa_grad_seq, **tolerances)
             start_idx = end_idx
 
-=======
->>>>>>> 4d0f1f84
 
 device_types = ("cuda",)
 
