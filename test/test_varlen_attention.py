# Owner(s): ["module: sdpa"]
import unittest
from collections import namedtuple

import torch
import torch.nn as nn
import torch.nn.functional as F
from torch.nn.attention.varlen import varlen_attn
from torch.testing._internal.common_cuda import PLATFORM_SUPPORTS_FLASH_ATTENTION
from torch.testing._internal.common_device_type import instantiate_device_type_tests
from torch.testing._internal.common_nn import NNTestCase
from torch.testing._internal.common_utils import parametrize, run_tests
from torch.utils._python_dispatch import TorchDispatchMode


VarlenShape = namedtuple(
    "VarlenShape", ["batch_size", "max_seq_len", "embed_dim", "num_heads"]
)

default_tolerances = {
    torch.float16: {"atol": 1e-1, "rtol": 1e-1},
    torch.bfloat16: {"atol": 9e-2, "rtol": 5e-2},
    torch.float32: {"atol": 1e-5, "rtol": 1.3e-6},
}


class OpLoggingMode(TorchDispatchMode):
    """Logging mode that captures all dispatched operations"""

    def __init__(self):
        self.called_ops = []

    def __torch_dispatch__(self, func, types, args=(), kwargs=None):
        op_name = str(func)
        self.called_ops.append(op_name)
        return func(*args, **(kwargs or {}))


class AttentionBlock(nn.Module):
    def __init__(
        self, embed_dim: int, num_heads: int, device: torch.device, dtype: torch.dtype
    ):
        super().__init__()
        self.embed_dim = embed_dim
        self.num_heads = num_heads
        self.head_dim = embed_dim // num_heads

        self.qkv_proj = nn.Linear(
            embed_dim, 3 * embed_dim, bias=False, device=device, dtype=dtype
        )
        self.out_proj = nn.Linear(
            embed_dim, embed_dim, bias=False, device=device, dtype=dtype
        )
        # with torch.no_grad():
        #     self.qkv_proj.weight.zero_()
        #     for i in range(3):
        #         self.qkv_proj.weight[i*embed_dim:(i+1)*embed_dim, :] = torch.eye(
        #             embed_dim, device=device, dtype=dtype
        #         )
        #     self.out_proj.weight.zero_()
        #     self.out_proj.weight.copy_(
        #         torch.eye(embed_dim, device=device, dtype=dtype)
        #     )

    def get_varlen_qkv(
        self,
        x_packed: torch.Tensor,
    ):
        qkv = self.qkv_proj(x_packed)
        q, k, v = qkv.chunk(3, dim=-1)

        q = q.view(-1, self.num_heads, self.head_dim)
        k = k.view(-1, self.num_heads, self.head_dim)
        v = v.view(-1, self.num_heads, self.head_dim)

        # print(f"varlen q: {q}")
        # print(f"varlen k: {k}")
        # print(f"varlen v: {v}")

        return q, k, v

    def forward_varlen(
        self,
        x_packed: torch.Tensor,
        cu_seq: torch.Tensor,
        max_len: int,
        is_causal: bool = False,
    ):
        q, k, v = self.get_varlen_qkv(x_packed)

        attn_out = varlen_attn(q, k, v, cu_seq, cu_seq, max_len, max_len, is_causal)
        attn_out = attn_out.view(-1, self.embed_dim)

        return self.out_proj(attn_out)

    def forward_sdpa(
        self,
        x_padded: torch.Tensor,
        seq_lengths: torch.Tensor,
        dtype: torch.dtype,
        is_causal: bool = False,
    ):
        batch_size, seq_len, _ = x_padded.shape

        qkv = self.qkv_proj(x_padded)
        q, k, v = qkv.chunk(3, dim=-1)

        mask = (
            torch.arange(seq_len, device=x_padded.device)[None, :]
            < seq_lengths[:, None]
        )

        attn_mask = mask[:, None, None, :].expand(
            batch_size, self.num_heads, seq_len, seq_len
        )

        q = q.view(batch_size, seq_len, self.num_heads, self.head_dim).transpose(1, 2)
        k = k.view(batch_size, seq_len, self.num_heads, self.head_dim).transpose(1, 2)
        v = v.view(batch_size, seq_len, self.num_heads, self.head_dim).transpose(1, 2)

        # print(f"sdpa q: {q}")
        # print(f"sdpa k: {k}")
        # print(f"sdpa v: {v}")

        attn_out = F.scaled_dot_product_attention(
            q, k, v, attn_mask=attn_mask, is_causal=is_causal
        )
        attn_out = (
            attn_out.transpose(1, 2)
            .contiguous()
            .view(batch_size, seq_len, self.embed_dim)
        )

        return self.out_proj(attn_out)


def create_variable_length_batch(
    shape: VarlenShape, device: torch.device, dtype: torch.dtype
):
    seq_lengths = []
    for _ in range(shape.batch_size):
        length = torch.randint(1, shape.max_seq_len // 64 + 1, (1,)).item() * 64
        seq_lengths.append(min(length, shape.max_seq_len))

    seq_lengths = torch.tensor(seq_lengths, device=device)
    total_tokens = seq_lengths.sum().item()

    x_packed = torch.randn(
        total_tokens, shape.embed_dim, device=device, dtype=dtype, requires_grad=True
    )

    cu_seq = torch.zeros(shape.batch_size + 1, device=device, dtype=torch.int32)
    cu_seq[1:] = seq_lengths.cumsum(0)

    max_len = seq_lengths.max().item()
    x_padded = torch.zeros(
        shape.batch_size, max_len, shape.embed_dim, device=device, dtype=dtype
    )

    start_idx = 0
    for i, seq_len in enumerate(seq_lengths):
        end_idx = start_idx + seq_len
        x_padded[i, :seq_len] = x_packed[start_idx:end_idx]
        start_idx = end_idx
    x_padded = x_padded.clone().detach().requires_grad_()

    return {
        "seq_lengths": seq_lengths,
        "cu_seq": cu_seq,
        "x_packed": x_packed,
        "x_padded": x_padded,
        "max_len": max_len,
        "total_tokens": total_tokens,
    }


class TestVarlenAttention(NNTestCase):
    @unittest.skipIf(
        not PLATFORM_SUPPORTS_FLASH_ATTENTION, "Flash Attention not supported"
    )
    @parametrize("dtype", [torch.bfloat16, torch.float16])
    def test_basic_functionality(self, device, dtype):
        torch.manual_seed(42)

        shape = VarlenShape(batch_size=2, max_seq_len=512, embed_dim=1024, num_heads=16)

        attention_block = AttentionBlock(
            shape.embed_dim, shape.num_heads, device, dtype
        )

        total_tokens = shape.batch_size * shape.max_seq_len
        x_packed = torch.randn(
            total_tokens,
            shape.embed_dim,
            device=device,
            dtype=dtype,
            requires_grad=True,
        )
        cu_seq = torch.tensor(
            [0, shape.max_seq_len, total_tokens], device=device, dtype=torch.int32
        )

        output = attention_block.forward_varlen(
            x_packed, cu_seq, shape.max_seq_len, is_causal=False
        )

        self.assertEqual(output.shape, (total_tokens, shape.embed_dim))
        self.assertEqual(output.device, torch.device(device))
        self.assertEqual(output.dtype, dtype)

        varlen_grad_out = torch.ones_like(output)

        varlen_grad = torch.autograd.grad(
            outputs=output,
            inputs=x_packed,
            grad_outputs=varlen_grad_out,
            retain_graph=True,
            create_graph=False,
            allow_unused=False,
        )[0]

        self.assertIsNotNone(varlen_grad)
        self.assertEqual(varlen_grad.shape, x_packed.shape)
        self.assertEqual(varlen_grad.dtype, x_packed.dtype)

    @unittest.skipIf(
        not PLATFORM_SUPPORTS_FLASH_ATTENTION, "Flash Attention not supported"
    )
    @parametrize("dtype", [torch.bfloat16, torch.float16])
    def test_custom_op_compliance(self, device, dtype):
        torch.manual_seed(42)

        shape = VarlenShape(batch_size=2, max_seq_len=512, embed_dim=1024, num_heads=16)

        attention_block = AttentionBlock(
            shape.embed_dim, shape.num_heads, device, dtype
        )

        total_tokens = shape.batch_size * shape.max_seq_len
        x_packed = torch.randn(
            total_tokens,
            shape.embed_dim,
            device=device,
            dtype=dtype,
        )
        cu_seq = torch.tensor(
            [0, shape.max_seq_len, total_tokens], device=device, dtype=torch.int32
        )

        q, k, v = attention_block.get_varlen_qkv(x_packed)

<<<<<<< HEAD
        # torch.library.opcheck(
        #     torch.ops.torch_nn_attention._varlen_attn,
        #     (q, k, v, cu_seq, cu_seq, shape.max_seq_len, shape.max_seq_len, False),
        # )
=======
        torch.library.opcheck(
            torch.ops.torch_attn._varlen_attn,
            (q, k, v, cu_seq, cu_seq, shape.max_seq_len, shape.max_seq_len, False),
        )
>>>>>>> 26dc8c37

        out, lse, rng_state = torch.ops.torch_attn._varlen_attn(
            q, k, v, cu_seq, cu_seq, shape.max_seq_len, shape.max_seq_len, False
        )
        grad_out = torch.randn_like(out)

        # we don't support double backward
        # skipping test_autograd_registration, test_aot_dispatch_dynamic, test_aot_dispatch_static
        torch.library.opcheck(
            torch.ops.torch_attn._varlen_attn_backward,
            (
                grad_out,
                q,
                k,
                v,
                out,
                lse,
                cu_seq,
                cu_seq,
                shape.max_seq_len,
                shape.max_seq_len,
                False,
                rng_state,
            ),
            test_utils=["test_schema", "test_faketensor"],
        )

    @unittest.skipIf(
        not PLATFORM_SUPPORTS_FLASH_ATTENTION, "Flash Attention not supported"
    )
    @parametrize("dtype", [torch.bfloat16, torch.float16])
    def test_custom_op_registration(self, device, dtype):
        torch.manual_seed(42)

        shape = VarlenShape(batch_size=2, max_seq_len=512, embed_dim=1024, num_heads=16)

        attention_block = AttentionBlock(
            shape.embed_dim, shape.num_heads, device, dtype
        )

        total_tokens = shape.batch_size * shape.max_seq_len
        x_packed = torch.randn(
            total_tokens,
            shape.embed_dim,
            device=device,
            dtype=dtype,
            requires_grad=True,
        )
        cu_seq = torch.tensor(
            [0, shape.max_seq_len, total_tokens], device=device, dtype=torch.int32
        )

        compiled_forward = torch.compile(
            attention_block.forward_varlen, backend="eager", fullgraph=True
        )
        with OpLoggingMode() as mode:
            output = compiled_forward(
                x_packed, cu_seq, shape.max_seq_len, is_causal=False
            )

            varlen_grad_out = torch.ones_like(output)
            varlen_grad = torch.autograd.grad(
                outputs=output,
                inputs=x_packed,
                grad_outputs=varlen_grad_out,
                retain_graph=True,
                create_graph=False,
                allow_unused=False,
            )[0]

        called_ops = mode.called_ops

        custom_ops_called = any(
            "torch_attn._varlen_attn" in op for op in called_ops
        ) and any("torch_attn._varlen_attn_backward" in op for op in called_ops)
        assert custom_ops_called

    @unittest.skipIf(
        not PLATFORM_SUPPORTS_FLASH_ATTENTION, "Flash Attention not supported"
    )
    # @parametrize("dtype", [torch.bfloat16, torch.float16])
    # @parametrize("is_causal", [False, True])
    @parametrize("dtype", [torch.bfloat16])
    @parametrize("is_causal", [False])
    def test_varlen_vs_sdpa(self, device, dtype, is_causal):
        torch.manual_seed(42)

        # shape = VarlenShape(
        #     batch_size=8, max_seq_len=2048, embed_dim=1024, num_heads=16
        # )
        shape = VarlenShape(
            batch_size=2, max_seq_len=128, embed_dim=32, num_heads=4
        )
        # shape = VarlenShape(
        #     batch_size=2, max_seq_len=2048, embed_dim=1024, num_heads=16
        # )

        attention_block = AttentionBlock(
            shape.embed_dim, shape.num_heads, device, dtype
        )

        variable_length_batch_data = create_variable_length_batch(shape, device, dtype)

        varlen_output = attention_block.forward_varlen(
            variable_length_batch_data["x_packed"],
            variable_length_batch_data["cu_seq"],
            variable_length_batch_data["max_len"],
            is_causal=is_causal,
        )
        sdpa_output = attention_block.forward_sdpa(
            variable_length_batch_data["x_padded"],
            variable_length_batch_data["seq_lengths"],
            dtype=dtype,
            is_causal=is_causal,
        )

        tolerances = default_tolerances[dtype]
        start_idx = 0
        for i, seq_len in enumerate(variable_length_batch_data["seq_lengths"]):
            end_idx = start_idx + seq_len

            varlen_seq = varlen_output[start_idx:end_idx]
            sdpa_seq = sdpa_output[i, :seq_len]

            # print(f"varlen_seq: {varlen_seq}")
            # print(f"sdpa_seq: {sdpa_seq}")

            torch.testing.assert_close(varlen_seq, sdpa_seq, **tolerances)
            start_idx = end_idx

        varlen_grad_out = torch.ones_like(varlen_output)
        sdpa_grad_out = torch.zeros_like(sdpa_output)
        start_idx = 0
        for i, seq_len in enumerate(variable_length_batch_data["seq_lengths"]):
            end_idx = start_idx + seq_len
            sdpa_grad_out[i, :seq_len] = varlen_grad_out[start_idx:end_idx]
            start_idx = end_idx

        varlen_grad = torch.autograd.grad(
            outputs=varlen_output,
            inputs=variable_length_batch_data["x_packed"],
            grad_outputs=varlen_grad_out,
            retain_graph=True,
            create_graph=False,
            allow_unused=False,
        )[0]

        sdpa_grad = torch.autograd.grad(
            outputs=sdpa_output,
            inputs=variable_length_batch_data["x_padded"],
            grad_outputs=sdpa_grad_out,
            retain_graph=True,
            create_graph=False,
            allow_unused=False,
        )[0]

        start_idx = 0
        for i, seq_len in enumerate(variable_length_batch_data["seq_lengths"]):
            end_idx = start_idx + seq_len

            varlen_grad_seq = varlen_grad[start_idx:end_idx]
            sdpa_grad_seq = sdpa_grad[i, :seq_len]
            print(f"varlen_grad_seq: {varlen_grad_seq}")
            print(f"sdpa_grad_seq: {sdpa_grad_seq}")
            torch.testing.assert_close(varlen_grad_seq, sdpa_grad_seq, **tolerances)
            start_idx = end_idx


device_types = ("cuda",)

instantiate_device_type_tests(TestVarlenAttention, globals(), only_for=device_types)

if __name__ == "__main__":
    run_tests()<|MERGE_RESOLUTION|>--- conflicted
+++ resolved
@@ -249,17 +249,10 @@
 
         q, k, v = attention_block.get_varlen_qkv(x_packed)
 
-<<<<<<< HEAD
-        # torch.library.opcheck(
-        #     torch.ops.torch_nn_attention._varlen_attn,
-        #     (q, k, v, cu_seq, cu_seq, shape.max_seq_len, shape.max_seq_len, False),
-        # )
-=======
         torch.library.opcheck(
             torch.ops.torch_attn._varlen_attn,
             (q, k, v, cu_seq, cu_seq, shape.max_seq_len, shape.max_seq_len, False),
         )
->>>>>>> 26dc8c37
 
         out, lse, rng_state = torch.ops.torch_attn._varlen_attn(
             q, k, v, cu_seq, cu_seq, shape.max_seq_len, shape.max_seq_len, False
