# Owner(s): ["module: dynamo"]
import sys
<<<<<<< HEAD
import unittest
=======
>>>>>>> 84fe8485

import torch
import torch._dynamo.test_case
import torch._dynamo.testing


# for use in test_side_effects_globals
global1, global2, global3, global4 = (torch.zeros(3),) * 4


<<<<<<< HEAD
class CustomizedCtxManager:
    def __init__(self, x):
        self.x = x
        torch._dynamo.graph_break()

    def __enter__(self):
        pass

    def __exit__(self, exc_type, exc_value, traceback):
        pass


=======
>>>>>>> 84fe8485
class NestedGraphBreakTests(torch._dynamo.test_case.TestCaseWithNestedGraphBreaks):
    def test_single_graph_break(self):
        # NOTE marking f1, f2, f3 as global
        # prevents them from being freevars
        global f1, f2, f3

        def f1(x1):
            x1 = x1 + 1
            torch._dynamo.graph_break()
            return x1 + 2

        def f2(x2):
            return f1(x2 + 4) + 8

        def f3(x3):
            return f2(x3 + 16) + 32

        cnts = torch._dynamo.testing.CompileCounter()
        opt_fn = torch._dynamo.optimize(backend=cnts)(f3)
        x = torch.zeros(3)
        res = f3(x)
        ref = opt_fn(x)
        self.assertEqual(ref, res)
        self.assertEqual(cnts.frame_count, 2)
        self.assertEqual(cnts.op_count, 6)

    def test_single_graph_break_repeat(self):
        global f1, f2, f3

        def f1(x1):
            x1 = x1 + 1
            torch._dynamo.graph_break()
            return x1 + 2

        def f2(x2):
            tmp1 = f1(x2 + 4)
            tmp2 = f1(x2 + 8) << 4
            return tmp1 + tmp2

        def f3(x3):
            return f2(x3 + 256) + 512

        cnts = torch._dynamo.testing.CompileCounter()
        opt_fn = torch._dynamo.optimize(backend=cnts)(f3)
        x = torch.zeros(3, dtype=torch.long)
        res = f3(x)
        ref = opt_fn(x)
        self.assertEqual(ref, res)
        self.assertEqual(cnts.frame_count, 3)
        self.assertEqual(cnts.op_count, 10)

    def test_doubly_nested_graph_break(self):
        global f1, f2, f3

        def f1(x1):
            x1 = x1 + 1
            torch._dynamo.graph_break()
            return x1 + 2

        def f2(x2):
            x2 = x2 + 4
            torch._dynamo.graph_break()
            return f1(x2 + 8) + 16

        def f3(x3):
            return f2(x3 + 32) + 64

        cnts = torch._dynamo.testing.CompileCounter()
        opt_fn = torch._dynamo.optimize(backend=cnts)(f3)
        x = torch.zeros(3)
        res = f3(x)
        ref = opt_fn(x)
        self.assertEqual(ref, res)
        self.assertEqual(cnts.frame_count, 3)
        self.assertEqual(cnts.op_count, 7)

    def test_differing_arg_nums(self):
        global f1, f2, f3, f4

        def f1(x1, x2):
            x = x1 + x2
            torch._dynamo.graph_break()
            return x + 1

        def f2(x3, x4, x5, x6):
            return f1(x3 + x4, x5 + x6) + 2

        def f3(x7, x8):
            return f2(x7, x7 + 4, x8, x8 + 8) + 16

        def f4(x9):
            return f3(x9, x9 + 32) + 64

        cnts = torch._dynamo.testing.CompileCounter()
        opt_fn = torch._dynamo.optimize(backend=cnts)(f4)
        x = torch.zeros(3)
        res = f4(x)
        ref = opt_fn(x)
        self.assertEqual(ref, res)
        self.assertEqual(cnts.frame_count, 2)
        self.assertEqual(cnts.op_count, 10)

    def test_differing_locals_nums(self):
        global f1, f2, f3

        def f1(x1):
            loc1 = x1 + 1
            torch._dynamo.graph_break()
            return loc1 + 2

        def f2(x2):
            loc1 = x2 + 4
            loc2 = x2 + 8
            return f1(x2) + loc1 + loc2

        def f3(x3):
            loc1 = x3 + 16
            loc2 = x3 + 32
            loc3 = x3 + 64
            loc4 = x3 + 128
            return f2(x3) + loc1 + loc2 + loc3 + loc4

        cnts = torch._dynamo.testing.CompileCounter()
        opt_fn = torch._dynamo.optimize(backend=cnts)(f3)
        x = torch.zeros(3)
        res = f3(x)
        ref = opt_fn(x)
        self.assertEqual(ref, res)
        self.assertEqual(cnts.frame_count, 2)
        self.assertEqual(cnts.op_count, 14)

    def test_counters(self):
        global f1, f2, f3, f4

        def f1(x):
            x = x + 1
            torch._dynamo.graph_break()
            return x + 2

        def f2(x):
            return f1(x + 4) + 8

        def f3(x):
            x = x + 16
            for _ in range(1):
                x = f2(x)
            return x + 32

        @torch.compile(backend="eager")
        def f4(x):
            return f3(x + 64) + 128

        self.assertEqual(f4(torch.zeros(3)), torch.zeros(3) + 255)
        self.assertEqual(len(torch._dynamo.utils.counters["graph_break"]), 2)

    def test_supported_ctx_manager(self):
        global check, check_disabled, f1, f2, f3

        @torch._dynamo.disable
        def check_disabled(value):
            assert torch.is_grad_enabled() == value

        def check(value):
            assert torch.is_grad_enabled() == value

        def f1(x):
            with torch.no_grad():
                x = x + 1
                check(False)
                check_disabled(False)
                check(False)
                return x + 2

        def f2(x):
            with torch.enable_grad():
                x = x + 4
                check(True)
                check_disabled(True)
                check(True)
                return f1(x) + 8

        def f3(x):
            with torch.no_grad():
                x = x + 16
                check(False)
                check_disabled(False)
                check(False)
                return f2(x) + 32

        cnts = torch._dynamo.testing.CompileCounter()
        opt_fn = torch._dynamo.optimize(backend=cnts)(f3)
        x = torch.zeros(3)
        res = f3(x)
        ref = opt_fn(x)
        self.assertEqual(ref, res)
        self.assertEqual(cnts.frame_count, 4)
        # includes set_grad_enabled ops
        self.assertEqual(cnts.op_count, 14)

    def test_inactive_ctx_manager(self):
        global check, f1, f2, f3

        def check(value):
            assert torch.is_grad_enabled() == value

        def f1(x, ctx1):
            x = x + 1
            ctx2 = torch.no_grad()
            # torch.no_grad() is a stack value at the time of graph break
            ctx3 = (torch.no_grad(), torch._dynamo.graph_break())[0]
            x = x + 64
            torch._dynamo.graph_break()
            with ctx1:
                check(False)
            with ctx2:
                check(False)
            with ctx3:
                check(False)
            return x + 2

        def f2(x, ctx1):
            x = x + 4
            ctx2 = torch.no_grad()
            x = f1(x, torch.no_grad())
            with ctx1:
                check(False)
            with ctx2:
                check(False)
            return x + 8

        def f3(x):
            x = x + 16
            ctx = torch.no_grad()
            x = f2(x, torch.no_grad())
            with ctx:
                check(False)
            return x + 32

        cnts = torch._dynamo.testing.CompileCounter()
        opt_fn = torch._dynamo.optimize(backend=cnts)(f3)
        x = torch.zeros(3)
        res = f3(x)
        ref = opt_fn(x)
        self.assertEqual(ref, res)
        self.assertEqual(cnts.frame_count, 3)
        self.assertEqual(cnts.op_count, 7)

    @torch._dynamo.config.patch(recompile_limit=1, fail_on_recompile_limit_hit=True)
    def test_no_recompiles(self):
        global f1, f2, f3

        def f1(x):
            x = x + 1
            torch._dynamo.graph_break()
            return x + 2

        def f2(x):
            x = x + 4
            x = f1(x)
            torch._dynamo.graph_break()
            return x + 8

        def f3(x):
            x = x + 16
            return f2(x) + 32

        cnts = torch._dynamo.testing.CompileCounter()
        opt_fn = torch._dynamo.optimize(backend=cnts)(f3)
        x = torch.zeros(3)
        res = f3(x)
        ref = opt_fn(x)
        self.assertEqual(ref, res)
        self.assertEqual(cnts.frame_count, 3)

    def test_cells(self):
        def f1(x1):
            cell1 = x1 + 1
            cell2 = x1 + 2

            def f2(x2, x3):
                nonlocal cell1
                cell3 = x2 + x3 + 4
                cell1 += 8

                def f3(x4):
                    nonlocal cell2, cell3
                    cell2 += 16
                    cell3 += 32
                    torch._dynamo.graph_break()
                    return x4 + cell1 + cell2 + cell3

                return f3(x2 + x3), cell3

            return f2(x1 + 64, x1 + 128) + (cell1, cell2)

        def outer(x):
            return f1(x)

        cnts = torch._dynamo.testing.CompileCounter()
        opt_fn = torch._dynamo.optimize(backend=cnts)(outer)
        x = torch.zeros(3)
        res = outer(x)
        ref = opt_fn(x)
        self.assertEqual(ref, res)
        self.assertEqual(cnts.frame_count, 2)
        self.assertEqual(cnts.op_count, 13)

    def test_cells_double_graph_break(self):
        def f1(x1):
            cell1 = x1 + 1

            def f2(x2):
                nonlocal cell1
                cell1 += 2
                torch._dynamo.graph_break()
                torch._dynamo.graph_break()
                return x2 + cell1

            return f2(x1 + 4), cell1

        def outer(x):
            return f1(x)

        cnts = torch._dynamo.testing.CompileCounter()
        opt_fn = torch._dynamo.optimize(backend=cnts)(outer)
        x = torch.zeros(3)
        res = outer(x)
        ref = opt_fn(x)
        self.assertEqual(ref, res)
        self.assertEqual(cnts.frame_count, 2)
        self.assertEqual(cnts.op_count, 4)

    def test_side_effects_cells(self):
        cell1, cell2, cell3, cell4 = (torch.zeros(3),) * 4

        def f1():
            nonlocal cell1
            cell1 += 1
            torch._dynamo.graph_break()
            return cell1 + cell2

        def f2():
            nonlocal cell3
            cell3 += 2
            return f1() + cell3 + cell4

        def f3():
            return f2()

        cnts = torch._dynamo.testing.CompileCounter()
        opt_fn = torch._dynamo.optimize(backend=cnts)(f3)

        cell1 = torch.zeros(3)
        cell2 = torch.zeros(3) + 4
        cell3 = torch.zeros(3)
        cell4 = torch.zeros(3) + 8
        res = f3()
        res = (res,) + tuple(x.clone() for x in (cell1, cell2, cell3, cell4))

        cell1 = torch.zeros(3)
        cell2 = torch.zeros(3) + 4
        cell3 = torch.zeros(3)
        cell4 = torch.zeros(3) + 8
        ref = opt_fn()
        ref = (ref,) + tuple(x.clone() for x in (cell1, cell2, cell3, cell4))

        self.assertEqual(ref, res)
        self.assertEqual(cnts.frame_count, 2)
        self.assertEqual(cnts.op_count, 5)

    def test_side_effects_globals(self):
        global f1, f2, f3
        global global1, global2, global3, global4

        def f1():
            global global1
            global1 += 1
            torch._dynamo.graph_break()
            return global1 + global2

        def f2():
            global global3
            global3 += 2
            return f1() + global3 + global4

        def f3(x):
            return x + f2()

        cnts = torch._dynamo.testing.CompileCounter()
        opt_fn = torch._dynamo.optimize(backend=cnts)(f3)
        x = torch.ones(3)

        global1 = torch.zeros(3)
        global2 = torch.zeros(3) + 4
        global3 = torch.zeros(3)
        global4 = torch.zeros(3) + 8
        res = (f3(x), global1.clone(), global2, global3.clone(), global4)

        global1 = torch.zeros(3)
        global2 = torch.zeros(3) + 4
        global3 = torch.zeros(3)
        global4 = torch.zeros(3) + 8
        ref = (opt_fn(x), global1.clone(), global2, global3.clone(), global4)

        self.assertEqual(ref, res)
        self.assertEqual(cnts.frame_count, 2)
        self.assertEqual(cnts.op_count, 6)

    def test_side_effects_globals_different_module(self):
        global f1, f2, _test_nested_graph_breaks_helper
        try:
            from . import _test_nested_graph_breaks_helper
        except ImportError:
            import _test_nested_graph_breaks_helper

        def f1(x):
            x = x + 1
            torch._dynamo.graph_break()
            return x + 1

        def f2(x):
            x = x + 1
            x = _test_nested_graph_breaks_helper.fn(x, f1)
            return x + 1

        cnts = torch._dynamo.testing.CompileCounter()
        opt_fn = torch._dynamo.optimize(backend=cnts)(f2)

        _test_nested_graph_breaks_helper.reset_state()
        x = torch.zeros(3)
        res = (f2(x), _test_nested_graph_breaks_helper.global1.clone())

        _test_nested_graph_breaks_helper.reset_state()
        ref = (opt_fn(x), _test_nested_graph_breaks_helper.global1.clone())

        self.assertEqual(ref, res)
        self.assertEqual(cnts.frame_count, 2)
        self.assertEqual(cnts.op_count, 7)

    def test_nested_graph_break_in_loop(self):
        global f1, f2, f3, f4, f5

        def f1(x, i):
            x = x + 1
            if i == 5:
                torch._dynamo.graph_break()
            return x + 1

        def f2(x, i):
            x = x + 1
            x = f1(x, i)
            return x + 1

        def f3(x):
            for i in range(8):
                x = f2(x, i)
            return x

        def f4(x):
            x = x + 1
            x = f3(x)
            return x + 1

        def f5(x):
            x = x + 1
            x = f4(x)
            return x + 1

        cnts = torch._dynamo.testing.CompileCounter()
        # dynamic=True to prevent unnecessary recompiles
        opt_fn = torch._dynamo.optimize(backend=cnts, dynamic=True)(f5)
        x = torch.zeros(3)
        res = f5(x)
        ref = opt_fn(x)
        self.assertEqual(ref, res)
        # skip frame due to nested graph break in for loop
        # 2 frames from f5+f4, 2 frames from f2+f1 (i == 5), 1 frame from f2+f1 (i != 5)
        self.assertEqual(cnts.frame_count, 5)
        # 4 additions from f5+f4, 2 x 4 additions from f2+f1 (i == 5, i != 5)
        self.assertEqual(cnts.op_count, 12)
        self.assertEqual(torch._dynamo.utils.counters["frames"]["total"], 6)

    def test_nested_graph_break_in_try_block(self):
        # NOTE: this also tests nested step_graph_break
        global f1, f2, f3, f4, f5

        def f1(x):
            x = x + 1
            torch._dynamo.graph_break()
            return x + 1

        def f2(x):
            x = x + 1
            x = f1(x)
            return x + 1

        def f3(x):
            x = x + 1
            try:
                x = x + 1
                x = f2(x)
                x = x + 1
            finally:
                pass
            return x + 1

        def f4(x):
            x = x + 1
            x = f3(x)
            return x + 1

        def f5(x):
            x = x + 1
            x = f4(x)
            return x + 1

        cnts = torch._dynamo.testing.CompileCounter()
        opt_fn = torch._dynamo.optimize(backend=cnts)(f5)
        x = torch.zeros(3)
        res = f5(x)
        ref = opt_fn(x)
        self.assertEqual(ref, res)
        # skip frame due to graph break in try block
        # 2 frames from f5+f4+(first part of f3), 2 frames from f2+f1
        self.assertEqual(cnts.frame_count, 4)
        # 5 additions from f5+f4+(first part of f3), 4 additions from f2+f1
        self.assertEqual(cnts.op_count, 9)
        self.assertEqual(torch._dynamo.utils.counters["frames"]["total"], 4)

    def test_nested_step_unsupported(self):
        global f1, f2, f3

        def f1(x):
            return x + 1

        def f2(x):
            x = x + 2
            torch._dynamo.step_unsupported()
            return f1(x) + 4

        def f3(x):
            x = x + 8
            return f2(x) + 16

        cnts = torch._dynamo.testing.CompileCounter()
        opt_fn = torch._dynamo.optimize(backend=cnts)(f3)
        x = torch.zeros(3)
        res = f3(x)
        ref = opt_fn(x)
        self.assertEqual(ref, res)
        # 1 frame from start of f3 + start of f2, 1 frame from f1, 1 frame from the end of f3
        self.assertEqual(cnts.frame_count, 3)
        # all ops except + 4
        self.assertEqual(cnts.op_count, 4)
        self.assertEqual(torch._dynamo.utils.counters["frames"]["total"], 3)

    def test_generator_nested_graph_break(self):
        def gen(x):
            yield x + 1
            torch._dynamo.graph_break()
            yield x + 2

        def fn(x):
            x = x + 4
            return list(gen(x))

        cnts = torch._dynamo.testing.CompileCounter()
        opt_fn = torch._dynamo.optimize(backend=cnts)(fn)
        x = torch.zeros(3)
        res = fn(x)
        # NOTE: if we enable nested graph breaks on inlined generators, we expect
        # some sort of internal dynamo failure
        ref = opt_fn(x)
        self.assertEqual(ref, res)
        # fn should be skipped
        self.assertEqual(cnts.frame_count, 0)

        def outer(x):
            x = x + 8
            return fn(x)[0] + 16

        cnts.clear()
        torch.compiler.reset()

        opt_fn = torch._dynamo.optimize(backend=cnts)(outer)
        x = torch.zeros(3)
        res = outer(x)
        ref = opt_fn(x)
        self.assertEqual(ref, res)
        # only outer should be traced
        self.assertEqual(cnts.frame_count, 2)
        self.assertEqual(cnts.op_count, 2)

    def test_return_after_graph_break_nested(self):
        # With improper implementation, returning immediately after a nested graph
        # break may skip the rest of the top-level frame.
        def f2(inner, x):
            x += 2
            return inner(x)

        @torch.compile(backend="eager")
        def f3(inner, x):
            result = f2(inner, x)
            x += 4
            if result is not None:
                x += result
            return x

        # test normal graph break
        x = torch.zeros(3)

        def inner1(x):
            x += 1
            return torch._dynamo.graph_break()

        ref = f3(inner1, x)
        self.assertEqual(ref, torch.zeros(3) + 7)

        # test step graph break
        x = torch.zeros(3)

        def inner2(x):
            x += 1
            return torch._dynamo.step_unsupported()

        ref = f3(inner2, x)
        self.assertEqual(ref, torch.zeros(3) + 7)

        # test store attr graph break
        # NOTE: we do this manual bytecode generation hack since the only RETURN_*
        # instruction that can follow STORE_ATTR is RETURN_CONST, which was removed in 3.14+.

        # make sure inner3's code options are compatible with the instructions below
        global y

        def y():
            pass

        def inner3(x):
            x.attr = 1000
            y.attr = 2000

        new_inst = torch._dynamo.bytecode_transformation.create_instruction
        insts = [
            new_inst("LOAD_CONST", argval=1000),
            new_inst("LOAD_CONST", argval=2000),
            new_inst("LOAD_GLOBAL", argval="y"),
            # NOTE: this should cause a graph break - change y if it doesn't work!
            new_inst("STORE_ATTR", argval="attr"),
            new_inst("RETURN_VALUE"),
        ]
        if sys.version_info >= (3, 11):
            insts = [new_inst("RESUME", arg=0)] + insts
        code_keys = torch._dynamo.bytecode_transformation.get_code_keys()
        code_options = {k: getattr(inner3.__code__, k) for k in code_keys}
        _, inner3_code = (
            torch._dynamo.bytecode_transformation.clean_and_assemble_instructions(
                insts, code_keys, code_options
            )
        )
        inner3.__code__ = inner3_code

        torch._dynamo.utils.counters.clear()
        x = torch.zeros(3)
        ref = f3(inner3, x)
        self.assertEqual(ref, torch.zeros(3) + 1006)
        # make sure we're actually STORE_ATTR graph breaking
        self.assertEqual(len(torch._dynamo.utils.counters["graph_break"]), 1)

        # dynamic branching is harder to test - the other tests should be enough cover

        # test every function returning
        @torch.compiler.disable
        def inner5(x):
            x += 8
            return x

        def inner4(x):
            x += 1
            return inner5(x)

        @torch.compile(backend="eager")
        def f4(x):
            x += 4
            return f2(inner4, x)

        x = torch.zeros(3)
        ref = f4(x)
        self.assertEqual(ref, torch.zeros(3) + 15)

    def test_return_after_graph_break_deep_nested(self):
        @torch.compiler.disable
        def f1(x):
            return x + 1

        def f2(x):
            return f1(x + 2)

        def f3(x):
            return f2(x + 4)

        def f4(x):
            x = f3(x + 8)
            return x + 16

        def f5(x):
            return f4(x + 32)

        def f6(x):
            return f5(x + 64)

        def f7(x):
            x = f6(x + 128)
            return x + 256

        @torch.compile(backend="eager")
        def f8(x):
            return f7(x + 512)

        x = torch.zeros(3)
        ref = f8(x)
        self.assertEqual(ref, torch.zeros(3) + 1023)

        # check that only 2 resume functions are created
        self.assertEqual(len(torch._dynamo.utils.counters["resumes"]), 2)
        for name in ("resume_in_f4", "resume_in_f7"):
            self.assertTrue(
                any(
                    name in key
                    for key in torch._dynamo.utils.counters["resumes"].keys()
                )
            )

<<<<<<< HEAD
    @unittest.expectedFailure
    def test_nested_decorated_function(self):
        # decorator must call ContextWrappingVariable.cleanup_assert to trigger this test
        def f(x):
            @torch.autocast("cpu")
            def inner(y):
                y = y + 1
                torch._dynamo.graph_break()
                return y + 1

            return inner(x)

        cnts = torch._dynamo.testing.CompileCounter()
        opt_fn = torch._dynamo.optimize(backend=cnts)(f)
        x = torch.zeros(3)
        res = f(x)
        ref = opt_fn(x)
        print(ref, res)
        self.assertEqual(ref, res)
        self.assertEqual(cnts.frame_count, 2)
        self.assertEqual(cnts.op_count, 6)

    @unittest.expectedFailure
    def test_nested_graph_break_in_custom_ctx_manager_init(self):
        def f(x):
            with CustomizedCtxManager(x):
                return x + 1

        cnts = torch._dynamo.testing.CompileCounter()
        opt_fn = torch._dynamo.optimize(backend=cnts)(f)
        x = torch.zeros(3)
        res = f(x)
        ref = opt_fn(x)
        print(ref, res)
        self.assertEqual(ref, res)
        self.assertEqual(cnts.frame_count, 2)
        self.assertEqual(cnts.op_count, 2)

=======
>>>>>>> 84fe8485

if __name__ == "__main__":
    from torch._dynamo.test_case import run_tests

    run_tests()<|MERGE_RESOLUTION|>--- conflicted
+++ resolved
@@ -1,9 +1,6 @@
 # Owner(s): ["module: dynamo"]
 import sys
-<<<<<<< HEAD
 import unittest
-=======
->>>>>>> 84fe8485
 
 import torch
 import torch._dynamo.test_case
@@ -14,7 +11,6 @@
 global1, global2, global3, global4 = (torch.zeros(3),) * 4
 
 
-<<<<<<< HEAD
 class CustomizedCtxManager:
     def __init__(self, x):
         self.x = x
@@ -27,8 +23,6 @@
         pass
 
 
-=======
->>>>>>> 84fe8485
 class NestedGraphBreakTests(torch._dynamo.test_case.TestCaseWithNestedGraphBreaks):
     def test_single_graph_break(self):
         # NOTE marking f1, f2, f3 as global
@@ -335,6 +329,41 @@
         self.assertEqual(ref, res)
         self.assertEqual(cnts.frame_count, 2)
         self.assertEqual(cnts.op_count, 13)
+
+    def test_dead_nested_cells(self):
+        global f1, f2, f3
+
+        def f3(x, cell1):
+            cell1 += 2
+            x = x + cell1
+            torch._dynamo.graph_break()
+            return x + cell1
+
+        def f1(cell1=0):
+            def inner(x):
+                x += 4
+                x = f3(x, cell1)
+                return x + 8
+
+            return inner
+
+        def f2(x):
+            return f1()(x + 16) + 32
+
+        cnts = torch._dynamo.testing.CompileCounter()
+        opt_fn = torch._dynamo.optimize(backend=cnts)(f2)
+        x = torch.zeros(3)
+        res = f2(x)
+        ref = opt_fn(x)
+        self.assertEqual(ref, res)
+        # If we don't handle dead cells in nested functions correctly,
+        # frame_count will increase since we also
+        # graph break when we attempt to codegen inner.
+        # The exact issue was that side_effects was failing to codegen inner's cell's creation.
+        # So when we try to codegen cells for resume functions, we end up trying to codegen
+        # a CellVariable without a source, which leads to a graph break we can't resume from.
+        self.assertEqual(cnts.frame_count, 2)
+        self.assertEqual(cnts.op_count, 6)
 
     def test_cells_double_graph_break(self):
         def f1(x1):
@@ -762,7 +791,39 @@
                 )
             )
 
-<<<<<<< HEAD
+    def test_disable_nested_graph_breaks(self):
+        global f1, f2, f3, f4, f5
+
+        def f1(x):
+            x = x + 1
+            torch._dynamo.graph_break()
+            return x + 2
+
+        def f2(x):
+            return f1(x + 4) + 8
+
+        # NOTE since the disable_nested_graph_breaks decorator is implemented as a
+        # context manager, we don't need to separately test context manager usage.
+        @torch._dynamo.disable_nested_graph_breaks
+        def f3(x):
+            return f2(x + 16) + 32
+
+        def f4(x):
+            return f3(x + 64) + 128
+
+        def f5(x):
+            return f4(x + 256) + 512
+
+        cnts = torch._dynamo.testing.CompileCounter()
+        opt_fn = torch._dynamo.optimize(backend=cnts)(f5)
+        x = torch.zeros(3)
+        res = f5(x)
+        ref = opt_fn(x)
+        self.assertEqual(ref, res)
+        # 2 frames from each of f5+f4, f3, f2, f1
+        self.assertEqual(cnts.frame_count, 8)
+        self.assertEqual(cnts.op_count, 10)
+
     @unittest.expectedFailure
     def test_nested_decorated_function(self):
         # decorator must call ContextWrappingVariable.cleanup_assert to trigger this test
@@ -801,8 +862,6 @@
         self.assertEqual(cnts.frame_count, 2)
         self.assertEqual(cnts.op_count, 2)
 
-=======
->>>>>>> 84fe8485
 
 if __name__ == "__main__":
     from torch._dynamo.test_case import run_tests
