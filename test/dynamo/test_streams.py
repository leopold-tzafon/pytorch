# Owner(s): ["module: dynamo"]
import weakref

import torch
import torch._dynamo.test_case
import torch._dynamo.testing
from torch.testing._internal.common_utils import requires_cuda


class TestStreams(torch._dynamo.test_case.TestCase):
    @classmethod
    def setUpClass(cls):
        super().setUpClass()

    @classmethod
    def tearDownClass(cls):
        super().tearDownClass()

    def test_stream_weakref(self):
        s = torch.Stream()
        weakref.ref(s)

<<<<<<< HEAD
    def test_event_weakref(self):
        e = torch.Event()
        weakref.ref(e)

=======
    @requires_cuda
>>>>>>> f54eb125
    def test_run_opcheck(self):
        from torch._dynamo.variables.streams import fork_stream, join_stream
        from torch.library import opcheck

        sample_inputs = [
            (0, torch.device("cuda:0"), 1, torch.device("cuda:1")),
            (2, torch.device("cuda:2"), 3, torch.device("cuda:1")),
        ]
        for args in sample_inputs:
            opcheck(fork_stream, args)
            opcheck(join_stream, args)


if __name__ == "__main__":
    from torch._dynamo.test_case import run_tests

    run_tests()<|MERGE_RESOLUTION|>--- conflicted
+++ resolved
@@ -20,14 +20,11 @@
         s = torch.Stream()
         weakref.ref(s)
 
-<<<<<<< HEAD
     def test_event_weakref(self):
         e = torch.Event()
         weakref.ref(e)
 
-=======
     @requires_cuda
->>>>>>> f54eb125
     def test_run_opcheck(self):
         from torch._dynamo.variables.streams import fork_stream, join_stream
         from torch.library import opcheck
