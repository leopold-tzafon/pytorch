root = true

[*]
charset = utf-8
end_of_line = lf
insert_final_newline = true

# Python
[*.{py,pyi,py.in,pyi.in}]
indent_style = space
indent_size = 4

# C/C++/CUDA
[*.{cpp,hpp,cxx,cc,c,h,cu,cuh}]
indent_style = space
indent_size = 2

# Objective-C
[*.{mm,m,M}]
indent_style = space
indent_size = 2

# Clang tools
[.clang-{format,tidy}]
indent_style = space
indent_size = 2

# Make
[Makefile]
indent_style = tab

# Batch file
[*.bat]
indent_style = space
indent_size = 2
<<<<<<< HEAD
end_of_line = crlf

# Shell Script
[*.{sh,bash}]
indent_style = space
indent_size = 2
=======
end_of_line = crlf
>>>>>>> 8186af5a
<|MERGE_RESOLUTION|>--- conflicted
+++ resolved
@@ -33,13 +33,9 @@
 [*.bat]
 indent_style = space
 indent_size = 2
-<<<<<<< HEAD
 end_of_line = crlf
 
-# Shell Script
+# Shellscript
 [*.{sh,bash}]
 indent_style = space
-indent_size = 2
-=======
-end_of_line = crlf
->>>>>>> 8186af5a
+indent_size = 2