#!/usr/bin/env python3
"""
Multi-process fuzzer library that uses worker processes to execute fuzzer.py with different seeds.
"""

import multiprocessing as mp
import re
import subprocess
import sys
import time
from collections import defaultdict
from dataclasses import dataclass
from typing import Optional


try:
    from tqdm import tqdm

    HAS_TQDM = True
except ImportError:
    HAS_TQDM = False

    # Create a mock tqdm class for type safety
    class MockTqdm:
        @staticmethod
        def write(msg, file=None):
            print(msg, file=file, flush=True)

    tqdm = MockTqdm()


def persist_print(msg):
    """Print messages that persist with tqdm progress bars."""
    try:
        if HAS_TQDM and hasattr(tqdm, "write"):
            # Keep prints on the same stream as the bar
            tqdm.write(msg, file=sys.stderr)
        else:
            print(msg, file=sys.stderr, flush=True)
    except BrokenPipeError:
        import os

        os.makedirs("/tmp/torchfuzz", exist_ok=True)
        with open("/tmp/torchfuzz/crash.log", "a") as f:
            f.write(f"BrokenPipeError: {msg}\n")


# List of regex patterns for ignore bucket
IGNORE_PATTERNS: list[re.Pattern] = [
    re.compile(
        r"Dynamo failed to run FX node with fake tensors: call_method fill_diagonal_"
    ),  # https://github.com/pytorch/pytorch/issues/163420
    re.compile(
        r"TypeError: unsupported operand type\(s\) for divmod\(\): 'SymInt' and 'int'"
    ),  # https://github.com/pytorch/pytorch/issues/163457
    re.compile(
        r"RuntimeError: self\.stride\(-1\) must be 1 to view ComplexDouble as"
    ),  # https://github.com/pytorch/pytorch/issues/162561
    re.compile(
        r"BooleanAtom not allowed in this context"
    ),  # https://github.com/pytorch/pytorch/issues/160726
    re.compile(
        r"TypeError\(\"unsupported operand type\(s\) for \*: 'SymBool' and 'FakeTensor'\"\)"
    ),  # https://github.com/pytorch/pytorch/issues/164684
    re.compile(r"KeyError: u\d+"),  # https://github.com/pytorch/pytorch/issues/164685
    re.compile(
        r"torch\._inductor\.exc\.InductorError: CppCompileError: C\+\+ compile error"
    ),  # https://github.com/pytorch/pytorch/issues/164686
    re.compile(
        r"\.item\(\) # dtype="
    ),  # https://github.com/pytorch/pytorch/issues/164725
    re.compile(
        r"dimensionality of sizes \(0\) must match dimensionality of strides \(1\)"
    ),  # https://github.com/pytorch/pytorch/issues/164814
<<<<<<< HEAD
    re.compile(
        r"self and mat2 must have the same dtype"
    ),  # https://github.com/pytorch/pytorch/issues/165718
    re.compile(
        r"free\(\): invalid next size \(fast\)"
    ),  # TODO: figure out why sometimes heap metadata gets corrupted on program exit (checks actually pass successfully)
=======
>>>>>>> d01f1515
    # Add more patterns here as needed, e.g.:
    # re.compile(r"Some other error message"),
]


@dataclass
class FuzzerResult:
    seed: int
    success: bool
    output: str
    duration: float
    ignored_pattern_idx: int
    operation_stats: dict[str, int]  # New field for operation statistics


def is_ignored_output(output: str) -> int:
    """
    Check if the output matches any ignore pattern.

    Args:
        output: The combined stdout/stderr string.

    Returns:
        Index of the matched ignore pattern, or -1 if none matched.
    """
    for idx, pattern in enumerate(IGNORE_PATTERNS):
        if pattern.search(output):
            return idx
    return -1


def run_fuzzer_with_seed(
    seed: int,
    template: str = "default",
    supported_ops: Optional[str] = None,
) -> FuzzerResult:
    """
    Run fuzzer.py with a specific seed.

    Args:
        seed: The seed value to pass to fuzzer.py
        template: The template to use for code generation
        supported_ops: Comma-separated ops string with optional weights

    Returns:
        FuzzerResult dataclass instance
    """
    start_time = time.time()

    try:
        # Run fuzzer.py with the specified seed and template
        cmd = [
            sys.executable,
            "fuzzer.py",
            "--single",
            "--seed",
            str(seed),
            "--template",
            template,
        ]

        # Append supported ops if provided
        if supported_ops:
            cmd.extend(["--supported-ops", supported_ops])

        result = subprocess.run(
            cmd,
            capture_output=True,
            text=True,
            timeout=300,  # 5 minute timeout per seed
        )

        duration = time.time() - start_time
        success = result.returncode == 0

        # Combine stdout and stderr for output
        output = ""
        if result.stdout:
            output += f"STDOUT:\n{result.stdout}\n"
        if result.stderr:
            output += f"STDERR:\n{result.stderr}\n"
        output += f"Return code: {result.returncode}"

        # Parse operation statistics from the output
        operation_stats = {}
        if result.stdout:
            lines = result.stdout.split("\n")
            in_stats_section = False
            for line in lines:
                if line.strip() == "OPERATION_STATS:":
                    in_stats_section = True
                    continue
                elif in_stats_section:
                    if line.startswith("  ") and ":" in line:
                        # Parse line like "  torch.add: 3"
                        op_line = line.strip()
                        if ": " in op_line:
                            op_name, count_str = op_line.split(": ", 1)
                            try:
                                count = int(count_str)
                                operation_stats[op_name] = count
                            except ValueError:
                                pass  # Skip malformed lines
                    else:
                        # End of stats section
                        in_stats_section = False

        # Check if output should be ignored and which pattern matched
        ignored_pattern_idx = is_ignored_output(output)
        if ignored_pattern_idx != -1:
            # Mark as ignored (could also return a special flag if needed)
            output = "[IGNORED] " + output

        return FuzzerResult(
            seed, success, output, duration, ignored_pattern_idx, operation_stats
        )

    except subprocess.TimeoutExpired:
        duration = time.time() - start_time
        return FuzzerResult(
            seed, False, "Process timed out after 300 seconds", duration, -1, {}
        )

    except Exception as e:
        duration = time.time() - start_time
        return FuzzerResult(
            seed, False, f"Exception occurred: {str(e)}", duration, -1, {}
        )


def print_output_lines(output: str, write_func):
    """Helper to print non-empty lines of output using the provided write_func."""
    for line in output.split("\n"):
        if line.strip():
            write_func(f"   {line}")
    if hasattr(write_func, "__self__") and hasattr(write_func.__self__, "write"):
        # For tqdm.write, add an empty line for separation
        write_func("")


def handle_result_output(
    *,
    label: str,
    seed: int,
    duration: float,
    output: str,
    ignored: bool,
    verbose: bool,
    write_func,
):
    """Unified handler for result output, reducing code repetition."""
    ignored_text = " [IGNORED]" if ignored else ""
    write_func(f"{label} - Seed {seed} (duration: {duration:.2f}s){ignored_text}")
    if output.strip() or label.startswith("❌") or verbose:
        print_output_lines(output, write_func)


def run_multi_process_fuzzer(
    num_processes: Optional[int] = None,
    seed_start: int = 0,
    seed_count: int = 100,
    verbose: bool = False,
    template: str = "default",
    supported_ops: Optional[str] = None,
) -> None:
    """
    Run the multi-process fuzzer.

    Args:
        num_processes: Number of worker processes to use
        seed_start: Starting seed value (inclusive)
        seed_count: Number of seeds to run
        verbose: Whether to print detailed output
        template: The template to use for code generation
        supported_ops: Comma-separated ops string with optional weights
    """
    seeds = list(range(seed_start, seed_start + seed_count))

    persist_print(f"🚀 Starting multi-process fuzzer with {num_processes} processes")
    persist_print(
        f"📊 Processing seeds {seed_start} to {seed_start + seed_count - 1} ({len(seeds)} total)"
    )
    persist_print(
        f"🔧 Command template: python fuzzer.py --seed {{seed}} --template {template}"
    )
    persist_print("=" * 60)

    start_time = time.time()
    results: list[FuzzerResult] = []
    successful_count = 0
    failed_count = 0
    ignored_count = 0
    ignored_seeds = []
    ignored_pattern_counts: dict[int, int] = dict.fromkeys(
        range(len(IGNORE_PATTERNS)), 0
    )

    try:
        # Use multiprocessing Pool to distribute work
        with mp.Pool(processes=num_processes) as pool:
            # Submit all seeds to the process pool
            future_results = []
            for seed in seeds:
                future = pool.apply_async(
                    run_fuzzer_with_seed, (seed, template, supported_ops)
                )
                future_results.append(future)

            # Set up progress bar
            if HAS_TQDM:
                from tqdm import tqdm  # Import the real tqdm here

                pbar = tqdm(
                    total=len(seeds),
                    desc="Processing seeds",
                    file=sys.stdout,
                    bar_format="{l_bar}{bar}| {n_fmt}/{total_fmt} [{elapsed}<{remaining}] ✅/❌/❓={postfix}",
                    dynamic_ncols=True,
                )
                pbar.set_postfix_str(
                    f"{successful_count}/{failed_count}/{ignored_count} | throughput: 0.00 seeds/hr"
                )

                def write_func(msg):
                    # pyrefly: ignore  # missing-attribute
                    pbar.write(msg)
            else:
                persist_print("Progress: (install tqdm for better progress bar)")
                pbar = None
                write_func = persist_print

            # Collect results as they complete
            for i, future in enumerate(future_results):
                try:
                    result: FuzzerResult = future.get()
                    results.append(result)

                    if result.ignored_pattern_idx != -1:
                        ignored_seeds.append(result.seed)
                        ignored_pattern_counts[result.ignored_pattern_idx] += 1
                        ignored_count += 1

                    # Only increment failed_count if not ignored
                    if result.success:
                        successful_count += 1
                    elif result.ignored_pattern_idx == -1:
                        failed_count += 1

                    elapsed = time.time() - start_time
                    throughput = (i + 1) / (elapsed / 3600)

                    # Update progress bar
                    if HAS_TQDM and pbar:
                        pbar.set_postfix_str(
                            f"{successful_count}/{failed_count}/{ignored_count} | throughput: {throughput:.2f} seeds/hr"
                        )
                        pbar.update(1)
                    else:
                        status_emoji = "✅" if result.success else "❌"
                        ignored_text = (
                            " (IGNORED)" if result.ignored_pattern_idx != -1 else ""
                        )
                        persist_print(
                            f"Completed {i + 1}/{len(seeds)} - Seed {result.seed}: {status_emoji}{ignored_text}"
                        )

                    # Unified output handling
                    if not result.success and result.ignored_pattern_idx == -1:
                        handle_result_output(
                            label="❌ FAILURE",
                            seed=result.seed,
                            duration=result.duration,
                            output=result.output,
                            ignored=False,
                            verbose=verbose,
                            write_func=write_func,
                        )
                    elif not result.success and result.ignored_pattern_idx != -1:
                        if verbose:
                            handle_result_output(
                                label="🚫 IGNORED",
                                seed=result.seed,
                                duration=result.duration,
                                output=result.output,
                                ignored=True,
                                verbose=verbose,
                                write_func=write_func,
                            )
                    elif verbose:
                        handle_result_output(
                            label="✅ SUCCESS",
                            seed=result.seed,
                            duration=result.duration,
                            output=result.output,
                            ignored=(result.ignored_pattern_idx != -1),
                            verbose=verbose,
                            write_func=write_func,
                        )

                except Exception as e:
                    failed_count += 1
                    if HAS_TQDM and pbar:
                        pbar.set_postfix_str(f"{successful_count}/{failed_count}")
                        pbar.update(1)
                        pbar.write(f"❌ POOL ERROR - Seed {seeds[i]}: {str(e)}")
                    else:
                        persist_print(
                            f"Completed {i + 1}/{len(seeds)} - Seed {seeds[i]}: ❌ POOL ERROR"
                        )
                        persist_print(f"❌ POOL ERROR - Seed {seeds[i]}: {str(e)}")
                    results.append(
                        FuzzerResult(
                            seeds[i], False, f"Pool error: {str(e)}", 0.0, -1, {}
                        )
                    )

            # Close progress bar
            if HAS_TQDM and pbar:
                pbar.close()
    except KeyboardInterrupt:
        persist_print("\n🛑 Interrupted by user (Ctrl+C)")
        # Print summary up to this point
        total_time = time.time() - start_time
        persist_print("=" * 60)
        persist_print("📈 SUMMARY (partial, interrupted)")
        persist_print("=" * 60)

        successful = [res for res in results if res.success]
        # Only count as failed if not ignored
        failed = [
            res for res in results if not res.success and res.ignored_pattern_idx == -1
        ]
        ignored = [res for res in results if res.ignored_pattern_idx != -1]

        persist_print(
            f"✅ Successful: {len(successful)}/{len(results)} ({(len(successful) / len(results) * 100 if results else 0):.1f}%)"
        )
        persist_print(
            f"❌ Failed:     {len(failed)}/{len(results)} ({(len(failed) / len(results) * 100 if results else 0):.1f}%)"
        )
        persist_print(f"⏱️  Total time: {total_time:.2f}s")
        if results:
            persist_print(
                f"⚡ Throughput: {(len(results) / (total_time / 3600)):.2f} seeds/hr"
                if total_time > 0
                else "⚡ Throughput: N/A"
            )
        if failed:
            persist_print(f"\n❌ Failed seeds: {[res.seed for res in failed]}")
        if successful:
            persist_print(f"✅ Successful seeds: {[res.seed for res in successful]}")
            avg_success_time = sum(res.duration for res in successful) / len(successful)
            persist_print(f"⚡ Avg time for successful runs: {avg_success_time:.2f}s")
        if ignored:
            persist_print(f"\n🚫 Ignored seeds: {[res.seed for res in ignored]}")
            # Print ignore pattern stats
            persist_print("\n🚫 Ignored pattern statistics:")
            total_ignored = len(ignored)
            for idx, pattern in enumerate(IGNORE_PATTERNS):
                count = ignored_pattern_counts[idx]
                percent = (count / total_ignored * 100) if total_ignored else 0
                persist_print(
                    f"  Pattern {idx}: {pattern.pattern!r} - {count} ({percent:.1f}%)"
                )

        # Aggregate and print operation distribution
        _print_operation_distribution(results)

        sys.exit(130)

    total_time = time.time() - start_time

    # Print summary
    persist_print("=" * 60)
    persist_print("📈 SUMMARY")
    persist_print("=" * 60)

    successful = [res for res in results if res.success]
    # Only count as failed if not ignored
    failed = [
        res for res in results if not res.success and res.ignored_pattern_idx == -1
    ]
    ignored = [res for res in results if res.ignored_pattern_idx != -1]

    persist_print(
        f"✅ Successful: {len(successful)}/{len(results)} ({len(successful) / len(results) * 100:.1f}%)"
    )
    persist_print(
        f"❌ Failed:     {len(failed)}/{len(results)} ({len(failed) / len(results) * 100:.1f}%)"
    )
    persist_print(f"⏱️  Total time: {total_time:.2f}s")
    persist_print(
        f"⚡ Throughput: {(len(results) / (total_time / 3600)):.2f} seeds/hr"
        if total_time > 0
        else "⚡ Throughput: N/A"
    )

    if failed:
        persist_print(f"\n❌ Failed seeds: {[res.seed for res in failed]}")

    if successful:
        persist_print(f"✅ Successful seeds: {[res.seed for res in successful]}")
        avg_success_time = sum(res.duration for res in successful) / len(successful)
        persist_print(f"⚡ Avg time for successful runs: {avg_success_time:.2f}s")

    if ignored:
        persist_print(f"\n🚫 Ignored seeds: {[res.seed for res in ignored]}")
        # Print ignore pattern stats
        persist_print("\n🚫 Ignored pattern statistics:")
        total_ignored = len(ignored)
        for idx, pattern in enumerate(IGNORE_PATTERNS):
            count = ignored_pattern_counts[idx]
            percent = (count / total_ignored * 100) if total_ignored else 0
            persist_print(
                f"  Pattern {idx}: {pattern.pattern!r} - {count} ({percent:.1f}%)"
            )

    # Aggregate and print operation distribution
    _print_operation_distribution(results)


def _print_operation_distribution(results: list[FuzzerResult]) -> None:
    """Helper function to print operation distribution statistics."""
    total_operation_stats = defaultdict(int)
    total_operations = 0

    # Collect operation stats from all successful results
    for result in results:
        if result.success and result.operation_stats:
            for op_name, count in result.operation_stats.items():
                total_operation_stats[op_name] += count
                total_operations += count

    if total_operation_stats:
        persist_print("\n📊 OPERATION DISTRIBUTION")
        persist_print("=" * 60)
        persist_print(f"Total operations executed: {total_operations}")
        persist_print("")

        # Sort operations by count (descending) for better readability
        sorted_ops = sorted(
            total_operation_stats.items(), key=lambda x: x[1], reverse=True
        )

        for op_name, count in sorted_ops:
            percentage = (count / total_operations * 100) if total_operations > 0 else 0
            persist_print(f"  {op_name:<30} {count:>6} times ({percentage:>5.1f}%)")
    else:
        persist_print(
            "\n📊 No operation statistics collected (no successful runs with stats)"
        )


def run_until_failure(
    num_processes: Optional[int] = None,
    verbose: bool = False,
    template: str = "default",
    supported_ops: Optional[str] = None,
) -> None:
    """
    Run the multi-process fuzzer with a random starting seed, iterating until a failure is found.

    Args:
        num_processes: Number of worker processes to use
        verbose: Whether to print detailed output
        template: The template to use for code generation
        supported_ops: Comma-separated ops string with optional weights

    Returns:
        Exits with non-zero code when a failure is found
    """
    import random

    # Pick a random seed to start from
    initial_seed = random.randint(0, 2**31 - 1)

    persist_print(
        f"🎲 Starting continuous fuzzing with random initial seed: {initial_seed}"
    )
    persist_print(f"🚀 Using {num_processes} processes")
    persist_print(
        f"🔧 Command template: python fuzzer.py --seed {{seed}} --template {template}"
    )
    persist_print("🎯 Running until first failure is found...")
    persist_print("=" * 60)

    start_time = time.time()
    current_seed = initial_seed
    total_successful = 0
    total_ignored = 0
    batch_size = 100  # Process seeds in batches of 100

    try:
        while True:
            # Process a batch of seeds
            seeds = list(range(current_seed, current_seed + batch_size))

            with mp.Pool(processes=num_processes) as pool:
                future_results = []
                for seed in seeds:
                    future = pool.apply_async(
                        run_fuzzer_with_seed, (seed, template, supported_ops)
                    )
                    future_results.append((seed, future))

                # Set up progress bar for this batch
                if HAS_TQDM:
                    from tqdm import tqdm

                    pbar = tqdm(
                        total=len(seeds),
                        desc=f"Batch starting at seed {current_seed}",
                        file=sys.stdout,
                        bar_format="{l_bar}{bar}| {n_fmt}/{total_fmt} [{elapsed}] ✅/🚫={postfix}",
                        dynamic_ncols=True,
                    )
                    pbar.set_postfix_str(f"{total_successful}/{total_ignored}")

                    def write_func(msg):
<<<<<<< HEAD
=======
                        # pyrefly: ignore  # missing-attribute
>>>>>>> d01f1515
                        pbar.write(msg)
                else:
                    pbar = None

                # Collect results as they complete
                for seed, future in future_results:
                    result: FuzzerResult = future.get()

                    if result.ignored_pattern_idx != -1:
                        total_ignored += 1

                    if result.success:
                        total_successful += 1
                    elif result.ignored_pattern_idx == -1:
                        # Found a failure that is not ignored!
                        if HAS_TQDM and pbar:
                            pbar.close()

                        elapsed = time.time() - start_time
                        persist_print("\n" + "=" * 60)
                        persist_print("🎯 FAILURE FOUND!")
                        persist_print("=" * 60)
                        persist_print(f"❌ Failing seed: {result.seed}")
                        persist_print(
                            f"⏱️  Duration for this seed: {result.duration:.2f}s"
                        )
                        persist_print(f"⏱️  Total time elapsed: {elapsed:.2f}s")
                        persist_print(f"✅ Successful seeds tested: {total_successful}")
                        persist_print(f"🚫 Ignored seeds: {total_ignored}")
                        persist_print(
                            f"📊 Total seeds tested: {total_successful + total_ignored + 1}"
                        )
                        persist_print("\n💥 Failure output:")
                        persist_print("-" * 60)
                        print_output_lines(result.output, persist_print)
                        persist_print("-" * 60)
                        persist_print(
                            f"\n🔄 Reproduce with: python fuzzer.py --seed {result.seed} --template {template}"
                        )

                        # Exit with non-zero code
                        sys.exit(1)

                    # Update progress bar
                    if HAS_TQDM and pbar:
                        pbar.set_postfix_str(f"{total_successful}/{total_ignored}")
                        pbar.update(1)
                    elif verbose:
                        status_emoji = "✅" if result.success else "🚫"
                        persist_print(f"Seed {result.seed}: {status_emoji}")

                # Close progress bar for this batch
                if HAS_TQDM and pbar:
                    pbar.close()

            # Move to next batch
            current_seed += batch_size

    except KeyboardInterrupt:
        persist_print("\n🛑 Interrupted by user (Ctrl+C)")
        elapsed = time.time() - start_time
        persist_print("=" * 60)
        persist_print("📈 SUMMARY (interrupted)")
        persist_print("=" * 60)
        persist_print(f"⏱️  Total time: {elapsed:.2f}s")
        persist_print(f"✅ Successful seeds: {total_successful}")
        persist_print(f"🚫 Ignored seeds: {total_ignored}")
        persist_print(f"📊 Total seeds tested: {total_successful + total_ignored}")
        persist_print(
            f"⚡ Throughput: {((total_successful + total_ignored) / (elapsed / 3600)):.2f} seeds/hr"
        )
        sys.exit(130)<|MERGE_RESOLUTION|>--- conflicted
+++ resolved
@@ -72,15 +72,12 @@
     re.compile(
         r"dimensionality of sizes \(0\) must match dimensionality of strides \(1\)"
     ),  # https://github.com/pytorch/pytorch/issues/164814
-<<<<<<< HEAD
     re.compile(
         r"self and mat2 must have the same dtype"
     ),  # https://github.com/pytorch/pytorch/issues/165718
     re.compile(
         r"free\(\): invalid next size \(fast\)"
     ),  # TODO: figure out why sometimes heap metadata gets corrupted on program exit (checks actually pass successfully)
-=======
->>>>>>> d01f1515
     # Add more patterns here as needed, e.g.:
     # re.compile(r"Some other error message"),
 ]
@@ -600,10 +597,7 @@
                     pbar.set_postfix_str(f"{total_successful}/{total_ignored}")
 
                     def write_func(msg):
-<<<<<<< HEAD
-=======
                         # pyrefly: ignore  # missing-attribute
->>>>>>> d01f1515
                         pbar.write(msg)
                 else:
                     pbar = None
