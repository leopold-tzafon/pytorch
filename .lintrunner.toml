[[linter]]
code = 'FLAKE8'
include_patterns = ['**/*.py']
exclude_patterns = [
    '.git/**',
    'build_test_custom_build/**',
    'build/**',
    'caffe2/**',
    'docs/caffe2/**',
    'docs/cpp/src/**',
    'docs/src/**',
    'fb/**',
    '**/fb/**',
    'functorch/docs/**',
    'functorch/examples/**',
    'functorch/notebooks/**',
    'torch/_inductor/fx_passes/serialized_patterns/**',
    'torch/_inductor/autoheuristic/artifacts/**',
    'scripts/**',
    'test/generated_type_hints_smoketest.py',
    # CPython tests
    'test/dynamo/cpython/**',
    # Tests from the NumPy test suite
    'test/torch_np/numpy_test/**/*.py',
    'third_party/**',
    'torch/include/**',
    'torch/lib/**',
    'venv/**',
    '**/*.pyi',
    'tools/test/test_selective_build.py',
]
command = [
    'python3',
    'tools/linter/adapters/flake8_linter.py',
    '--',
    '@{{PATHSFILE}}'
]
init_command = [
    'python3',
    'tools/linter/adapters/pip_init.py',
    '--dry-run={{DRYRUN}}',
    'flake8==6.1.0',
    'flake8-bugbear==23.3.23',
    'flake8-comprehensions==3.15.0',
    'flake8-executable==2.1.3',
    'flake8-logging-format==0.9.0',
    'flake8-pyi==23.3.1',
    'flake8-simplify==0.19.3',
    'mccabe==0.7.0',
    'pycodestyle==2.11.1',
    'pyflakes==3.1.0',
    'torchfix==0.4.0 ; python_version >= "3.9" and python_version < "3.13"',
]


[[linter]]
code = 'CLANGFORMAT'
include_patterns = [
    'aten/src/ATen/*.h',
    'aten/src/ATen/cpu/vec/**/*.h',
    'aten/src/ATen/mps/**/*.mm',
    'aten/src/ATen/mps/**/*.h',
    'aten/src/ATen/xpu/**/*.h',
    'aten/src/ATen/xpu/**/*.cpp',
    'aten/src/ATen/core/boxing/**/*.h',
    'aten/src/ATen/core/dispatch/**/*.h',
    'aten/src/ATen/core/Formatting.cpp',
    'aten/src/ATen/native/mps/**/*.metal',
    'aten/src/ATen/native/mps/**/*.mm',
    'aten/src/ATen/native/mps/**/*.h',
    'aten/src/ATen/native/vulkan/**/*.h',
    'aten/src/ATen/native/vulkan/**/*.cpp',
    'aten/src/ATen/native/cuda/MultiTensorApply.cuh',
    'aten/src/ATen/native/**/Foreach*.*',
    'aten/src/ATen/native/cuda/fused*.*',
    'aten/src/ATen/native/cuda/Fused*.cu',
    'aten/src/ATen/native/cudnn/*.h',
    'aten/src/ATen/native/cudnn/*.cpp',
    'aten/src/ATen/native/mkldnn/xpu/**/*.h',
    'aten/src/ATen/native/mkldnn/xpu/**/*.cpp',
    'aten/src/ATen/native/Tensor*.h',
    'aten/src/ATen/native/Tensor*.cpp',
    'c10/**/*.h',
    'c10/**/*.cpp',
    'torch/csrc/**/*.h',
    'torch/csrc/**/*.hpp',
    'torch/csrc/**/*.cpp',
    'torch/nativert/**/*.h',
    'torch/nativert/**/*.cpp',
    'torch/headeronly/**/*.h',
    'test/cpp/**/*.h',
    'test/cpp/**/*.cpp',
]
exclude_patterns = [
    'aten/src/ATen/native/vulkan/api/vk_mem_alloc.h',
    'aten/src/ATen/native/mps/kernels/Quantized.metal',
    'c10/util/strong_type.h',
    '**/fb/**',
    'torch/csrc/inductor/aoti_torch/generated/**',
    'torch/csrc/jit/serialization/mobile_bytecode_generated.h',
    'torch/csrc/utils/pythoncapi_compat.h',
    'aten/src/ATen/dlpack.h',
]
init_command = [
    'python3',
    'tools/linter/adapters/s3_init.py',
    '--config-json=tools/linter/adapters/s3_init_config.json',
    '--linter=clang-format',
    '--dry-run={{DRYRUN}}',
    '--output-dir=.lintbin',
    '--output-name=clang-format',
]
command = [
    'python3',
    'tools/linter/adapters/clangformat_linter.py',
    '--binary=.lintbin/clang-format',
    '--',
    '@{{PATHSFILE}}'
]
is_formatter = true

[[linter]]
code = 'MYPY'
include_patterns = [
    'setup.py',
    'torch/**/*.py',
    'torch/**/*.pyi',
    'caffe2/**/*.py',
    'caffe2/**/*.pyi',
    'test/test_bundled_images.py',
    'test/test_bundled_inputs.py',
    'test/test_complex.py',
    'test/test_datapipe.py',
    'test/test_futures.py',
    # 'test/test_numpy_interop.py',
    'test/test_torch.py',
    'test/test_type_hints.py',
    'test/test_type_info.py',
    'test/test_utils.py',
]
exclude_patterns = [
    '**/fb/**',
]
command = [
    'python3',
    'tools/linter/adapters/mypy_linter.py',
    '--config=mypy.ini',
    '--',
    '@{{PATHSFILE}}'
]
init_command = [
    'python3',
    'tools/linter/adapters/pip_init.py',
    '--dry-run={{DRYRUN}}',
    'numpy==1.26.4 ; python_version >= "3.9" and python_version <= "3.11"',
    'numpy==2.1.0 ; python_version >= "3.12"',
    'expecttest==0.3.0',
    'mypy==1.16.0',
    'sympy==1.13.3',
    'types-requests==2.27.25',
    'types-pyyaml==6.0.1',
    'types-tabulate==0.8.8',
    'types-protobuf==5.29.1.20250403',
    'types-setuptools==79.0.0.20250422',
    'types-jinja2==2.11.9',
    'types-colorama==0.4.6',
    'filelock==3.13.1',
    'junitparser==2.1.1',
    'rich==10.9.0',
    'pyyaml==6.0.1',
    'optree==0.13.0',
    'dataclasses-json==0.6.7',
    'pandas==2.2.3',
]

[[linter]]
code = 'MYPYSTRICT'
include_patterns = [
    '.github/**/*.py',
    'benchmarks/instruction_counts/**/*.py',
    'tools/**/*.py',
    'torchgen/**/*.py',
    'torch/utils/_pytree.py',
    'torch/utils/_cxx_pytree.py',
    'torch/utils/benchmark/utils/common.py',
    'torch/utils/benchmark/utils/timer.py',
    'torch/utils/benchmark/utils/valgrind_wrapper/**/*.py',
]
exclude_patterns = [
    # (linbinyu) copied from internal repo
    '**/fb/**',
    'tools/code_analyzer/gen_operators_yaml.py',
    'tools/dynamo/verify_dynamo.py',
    'tools/gen_vulkan_spv.py',
    'tools/test/gen_operators_yaml_test.py',
    'tools/test/gen_oplist_test.py',
    'tools/test/test_selective_build.py',
]
command = [
    'python3',
    'tools/linter/adapters/mypy_linter.py',
    '--config=mypy-strict.ini',
    '--code=MYPYSTRICT',
    '--',
    '@{{PATHSFILE}}'
]

[[linter]]
code = 'CLANGTIDY'
include_patterns = [
    # Enable coverage of headers in aten/src/ATen
    # and excluding most sub-directories for now.
    'aten/src/ATen/*.h',
    'aten/src/ATen/*.cpp',
    'aten/src/ATen/cuda/*.cpp',
    'aten/src/ATen/cpu/*.h',
    'aten/src/ATen/cpu/*.cpp',
    'aten/src/ATen/core/*.h',
    'aten/src/ATen/core/*.cpp',
    'aten/src/ATen/cudnn/*.h',
    'aten/src/ATen/cudnn/*.cpp',
    'aten/src/ATen/native/mkldnn/xpu/**/*.h',
    'aten/src/ATen/native/mkldnn/xpu/**/*.cpp',
    'aten/src/ATen/detail/*',
    'aten/src/ATen/functorch/*.h',
    'aten/src/ATen/functorch/*.cpp',
    'aten/src/ATen/native/nested/cuda/*.cpp',
    'aten/src/ATen/native/nested/cuda/*.h',
    'aten/src/ATen/native/nested/*.cpp',
    'aten/src/ATen/native/nested/*.h',
    'c10/**/*.cpp',
    'c10/**/*.h',
    'torch/*.h',
    'torch/_inductor/codegen/aoti_runtime/*.h',
    'torch/_inductor/codegen/aoti_runtime/*.cpp',
    'torch/csrc/*.h',
    'torch/csrc/*.cpp',
    'torch/csrc/**/*.h',
    'torch/csrc/**/*.cpp',
    'torch/csrc/jit/serialization/*.h',
    'torch/csrc/jit/serialization/*.cpp',
    'torch/nativert/*.h',
    'torch/nativert/*.cpp',
    'torch/nativert/**/*.h',
    'torch/nativert/**/*.cpp',
    'torch/headeronly/**/*.h',
]
exclude_patterns = [
    # The negative filters below are to exclude files that include onnx_pb.h or
    # caffe2_pb.h, otherwise we'd have to build protos as part of this CI job.
    # CUDA files are also excluded.
    '**/fb/**',
    '**/generated/**',
    '**/*pb.h',
    '**/*inl.h',
    'aten/src/ATen/cpu/FlushDenormal.cpp',
    'aten/src/ATen/cpu/Utils.cpp',
    'aten/src/ATen/cpu/vml.h',
    'aten/src/ATen/CPUFixedAllocator.h',
    'aten/src/ATen/Parallel*.h',
    'c10/xpu/**/*.h',
    'c10/xpu/**/*.cpp',
    'c10/benchmark/intrusive_ptr_benchmark.cpp',
    'c10/cuda/CUDAAlgorithm.h',
    'c10/util/complex_math.h',
    'c10/util/complex_utils.h',
    'c10/util/flat_hash_map.h',
    'c10/util/logging*.h',
    'c10/metal/*.h',
    'c10/util/hash.h',
    'c10/util/strong_type.h',
    'c10/util/SmallVector.h',
    'c10/util/win32-headers.h',
    'c10/test/**/*.h',
    'third_party/**/*',
    'torch/csrc/api/include/torch/nn/modules/common.h',
    'torch/csrc/api/include/torch/linalg.h',
    'torch/csrc/autograd/generated/**',
    'torch/csrc/distributed/**/*.cu',
    'torch/csrc/distributed/c10d/WinSockUtils.hpp',
    'torch/csrc/distributed/c10d/quantization/quantization_gpu.h',
    'torch/csrc/dynamo/eval_frame.h',
    'torch/csrc/inductor/aoti_torch/c/shim.h',
    'torch/csrc/jit/**/*',
    'torch/csrc/jit/serialization/mobile_bytecode_generated.h',
    'torch/csrc/utils/generated_serialization_types.h',
    'torch/csrc/utils/pythoncapi_compat.h',
    'torch/csrc/inductor/aoti_runtime/sycl_runtime_wrappers.h',
    'aten/src/ATen/ExpandBase.h',
]
init_command = [
    'python3',
    'tools/linter/adapters/s3_init.py',
    '--config-json=tools/linter/adapters/s3_init_config.json',
    '--linter=clang-tidy',
    '--dry-run={{DRYRUN}}',
    '--output-dir=.lintbin',
    '--output-name=clang-tidy',
]
command = [
    'python3',
    'tools/linter/adapters/clangtidy_linter.py',
    '--binary=.lintbin/clang-tidy',
    '--build_dir=./build',
    '--',
    '@{{PATHSFILE}}'
]

[[linter]]
code = 'TYPEIGNORE'
include_patterns = ['**/*.py', '**/*.pyi']
exclude_patterns = [
    'fb/**',
    '**/fb/**',
    'test/test_jit.py',
]
command = [
    'python3',
    'tools/linter/adapters/grep_linter.py',
    '--pattern=# type:\s*ignore([^\[]|$)',
    '--linter-name=TYPEIGNORE',
    '--error-name=unqualified type: ignore',
    """--error-description=\
        This line has an unqualified `type: ignore`; \
        please convert it to `type: ignore[xxxx]`\
    """,
    '--',
    '@{{PATHSFILE}}'
]

[[linter]]
code = 'TYPENOSKIP'
include_patterns = ['mypy.ini']
command = [
    'python3',
    'tools/linter/adapters/grep_linter.py',
    '--pattern=follow_imports\s*=\s*skip',
    '--linter-name=TYPENOSKIP',
    '--error-name=use of follow_imports = skip',
    """--error-description=\
        follow_imports = skip is forbidden from mypy.ini configuration as it \
        is extremely easy to accidentally turn off type checking unintentionally.  If \
        you need to suppress type errors, use a top level # mypy: ignore-errors.  \
        Do not rely on automatic Any substitution; instead, manually # type: ignore \
        at use sites or define a pyi type stub with more relaxed types. \
    """,
    '--',
    '@{{PATHSFILE}}'
]

[[linter]]
code = 'NOQA'
include_patterns = ['**/*.py', '**/*.pyi']
exclude_patterns = [
    'caffe2/**',
    'fb/**',
    '**/fb/**'
    ]
command = [
    'python3',
    'tools/linter/adapters/grep_linter.py',
    '--pattern=# noqa([^:]|$)',
    '--linter-name=NOQA',
    '--error-name=unqualified noqa',
    """--error-description=\
        This line has an unqualified `noqa`; \
        please convert it to `noqa: XXXX`\
    """,
    '--',
    '@{{PATHSFILE}}'
]

[[linter]]
code = 'NATIVEFUNCTIONS'
include_patterns=['aten/src/ATen/native/native_functions.yaml']
command = [
    'python3',
    'tools/linter/adapters/nativefunctions_linter.py',
    '--native-functions-yml=aten/src/ATen/native/native_functions.yaml',
]
init_command = [
    'python3',
    'tools/linter/adapters/pip_init.py',
    '--dry-run={{DRYRUN}}',
    'ruamel.yaml==0.18.10',
]
is_formatter = true

[[linter]]
code = 'GHA'
include_patterns=['.github/workflows/**/*.yml']
command = [
    'python3',
    'tools/linter/adapters/gha_linter.py',
    '--',
    '@{{PATHSFILE}}'
]
init_command = [
    'python3',
    'tools/linter/adapters/pip_init.py',
    '--dry-run={{DRYRUN}}',
    'ruamel.yaml==0.18.10',
]

[[linter]]
code = 'NEWLINE'
include_patterns=['**']
exclude_patterns=[
    '**/contrib/**',
    'third_party/**',
    '**/*.bat',
    '**/*.expect',
    '**/*.ipynb',
    '**/*.ps1',
    '**/*.ptl',
    'fb/**',
    '**/fb/**',
    'tools/clang_format_hash/**',
    'test/cpp/jit/upgrader_models/*.ptl',
    'test/cpp/jit/upgrader_models/*.ptl.ff',
    'test/dynamo/cpython/**',
    '**/*.png',
    '**/*.gz',
    '**/*.patch',
]
command = [
    'python3',
    'tools/linter/adapters/newlines_linter.py',
    '--',
    '@{{PATHSFILE}}',
]
is_formatter = true

[[linter]]
code = 'SPACES'
include_patterns = ['**']
exclude_patterns = [
    '**/contrib/**',
    '**/*.diff',
    '**/*.patch',
    'third_party/**',
    'aten/src/ATen/native/vulkan/api/vk_mem_alloc.h',
    'fb/**',
    '**/fb/**',
    'test/cpp/jit/upgrader_models/*.ptl',
    'test/cpp/jit/upgrader_models/*.ptl.ff',
]
command = [
    'python3',
    'tools/linter/adapters/grep_linter.py',
    '--pattern=[[:blank:]]$',
    '--linter-name=SPACES',
    '--error-name=trailing spaces',
    '--replace-pattern=s/[[:blank:]]+$//',
    """--error-description=\
        This line has trailing spaces; please remove them.\
    """,
    '--',
    '@{{PATHSFILE}}'
]

[[linter]]
code = 'TABS'
include_patterns = ['**']
exclude_patterns = [
    '**/*.svg',
    '**/*Makefile',
    '**/contrib/**',
    'third_party/**',
    '**/.gitattributes',
    '**/.gitmodules',
    'fb/**',
    '**/fb/**',
    'aten/src/ATen/native/vulkan/api/vk_mem_alloc.h',
    'test/cpp/jit/upgrader_models/*.ptl',
    'test/cpp/jit/upgrader_models/*.ptl.ff',
    '.ci/docker/common/install_rocm_drm.sh',
    '.lintrunner.toml',
    '**/*.patch',
]
command = [
    'python3',
    'tools/linter/adapters/grep_linter.py',
    # @lint-ignore TXT2
    '--pattern=	',
    '--linter-name=TABS',
    '--error-name=saw some tabs',
    '--replace-pattern=s/\t/    /',
    """--error-description=\
        This line has tabs; please replace them with spaces.\
    """,
    '--',
    '@{{PATHSFILE}}'
]

[[linter]]
code = 'C10_UNUSED'
include_patterns = [
    '**/*.cpp',
    '**/*.h',
]
exclude_patterns = [
    'c10/macros/Macros.h',
]
command = [
    'python3',
    'tools/linter/adapters/grep_linter.py',
    '--pattern=C10_UNUSED',
    '--linter-name=C10_UNUSED',
    '--error-name=deprecated C10_UNUSED macro',
    '--replace-pattern=s/C10_UNUSED/[[maybe_unused]]/',
    """--error-description=\
        Deprecated macro, use [[maybe_unused]] directly\
    """,
    '--',
    '@{{PATHSFILE}}'
]

[[linter]]
code = 'C10_NODISCARD'
include_patterns = [
    '**/*.cpp',
    '**/*.h',
]
exclude_patterns = [
    'c10/macros/Macros.h',
]
command = [
    'python3',
    'tools/linter/adapters/grep_linter.py',
    '--pattern=C10_NODISCARD',
    '--linter-name=C10_NODISCARD',
    '--error-name=deprecated C10_NODISCARD macro',
    '--replace-pattern=s/C10_NODISCARD/[[nodiscard]]/',
    """--error-description=\
        Deprecated macro, use [[nodiscard]] directly\
    """,
    '--',
    '@{{PATHSFILE}}'
]

[[linter]]
code = 'INCLUDE'
include_patterns = [
    'c10/**',
    'aten/**',
    'torch/csrc/**',
    'torch/nativert/**',
]
exclude_patterns = [
    'aten/src/ATen/native/quantized/cpu/qnnpack/**',
    'aten/src/ATen/native/vulkan/api/vk_mem_alloc.h',
    'aten/src/ATen/native/vulkan/glsl/**',
    '**/fb/**',
    'torch/csrc/jit/serialization/mobile_bytecode_generated.h',
    'torch/csrc/utils/pythoncapi_compat.h',
]
command = [
    'python3',
    'tools/linter/adapters/grep_linter.py',
    '--pattern=#include "',
    '--linter-name=INCLUDE',
    '--error-name=quoted include',
    '--replace-pattern=s/#include "(.*)"$/#include <\1>/',
    """--error-description=\
        This #include uses quotes; please convert it to #include <xxxx>\
    """,
    '--',
    '@{{PATHSFILE}}'
]

[[linter]]
code = 'PYBIND11_INCLUDE'
include_patterns = [
    '**/*.cpp',
    '**/*.h',
]
exclude_patterns = [
    'torch/csrc/utils/pybind.h',
    'torch/utils/benchmark/utils/valgrind_wrapper/compat_bindings.cpp',
    'caffe2/**/*',
]
command = [
    'python3',
    'tools/linter/adapters/grep_linter.py',
    '--pattern=#include <pybind11\/(^|[^(gil\.h)])',
    '--allowlist-pattern=#include <torch\/csrc\/utils\/pybind.h>',
    '--linter-name=PYBIND11_INCLUDE',
    '--match-first-only',
    '--error-name=direct include of pybind11',
    # https://stackoverflow.com/a/33416489/23845
    # NB: this won't work if the pybind11 include is on the first line;
    # but that's fine because it will just mean the lint will still fail
    # after applying the change and you will have to fix it manually
    '--replace-pattern=1,/(#include <pybind11\/)/ s/(#include <pybind11\/)/#include <torch\/csrc\/utils\/pybind.h>\n\1/',
    """--error-description=\
        This #include directly includes pybind11 without also including \
        #include <torch/csrc/utils/pybind.h>;  this means some important \
        specializations may not be included.\
    """,
    '--',
    '@{{PATHSFILE}}'
]

[[linter]]
code = 'ERROR_PRONE_ISINSTANCE'
include_patterns = [
    'torch/_refs/**/*.py',
    'torch/_prims/**/*.py',
    'torch/_prims_common/**/*.py',
    'torch/_decomp/**/*.py',
    'torch/_meta_registrations.py',
]
exclude_patterns = [
    '**/fb/**',
]
command = [
    'python3',
    'tools/linter/adapters/grep_linter.py',
    '--pattern=isinstance\([^)]+(int|float)\)',
    '--linter-name=ERROR_PRONE_ISINSTANCE',
    '--error-name=error prone isinstance',
    """--error-description=\
        This line has an isinstance call that directly refers to \
        int or float.  This is error-prone because you may also \
        have wanted to allow SymInt or SymFloat in your test.  \
        To suppress this lint, use an appropriate type alias defined \
        in torch._prims_common; use IntLike/FloatLike when you would accept \
        both regular and symbolic numbers, Dim for ints representing \
        dimensions, or IntWithoutSymInt/FloatWithoutSymFloat if you really \
        meant to exclude symbolic numbers.
    """,
    '--',
    '@{{PATHSFILE}}'
]

[[linter]]
code = 'PYBIND11_SPECIALIZATION'
include_patterns = [
    '**/*.cpp',
    '**/*.h',
]
exclude_patterns = [
    # The place for all orphan specializations
    'torch/csrc/utils/pybind.h',
    # These specializations are non-orphan
    'torch/csrc/distributed/c10d/init.cpp',
    'torch/csrc/jit/python/pybind.h',
    'fb/**',
    '**/fb/**',
    # These are safe to exclude as they do not have Python
    'c10/**/*',
]
command = [
    'python3',
    'tools/linter/adapters/grep_linter.py',
    '--pattern=PYBIND11_DECLARE_HOLDER_TYPE',
    '--linter-name=PYBIND11_SPECIALIZATION',
    '--error-name=pybind11 specialization in non-standard location',
    """--error-description=\
        This pybind11 specialization (PYBIND11_DECLARE_HOLDER_TYPE) should \
        be placed in torch/csrc/utils/pybind.h so that it is guaranteed to be \
        included at any site that may potentially make use of it via py::cast. \
        If your specialization is in the same header file as the definition \
        of the holder type, you can ignore this lint by adding your header to \
        the exclude_patterns for this lint in .lintrunner.toml.  For more \
        information see https://github.com/pybind/pybind11/issues/4099 \
    """,
    '--',
    '@{{PATHSFILE}}'
]

[[linter]]
code = 'PYPIDEP'
include_patterns = ['.github/**']
exclude_patterns = [
    '**/*.rst',
    '**/*.py',
    '**/*.md',
    '**/*.diff',
    '**/fb/**',
]
command = [
    'python3',
    'tools/linter/adapters/grep_linter.py',
    """--pattern=\
    (pip|pip3|python -m pip|python3 -m pip|python3 -mpip|python -mpip) \
    install ([a-zA-Z0-9][A-Za-z0-9\\._\\-]+)([^/=<>~!]+)[A-Za-z0-9\\._\\-\\*\\+\\!]*$\
    """,
    '--linter-name=PYPIDEP',
    '--error-name=unpinned PyPI install',
    """--error-description=\
        This line has unpinned PyPi installs; \
        please pin them to a specific version: e.g. 'thepackage==1.2'\
    """,
    '--',
    '@{{PATHSFILE}}'
]

[[linter]]
code = 'EXEC'
include_patterns = ['**']
exclude_patterns = [
    'third_party/**',
    'torch/bin/**',
    '**/*.so',
    '**/*.py',
    '**/*.sh',
    '**/*.bash',
    '**/git-pre-commit',
    '**/git-clang-format',
    '**/gradlew',
    'fb/**',
    '**/fb/**',
]
command = [
    'python3',
    'tools/linter/adapters/exec_linter.py',
    '--',
    '@{{PATHSFILE}}',
]

[[linter]]
code = 'CUBINCLUDE'
include_patterns = ['aten/**']
exclude_patterns = [
    'aten/src/ATen/cuda/cub*.cuh',
    '**/fb/**',
]
command = [
    'python3',
    'tools/linter/adapters/grep_linter.py',
    '--pattern=#include <cub/',
    '--linter-name=CUBINCLUDE',
    '--error-name=direct cub include',
    """--error-description=\
        This line has a direct cub include; please include \
        ATen/cuda/cub.cuh instead and wrap your cub calls in \
        at::native namespace if necessary.
    """,
    '--',
    '@{{PATHSFILE}}'
]

[[linter]]
code = 'RAWCUDA'
include_patterns = [
    'aten/**',
    'c10/**',
]
exclude_patterns = [
    'aten/src/ATen/test/**',
    'c10/cuda/CUDAFunctions.h',
    'c10/cuda/CUDACachingAllocator.cpp',
    '**/fb/**',
]
command = [
    'python3',
    'tools/linter/adapters/grep_linter.py',
    '--pattern=cudaStreamSynchronize',
    '--linter-name=RAWCUDA',
    '--error-name=raw CUDA API usage',
    """--error-description=\
        This line calls raw CUDA APIs directly; please use at::cuda wrappers instead.
    """,
    '--',
    '@{{PATHSFILE}}'
]

[[linter]]
code = 'RAWCUDADEVICE'
include_patterns = [
    'aten/**',
    'c10/**',
    'torch/csrc/**',
    'torch/nativert/**',
]
exclude_patterns = [
    'aten/src/ATen/cuda/CUDAContext.cpp',
    'aten/src/ATen/cuda/CUDAGeneratorImpl.cpp',
    'aten/src/ATen/test/**',
    'c10/core/impl/InlineDeviceGuard.h',
    'c10/cuda/CUDAFunctions.cpp',
    'c10/cuda/CUDAGuard.h',
    'c10/cuda/impl/CUDATest.cpp',
    'torch/csrc/cuda/nccl.cpp',
    '**/fb/**',
]
command = [
    'python3',
    'tools/linter/adapters/grep_linter.py',
    '--pattern=cudaSetDevice(',
    '--pattern=cudaGetDevice(',
    '--linter-name=RAWCUDADEVICE',
    '--error-name=raw CUDA API usage',
    """--error-description=\
        This line calls raw CUDA APIs directly; please use c10::cuda wrappers instead.
    """,
    '--',
    '@{{PATHSFILE}}'
]

[[linter]]
code = 'ROOT_LOGGING'
include_patterns = [
    '**/*.py',
]
# These are not library code, but scripts in their own right, and so
# therefore are permitted to use logging
exclude_patterns = [
    'tools/**',
    'test/**',
    'benchmarks/**',
    'torch/distributed/run.py',
    'functorch/benchmarks/**',
    # Grandfathered in
    'caffe2/**',
    'fb/**',
    '**/fb/**',
]
command = [
    'python3',
    'tools/linter/adapters/grep_linter.py',
    '--pattern=logging\.(debug|info|warn|warning|error|critical|log|exception)\(',
    '--replace-pattern=s/logging\.(debug|info|warn|warning|error|critical|log|exception)\(/log.\1(/',
    '--linter-name=ROOT_LOGGING',
    '--error-name=use of root logger',
    """--error-description=\
        Do not use root logger (logging.info, etc) directly; instead \
        define 'log = logging.getLogger(__name__)' and call, e.g., log.info().
    """,
    '--',
    '@{{PATHSFILE}}'
]

[[linter]]
code = 'DEPLOY_DETECTION'
include_patterns = [
    '**/*.py',
]
command = [
    'python3',
    'tools/linter/adapters/grep_linter.py',
    '--pattern=sys\.executable == .torch_deploy.',
    '--replace-pattern=s/sys\.executable == .torch_deploy./torch._running_with_deploy\(\)/',
    '--linter-name=DEPLOY_DETECTION',
    '--error-name=properly detect deploy runner',
    """--error-description=\
        Do not use sys.executable to detect if running within deploy/multipy, use torch._running_with_deploy().
    """,
    '--',
    '@{{PATHSFILE}}'
]

[[linter]]
code = 'CMAKE'
include_patterns = [
    "**/*.cmake",
    "**/*.cmake.in",
    "**/CMakeLists.txt",
]
exclude_patterns = [
    'cmake/Modules/**',
    'cmake/Modules_CUDA_fix/**',
    'cmake/Caffe2Config.cmake.in',
    'aten/src/ATen/ATenConfig.cmake.in',
    'cmake/TorchConfig.cmake.in',
    'cmake/TorchConfigVersion.cmake.in',
    'cmake/cmake_uninstall.cmake.i',
    'fb/**',
    '**/fb/**',
]
command = [
    'python3',
    'tools/linter/adapters/cmake_linter.py',
    '--config=.cmakelintrc',
    '--',
    '@{{PATHSFILE}}',
]
init_command = [
    'python3',
    'tools/linter/adapters/pip_init.py',
    '--dry-run={{DRYRUN}}',
    'cmakelint==1.4.1',
]

[[linter]]
code = 'SHELLCHECK'
include_patterns = [
    '.ci/pytorch/**/*.sh'
]
exclude_patterns = [
    '**/fb/**',
]
command = [
    'python3',
    'tools/linter/adapters/shellcheck_linter.py',
    '--',
    '@{{PATHSFILE}}',
]
init_command = [
    'python3',
    'tools/linter/adapters/pip_init.py',
    '--dry-run={{DRYRUN}}',
    'shellcheck-py==0.7.2.1',
]

[[linter]]
code = 'ACTIONLINT'
include_patterns = [
    '.github/workflows/*.yml',
    '.github/workflows/*.yaml',
    # actionlint does not support composite actions yet
    # '.github/actions/**/*.yml',
    # '.github/actions/**/*.yaml',
]
exclude_patterns = [
    '**/fb/**',
]
command = [
    'python3',
    'tools/linter/adapters/actionlint_linter.py',
    '--binary=.lintbin/actionlint',
    '--',
    '@{{PATHSFILE}}',
]
init_command = [
    'python3',
    'tools/linter/adapters/s3_init.py',
    '--config-json=tools/linter/adapters/s3_init_config.json',
    '--linter=actionlint',
    '--dry-run={{DRYRUN}}',
    '--output-dir=.lintbin',
    '--output-name=actionlint',
]

[[linter]]
code = 'TESTOWNERS'
include_patterns = [
    'test/**/test_*.py',
    'test/**/*_test.py',
]
exclude_patterns = [
    'test/run_test.py',
    '**/fb/**',
]
command = [
    'python3',
    'tools/linter/adapters/testowners_linter.py',
    '--',
    '@{{PATHSFILE}}',
]

[[linter]]
code = 'TEST_HAS_MAIN'
include_patterns = [
    'test/**/test_*.py',
]
exclude_patterns = [
    'test/run_test.py',
    '**/fb/**',
    'test/dynamo/cpython/3.13/**',
    'test/quantization/**',  # should be run through test/test_quantization.py
    'test/jit/**',  # should be run through test/test_jit.py
    'test/ao/sparsity/**',  # should be run through test/test_ao_sparsity.py
    'test/fx/**',  # should be run through test/test_fx.py
    'test/bottleneck_test/**',  # excluded by test/run_test.py
    'test/package/**',  # excluded by test/run_test.py
    'test/distributed/argparse_util_test.py',
    'test/distributed/bin/test_script.py',
    'test/distributed/elastic/agent/server/test/local_elastic_agent_test.py',
    'test/distributed/elastic/multiprocessing/bin/test_script.py',
    'test/distributed/elastic/multiprocessing/bin/zombie_test.py',
    'test/distributed/elastic/multiprocessing/errors/api_test.py',
    'test/distributed/elastic/multiprocessing/errors/error_handler_test.py',
    'test/distributed/elastic/multiprocessing/redirects_test.py',
    'test/distributed/elastic/multiprocessing/tail_log_test.py',
    'test/distributed/elastic/rendezvous/api_test.py',
    'test/distributed/elastic/rendezvous/c10d_rendezvous_backend_test.py',
    'test/distributed/elastic/rendezvous/dynamic_rendezvous_test.py',
    'test/distributed/elastic/rendezvous/etcd_rendezvous_backend_test.py',
    'test/distributed/elastic/rendezvous/etcd_rendezvous_test.py',
    'test/distributed/elastic/rendezvous/etcd_server_test.py',
    'test/distributed/elastic/rendezvous/rendezvous_backend_test.py',
    'test/distributed/elastic/rendezvous/static_rendezvous_test.py',
    'test/distributed/elastic/rendezvous/utils_test.py',
    'test/distributed/elastic/timer/api_test.py',
    'test/distributed/elastic/utils/data/cycling_iterator_test.py',
    'test/distributed/launcher/api_test.py',
    'test/distributed/launcher/bin/test_script.py',
    'test/distributed/launcher/bin/test_script_init_method.py',
    'test/distributed/launcher/bin/test_script_is_torchelastic_launched.py',
    'test/distributed/launcher/bin/test_script_local_rank.py',
    'test/distributed/launcher/launch_test.py',
    'test/distributed/launcher/run_test.py',
    'test/distributed/optim/test_apply_optimizer_in_backward.py',
    'test/distributed/optim/test_named_optimizer.py',
    'test/distributed/test_c10d_spawn.py',
    'test/distributed/test_collective_utils.py',
    'test/distributions/test_distributions.py',
    'test/inductor/test_aot_inductor_utils.py',
    'test/lazy/test_bindings.py',
    'test/lazy/test_extract_compiled_graph.py',
    'test/lazy/test_meta_kernel.py',
    'test/nn/test_init.py',
    'test/onnx/model_defs/op_test.py',
    'test/onnx/test_models_quantized_onnxruntime.py',
    'test/onnx/test_onnxscript_no_runtime.py',
    'test/onnx_caffe2/test_caffe2_common.py',
    'test/optim/test_lrscheduler.py',
    'test/optim/test_optim.py',
    'test/optim/test_swa_utils.py',
    'test/run_test.py',
    'test/test_bundled_images.py',
    'test/test_cuda_expandable_segments.py',
    'test/test_hub.py',
]
command = [
    'python3',
    'tools/linter/adapters/test_has_main_linter.py',
    '--',
    '@{{PATHSFILE}}',
]

[[linter]]
code = 'CALL_ONCE'
include_patterns = [
    'c10/**',
    'aten/**',
    'torch/csrc/**',
    'torch/nativert/**',
]
exclude_patterns = [
    'c10/util/CallOnce.h',
    '**/fb/**',
]
command = [
    'python3',
    'tools/linter/adapters/grep_linter.py',
    '--pattern=std::call_once',
    '--linter-name=CALL_ONCE',
    '--error-name=invalid call_once',
    '--replace-pattern=s/std::call_once/c10::call_once/',
    """--error-description=\
        Use of std::call_once is forbidden and should be replaced with c10::call_once\
    """,
    '--',
    '@{{PATHSFILE}}'
]

[[linter]]
code = 'CONTEXT_DECORATOR'
include_patterns = [
    'torch/**',
]
command = [
    'python3',
    'tools/linter/adapters/grep_linter.py',
    '--pattern=@.*(dynamo_timed|preserve_rng_state|clear_frame|with_fresh_cache_if_config|use_lazy_graph_module|_disable_current_modes)',
    '--linter-name=CONTEXT_DECORATOR',
    '--error-name=avoid context decorator',
    """--error-description=\
        Do not use context manager as decorator as it breaks cProfile traces.  Use it as \
        a context manager instead\
    """,
    '--',
    '@{{PATHSFILE}}'
]

[[linter]]
code = 'ONCE_FLAG'
include_patterns = [
    'c10/**',
    'aten/**',
    'torch/csrc/**',
    'torch/nativert/**',
]
exclude_patterns = [
    '**/fb/**',
]
command = [
    'python3',
    'tools/linter/adapters/grep_linter.py',
    '--pattern=std::once_flag',
    '--linter-name=ONCE_FLAG',
    '--error-name=invalid once_flag',
    '--replace-pattern=s/std::once_flag/c10::once_flag/',
    """--error-description=\
        Use of std::once_flag is forbidden and should be replaced with c10::once_flag\
    """,
    '--',
    '@{{PATHSFILE}}'
]

[[linter]]
code = 'WORKFLOWSYNC'
include_patterns = [
    '.github/workflows/pull.yml',
    '.github/workflows/trunk.yml',
    '.github/workflows/periodic.yml',
    '.github/workflows/mac-mps.yml',
    '.github/workflows/slow.yml',
]
command = [
    'python3',
    'tools/linter/adapters/workflow_consistency_linter.py',
    '--',
    '@{{PATHSFILE}}'
]
init_command = [
    'python3',
    'tools/linter/adapters/pip_init.py',
    '--dry-run={{DRYRUN}}',
    'PyYAML==6.0.1',
]

[[linter]]
code = 'NO_WORKFLOWS_ON_FORK'
include_patterns = [
    '.github/**/*.yml',
    '.github/**/*.yaml',
]
exclude_patterns = [
    '**/fb/**',
]
command = [
    'python3',
    'tools/linter/adapters/no_workflows_on_fork.py',
    '--',
    '@{{PATHSFILE}}',
]
init_command = [
    'python3',
    'tools/linter/adapters/pip_init.py',
    '--dry-run={{DRYRUN}}',
    'PyYAML==6.0.1',
]

[[linter]]
code = 'CODESPELL'
command = [
    'python3',
    'tools/linter/adapters/codespell_linter.py',
    '--',
    '@{{PATHSFILE}}'
]
include_patterns = [
    '**',
]
exclude_patterns = [
    # We don't care too much about files in this directory, don't enforce
    # spelling on them
    'caffe2/**',
    'fb/**',
    '**/fb/**',
    'third_party/**',
    'test/dynamo/cpython/**',
    'torch/_vendor/**',
    'torch/_inductor/fx_passes/serialized_patterns/**',
    'torch/_inductor/autoheuristic/artifacts/**',
    'torch/utils/model_dump/preact.mjs',
    # These files are all grandfathered in, feel free to remove from this list
    # as necessary
    # NOTE: remove the patterns in the order they are listed
    'aten/src/ATen/native/**',
    'aten/src/ATen/native/q*/**',
    'aten/src/ATen/native/[a-pA-P]*/**',
    'aten/src/ATen/[a-mA-M]*/**',
<<<<<<< HEAD
    'test/[a-hA-h]*/**',
=======
    'test/**',
>>>>>>> 74bd1241
]
init_command = [
    'python3',
    'tools/linter/adapters/pip_init.py',
    '--dry-run={{DRYRUN}}',
    'codespell[toml]==2.4.1',
]
is_formatter = true

# usort + ruff-format
[[linter]]
code = 'PYFMT'
include_patterns = [
    '**/*.py',
    '**/*.pyi',
]
command = [
    'python3',
    'tools/linter/adapters/pyfmt_linter.py',
    '--',
    '@{{PATHSFILE}}'
]
exclude_patterns = [
    'tools/gen_vulkan_spv.py',
    # We don't care too much about files in this directory, don't enforce
    # formatting on them
    'caffe2/**/*.py',
    'caffe2/**/*.pyi',
    'fb/**',
    '**/fb/**',
    'test/dynamo/cpython/**',
    'third_party/**/*.py',
    'third_party/**/*.pyi',
    'torch/_vendor/**',
    'torch/_inductor/fx_passes/serialized_patterns/**',
    'torch/_inductor/autoheuristic/artifacts/**',
    # These files are all grandfathered in, feel free to remove from this list
    # as necessary
    'test/quantization/__init__.py',
    'test/quantization/core/__init__.py',
    'test/quantization/core/experimental/apot_fx_graph_mode_ptq.py',
    'test/quantization/core/experimental/apot_fx_graph_mode_qat.py',
    'test/quantization/core/experimental/quantization_util.py',
    'test/quantization/core/experimental/test_bits.py',
    'test/quantization/core/experimental/test_fake_quantize.py',
    'test/quantization/core/experimental/test_linear.py',
    'test/quantization/core/experimental/test_nonuniform_observer.py',
    'test/quantization/core/experimental/test_quantized_tensor.py',
    'test/quantization/core/experimental/test_quantizer.py',
    'test/quantization/core/test_backend_config.py',
    'test/quantization/core/test_docs.py',
    'test/quantization/core/test_quantized_functional.py',
    'test/quantization/core/test_quantized_module.py',
    'test/quantization/core/test_quantized_op.py',
    'test/quantization/core/test_quantized_tensor.py',
    'test/quantization/core/test_top_level_apis.py',
    'test/quantization/core/test_utils.py',
    'test/quantization/core/test_workflow_module.py',
    'test/quantization/core/test_workflow_ops.py',
    'test/quantization/fx/__init__.py',
    'test/quantization/fx/test_equalize_fx.py',
    'test/quantization/fx/test_model_report_fx.py',
    'test/quantization/fx/test_numeric_suite_fx.py',
    'test/quantization/fx/test_quantize_fx.py',
    'test/quantization/fx/test_subgraph_rewriter.py',
    'test/test_function_schema.py',
    'test/test_functional_autograd_benchmark.py',
    'test/test_functional_optim.py',
    'test/test_functionalization_of_rng_ops.py',
    'test/test_datapipe.py',
    'test/test_futures.py',
    'test/test_fx.py',
    'test/test_fx_experimental.py',
    'test/test_fx_passes.py',
    'test/test_fx_reinplace_pass.py',
    'test/test_import_stats.py',
    'test/test_itt.py',
    'test/test_jit.py',
    'test/test_jit_autocast.py',
    'test/test_jit_cuda_fuser.py',
    'test/test_jit_disabled.py',
    'test/test_jit_fuser.py',
    'test/test_jit_fuser_legacy.py',
    'test/test_jit_legacy.py',
    'test/test_jit_llga_fuser.py',
    'test/test_jit_profiling.py',
    'test/test_jit_simple.py',
    'test/test_jit_string.py',
    'test/test_jiterator.py',
    'test/test_kernel_launch_checks.py',
    'test/test_linalg.py',
    'test/test_masked.py',
    'test/test_maskedtensor.py',
    'test/test_matmul_cuda.py',
    'test/test_meta.py',
    'test/test_metal.py',
    'test/test_mkl_verbose.py',
    'test/test_mkldnn.py',
    'test/test_mkldnn_fusion.py',
    'test/test_mkldnn_verbose.py',
    'test/test_mobile_optimizer.py',
    'test/test_model_dump.py',
    'test/test_modules.py',
    'test/test_monitor.py',
    'test/test_mps.py',
    'test/test_multiprocessing_spawn.py',
    'test/test_namedtensor.py',
    'test/test_namedtuple_return_api.py',
    'test/test_native_functions.py',
    'test/test_native_mha.py',
    'test/test_nn.py',
    'test/test_out_dtype_op.py',
    'test/test_overrides.py',
    'test/test_prims.py',
    'test/test_proxy_tensor.py',
    'test/test_pruning_op.py',
    'test/test_quantization.py',
    'test/test_reductions.py',
    'test/test_scatter_gather_ops.py',
    'test/test_schema_check.py',
    'test/test_segment_reductions.py',
    'test/test_serialization.py',
    'test/test_set_default_mobile_cpu_allocator.py',
    'test/test_sparse.py',
    'test/test_sparse_csr.py',
    'test/test_sparse_semi_structured.py',
    'test/test_spectral_ops.py',
    'test/test_stateless.py',
    'test/test_static_runtime.py',
    'test/test_subclass.py',
    'test/test_sympy_utils.py',
    'test/test_tensor_creation_ops.py',
    'test/test_tensorboard.py',
    'test/test_tensorexpr.py',
    'test/test_tensorexpr_pybind.py',
    'test/test_testing.py',
    'test/test_torch.py',
    'test/test_transformers.py',
    'test/test_type_promotion.py',
    'test/test_unary_ufuncs.py',
    'test/test_vulkan.py',
    'torch/_awaits/__init__.py',
    'torch/_export/__init__.py',
    'torch/_export/constraints.py',
    'torch/_export/db/__init__.py',
    'torch/_export/db/case.py',
    'torch/_export/db/examples/__init__.py',
    'torch/_export/db/examples/assume_constant_result.py',
    'torch/_export/db/examples/autograd_function.py',
    'torch/_export/db/examples/class_method.py',
    'torch/_export/db/examples/cond_branch_class_method.py',
    'torch/_export/db/examples/cond_branch_nested_function.py',
    'torch/_export/db/examples/cond_branch_nonlocal_variables.py',
    'torch/_export/db/examples/cond_closed_over_variable.py',
    'torch/_export/db/examples/cond_operands.py',
    'torch/_export/db/examples/cond_predicate.py',
    'torch/_export/db/examples/decorator.py',
    'torch/_export/db/examples/dictionary.py',
    'torch/_export/db/examples/dynamic_shape_assert.py',
    'torch/_export/db/examples/dynamic_shape_constructor.py',
    'torch/_export/db/examples/dynamic_shape_if_guard.py',
    'torch/_export/db/examples/dynamic_shape_map.py',
    'torch/_export/db/examples/dynamic_shape_round.py',
    'torch/_export/db/examples/dynamic_shape_slicing.py',
    'torch/_export/db/examples/dynamic_shape_view.py',
    'torch/_export/db/examples/fn_with_kwargs.py',
    'torch/_export/db/examples/list_contains.py',
    'torch/_export/db/examples/list_unpack.py',
    'torch/_export/db/examples/nested_function.py',
    'torch/_export/db/examples/null_context_manager.py',
    'torch/_export/db/examples/pytree_flatten.py',
    'torch/_export/db/examples/scalar_output.py',
    'torch/_export/db/examples/specialized_attribute.py',
    'torch/_export/db/examples/static_for_loop.py',
    'torch/_export/db/examples/static_if.py',
    'torch/_export/db/examples/tensor_setattr.py',
    'torch/_export/db/examples/type_reflection_method.py',
    'torch/_export/db/gen_example.py',
    'torch/_export/db/logging.py',
    'torch/testing/_internal/__init__.py',
    'torch/testing/_internal/autocast_test_lists.py',
    'torch/testing/_internal/autograd_function_db.py',
    'torch/testing/_internal/check_kernel_launches.py',
    'torch/testing/_internal/codegen/__init__.py',
    'torch/testing/_internal/codegen/random_topo_test.py',
    'torch/testing/_internal/common_cuda.py',
    'torch/testing/_internal/common_jit.py',
    'torch/testing/_internal/common_methods_invocations.py',
    'torch/testing/_internal/common_modules.py',
    'torch/testing/_internal/common_nn.py',
    'torch/testing/_internal/common_pruning.py',
    'torch/testing/_internal/common_quantization.py',
    'torch/testing/_internal/common_quantized.py',
    'torch/testing/_internal/common_subclass.py',
    'torch/testing/_internal/common_utils.py',
    'torch/testing/_internal/composite_compliance.py',
    'torch/testing/_internal/hop_db.py',
    'torch/testing/_internal/custom_op_db.py',
    'torch/testing/_internal/data/__init__.py',
    'torch/testing/_internal/data/network1.py',
    'torch/testing/_internal/data/network2.py',
    'torch/testing/_internal/dist_utils.py',
    'torch/testing/_internal/generated/__init__.py',
    'torch/testing/_internal/hypothesis_utils.py',
    'torch/testing/_internal/inductor_utils.py',
    'torch/testing/_internal/jit_metaprogramming_utils.py',
    'torch/testing/_internal/jit_utils.py',
    'torch/testing/_internal/logging_tensor.py',
    'torch/testing/_internal/logging_utils.py',
    'torch/testing/_internal/optests/__init__.py',
    'torch/testing/_internal/optests/aot_autograd.py',
    'torch/testing/_internal/optests/compile_check.py',
    'torch/testing/_internal/optests/fake_tensor.py',
    'torch/testing/_internal/optests/make_fx.py',
    'torch/testing/_internal/quantization_torch_package_models.py',
    'torch/testing/_internal/test_module/__init__.py',
    'torch/testing/_internal/test_module/future_div.py',
    'torch/testing/_internal/test_module/no_future_div.py',
    'torch/utils/benchmark/__init__.py',
    'torch/utils/benchmark/examples/__init__.py',
    'torch/utils/benchmark/examples/compare.py',
    'torch/utils/benchmark/examples/fuzzer.py',
    'torch/utils/benchmark/examples/op_benchmark.py',
    'torch/utils/benchmark/examples/simple_timeit.py',
    'torch/utils/benchmark/examples/sparse/compare.py',
    'torch/utils/benchmark/examples/sparse/fuzzer.py',
    'torch/utils/benchmark/examples/sparse/op_benchmark.py',
    'torch/utils/benchmark/examples/spectral_ops_fuzz_test.py',
    'torch/utils/benchmark/op_fuzzers/__init__.py',
    'torch/utils/benchmark/op_fuzzers/binary.py',
    'torch/utils/benchmark/op_fuzzers/sparse_binary.py',
    'torch/utils/benchmark/op_fuzzers/sparse_unary.py',
    'torch/utils/benchmark/op_fuzzers/spectral.py',
    'torch/utils/benchmark/op_fuzzers/unary.py',
    'torch/utils/benchmark/utils/__init__.py',
    'torch/utils/benchmark/utils/_stubs.py',
    'torch/utils/benchmark/utils/common.py',
    'torch/utils/benchmark/utils/compare.py',
    'torch/utils/benchmark/utils/compile.py',
    'torch/utils/benchmark/utils/cpp_jit.py',
    'torch/utils/benchmark/utils/fuzzer.py',
    'torch/utils/benchmark/utils/sparse_fuzzer.py',
    'torch/utils/benchmark/utils/timer.py',
    'torch/utils/benchmark/utils/valgrind_wrapper/__init__.py',
    'torch/utils/benchmark/utils/valgrind_wrapper/timer_interface.py',
    'torch/utils/bottleneck/__init__.py',
    'torch/utils/bottleneck/__main__.py',
    'torch/utils/bundled_inputs.py',
    'torch/utils/checkpoint.py',
    'torch/utils/collect_env.py',
    'torch/utils/cpp_backtrace.py',
    'torch/utils/cpp_extension.py',
    'torch/utils/dlpack.py',
    'torch/utils/file_baton.py',
    'torch/utils/flop_counter.py',
    'torch/utils/hipify/__init__.py',
    'torch/utils/hipify/constants.py',
    'torch/utils/hipify/cuda_to_hip_mappings.py',
    'torch/utils/hipify/hipify_python.py',
    'torch/utils/hipify/version.py',
    'torch/utils/hooks.py',
    'torch/utils/jit/__init__.py',
    'torch/utils/jit/log_extract.py',
    'torch/utils/mkldnn.py',
    'torch/utils/mobile_optimizer.py',
    'torch/utils/model_dump/__init__.py',
    'torch/utils/model_dump/__main__.py',
    'torch/utils/model_zoo.py',
    'torch/utils/show_pickle.py',
    'torch/utils/tensorboard/__init__.py',
    'torch/utils/tensorboard/_caffe2_graph.py',
    'torch/utils/tensorboard/_convert_np.py',
    'torch/utils/tensorboard/_embedding.py',
    'torch/utils/tensorboard/_onnx_graph.py',
    'torch/utils/tensorboard/_proto_graph.py',
    'torch/utils/tensorboard/_pytorch_graph.py',
    'torch/utils/tensorboard/_utils.py',
    'torch/utils/tensorboard/summary.py',
    'torch/utils/tensorboard/writer.py',
    'torch/utils/throughput_benchmark.py',
    'torch/utils/viz/__init__.py',
    'torch/utils/viz/_cycles.py',
]
init_command = [
    'python3',
    'tools/linter/adapters/pip_init.py',
    '--dry-run={{DRYRUN}}',
    '--no-black-binary',
    'black==23.12.1',
    'usort==1.0.8.post1',
    'isort==6.0.1',
    'ruff==0.12.2',  # sync with RUFF
]
is_formatter = true

[[linter]]
code = 'PYPROJECT'
command = [
    'python3',
    'tools/linter/adapters/pyproject_linter.py',
    '--',
    '@{{PATHSFILE}}'
]
include_patterns = [
    "**/pyproject.toml",
]
init_command = [
    'python3',
    'tools/linter/adapters/pip_init.py',
    '--dry-run={{DRYRUN}}',
    'packaging==25.0',
    'tomli==2.2.1 ; python_version < "3.11"',
]

[[linter]]
code = 'CMAKE_MINIMUM_REQUIRED'
command = [
    'python3',
    'tools/linter/adapters/cmake_minimum_required_linter.py',
    '--',
    '@{{PATHSFILE}}'
]
include_patterns = [
    "**/pyproject.toml",
    "**/CMakeLists.txt",
    "**/CMakeLists.txt.in",
    "**/*.cmake",
    "**/*.cmake.in",
    "**/*requirements*.txt",
    "**/*requirements*.in",
]
init_command = [
    'python3',
    'tools/linter/adapters/pip_init.py',
    '--dry-run={{DRYRUN}}',
    'packaging==25.0',
    'tomli==2.2.1 ; python_version < "3.11"',
]

[[linter]]
code = 'COPYRIGHT'
include_patterns = ['**']
exclude_patterns = [
    '.lintrunner.toml',
    'fb/**',
    '**/fb/**',
]
command = [
    'python3',
    'tools/linter/adapters/grep_linter.py',
    '--pattern=Confidential and proprietary',
    '--linter-name=COPYRIGHT',
    '--error-name=Confidential Code',
    """--error-description=\
        Proprietary and confidential source code\
        should not be contributed to PyTorch codebase\
    """,
    '--',
    '@{{PATHSFILE}}'
]

[[linter]]
code = 'BAZEL_LINTER'
include_patterns = ['WORKSPACE']
command = [
    'python3',
    'tools/linter/adapters/bazel_linter.py',
    '--binary=.lintbin/bazel',
    '--',
    '@{{PATHSFILE}}'
]
init_command = [
    'python3',
    'tools/linter/adapters/s3_init.py',
    '--config-json=tools/linter/adapters/s3_init_config.json',
    '--linter=bazel',
    '--dry-run={{DRYRUN}}',
    '--output-dir=.lintbin',
    '--output-name=bazel',
]
is_formatter = true

[[linter]]
code = 'LINTRUNNER_VERSION'
include_patterns = ['**']
exclude_patterns = [
    'fb/**',
    '**/fb/**',
]
command = [
    'python3',
    'tools/linter/adapters/lintrunner_version_linter.py'
]

[[linter]]
code = 'RUFF'
include_patterns = [
    '**/*.py',
    '**/*.pyi',
    '**/*.ipynb',
    'pyproject.toml',
]
exclude_patterns = [
    'caffe2/**',
    'functorch/docs/**',
    'functorch/notebooks/**',
    'torch/_inductor/fx_passes/serialized_patterns/**',
    'torch/_inductor/autoheuristic/artifacts/**',
    'test/dynamo/cpython/**',
    'scripts/**',
    'third_party/**',
    'fb/**',
    '**/fb/**',
]
command = [
    'python3',
    'tools/linter/adapters/ruff_linter.py',
    '--config=pyproject.toml',
    '--show-disable',
    '--',
    '@{{PATHSFILE}}'
]
init_command = [
    'python3',
    'tools/linter/adapters/pip_init.py',
    '--dry-run={{DRYRUN}}',
    'ruff==0.12.2',  # sync with PYFMT
]
is_formatter = true

# This linter prevents merge conflicts in csv files in pytorch by enforcing
# three lines of whitespace between entries such that unless people are modifying
# the same line, merge conflicts should not arise in git or hg
[[linter]]
code = 'MERGE_CONFLICTLESS_CSV'
include_patterns = ['benchmarks/dynamo/ci_expected_accuracy/*.csv']
command = [
    'python3',
    'tools/linter/adapters/no_merge_conflict_csv_linter.py',
    '--',
    '@{{PATHSFILE}}'
]
is_formatter = true


[[linter]]
code = 'META_NO_CREATE_UNBACKED'
include_patterns = [
  "torch/_meta_registrations.py"
]
command = [
    'python3',
    'tools/linter/adapters/grep_linter.py',
    '--pattern=create_unbacked',
    '--linter-name=META_NO_CREATE_UNBACKED',
    '--error-name=no create_unbacked in meta registrations',
    """--error-description=\
        Data-dependent operators should have their meta \
        registration in torch/_subclasses/fake_impls.py, \
        not torch/_meta_registrations.py
    """,
    '--',
    '@{{PATHSFILE}}'
]

[[linter]]
code = 'ATEN_CPU_GPU_AGNOSTIC'
include_patterns = [
    # aten source
    "aten/src/ATen/*.cpp",
    "aten/src/ATen/cpu/*.cpp",
    "aten/src/ATen/functorch/**/*.cpp",
    "aten/src/ATen/nnapi/*.cpp",
    "aten/src/ATen/quantized/*.cpp",
    "aten/src/ATen/vulkan/*.cpp",
    "aten/src/ATen/metal/*.cpp",
    "aten/src/ATen/detail/CPUGuardImpl.cpp",
    "aten/src/ATen/detail/MetaGuardImpl.cpp",
    # aten native source
    "aten/src/ATen/native/cpu/*.cpp",
    "aten/src/ATen/native/ao_sparse/cpu/kernels/*.cpp",
    "aten/src/ATen/native/ao_sparse/quantized/cpu/kernels/*.cpp",
    "aten/src/ATen/native/quantized/cpu/kernels/*.cpp",
    "aten/src/ATen/native/*.cpp",
    "aten/src/ATen/native/cpu/**/*.cpp",
    "aten/src/ATen/native/ao_sparse/*.cpp",
    "aten/src/ATen/native/ao_sparse/**/*.cpp",
    "aten/src/ATen/native/ao_sparse/quantized/*.cpp",
    "aten/src/ATen/native/ao_sparse/quantized/**/*.cpp",
    "aten/src/ATen/native/nested/*.cpp",
    "aten/src/ATen/native/quantized/*.cpp",
    "aten/src/ATen/native/quantized/**/*.cpp",
    "aten/src/ATen/native/sparse/*.cpp",
    "aten/src/ATen/native/transformers/*.cpp",
    "aten/src/ATen/native/utils/*.cpp",
    "aten/src/ATen/native/xnnpack/*.cpp",
    "aten/src/ATen/native/metal/MetalPrepackOpRegister.cpp",
    # aten headers
    "aten/src/ATen/*.h",
    "aten/src/ATen/functorch/**/*.h",
    "aten/src/ATen/ops/*.h",
    "aten/src/ATen/cpu/**/*.h",
    "aten/src/ATen/nnapi/*.h",
    "aten/src/ATen/quantized/*.h",
    "aten/src/ATen/vulkan/*.h",
    "aten/src/ATen/metal/*.h",
    "aten/src/ATen/mps/*.h",
    # aten native headers
    "aten/src/ATen/native/*.h",
    "aten/src/ATen/native/cpu/**/*.h",
    "aten/src/ATen/native/nested/*.h",
    "aten/src/ATen/native/sparse/*.h",
    "aten/src/ATen/native/ao_sparse/*.h",
    "aten/src/ATen/native/ao_sparse/cpu/*.h",
    "aten/src/ATen/native/ao_sparse/quantized/*.h",
    "aten/src/ATen/native/ao_sparse/quantized/cpu/*.h",
    "aten/src/ATen/native/quantized/*.h",
    "aten/src/ATen/native/quantized/cpu/*.h",
    "aten/src/ATen/native/transformers/*.h",
    "aten/src/ATen/native/quantized/cpu/qnnpack/include/*.h",
    "aten/src/ATen/native/utils/*.h",
    "aten/src/ATen/native/vulkan/ops/*.h",
    "aten/src/ATen/native/xnnpack/*.h",
    "aten/src/ATen/native/metal/MetalPrepackOpContext.h",
    "aten/src/ATen/native/mps/Copy.h",
    "aten/src/ATen/native/mkldnn/**/*.h",
]
exclude_patterns = [
    "aten/src/ATen/Context.h",
    "aten/src/ATen/Context.cpp",
    "aten/src/ATen/DLConvertor.cpp",
    "aten/src/ATen/core/Array.h",
    "aten/src/ATen/native/quantized/ConvUtils.h",
    "aten/src/ATen/native/sparse/SparseBlasImpl.cpp",  # triton implementation
    "aten/src/ATen/native/transformers/attention.cpp",
    "aten/src/ATen/native/**/cudnn/**",  # cudnn is cuda specific
]
command = [
    'python3',
    'tools/linter/adapters/grep_linter.py',
    '--pattern=(^#if.*USE_ROCM.*)|(^#if.*USE_CUDA.*)',
    '--linter-name=ATEN_CPU',
    '--error-name=aten-cpu should be gpu agnostic',
    """--error-description=\
        We strongly discourage the compile-time divergence \
        on ATen-CPU code for different GPU code. This \
        disallows sharing the same aten-cpu shared object \
        between different GPU backends \
    """,
    '--',
    '@{{PATHSFILE}}'
]
is_formatter = true

# `set_linter` detects occurrences of built-in `set` in areas of Python code like
# _inductor where the instability of iteration in `set` has proven a problem.

[[linter]]
code = 'SET_LINTER'
command = [
    'python3',
    'tools/linter/adapters/set_linter.py',
    '--lintrunner',
    '--',
    '@{{PATHSFILE}}'
]
include_patterns = [
    "torch/_inductor/**/*.py",
    "torch/_functorch/partitioners.py",
]
is_formatter = true

# `docstring_linter` reports on long Python classes, methods, and functions
# whose definitions have very small docstrings or none at all.
#
[[linter]]
code = 'DOCSTRING_LINTER'
command = [
    'python3',
    'tools/linter/adapters/docstring_linter.py',
    '--lintrunner',
    '--',
    '@{{PATHSFILE}}'
]
include_patterns = [
   'torch/_inductor/**/*.py'
]
is_formatter = false

# `import_linter` reports on importing disallowed third party libraries.
[[linter]]
code = 'IMPORT_LINTER'
command = [
    'python3',
    'tools/linter/adapters/import_linter.py',
    '--',
    '@{{PATHSFILE}}'
]
include_patterns = [
   'torch/_dynamo/**',
]
is_formatter = false

[[linter]]
code = 'TEST_DEVICE_BIAS'
command = [
    'python3',
    'tools/linter/adapters/test_device_bias_linter.py',
    '--',
    '@{{PATHSFILE}}',
]
include_patterns = [
    'test/**/test_*.py',
]

# 'header_only_linter' reports on properly testing header-only APIs.
[[linter]]
code = 'HEADER_ONLY_LINTER'
command = [
    'python3',
    'tools/linter/adapters/header_only_linter.py',
]
include_patterns = [
    'torch/header_only_apis.txt',
]
is_formatter = false<|MERGE_RESOLUTION|>--- conflicted
+++ resolved
@@ -1166,11 +1166,6 @@
     'aten/src/ATen/native/q*/**',
     'aten/src/ATen/native/[a-pA-P]*/**',
     'aten/src/ATen/[a-mA-M]*/**',
-<<<<<<< HEAD
-    'test/[a-hA-h]*/**',
-=======
-    'test/**',
->>>>>>> 74bd1241
 ]
 init_command = [
     'python3',
