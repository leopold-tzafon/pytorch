--- conflicted
+++ resolved
@@ -1,10 +1,5 @@
-<<<<<<< HEAD
 # Build System requirements (see also: pyproject.toml)
-setuptools>=77.0.0,<80.0  # setuptools develop deprecated on 80.0
-=======
-# Build System requirements
-setuptools>=70.1.0
->>>>>>> 27778815
+setuptools>=77.0.0
 cmake>=3.27
 ninja
 numpy
