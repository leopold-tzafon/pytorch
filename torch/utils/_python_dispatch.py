# mypy: allow-untyped-defs
import contextlib

import warnings
from dataclasses import dataclass
from typing import Any, Optional, Union, Protocol, overload
from collections.abc import Sequence
from typing_extensions import TypeIs
from collections import deque

import torch
import torchgen
import torchgen.model
from torch._C import (
    _get_dispatch_stack_at,
    _len_torch_dispatch_stack,
    _pop_torch_dispatch_stack,
    _push_on_torch_dispatch_stack,
    DispatchKey,
)


# TODO: Limitations and things about enable_torch_dispatch_mode we should fix before exposing it:
# - We need a better user-facing api for _DisableTorchDispatch that
#   is able to selectively disable __torch_dispatch__ of a particular class.
# - It doesn't work with the tensor constructors (torch.tensor, torch.Tensor)
# - Better name (see https://github.com/pytorch/pytorch/pull/63496#discussion_r694091694)

_is_in_torch_dispatch_mode = False
_is_in_non_infra_torch_dispatch_mode = False

def is_in_torch_dispatch_mode(include_infra_modes=True) -> bool:
    return _is_in_torch_dispatch_mode if include_infra_modes else _is_in_non_infra_torch_dispatch_mode


class TorchDispatchMode:
    """
    A ``TorchDispatchMode`` allows you to override the meaning of all
    ``__torch_dispatch__`` overrideable functions within a dynamic scope,
    without having to actually create a tensor subclass or manually
    monkey-patch functions in the PyTorch API.  Some common situations
    where you should use a mode:

        * You want to override the meaning of factory functions, or other
          functions that do not otherwise take a tensor as an argument
          (these cannot be overridden with tensor subclasses).

        * You want to override the behavior of all functions without needing
          to wrap your inputs in tensor subclasses; e.g., if you are just
          interested in logging intermediate computations.

        * You want to control the order of execution of various tensor
          subclasses explicitly, rather than implicitly via the return of
          ``NotImplemented``.

    Independent subclasses of :class:`TorchDispatchMode` are compositional:
    modes can be pushed onto a stack using ``with MyMode():``.
    When you call functions in the PyTorch API inside your
    ``__torch_dispatch__`` implementation, by default, they will forward on to
    the next mode on the mode stack.  If you want recursively call back into
    your current ``__torch_dispatch__`` implementation, either explicitly
    invoke ``self.__torch_dispatch__(...)``, or use the context manager
    ``__torch_dispatch__(self)`` to make PyTorch
    API self-referential (beware of infinite loops, in this case!)
    """

    def __init__(self, _dispatch_key=None):
        if _dispatch_key is not None:
            assert isinstance(_dispatch_key, torch._C.DispatchKey)
            self.__dict__["_dispatch_key"] = _dispatch_key

        self.old_dispatch_mode_flags: deque[bool] = deque()
        self.old_non_infra_dispatch_mode_flags: deque[bool] = deque()

    def _lazy_init_old_dispatch_mode_flags(self):
        if not hasattr(self, "old_dispatch_mode_flags"):
            self.old_dispatch_mode_flags: deque[bool] = deque()  # type: ignore[no-redef]

        if not hasattr(self, "old_non_infra_dispatch_mode_flags"):
            self.old_non_infra_dispatch_mode_flags: deque[bool] = deque()  # type: ignore[no-redef]


    def __torch_dispatch__(self, func, types, args=(), kwargs=None):
        raise NotImplementedError

    def __enter__(self):
        global _is_in_torch_dispatch_mode
        global _is_in_non_infra_torch_dispatch_mode
        # Previously, there wasn't any state in this class' constructor
        # super calls were added to existing modes, but for any new modes
        # this will replicate the previous behavior of not strictly needing
        # to call super().__init__()
        self._lazy_init_old_dispatch_mode_flags()
        self.old_dispatch_mode_flags.append(_is_in_torch_dispatch_mode)
        _is_in_torch_dispatch_mode = True
        self.old_non_infra_dispatch_mode_flags.append(_is_in_non_infra_torch_dispatch_mode)
        _is_in_non_infra_torch_dispatch_mode = _is_in_non_infra_torch_dispatch_mode or not self.is_infra_mode()
        _push_mode(self)
        return self

    def __exit__(self, exc_type, exc_val, exc_tb):
        mb_dk_or_mode_key = self.__dict__.get("_dispatch_key", None)
        if mb_dk_or_mode_key is None:
            # Today, mode keys are not used at all in the per-dispatch-key-mode logic (for pre-dispatch)
            # We should probably revisit this.
            mb_dk_or_mode_key = self.__dict__.get("_mode_key", None)
        global _is_in_torch_dispatch_mode
        _is_in_torch_dispatch_mode = self.old_dispatch_mode_flags.pop()
        global _is_in_non_infra_torch_dispatch_mode
        _is_in_non_infra_torch_dispatch_mode = self.old_non_infra_dispatch_mode_flags.pop()
        _pop_mode(mb_dk_or_mode_key)

    @classmethod
    def push(cls, *args, **kwargs):
        warnings.warn(
            "`Mode.push()` is no longer necessary and can be replaced with just `with Mode()`"
        )
        instance = cls(*args, **kwargs)
        return instance

    @classmethod
    def is_infra_mode(cls):
        return False



def _get_current_dispatch_mode():
    stack_len = _len_torch_dispatch_stack()
    # Return a user mode on the stack if there are any
    if stack_len > 0:
        return _get_dispatch_stack_at(stack_len - 1)
    return None


def _detect_infra_mode(key):
    assert key in [torch._C._TorchDispatchModeKey.FUNCTIONAL, torch._C._TorchDispatchModeKey.PROXY]
    from torch._ops import _get_dispatch_mode_pre_dispatch

    pre_dispatch_mode = _get_dispatch_mode_pre_dispatch(
        key
    )
    post_dispatch_mode = torch._C._get_dispatch_mode(
        key
    )

    assert (pre_dispatch_mode is None) or (
        post_dispatch_mode is None
    )

    if pre_dispatch_mode is None:
        return post_dispatch_mode

    return pre_dispatch_mode


def _unset_infra_mode(key):
    from torch._ops import _get_dispatch_mode_pre_dispatch, unset_mode_pre_dispatch

    pre_dispatch_mode = _get_dispatch_mode_pre_dispatch(key)
    post_dispatch_mode = torch._C._get_dispatch_mode(key)
    if pre_dispatch_mode and post_dispatch_mode:
        raise AssertionError(
            "Can't have active infra mode on both pre and post dispatch mode stack"
        )

    if pre_dispatch_mode:
        mode = unset_mode_pre_dispatch(key)
        return mode
    if post_dispatch_mode:
        return torch._C._unset_dispatch_mode(key)


def _disable_infra_mode(key):
    assert key in (
        torch._C._TorchDispatchModeKey.FUNCTIONAL,
        torch._C._TorchDispatchModeKey.PROXY,
    )
    mode_unset = _unset_infra_mode(key)
    try:
        yield mode_unset
    finally:
        if mode_unset is not None:
            _push_mode(mode_unset)


def _get_current_dispatch_mode_stack():
    stack_len = _len_torch_dispatch_stack()
    return [_get_dispatch_stack_at(i) for i in range(stack_len)]


def _push_mode(mode: TorchDispatchMode):
    k = mode._dispatch_key if hasattr(mode, "_dispatch_key") else None
    assert k is None or k == torch._C.DispatchKey.PreDispatch
    if k is None:
        _push_on_torch_dispatch_stack(mode)
        return

    from torch._ops import _set_mode_pre_dispatch, get_cached_ops

    # See Note [Not Caching Per-Dispatch-Key Mode Handlers]
    # Clear the cache of every op that has been used so far, for this particular key.
    ks = torch._C._functionality_to_backend_keys(k)
    for op in get_cached_ops():
        for key in ks:
            op._uncache_dispatch(key)
    _set_mode_pre_dispatch(mode)


def _pop_mode(k: Optional[Union[DispatchKey, torch._C._TorchDispatchModeKey]] = None):
    if k == torch._C.DispatchKey.PreDispatch:  # type: ignore[attr-defined]
        from torch._ops import _pop_mode_from_pre_dispatch

        return _pop_mode_from_pre_dispatch()

    if k is None or isinstance(k, torch._C._TorchDispatchModeKey):
        return _pop_torch_dispatch_stack(k)


@contextlib.contextmanager
def _pop_mode_temporarily(k: Optional[DispatchKey] = None):
    old = _pop_mode(k)
    try:
        yield old
    finally:
        _push_mode(old)


@contextlib.contextmanager
def _disable_current_modes():
    from torch._ops import (
        _len_torch_dispatch_stack_pre_dispatch,
        _pop_mode_from_pre_dispatch,
    )
    from torch._subclasses.functional_tensor import FunctionalTensorMode
    from torch.fx.experimental.proxy_tensor import ProxyTorchDispatchMode
    from torch._subclasses.schema_check_mode import SchemaCheckMode

    mode_len_pre_dispatch = _len_torch_dispatch_stack_pre_dispatch()
    old_pre_dispatch_modes = [
        _pop_mode_from_pre_dispatch() for _ in range(mode_len_pre_dispatch)
    ]

    has_proxy_mode_in_pre_dispatch = False
    has_functional_mode_in_pre_dispatch = False
    has_schema_check_mode_in_pre_dispatch = False

    for i in old_pre_dispatch_modes:
        if isinstance(i, ProxyTorchDispatchMode):
            has_proxy_mode_in_pre_dispatch = True
        if isinstance(i, FunctionalTensorMode):
            has_functional_mode_in_pre_dispatch = True
        if isinstance(i, SchemaCheckMode):
            has_schema_check_mode_in_pre_dispatch = True

    mode_len = _len_torch_dispatch_stack()
    old_modes = [_pop_mode() for _ in range(mode_len)]

    for old in old_modes:
        if (
            isinstance(old, FunctionalTensorMode)
            and has_functional_mode_in_pre_dispatch
        ):
            raise AssertionError(
                "Can't have FunctionalMode available both in PreDispatch and Python Key"
            )
        if isinstance(old, ProxyTorchDispatchMode) and has_proxy_mode_in_pre_dispatch:
            raise AssertionError(
                "Can't have ProxyTorchDispatchMode available both in PreDispatch and Python Key"
            )
        if (
            isinstance(old, SchemaCheckMode)
            and has_schema_check_mode_in_pre_dispatch
        ):
            raise AssertionError(
                "Can't have SchemaCheckMode available both in PreDispatch and Python Key"
            )

    # Manually disable proxy and fake modes, if any are active
    try:
        yield old_pre_dispatch_modes + old_modes
    finally:
        for mode in reversed(old_modes):
            _push_mode(mode)
        for mode in reversed(old_pre_dispatch_modes):
            _push_mode(mode)


class BaseTorchDispatchMode(TorchDispatchMode):
    def __torch_dispatch__(self, func, types, args=(), kwargs=None):
        if kwargs is None:
            kwargs = {}
        return func(*args, **kwargs)


# Subtypes which have __tensor_flatten__ and __tensor_unflatten__.
class TensorWithFlatten(Protocol):
    def __tensor_flatten__(self) -> tuple[Sequence[str], object]: ...

    @staticmethod
<<<<<<< HEAD
    def __tensor_unflatten__(inner_tensors: int, flatten_spec: int, outer_size: int, outer_stride: int) -> torch.Tensor:
        ...
=======
    def __tensor_unflatten__(
        inner_tensors: int, flatten_spec: int, outer_size: int, outer_stride: int
    ) -> torch.Tensor: ...
>>>>>>> eaa5d9d3

    # It would be really nice to be able to say that the return of
    # is_traceable_wrapper_subclass() is Intersection[torch.Tensor,
    # TensorWithFlatten] - but that doesn't exist.

    shape: torch._C.Size

    @overload
    def stride(self, dim: None = None) -> tuple[int, ...]: ...

    @overload
    def stride(self, dim: int) -> int: ...

    @overload
    def size(self, dim: None = None) -> tuple[int, ...]: ...

    @overload
    def size(self, dim: int) -> int: ...

    def storage_offset(self) -> int: ...

    def dim(self) -> int: ...

    @overload
    def to(
<<<<<<< HEAD
            self,
            dtype: torch.types._dtype,
            non_blocking: bool = False,
            copy: bool = False,
            *,
            memory_format: Optional[torch.memory_format] = None
    ) -> torch.Tensor:
        ...

    @overload
    def to(
            self,
            device: Optional["torch._prims_common.DeviceLikeType"] = None,
            dtype: Optional[torch.types._dtype] = None,
            non_blocking: bool = False,
            copy: bool = False,
            *,
            memory_format: Optional[torch.memory_format] = None
    ) -> torch.Tensor:
        ...

    @overload
    def to(
            self,
            other: torch.Tensor,
            non_blocking: bool = False,
            copy: bool = False,
            *,
            memory_format: Optional[torch.memory_format] = None
    ) -> torch.Tensor:
        ...
=======
        self,
        dtype: torch.types._dtype,
        non_blocking: bool = False,
        copy: bool = False,
        *,
        memory_format: Optional[torch.memory_format] = None,
    ) -> torch.Tensor: ...

    @overload
    def to(
        self,
        device: Optional["torch._prims_common.DeviceLikeType"] = None,
        dtype: Optional[torch.types._dtype] = None,
        non_blocking: bool = False,
        copy: bool = False,
        *,
        memory_format: Optional[torch.memory_format] = None,
    ) -> torch.Tensor: ...

    @overload
    def to(
        self,
        other: torch.Tensor,
        non_blocking: bool = False,
        copy: bool = False,
        *,
        memory_format: Optional[torch.memory_format] = None,
    ) -> torch.Tensor: ...
>>>>>>> eaa5d9d3




def is_traceable_wrapper_subclass(t: object) -> TypeIs[TensorWithFlatten]:
    """
    Returns whether or not a tensor subclass that implements __torch_dispatch__
    is 'traceable' with torch.compile.
    In order for a tensor subclass to support TorchDispatchMode-style tracing in PT2,
    It must implement two magic methods: __tensor_flatten__ and __tensor_unflatten__.
    It is also expected to obey some restrictions around traceability and aliasing:
        * The subclass's __torch_dispatch__() implementation should desugar into pytorch
            dispatcher operations that can be traced into a graph.
        * The subclass should use return_and_correct_aliasing(). This is needed today to make
            sure that torch.compile does the right thing in a few cases around input mutation
            and output aliasing.

    Expected magic method signatures:
        attrs, ctx = t.__tensor_flatten__()
            attrs: list of attribute name strings for inner tensors
            ctx: dict containing any other subclass-specific metadata needed for unflattening

        t = MySubClass.__tensor_unflatten__(inner_tensors, ctx, outer_size, outer_stride)
            inner_tensors: dict mapping attribute name -> tensor for each inner tensor
            ctx: dict with subclass metadata in the form that __tensor_flatten__() produces
            outer_size: expected (possibly symbolic) size that the returned subclass
                instance should have. Note that this arg is useful for certain subclasses
                that require the shape info to be constructed. In most cases, this arg can be
                safely ignored.
            outer_stride: expected (possibly symbolic) stride that the returned subclass
                instance should have. Note that this arg is useful for certain subclasses
                that require the stride info to be constructed. In most cases, this arg can be
                safely ignored.
    """
    is_subclass = isinstance(t, torch.Tensor) and type(t) != torch.Tensor
    return (
        is_subclass
        and hasattr(t, "__tensor_flatten__")
        and hasattr(t, "__tensor_unflatten__")
    )

def is_traceable_wrapper_subclass_type(t: type) -> TypeIs[type[TensorWithFlatten]]:
    """Same as above, but takes a type argument instead of an instance."""
    return (issubclass(t, torch.Tensor) and t != torch.Tensor
            and hasattr(t, "__tensor_flatten__") and hasattr(t, "__tensor_unflatten__"))


def transform_subclass(t, callback, outer_size=None, outer_stride=None):
    """
    Given a traceable, wrapper tensor subclass ``t`` that implements
    ``__torch_dispatch__`` and holds some inner tensors,
    and a callback of type ``Callable[[str, torch.Tensor], torch.Tensor]``,
    `transform_subclass` will construct a fresh instance of the wrapper tensor subclass.
    It will do so by grabbing each inner tensor attribute from the wrapper,
    passing them into ``callback`` to get a transformed tensor,
    and putting each transformed tensor into the fresh tensor subclass instance.

    Note: this function will not handle ensuring that the fresh subclass
    gets the same (autograd, and aliasing) metadata as the original tensor.
    This is generally handled in other subsystems like AOTAutograd.
    """
    outer_size = outer_size if outer_size is not None else t.size()
    outer_stride = outer_stride if outer_stride is not None else t.stride()

    attrs, ctx = t.__tensor_flatten__()
    transformed_tensors_dict = {}
    for attr in attrs:
        transformed_tensors_dict[attr] = callback(attr, getattr(t, attr))
    sub = type(t).__tensor_unflatten__(
        transformed_tensors_dict, ctx, outer_size, outer_stride
    )

    # NB: Purposefully guard here to simplify the inner / outer symbols.
    # Using sym_eq() for symbolic comparison can result in an expression that's too
    # difficult to guard on, so we use == here.
    assert sub.shape == outer_size, (
        f"Expected return value from {type(t)}__tensor_unflatten__() to have "
        f"shape equal to {outer_size}, but got: {sub.shape}"
    )
    assert sub.stride() == outer_stride, (
        f"Expected return value from {type(t)}__tensor_unflatten__() to have "
        f"stride equal to {outer_stride}, but got: {sub.stride()}"
    )

    return sub


def _correct_storage_aliasing(func, schema_info, args, outs):
    """
    Given: an OpOverload, a SchemaInfo (cached information from torchgen about schema),
    and the inputs/outputs to the OpOverload,
    this function checks to see if func is a view operator
    (by checking if any of the outputs in the op's schema
     are immutable aliases of inputs).
    If so, this function manually aliases the storage of the output tensor
    with its corresponding input tensor alias.
    It does this by unsafely overwriting the storage field of the output tensor
    to be the same storage as the input.
    """
    assert isinstance(func, torch._ops.OpOverload)
    assert isinstance(args, tuple)
    assert isinstance(outs, (list, tuple))

    def alias_non_inplace_storage(arg, ret):
        # This is hopefully a reasonable assert:
        # subclasses that rely on this API for output aliasing
        # should always return wrapper tensor subclasses for us to manually alias.
        # in theory if a subclass that needs this API wants to sometimes return
        # plain tensors, we could remove the assert and just not perform the aliasing,
        # but it seems safer to learn more about this case first.
        if is_traceable_wrapper_subclass(arg) or is_traceable_wrapper_subclass(ret):
            ret_list = ret if isinstance(ret, list) else [ret]
            for r in ret_list:
                assert type(arg) == type(
                    r
                ), f"""Called {str(func)} with input of type {type(arg)}
and output of type {type(ret)}. But expected types to match."""
        # Need to call a non-dispatcher helper, because we explicitly do **not**
        # want our subclass to intercept the set_() call.
        # instead, our subclass should directly have its storage swapped out.
        # we **explicitly** don't want to reset the sizes on ret, if the storage implies a size change.
        # Why?
        # The purpose of this API is *not* to change the size/strides of our output- we assume it's already correct.
        # We just want to "fix up" the storage aliasing, without modifying or output's metadata.
        # Example: out = inp.expand(inp.shape[0], inp.shape[0])
        #     This requires swapping the storage of out to be the same as inp,
        #     but we do *not* want it to change the sizes/strides that were compute for out.

        if isinstance(ret, list):
            for r in ret:
                torch._functionalize_unsafe_set(r, arg)
        else:
            assert isinstance(ret, torch.Tensor), f"type: {type(ret)}"
            torch._functionalize_unsafe_set(ret, arg)

    def is_read_only_alias_match(arg, ret):
        shared_aliases = arg.alias_set & ret.alias_set
        return len(shared_aliases) > 0 and not arg.is_write

    num_args = len(func._schema.arguments)
    num_returns = len(func._schema.returns)
    for arg_idx in range(num_args):
        for return_idx in range(num_returns):
            if is_read_only_alias_match(
                schema_info.args[arg_idx], schema_info.outs[return_idx]
            ):
                alias_non_inplace_storage(args[arg_idx], outs[return_idx])


# This abstracts over the fact that in return_and_correct_aliasing,
# we sometimes use torchgen schema parsing (for aten ops, since torchscript's schema parsing is sometimes buggy),
# and sometimes use torchscript schema parsing (for custom ops, for which torchgen parsing is untested).
@dataclass
class AliasInfo:
    alias_set: set[str]
    is_write: bool
    name: Optional[str]


@dataclass
class SchemaInfo:
    args: list[AliasInfo]
    outs: list[AliasInfo]


# Can't import torch._ops.OpOverload due to circular reference
parsed_schema_map: dict[Any, SchemaInfo] = {}


# Given an OpOverload, returns schema information on it.
# This is cached for efficiency, since it can involve running torchgen
def get_alias_info(func) -> SchemaInfo:
    if func in parsed_schema_map:
        return parsed_schema_map[func]
    # For ATen ops: use torchgen (since torchscript parser doesn't handle alias annotations
    # properly for some ops that output tensorlists)
    if func.namespace == "aten":
        torchgen_schema_str = str(func._schema)
        assert torchgen_schema_str.startswith("aten::")
        # remove the aten:: namespace, which is added by the torchscript parser,
        # and torchgen doesn't know how to handle
        torchgen_schema_str = torchgen_schema_str[6:]
        import re

        # the torchscript parser ends up converting int[2]=1 into int[2]=[1, 1],
        # which torchgen chokes on.
        torchgen_schema_str = re.sub(r"=\[[0, ]+\]", "=0", torchgen_schema_str)
        torchgen_schema_str = re.sub(r"=\[[1, ]+\]", "=1", torchgen_schema_str)
        # for aten::rot90 / aten:fft_*
        torchgen_schema_str = re.sub(r"=\[(-?[0-9]+), (-?[0-9]+)\]", r"=[\1,\2]", torchgen_schema_str)
        torchgen_schema = torchgen.model.FunctionSchema.parse(torchgen_schema_str)
        arg_schemas = [
            AliasInfo(
                alias_set=(
                    set() if a.annotation is None else set(a.annotation.alias_set)
                ),
                is_write=a.annotation is not None and a.annotation.is_write,
                name=a.name,
            )
            for a in torchgen_schema.arguments.flat_all
        ]
        out_schemas = [
            AliasInfo(
                alias_set=(
                    set() if a.annotation is None else set(a.annotation.alias_set)
                ),
                is_write=a.annotation is not None and a.annotation.is_write,
                name=a.name,
            )
            for a in torchgen_schema.returns
        ]
    else:
        # For non-aten ops, torchgen is untested so we rely on torchscript schema parsing
        arg_schemas = [
            AliasInfo(
                alias_set=(
                    set() if a.alias_info is None else set(a.alias_info.before_set)
                ),
                is_write=a.alias_info is not None and a.alias_info.is_write,
                name=a.name,
            )
            for a in func._schema.arguments
        ]
        out_schemas = [
            AliasInfo(
                alias_set=(
                    set() if a.alias_info is None else set(a.alias_info.before_set)
                ),
                is_write=a.alias_info is not None and a.alias_info.is_write,
                name=a.name,
            )
            for a in func._schema.returns
        ]
    schema_info = SchemaInfo(args=arg_schemas, outs=out_schemas)
    parsed_schema_map[func] = schema_info
    return schema_info


def return_and_correct_aliasing(func, args, kwargs, out):
    """
    This function should be used by wrapper tensor ``__torch_dispatch__`` subclasses
    that would like to work with torch.compile. It ensures that the subclass
    properly implements the aliasing behavior of every op,
    which is needed for correctness in AOTAutograd.
    This function will handle:

        * When we see a view op, we will alias the storages of any
          input and output tensor subclasses

        * When we see an inplace or out= op, we will directly
          return the corresponding input tensor, instead of returning
          a (potentially) fresh output tensor.
    """

    # Caching here because torchgen parsing is definitely not fast, and this function is called
    # once for every op in the graph during functionalization.
    schema_info = get_alias_info(func)

    def get_write_alias(x):
        if len(x.alias_set) == 0:
            return None
        alias_set = list(x.alias_set)
        # torchscript allows for complicated alias sets, but our dispatcher ops only really involve simple aliasing
        assert len(alias_set) == 1
        if x.is_write:
            return alias_set[0]
        return None

    def get_arg_from_alias(output_alias, schema_info, args, kwargs):
        new_args, new_kwargs = torch.fx.operator_schemas.normalize_function(  # type: ignore[misc]
            func, args=args, kwargs=kwargs
        )

        arg_indices = [
            i for i, a in enumerate(schema_info.args) if output_alias in a.alias_set
        ]
        # For any dispatcher op with an output alias, we expect it to map to exactly one alias in the schema's input arguments.
        assert len(arg_indices) == 1
        idx = arg_indices[0]
        arg_info = schema_info.args[idx]
        if arg_info.name is not None and arg_info.name in new_kwargs:
            return new_kwargs[arg_info.name]
        return new_args[idx]

    # Fix up the storages of any outs so that they point to the same storage as the input,
    # if func is a view op.
    _correct_storage_aliasing(
        func, schema_info, args, (out,) if not isinstance(out, tuple) else out
    )

    # For inplace_view ops in particular, we'll try hard to make sure that the wrapper subclass's
    # metadata is set correctly.
    if torch.Tag.inplace_view in func.tags:
        # no_dispatch() to make sure that we secretly change the metadata on the wrapper,
        # but don't end up dispatching the op anywhere else.
        mutated_args = [
            x
            for i, x in enumerate(args)
            if get_write_alias(schema_info.args[i]) is not None
        ]
        # Assumption: we have a very small number of inplace_view ops that follow a strict schema:
        # there is only a single argument that gets its metadata mutated.
        assert len(mutated_args) == 1
        # This check exists because we generally *do* want to update the metadata of any wrapper subclasses,
        # but FunctionalTensor is special: it overrides all size/stride calls to plumb to the inner tensor.
        # so we don't actually need to update the metadata (and attempting to do so causes errors)
        from torch._subclasses.functional_tensor import FunctionalTensor

        if not isinstance(mutated_args[0], FunctionalTensor):
            with torch.utils._mode_utils.no_dispatch():
                # See Note: [Fake Tensor Dispatch Keys]
                # we're borrowing the way it modifies dispatch key TLS.
                meta_in_tls = torch._C._meta_in_tls_dispatch_include()
                torch._C._set_meta_in_tls_dispatch_include(True)
                try:
                    func(*args, **kwargs)
                finally:
                    torch._C._set_meta_in_tls_dispatch_include(meta_in_tls)

    # Next: we need to make sure to return inputs directly, if the output is a mutable alias (e.g. add_()).

    # simple case: none of our outputs have mutable aliases, so we can return the output as-is
    if not any(get_write_alias(r) is not None for r in schema_info.outs):
        return out

    # simplifying assumption: we don't have **any** ops with return types like "-> (Tensor(a!), Tensor)"
    if not all(get_write_alias(r) is not None for r in schema_info.outs):
        raise RuntimeError("Unsupported schema: " + str(func._schema))

    if len(func._schema.returns) == 1:
        return get_arg_from_alias(
            get_write_alias(schema_info.outs[0]), schema_info, args, kwargs
        )

    # In the multi-return case, all aten ops return a tuple / list, so cast accordingly.
    outs_to_return = type(out)(
        [
            (
                get_arg_from_alias(
                    get_write_alias(schema_info.outs[i]), schema_info, args, kwargs
                )
                if get_write_alias(r) is not None
                else o
            )
            for ((i, r), o) in zip(enumerate(schema_info.outs), out)
        ]
    )
    return outs_to_return<|MERGE_RESOLUTION|>--- conflicted
+++ resolved
@@ -1,12 +1,11 @@
 # mypy: allow-untyped-defs
 import contextlib
-
 import warnings
+from collections import deque
+from collections.abc import Sequence
 from dataclasses import dataclass
-from typing import Any, Optional, Union, Protocol, overload
-from collections.abc import Sequence
+from typing import Any, Optional, overload, Protocol, Union
 from typing_extensions import TypeIs
-from collections import deque
 
 import torch
 import torchgen
@@ -29,8 +28,13 @@
 _is_in_torch_dispatch_mode = False
 _is_in_non_infra_torch_dispatch_mode = False
 
+
 def is_in_torch_dispatch_mode(include_infra_modes=True) -> bool:
-    return _is_in_torch_dispatch_mode if include_infra_modes else _is_in_non_infra_torch_dispatch_mode
+    return (
+        _is_in_torch_dispatch_mode
+        if include_infra_modes
+        else _is_in_non_infra_torch_dispatch_mode
+    )
 
 
 class TorchDispatchMode:
@@ -64,6 +68,12 @@
     API self-referential (beware of infinite loops, in this case!)
     """
 
+    # - When False, custom torch dispatch mode will error out explicitly when a hop
+    # is called under the mode.
+    # - When True, custom torch dispatch mode's __torch_dispatch__ will be triggered.
+    # Mode authors can implement how the mode interacts with higher order operators.
+    supports_higher_order_operators = False
+
     def __init__(self, _dispatch_key=None):
         if _dispatch_key is not None:
             assert isinstance(_dispatch_key, torch._C.DispatchKey)
@@ -78,7 +88,6 @@
 
         if not hasattr(self, "old_non_infra_dispatch_mode_flags"):
             self.old_non_infra_dispatch_mode_flags: deque[bool] = deque()  # type: ignore[no-redef]
-
 
     def __torch_dispatch__(self, func, types, args=(), kwargs=None):
         raise NotImplementedError
@@ -93,8 +102,12 @@
         self._lazy_init_old_dispatch_mode_flags()
         self.old_dispatch_mode_flags.append(_is_in_torch_dispatch_mode)
         _is_in_torch_dispatch_mode = True
-        self.old_non_infra_dispatch_mode_flags.append(_is_in_non_infra_torch_dispatch_mode)
-        _is_in_non_infra_torch_dispatch_mode = _is_in_non_infra_torch_dispatch_mode or not self.is_infra_mode()
+        self.old_non_infra_dispatch_mode_flags.append(
+            _is_in_non_infra_torch_dispatch_mode
+        )
+        _is_in_non_infra_torch_dispatch_mode = (
+            _is_in_non_infra_torch_dispatch_mode or not self.is_infra_mode()
+        )
         _push_mode(self)
         return self
 
@@ -107,7 +120,9 @@
         global _is_in_torch_dispatch_mode
         _is_in_torch_dispatch_mode = self.old_dispatch_mode_flags.pop()
         global _is_in_non_infra_torch_dispatch_mode
-        _is_in_non_infra_torch_dispatch_mode = self.old_non_infra_dispatch_mode_flags.pop()
+        _is_in_non_infra_torch_dispatch_mode = (
+            self.old_non_infra_dispatch_mode_flags.pop()
+        )
         _pop_mode(mb_dk_or_mode_key)
 
     @classmethod
@@ -123,7 +138,6 @@
         return False
 
 
-
 def _get_current_dispatch_mode():
     stack_len = _len_torch_dispatch_stack()
     # Return a user mode on the stack if there are any
@@ -133,19 +147,16 @@
 
 
 def _detect_infra_mode(key):
-    assert key in [torch._C._TorchDispatchModeKey.FUNCTIONAL, torch._C._TorchDispatchModeKey.PROXY]
+    assert key in [
+        torch._C._TorchDispatchModeKey.FUNCTIONAL,
+        torch._C._TorchDispatchModeKey.PROXY,
+    ]
     from torch._ops import _get_dispatch_mode_pre_dispatch
 
-    pre_dispatch_mode = _get_dispatch_mode_pre_dispatch(
-        key
-    )
-    post_dispatch_mode = torch._C._get_dispatch_mode(
-        key
-    )
-
-    assert (pre_dispatch_mode is None) or (
-        post_dispatch_mode is None
-    )
+    pre_dispatch_mode = _get_dispatch_mode_pre_dispatch(key)
+    post_dispatch_mode = torch._C._get_dispatch_mode(key)
+
+    assert (pre_dispatch_mode is None) or (post_dispatch_mode is None)
 
     if pre_dispatch_mode is None:
         return post_dispatch_mode
@@ -232,8 +243,8 @@
         _pop_mode_from_pre_dispatch,
     )
     from torch._subclasses.functional_tensor import FunctionalTensorMode
+    from torch._subclasses.schema_check_mode import SchemaCheckMode
     from torch.fx.experimental.proxy_tensor import ProxyTorchDispatchMode
-    from torch._subclasses.schema_check_mode import SchemaCheckMode
 
     mode_len_pre_dispatch = _len_torch_dispatch_stack_pre_dispatch()
     old_pre_dispatch_modes = [
@@ -267,10 +278,7 @@
             raise AssertionError(
                 "Can't have ProxyTorchDispatchMode available both in PreDispatch and Python Key"
             )
-        if (
-            isinstance(old, SchemaCheckMode)
-            and has_schema_check_mode_in_pre_dispatch
-        ):
+        if isinstance(old, SchemaCheckMode) and has_schema_check_mode_in_pre_dispatch:
             raise AssertionError(
                 "Can't have SchemaCheckMode available both in PreDispatch and Python Key"
             )
@@ -297,14 +305,9 @@
     def __tensor_flatten__(self) -> tuple[Sequence[str], object]: ...
 
     @staticmethod
-<<<<<<< HEAD
-    def __tensor_unflatten__(inner_tensors: int, flatten_spec: int, outer_size: int, outer_stride: int) -> torch.Tensor:
-        ...
-=======
     def __tensor_unflatten__(
         inner_tensors: int, flatten_spec: int, outer_size: int, outer_stride: int
     ) -> torch.Tensor: ...
->>>>>>> eaa5d9d3
 
     # It would be really nice to be able to say that the return of
     # is_traceable_wrapper_subclass() is Intersection[torch.Tensor,
@@ -330,39 +333,6 @@
 
     @overload
     def to(
-<<<<<<< HEAD
-            self,
-            dtype: torch.types._dtype,
-            non_blocking: bool = False,
-            copy: bool = False,
-            *,
-            memory_format: Optional[torch.memory_format] = None
-    ) -> torch.Tensor:
-        ...
-
-    @overload
-    def to(
-            self,
-            device: Optional["torch._prims_common.DeviceLikeType"] = None,
-            dtype: Optional[torch.types._dtype] = None,
-            non_blocking: bool = False,
-            copy: bool = False,
-            *,
-            memory_format: Optional[torch.memory_format] = None
-    ) -> torch.Tensor:
-        ...
-
-    @overload
-    def to(
-            self,
-            other: torch.Tensor,
-            non_blocking: bool = False,
-            copy: bool = False,
-            *,
-            memory_format: Optional[torch.memory_format] = None
-    ) -> torch.Tensor:
-        ...
-=======
         self,
         dtype: torch.types._dtype,
         non_blocking: bool = False,
@@ -391,9 +361,6 @@
         *,
         memory_format: Optional[torch.memory_format] = None,
     ) -> torch.Tensor: ...
->>>>>>> eaa5d9d3
-
-
 
 
 def is_traceable_wrapper_subclass(t: object) -> TypeIs[TensorWithFlatten]:
@@ -433,10 +400,15 @@
         and hasattr(t, "__tensor_unflatten__")
     )
 
+
 def is_traceable_wrapper_subclass_type(t: type) -> TypeIs[type[TensorWithFlatten]]:
     """Same as above, but takes a type argument instead of an instance."""
-    return (issubclass(t, torch.Tensor) and t != torch.Tensor
-            and hasattr(t, "__tensor_flatten__") and hasattr(t, "__tensor_unflatten__"))
+    return (
+        issubclass(t, torch.Tensor)
+        and t != torch.Tensor
+        and hasattr(t, "__tensor_flatten__")
+        and hasattr(t, "__tensor_unflatten__")
+    )
 
 
 def transform_subclass(t, callback, outer_size=None, outer_stride=None):
@@ -581,7 +553,9 @@
         torchgen_schema_str = re.sub(r"=\[[0, ]+\]", "=0", torchgen_schema_str)
         torchgen_schema_str = re.sub(r"=\[[1, ]+\]", "=1", torchgen_schema_str)
         # for aten::rot90 / aten:fft_*
-        torchgen_schema_str = re.sub(r"=\[(-?[0-9]+), (-?[0-9]+)\]", r"=[\1,\2]", torchgen_schema_str)
+        torchgen_schema_str = re.sub(
+            r"=\[(-?[0-9]+), (-?[0-9]+)\]", r"=[\1,\2]", torchgen_schema_str
+        )
         torchgen_schema = torchgen.model.FunctionSchema.parse(torchgen_schema_str)
         arg_schemas = [
             AliasInfo(
