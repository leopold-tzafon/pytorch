--- conflicted
+++ resolved
@@ -14,15 +14,9 @@
 
 import functools
 import types
-<<<<<<< HEAD
-from collections.abc import Iterable, Mapping
-from typing import Any, Callable, Optional, overload, TypeVar, Union
+from collections.abc import Callable, Iterable, Mapping
+from typing import Any, Optional, overload, TypeVar, Union
 from typing_extensions import deprecated, Self, TypeAlias, TypeIs
-=======
-from collections.abc import Callable, Iterable
-from typing import Any, Optional, overload, TypeVar, Union
-from typing_extensions import deprecated, TypeIs
->>>>>>> 4430d028
 
 import torch.utils._pytree as python_pytree
 from torch.torch_version import TorchVersion as _TorchVersion
