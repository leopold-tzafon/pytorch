# Owner(s): ["module: pytree"]

"""
Contains utility functions for working with nested python data structures.

A *pytree* is Python nested data structure. It is a tree in the sense that
nodes are Python collections (e.g., list, tuple, dict) and the leaves are
Python values. Furthermore, a pytree should not contain reference cycles.

pytrees are useful for working with nested collections of Tensors. For example,
one can use `tree_map` to map a function over all Tensors inside some nested
collection of Tensors and `tree_leaves` to get a flat list of all Tensors
inside some nested collection. pytrees are helpful for implementing nested
collection support for PyTorch APIs.
"""

import functools
import sys
import types
from collections.abc import Iterable
from typing import Any, Callable, Optional, overload, TypeVar, Union
from typing_extensions import deprecated, Self, TypeAlias, TypeIs

import optree
from optree import (  # noqa: F401  # direct import for type annotations
    PyTreeSpec as PyTreeSpec,
    PyTreeSpec as TreeSpec,
)

import torch.utils._pytree as python_pytree
<<<<<<< HEAD
from torch.utils._pytree import (
    Context as Context,
    DumpableContext as DumpableContext,
    FlattenFunc as FlattenFunc,
    FlattenWithKeysFunc as FlattenWithKeysFunc,
    FromDumpableContextFunc as FromDumpableContextFunc,
    is_namedtuple as is_namedtuple,
    is_namedtuple_class as is_namedtuple_class,
    is_namedtuple_instance as is_namedtuple_instance,
    is_structseq as is_structseq,
    is_structseq_class as is_structseq_class,
    is_structseq_instance as is_structseq_instance,
    KeyPath as KeyPath,
    PyTree as PyTree,
    ToDumpableContextFunc as ToDumpableContextFunc,
    UnflattenFunc as UnflattenFunc,
)
=======
from torch.utils._pytree import KeyEntry as KeyEntry
>>>>>>> 5ada4e6a


__all__ = [
    "PyTree",
    "Context",
    "FlattenFunc",
    "UnflattenFunc",
    "DumpableContext",
    "ToDumpableContextFunc",
    "FromDumpableContextFunc",
    "PyTreeSpec",
    "TreeSpec",
    "LeafSpec",
    "keystr",
    "key_get",
    "register_pytree_node",
    "tree_flatten",
    "tree_flatten_with_path",
    "tree_unflatten",
    "tree_iter",
    "tree_leaves",
    "tree_leaves_with_path",
    "tree_structure",
    "tree_map",
    "tree_map_with_path",
    "tree_map_",
    "tree_map_only",
    "tree_map_only_",
    "tree_all",
    "tree_any",
    "tree_all_only",
    "tree_any_only",
    "treespec_dumps",
    "treespec_loads",
    "treespec_pprint",
]


__TORCH_DICT_SESSION = optree.dict_insertion_ordered(True, namespace="torch")
__TORCH_DICT_SESSION.__enter__()  # enable globally and permanently


T = TypeVar("T")
S = TypeVar("S")
U = TypeVar("U")
R = TypeVar("R")


OpTreeUnflattenFunc: TypeAlias = Callable[[Context, Iterable[Any]], PyTree]


def _reverse_args(func: UnflattenFunc) -> OpTreeUnflattenFunc:
    @functools.wraps(func)
    def wrapped(*args: Any, **kwargs: Any) -> Any:
        return func(*reversed(args), **kwargs)

    return wrapped


def register_pytree_node(
    cls: type[Any],
    flatten_fn: FlattenFunc,
    unflatten_fn: UnflattenFunc,
    *,
    serialized_type_name: Optional[str] = None,
    to_dumpable_context: Optional[ToDumpableContextFunc] = None,
    from_dumpable_context: Optional[FromDumpableContextFunc] = None,
    flatten_with_keys_fn: Optional[FlattenWithKeysFunc] = None,
) -> None:
    """Register a container-like type as pytree node.

    Args:
        cls (type): A Python type to treat as an internal pytree node.
        flatten_fn (callable): A function to be used during flattening, taking an instance of
            ``cls`` and returning a pair, with (1) an iterable for the children to be flattened
            recursively, and (2) some hashable auxiliary data to be stored in the treespec and to be
            passed to the ``unflatten_fn``.
        unflatten_fn (callable): A function taking two arguments: the auxiliary data that was
            returned by ``flatten_fn`` and stored in the treespec, and the unflattened children.
            The function should return an instance of ``cls``.
        serialized_type_name (str, optional): A keyword argument used to specify the fully
            qualified name used when serializing the tree spec.
        to_dumpable_context (callable, optional): An optional keyword argument to custom specify how
            to convert the context of the pytree to a custom json dumpable representation. This is
            used for json serialization, which is being used in :mod:`torch.export` right now.
        from_dumpable_context (callable, optional): An optional keyword argument to custom specify
            how to convert the custom json dumpable representation of the context back to the
            original context. This is used for json deserialization, which is being used in
            :mod:`torch.export` right now.

    Example::

        >>> # xdoctest: +SKIP
        >>> # Registry a Python type with lambda functions
        >>> register_pytree_node(
        ...     set,
        ...     lambda s: (sorted(s), None, None),
        ...     lambda children, _: set(children),
        ... )
    """
    if flatten_with_keys_fn is not None:
        raise NotImplementedError("KeyPaths are not yet supported in cxx_pytree.")

    _private_register_pytree_node(
        cls,
        flatten_fn,
        unflatten_fn,
        serialized_type_name=serialized_type_name,
        to_dumpable_context=to_dumpable_context,
        from_dumpable_context=from_dumpable_context,
    )

    python_pytree._private_register_pytree_node(
        cls,
        flatten_fn,
        unflatten_fn,
        serialized_type_name=serialized_type_name,
        to_dumpable_context=to_dumpable_context,
        from_dumpable_context=from_dumpable_context,
    )


@deprecated(
    "`torch.utils._cxx_pytree._register_pytree_node` is deprecated. "
    "Please use `torch.utils._cxx_pytree.register_pytree_node` instead.",
    category=FutureWarning,
)
def _register_pytree_node(
    cls: type[Any],
    flatten_fn: FlattenFunc,
    unflatten_fn: UnflattenFunc,
    *,
    serialized_type_name: Optional[str] = None,
    to_dumpable_context: Optional[ToDumpableContextFunc] = None,
    from_dumpable_context: Optional[FromDumpableContextFunc] = None,
) -> None:
    """Register a container-like type as pytree node for the C++ pytree only.

    The ``namespace`` argument is used to avoid collisions that occur when different libraries
    register the same Python type with different behaviors. It is recommended to add a unique prefix
    to the namespace to avoid conflicts with other libraries. Namespaces can also be used to specify
    the same class in different namespaces for different use cases.

    .. warning::
        For safety reasons, a ``namespace`` must be specified while registering a custom type. It is
        used to isolate the behavior of flattening and unflattening a pytree node type. This is to
        prevent accidental collisions between different libraries that may register the same type.

    Args:
        cls (type): A Python type to treat as an internal pytree node.
        flatten_fn (callable): A function to be used during flattening, taking an instance of
            ``cls`` and returning a pair, with (1) an iterable for the children to be flattened
            recursively, and (2) some hashable auxiliary data to be stored in the treespec and to be
            passed to the ``unflatten_fn``.
        unflatten_fn (callable): A function taking two arguments: the auxiliary data that was
            returned by ``flatten_fn`` and stored in the treespec, and the unflattened children.
            The function should return an instance of ``cls``.
        serialized_type_name (str, optional): A keyword argument used to specify the fully
            qualified name used when serializing the tree spec.
        to_dumpable_context (callable, optional): An optional keyword argument to custom specify how
            to convert the context of the pytree to a custom json dumpable representation. This is
            used for json serialization, which is being used in :mod:`torch.export` right now.
        from_dumpable_context (callable, optional): An optional keyword argument to custom specify
            how to convert the custom json dumpable representation of the context back to the
            original context. This is used for json deserialization, which is being used in
            :mod:`torch.export` right now.
    """

    _private_register_pytree_node(
        cls,
        flatten_fn,
        unflatten_fn,
        serialized_type_name=serialized_type_name,
        to_dumpable_context=to_dumpable_context,
        from_dumpable_context=from_dumpable_context,
    )


def _private_register_pytree_node(
    cls: type[Any],
    flatten_fn: FlattenFunc,
    unflatten_fn: UnflattenFunc,
    *,
    serialized_type_name: Optional[str] = None,
    to_dumpable_context: Optional[ToDumpableContextFunc] = None,
    from_dumpable_context: Optional[FromDumpableContextFunc] = None,
) -> None:
    """This is an internal function that is used to register a pytree node type
    for the C++ pytree only. End-users should use :func:`register_pytree_node`
    instead.
    """
    # TODO(XuehaiPan): remove this condition when we make Python pytree out-of-box support
    # PyStructSequence types
    if not optree.is_structseq_class(cls):
        optree.register_pytree_node(
            cls,
            flatten_fn,
            _reverse_args(unflatten_fn),
            namespace="torch",
        )


def _is_pytreespec_instance(obj: Any, /) -> TypeIs[TreeSpec]:
    return isinstance(obj, TreeSpec)


def tree_is_leaf(
    tree: PyTree,
    is_leaf: Optional[Callable[[PyTree], bool]] = None,
) -> bool:
    """Check if a pytree is a leaf.

    >>> tree_is_leaf(1)
    True
    >>> tree_is_leaf(None)
    True
    >>> tree_is_leaf([1, 2, 3])
    False
    >>> tree_is_leaf((1, 2, 3), is_leaf=lambda x: isinstance(x, tuple))
    True
    >>> tree_is_leaf({'a': 1, 'b': 2, 'c': 3})
    False
    >>> tree_is_leaf({'a': 1, 'b': 2, 'c': None})
    False

    Args:
        tree (pytree): A pytree to check if it is a leaf node.
        is_leaf (callable, optional): An extra leaf predicate function that will be called at each
            flattening step. The function should have a single argument with signature
            ``is_leaf(node) -> bool``. If it returns :data:`True`, the whole subtree being treated
            as a leaf. Otherwise, the default pytree registry will be used to determine a node is a
            leaf or not. If the function is not specified, the default pytree registry will be used.

    Returns:
        A boolean indicating if the pytree is a leaf node.
    """
    return optree.tree_is_leaf(
        tree,
        is_leaf=is_leaf,
        none_is_leaf=True,
        namespace="torch",
    )


def tree_flatten(
    tree: PyTree,
    is_leaf: Optional[Callable[[PyTree], bool]] = None,
) -> tuple[list[Any], TreeSpec]:
    """Flatten a pytree.

    See also :func:`tree_unflatten`.

    The flattening order (i.e., the order of elements in the output list) is deterministic,
    corresponding to a left-to-right depth-first tree traversal.

    >>> tree = {"b": (2, [3, 4]), "a": 1, "c": None, "d": 5}
    >>> tree_flatten(tree)
    ([2, 3, 4, 1, None, 5], PyTreeSpec({'b': (*, [*, *]), 'a': *, 'c': *, 'd': *}, NoneIsLeaf, namespace='torch'))
    >>> tree_flatten(1)
    ([1], PyTreeSpec(*, NoneIsLeaf, namespace='torch'))
    >>> tree_flatten(None)
    ([None], PyTreeSpec(*, NoneIsLeaf, namespace='torch'))
    >>> from collections import OrderedDict
    >>> tree = OrderedDict([("b", (2, [3, 4])), ("a", 1), ("c", None), ("d", 5)])
    >>> tree_flatten(tree)
    ([2, 3, 4, 1, None, 5], PyTreeSpec(OrderedDict({'b': (*, [*, *]), 'a': *, 'c': *, 'd': *}), NoneIsLeaf, namespace='torch'))

    Args:
        tree (pytree): A pytree to flatten.
        is_leaf (callable, optional): An extra leaf predicate function that will be called at each
            flattening step. The function should have a single argument with signature
            ``is_leaf(node) -> bool``. If it returns :data:`True`, the whole subtree being treated
            as a leaf. Otherwise, the default pytree registry will be used to determine a node is a
            leaf or not. If the function is not specified, the default pytree registry will be used.

    Returns:
        A pair ``(leaves, treespec)`` where the first element is a list of leaf values and the
        second element is a treespec representing the structure of the pytree.
    """
    return optree.tree_flatten(  # type: ignore[return-value]
        tree,
        is_leaf=is_leaf,
        none_is_leaf=True,
        namespace="torch",
    )


def tree_unflatten(leaves: Iterable[Any], treespec: TreeSpec) -> PyTree:
    """Reconstruct a pytree from the treespec and the leaves.

    The inverse of :func:`tree_flatten`.

    >>> tree = {"b": (2, [3, 4]), "a": 1, "c": None, "d": 5}
    >>> leaves, treespec = tree_flatten(tree)
    >>> tree == tree_unflatten(leaves, treespec)
    True

    Args:
        leaves (iterable): The list of leaves to use for reconstruction. The list must match the
            number of leaves of the treespec.
        treespec (TreeSpec): The treespec to reconstruct.

    Returns:
        The reconstructed pytree, containing the ``leaves`` placed in the structure described by
        ``treespec``.
    """
    if not _is_pytreespec_instance(treespec):
        raise TypeError(
            f"tree_unflatten(leaves, treespec): Expected `treespec` to be instance of "
            f"PyTreeSpec but got item of type {type(treespec)}."
        )
    return optree.tree_unflatten(treespec, leaves)  # type: ignore[arg-type]


def tree_iter(
    tree: PyTree,
    is_leaf: Optional[Callable[[PyTree], bool]] = None,
) -> Iterable[Any]:
    """Get an iterator over the leaves of a pytree.

    See also :func:`tree_flatten`.

    >>> tree = {"b": (2, [3, 4]), "a": 1, "c": None, "d": 5}
    >>> list(tree_iter(tree))
    [2, 3, 4, 1, None, 5]
    >>> list(tree_iter(1))
    [1]
    >>> list(tree_iter(None))
    [None]

    Args:
        tree (pytree): A pytree to flatten.
        is_leaf (callable, optional): An extra leaf predicate function that will be called at each
            flattening step. The function should have a single argument with signature
            ``is_leaf(node) -> bool``. If it returns :data:`True`, the whole subtree being treated
            as a leaf. Otherwise, the default pytree registry will be used to determine a node is a
            leaf or not. If the function is not specified, the default pytree registry will be used.

    Returns:
        An iterator over the leaf values.
    """
    return optree.tree_iter(
        tree,
        is_leaf=is_leaf,
        none_is_leaf=True,
        namespace="torch",
    )


def tree_leaves(
    tree: PyTree,
    is_leaf: Optional[Callable[[PyTree], bool]] = None,
) -> list[Any]:
    """Get the leaves of a pytree.

    See also :func:`tree_flatten`.

    >>> tree = {"b": (2, [3, 4]), "a": 1, "c": None, "d": 5}
    >>> tree_leaves(tree)
    [2, 3, 4, 1, None, 5]
    >>> tree_leaves(1)
    [1]
    >>> tree_leaves(None)
    [None]

    Args:
        tree (pytree): A pytree to flatten.
        is_leaf (callable, optional): An extra leaf predicate function that will be called at each
            flattening step. The function should have a single argument with signature
            ``is_leaf(node) -> bool``. If it returns :data:`True`, the whole subtree being treated
            as a leaf. Otherwise, the default pytree registry will be used to determine a node is a
            leaf or not. If the function is not specified, the default pytree registry will be used.

    Returns:
        A list of leaf values.
    """
    return optree.tree_leaves(
        tree,
        is_leaf=is_leaf,
        none_is_leaf=True,
        namespace="torch",
    )


def tree_structure(
    tree: PyTree,
    is_leaf: Optional[Callable[[PyTree], bool]] = None,
) -> TreeSpec:
    """Get the treespec for a pytree.

    See also :func:`tree_flatten`.

    >>> tree = {"b": (2, [3, 4]), "a": 1, "c": None, "d": 5}
    >>> tree_structure(tree)
    PyTreeSpec({'b': (*, [*, *]), 'a': *, 'c': *, 'd': *}, NoneIsLeaf, namespace='torch')
    >>> tree_structure(1)
    PyTreeSpec(*, NoneIsLeaf, namespace='torch')
    >>> tree_structure(None)
    PyTreeSpec(*, NoneIsLeaf, namespace='torch')

    Args:
        tree (pytree): A pytree to flatten.
        is_leaf (callable, optional): An extra leaf predicate function that will be called at each
            flattening step. The function should have a single argument with signature
            ``is_leaf(node) -> bool``. If it returns :data:`True`, the whole subtree being treated
            as a leaf. Otherwise, the default pytree registry will be used to determine a node is a
            leaf or not. If the function is not specified, the default pytree registry will be used.

    Returns:
        A treespec object representing the structure of the pytree.
    """
    return optree.tree_structure(  # type: ignore[return-value]
        tree,
        is_leaf=is_leaf,
        none_is_leaf=True,
        namespace="torch",
    )


def tree_map(
    func: Callable[..., Any],
    tree: PyTree,
    *rests: PyTree,
    is_leaf: Optional[Callable[[PyTree], bool]] = None,
) -> PyTree:
    """Map a multi-input function over pytree args to produce a new pytree.

    See also :func:`tree_map_`.

    >>> tree_map(lambda x: x + 1, {"x": 7, "y": (42, 64)})
    {'x': 8, 'y': (43, 65)}
    >>> tree_map(lambda x: x is None, {"x": 7, "y": (42, 64), "z": None})
    {'x': False, 'y': (False, False), 'z': True}

    If multiple inputs are given, the structure of the tree is taken from the first input;
    subsequent inputs need only have ``tree`` as a prefix:

    >>> tree_map(lambda x, y: [x] + y, [5, 6], [[7, 9], [1, 2]])
    [[5, 7, 9], [6, 1, 2]]

    Args:
        func (callable): A function that takes ``1 + len(rests)`` arguments, to be applied at the
            corresponding leaves of the pytrees.
        tree (pytree): A pytree to be mapped over, with each leaf providing the first positional
            argument to function ``func``.
        rests (tuple of pytree): A tuple of pytrees, each of which has the same structure as
            ``tree`` or has ``tree`` as a prefix.
        is_leaf (callable, optional): An extra leaf predicate function that will be called at each
            flattening step. The function should have a single argument with signature
            ``is_leaf(node) -> bool``. If it returns :data:`True`, the whole subtree being treated
            as a leaf. Otherwise, the default pytree registry will be used to determine a node is a
            leaf or not. If the function is not specified, the default pytree registry will be used.

    Returns:
        A new pytree with the same structure as ``tree`` but with the value at each leaf given by
        ``func(x, *xs)`` where ``x`` is the value at the corresponding leaf in ``tree`` and ``xs``
        is the tuple of values at corresponding nodes in ``rests``.
    """
    return optree.tree_map(
        func,
        tree,
        *rests,
        is_leaf=is_leaf,
        none_is_leaf=True,
        namespace="torch",
    )


def tree_map_(
    func: Callable[..., Any],
    tree: PyTree,
    *rests: PyTree,
    is_leaf: Optional[Callable[[PyTree], bool]] = None,
) -> PyTree:
    """Like :func:`tree_map`, but do an inplace call on each leaf and return the original tree.

    See also :func:`tree_map`.

    Args:
        func (callable): A function that takes ``1 + len(rests)`` arguments, to be applied at the
            corresponding leaves of the pytrees.
        tree (pytree): A pytree to be mapped over, with each leaf providing the first positional
            argument to function ``func``.
        rests (tuple of pytree): A tuple of pytrees, each of which has the same structure as
            ``tree`` or has ``tree`` as a prefix.
        is_leaf (callable, optional): An extra leaf predicate function that will be called at each
            flattening step. The function should have a single argument with signature
            ``is_leaf(node) -> bool``. If it returns :data:`True`, the whole subtree being treated
            as a leaf. Otherwise, the default pytree registry will be used to determine a node is a
            leaf or not. If the function is not specified, the default pytree registry will be used.

    Returns:
        The original ``tree`` with the value at each leaf is given by the side-effect of function
        ``func(x, *xs)`` (not the return value) where ``x`` is the value at the corresponding leaf
        in ``tree`` and ``xs`` is the tuple of values at values at corresponding nodes in ``rests``.
    """
    return optree.tree_map_(
        func,
        tree,
        *rests,
        is_leaf=is_leaf,
        none_is_leaf=True,
        namespace="torch",
    )


Type2 = tuple[type[T], type[S]]
Type3 = tuple[type[T], type[S], type[U]]
if sys.version_info >= (3, 10):
    TypeAny = Union[type[Any], tuple[type[Any], ...], types.UnionType]
else:
    TypeAny = Union[type[Any], tuple[type[Any], ...]]

Fn2 = Callable[[Union[T, S]], R]
Fn3 = Callable[[Union[T, S, U]], R]
Fn = Callable[[T], R]
FnAny = Callable[[Any], R]

MapOnlyFn = Callable[[T], Callable[[Any], Any]]


# These specializations help with type inference on the lambda passed to this
# function
@overload
def map_only(type_or_types_or_pred: type[T], /) -> MapOnlyFn[Fn[T, Any]]:
    ...


@overload
def map_only(type_or_types_or_pred: Type2[T, S], /) -> MapOnlyFn[Fn2[T, S, Any]]:
    ...


@overload
def map_only(type_or_types_or_pred: Type3[T, S, U], /) -> MapOnlyFn[Fn3[T, S, U, Any]]:
    ...


# This specialization is needed for the implementations below that call
@overload
def map_only(type_or_types_or_pred: TypeAny, /) -> MapOnlyFn[FnAny[Any]]:
    ...


@overload
def map_only(type_or_types_or_pred: Callable[[Any], bool], /) -> MapOnlyFn[FnAny[Any]]:
    ...


def map_only(
    type_or_types_or_pred: Union[TypeAny, Callable[[Any], bool]], /
) -> MapOnlyFn[FnAny[Any]]:
    """
    Suppose you are writing a tree_map over tensors, leaving everything
    else unchanged.  Ordinarily you would have to write:

        def go(t):
            if isinstance(t, Tensor):
                return ...
            else:
                return t

    With this function, you only need to write:

        @map_only(Tensor)
        def go(t):
            return ...

    You can also directly use 'tree_map_only'
    """
    if isinstance(type_or_types_or_pred, (type, tuple)) or (
        sys.version_info >= (3, 10)
        and isinstance(type_or_types_or_pred, types.UnionType)
    ):

        def pred(x: Any) -> bool:
            return isinstance(x, type_or_types_or_pred)  # type: ignore[arg-type]

    elif callable(type_or_types_or_pred):
        pred = type_or_types_or_pred  # type: ignore[assignment]
    else:
        raise TypeError("Argument must be a type, a tuple of types, or a callable.")

    def wrapper(func: Callable[[T], Any]) -> Callable[[Any], Any]:
        @functools.wraps(func)
        def wrapped(x: T) -> Any:
            if pred(x):
                return func(x)
            return x

        return wrapped

    return wrapper


@overload
def tree_map_only(
    type_or_types_or_pred: type[T],
    /,
    func: Fn[T, Any],
    tree: PyTree,
    is_leaf: Optional[Callable[[PyTree], bool]] = None,
) -> PyTree:
    ...


@overload
def tree_map_only(
    type_or_types_or_pred: Type2[T, S],
    /,
    func: Fn2[T, S, Any],
    tree: PyTree,
    is_leaf: Optional[Callable[[PyTree], bool]] = None,
) -> PyTree:
    ...


@overload
def tree_map_only(
    type_or_types_or_pred: Type3[T, S, U],
    /,
    func: Fn3[T, S, U, Any],
    tree: PyTree,
    is_leaf: Optional[Callable[[PyTree], bool]] = None,
) -> PyTree:
    ...


@overload
def tree_map_only(
    type_or_types_or_pred: TypeAny,
    /,
    func: FnAny[Any],
    tree: PyTree,
    is_leaf: Optional[Callable[[PyTree], bool]] = None,
) -> PyTree:
    ...


@overload
def tree_map_only(
    type_or_types_or_pred: Callable[[Any], bool],
    /,
    func: FnAny[Any],
    tree: PyTree,
    is_leaf: Optional[Callable[[PyTree], bool]] = None,
) -> PyTree:
    ...


def tree_map_only(
    type_or_types_or_pred: Union[TypeAny, Callable[[Any], bool]],
    /,
    func: FnAny[Any],
    tree: PyTree,
    is_leaf: Optional[Callable[[PyTree], bool]] = None,
) -> PyTree:
    return tree_map(map_only(type_or_types_or_pred)(func), tree, is_leaf=is_leaf)


@overload
def tree_map_only_(
    type_or_types_or_pred: type[T],
    /,
    func: Fn[T, Any],
    tree: PyTree,
    is_leaf: Optional[Callable[[PyTree], bool]] = None,
) -> PyTree:
    ...


@overload
def tree_map_only_(
    type_or_types_or_pred: Type2[T, S],
    /,
    func: Fn2[T, S, Any],
    tree: PyTree,
    is_leaf: Optional[Callable[[PyTree], bool]] = None,
) -> PyTree:
    ...


@overload
def tree_map_only_(
    type_or_types_or_pred: Type3[T, S, U],
    /,
    func: Fn3[T, S, U, Any],
    tree: PyTree,
    is_leaf: Optional[Callable[[PyTree], bool]] = None,
) -> PyTree:
    ...


@overload
def tree_map_only_(
    type_or_types_or_pred: TypeAny,
    /,
    func: FnAny[Any],
    tree: PyTree,
    is_leaf: Optional[Callable[[PyTree], bool]] = None,
) -> PyTree:
    ...


@overload
def tree_map_only_(
    type_or_types_or_pred: Callable[[Any], bool],
    /,
    func: FnAny[Any],
    tree: PyTree,
    is_leaf: Optional[Callable[[PyTree], bool]] = None,
) -> PyTree:
    ...


def tree_map_only_(
    type_or_types_or_pred: Union[TypeAny, Callable[[Any], bool]],
    /,
    func: FnAny[Any],
    tree: PyTree,
    is_leaf: Optional[Callable[[PyTree], bool]] = None,
) -> PyTree:
    return tree_map_(map_only(type_or_types_or_pred)(func), tree, is_leaf=is_leaf)


def tree_all(
    pred: Callable[[Any], bool],
    tree: PyTree,
    is_leaf: Optional[Callable[[PyTree], bool]] = None,
) -> bool:
    flat_args = tree_iter(tree, is_leaf=is_leaf)
    return all(map(pred, flat_args))


def tree_any(
    pred: Callable[[Any], bool],
    tree: PyTree,
    is_leaf: Optional[Callable[[PyTree], bool]] = None,
) -> bool:
    flat_args = tree_iter(tree, is_leaf=is_leaf)
    return any(map(pred, flat_args))


@overload
def tree_all_only(
    type_or_types: type[T],
    /,
    pred: Fn[T, bool],
    tree: PyTree,
    is_leaf: Optional[Callable[[PyTree], bool]] = None,
) -> bool:
    ...


@overload
def tree_all_only(
    type_or_types: Type2[T, S],
    /,
    pred: Fn2[T, S, bool],
    tree: PyTree,
    is_leaf: Optional[Callable[[PyTree], bool]] = None,
) -> bool:
    ...


@overload
def tree_all_only(
    type_or_types: Type3[T, S, U],
    /,
    pred: Fn3[T, S, U, bool],
    tree: PyTree,
    is_leaf: Optional[Callable[[PyTree], bool]] = None,
) -> bool:
    ...


def tree_all_only(
    type_or_types: TypeAny,
    /,
    pred: FnAny[bool],
    tree: PyTree,
    is_leaf: Optional[Callable[[PyTree], bool]] = None,
) -> bool:
    flat_args = tree_iter(tree, is_leaf=is_leaf)
    return all(pred(x) for x in flat_args if isinstance(x, type_or_types))


@overload
def tree_any_only(
    type_or_types: type[T],
    /,
    pred: Fn[T, bool],
    tree: PyTree,
    is_leaf: Optional[Callable[[PyTree], bool]] = None,
) -> bool:
    ...


@overload
def tree_any_only(
    type_or_types: Type2[T, S],
    /,
    pred: Fn2[T, S, bool],
    tree: PyTree,
    is_leaf: Optional[Callable[[PyTree], bool]] = None,
) -> bool:
    ...


@overload
def tree_any_only(
    type_or_types: Type3[T, S, U],
    /,
    pred: Fn3[T, S, U, bool],
    tree: PyTree,
    is_leaf: Optional[Callable[[PyTree], bool]] = None,
) -> bool:
    ...


def tree_any_only(
    type_or_types: TypeAny,
    /,
    pred: FnAny[bool],
    tree: PyTree,
    is_leaf: Optional[Callable[[PyTree], bool]] = None,
) -> bool:
    flat_args = tree_iter(tree, is_leaf=is_leaf)
    return any(pred(x) for x in flat_args if isinstance(x, type_or_types))


def broadcast_prefix(
    prefix_tree: PyTree,
    full_tree: PyTree,
    is_leaf: Optional[Callable[[PyTree], bool]] = None,
) -> list[Any]:
    """Return a list of broadcasted leaves in ``prefix_tree`` to match the number of leaves in ``full_tree``.

    If a ``prefix_tree`` is a prefix of a ``full_tree``, this means the ``full_tree`` can be
    constructed by replacing the leaves of ``prefix_tree`` with appropriate **subtrees**.

    This function returns a list of leaves with the same size as ``full_tree``. The leaves are
    replicated from ``prefix_tree``. The number of replicas is determined by the corresponding
    subtree in ``full_tree``.

    >>> broadcast_prefix(1, [1, 2, 3])
    [1, 1, 1]
    >>> broadcast_prefix([1, 2, 3], [1, 2, 3])
    [1, 2, 3]
    >>> broadcast_prefix([1, 2, 3], [1, 2, 3, 4])
    Traceback (most recent call last):
        ...
    ValueError: list arity mismatch; expected: 3, got: 4; list: [1, 2, 3, 4].
    >>> broadcast_prefix([1, 2, 3], [1, 2, (3, 4)])
    [1, 2, 3, 3]
    >>> broadcast_prefix([1, 2, 3], [1, 2, {"a": 3, "b": 4, "c": (None, 5)}])
    [1, 2, 3, 3, 3, 3]

    Args:
        prefix_tree (pytree): A pytree with the same structure as a prefix of ``full_tree``.
        full_tree (pytree): A pytree with the same structure as a suffix of ``prefix_tree``.
        is_leaf (callable, optional): An extra leaf predicate function that will be called at each
            flattening step. The function should have a single argument with signature
            ``is_leaf(node) -> bool``. If it returns :data:`True`, the whole subtree being treated
            as a leaf. Otherwise, the default pytree registry will be used to determine a node is a
            leaf or not. If the function is not specified, the default pytree registry will be used.

    Returns:
        A list of leaves in ``prefix_tree`` broadcasted to match the number of leaves in ``full_tree``.
    """
    result: list[Any] = []

    def add_leaves(x: Any, subtree: PyTree) -> None:
        subtreespec = tree_structure(subtree, is_leaf=is_leaf)
        result.extend([x] * subtreespec.num_leaves)

    tree_map_(
        add_leaves,
        prefix_tree,
        full_tree,
        is_leaf=is_leaf,
    )
    return result


# Broadcasts a pytree to the provided TreeSpec and returns the flattened
# values. If this is not possible, then this function returns None.
#
# For example, given pytree=0 and spec=TreeSpec(list, None, [LeafSpec(), LeafSpec()]),
# would return [0, 0]. This is useful for part of the vmap implementation:
# a user can pass in vmap(fn, in_dims)(*inputs). `in_dims` should be
# broadcastable to the tree structure of `inputs` and we use
# _broadcast_to_and_flatten to check this.
def _broadcast_to_and_flatten(
    tree: PyTree,
    treespec: TreeSpec,
    is_leaf: Optional[Callable[[PyTree], bool]] = None,
) -> Optional[list[Any]]:
    assert _is_pytreespec_instance(treespec)
    full_tree = tree_unflatten([0] * treespec.num_leaves, treespec)
    try:
        return broadcast_prefix(tree, full_tree, is_leaf=is_leaf)
    except ValueError:
        return None


def treespec_dumps(treespec: TreeSpec, protocol: Optional[int] = None) -> str:
    """Serialize a treespec to a JSON string."""
    if not _is_pytreespec_instance(treespec):
        raise TypeError(
            f"treespec_dumps(treespec): Expected `treespec` to be instance of "
            f"PyTreeSpec but got item of type {type(treespec)}."
        )

    dummy_tree = tree_unflatten([0] * treespec.num_leaves, treespec)
    orig_treespec = python_pytree.tree_structure(dummy_tree)
    return python_pytree.treespec_dumps(orig_treespec, protocol=protocol)


@functools.lru_cache
def treespec_loads(serialized: str) -> TreeSpec:
    """Deserialize a treespec from a JSON string."""
    orig_treespec = python_pytree.treespec_loads(serialized)
    dummy_tree = python_pytree.tree_unflatten(
        [0] * orig_treespec.num_leaves,
        orig_treespec,
    )
    treespec = tree_structure(dummy_tree)
    return treespec


class _Asterisk(str):
    __slots__ = ()

    def __new__(cls) -> Self:
        return super().__new__(cls, "*")

    def __repr__(self) -> str:
        return "*"  # no quotes


_asterisk = _Asterisk()
del _Asterisk


def treespec_pprint(treespec: TreeSpec) -> str:
    dummy_tree = tree_unflatten([_asterisk] * treespec.num_leaves, treespec)
    return repr(dummy_tree)


class LeafSpecMeta(type(TreeSpec)):  # type: ignore[misc]
    def __instancecheck__(self, instance: object) -> bool:
        return _is_pytreespec_instance(instance) and instance.is_leaf()


class LeafSpec(TreeSpec, metaclass=LeafSpecMeta):
    def __new__(cls) -> "LeafSpec":
        return optree.treespec_leaf(none_is_leaf=True)  # type: ignore[return-value]


def tree_flatten_with_path(
    tree: PyTree,
    is_leaf: Optional[Callable[[PyTree], bool]] = None,
) -> tuple[list[tuple[KeyPath, Any]], TreeSpec]:
    """Flattens a pytree like :func:`tree_flatten`, but also returns each leaf's key path.

    Args:
        tree: a pytree to flatten. If it contains a custom type, that type must be
            registered with an appropriate `tree_flatten_with_path_fn` when registered
            with :func:`register_pytree_node`.
        is_leaf: An extra leaf predicate function that will be called at each
            flattening step. The function should have a single argument with signature
            ``is_leaf(node) -> bool``. If it returns :data:`True`, the whole subtree being treated
            as a leaf. Otherwise, the default pytree registry will be used to determine a node is a
            leaf or not. If the function is not specified, the default pytree registry will be used.
    Returns:
        A tuple where the first element is a list of (key path, leaf) pairs, and the
        second element is a :class:`TreeSpec` representing the structure of the flattened
        tree.
    """
    raise NotImplementedError("KeyPaths are not yet supported in cxx_pytree.")


def tree_leaves_with_path(
    tree: PyTree,
    is_leaf: Optional[Callable[[PyTree], bool]] = None,
) -> list[tuple[KeyPath, Any]]:
    """Gets the leaves of a pytree like ``tree_leaves`` and returns each leaf's key path.

    Args:
        tree: a pytree. If it contains a custom type, that type must be
            registered with an appropriate `tree_flatten_with_path_fn` when registered
            with :func:`register_pytree_node`.
        is_leaf: An extra leaf predicate function that will be called at each
            flattening step. The function should have a single argument with signature
            ``is_leaf(node) -> bool``. If it returns :data:`True`, the whole subtree being treated
            as a leaf. Otherwise, the default pytree registry will be used to determine a node is a
            leaf or not. If the function is not specified, the default pytree registry will be used.
    Returns:
        A list of (key path, leaf) pairs.
    """
    raise NotImplementedError("KeyPaths are not yet supported in cxx_pytree.")


def tree_map_with_path(
    func: Callable[..., Any],
    tree: PyTree,
    *rests: PyTree,
    is_leaf: Optional[Callable[[PyTree], bool]] = None,
) -> PyTree:
    """Like :func:`tree_map`, but the provided callable takes an additional key path argument.

    Args:
        func: A function that takes ``2 + len(rests)`` arguments, to be applied at the
            corresponding leaves of the pytrees. The first positional argument
            to ``func`` is the key path of the leaf in question. The second
            positional argument is the value of the leaf.
        tree: A pytree to be mapped over, with each leaf providing the first positional
            argument to function ``func``.
        rests: A tuple of pytrees, each of which has the same structure as
            ``tree`` or has ``tree`` as a prefix.
        is_leaf: An extra leaf predicate function that will be called at each
            flattening step. The function should have a single argument with signature
            ``is_leaf(node) -> bool``. If it returns :data:`True`, the whole subtree being treated
            as a leaf. Otherwise, the default pytree registry will be used to determine a node is a
            leaf or not. If the function is not specified, the default pytree registry will be used.

    Returns
        A new pytree with the same structure as ``tree`` but with the value at each leaf given by
        ``func(keypath, x, *xs)`` where ``keypath`` is the key path at the
        corresponding leaf in ``tree``, ``x`` is the value at that leaf, and
        ``xs`` is the tuple of values at corresponding nodes in ``rests``.
    """
    raise NotImplementedError("KeyPaths are not yet supported in cxx_pytree.")


def keystr(kp: KeyPath) -> str:
    """Given a key path, return a pretty-printed representation."""
    raise NotImplementedError("KeyPaths are not yet supported in cxx_pytree.")


def key_get(obj: Any, kp: KeyPath) -> Any:
    """Given an object and a key path, return the value at the key path."""
    raise NotImplementedError("KeyPaths are not yet supported in cxx_pytree.")


with python_pytree._NODE_REGISTRY_LOCK:
    python_pytree._cxx_pytree_imported = True
    args, kwargs = (), {}  # type: ignore[var-annotated]
    for args, kwargs in python_pytree._cxx_pytree_pending_imports:
        _private_register_pytree_node(*args, **kwargs)
    python_pytree._cxx_pytree_pending_imports.clear()
    del args, kwargs<|MERGE_RESOLUTION|>--- conflicted
+++ resolved
@@ -28,27 +28,17 @@
 )
 
 import torch.utils._pytree as python_pytree
-<<<<<<< HEAD
 from torch.utils._pytree import (
     Context as Context,
     DumpableContext as DumpableContext,
     FlattenFunc as FlattenFunc,
     FlattenWithKeysFunc as FlattenWithKeysFunc,
     FromDumpableContextFunc as FromDumpableContextFunc,
-    is_namedtuple as is_namedtuple,
-    is_namedtuple_class as is_namedtuple_class,
-    is_namedtuple_instance as is_namedtuple_instance,
-    is_structseq as is_structseq,
-    is_structseq_class as is_structseq_class,
-    is_structseq_instance as is_structseq_instance,
     KeyPath as KeyPath,
     PyTree as PyTree,
     ToDumpableContextFunc as ToDumpableContextFunc,
     UnflattenFunc as UnflattenFunc,
 )
-=======
-from torch.utils._pytree import KeyEntry as KeyEntry
->>>>>>> 5ada4e6a
 
 
 __all__ = [
