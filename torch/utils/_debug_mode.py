# mypy: allow-untyped-defs
import contextlib
import functools
from typing import Any, Callable, Optional, TYPE_CHECKING

import torch
from torch._subclasses.fake_tensor import FakeTensor, FakeTensorMode
from torch.utils._dtype_abbrs import dtype_abbrs
from torch.utils._python_dispatch import (
    _get_current_dispatch_mode,
    _get_current_dispatch_mode_stack,
    TorchDispatchMode,
)
from torch.utils._pytree import tree_map


if TYPE_CHECKING:
    from torch.distributed._tools.mod_tracker import ModTracker


__all__ = ["DebugMode", "get_active_debug_mode"]

REDISTRIBUTE_FUNC = "redistribute_input"
_DISPATCH_RECORD_HOOKS: list[Callable] = []
_DISPATCH_LOG_HOOKS: list[Callable] = []


def _stringify_shape(shape) -> str:
    return f"[{', '.join([str(x) for x in shape])}]"


def _stringify_device_mesh(mesh) -> str:
    return f"DM({', '.join([str(s) for s in mesh.shape])})"


def _stringify_placement(placement) -> str:
    return f"[{', '.join([str(p) for p in placement])}]"


def _stringify_attributes(tensor, attributes) -> str:
    pairs = {}
    for attr in attributes:
        if hasattr(tensor, attr):
            pairs[attr] = getattr(tensor, attr)
    if len(pairs) == 0:
        return ""
    return f"{{{', '.join([f'{k}={v}' for k, v in pairs.items()])}}}"


def _stringify_dtensor_spec(spec) -> str:
    from torch.distributed.tensor._dtensor_spec import DTensorSpec

    return DTensorSpec.format_shard_order_str(spec.placements, spec.shard_order)


def _tensor_debug_string(tensor, attributes) -> str:
    """Convert tensor to debug string representation."""

    if isinstance(tensor, torch.Tensor):
        tensor_debug_str = f"{dtype_abbrs[tensor.dtype]}{_stringify_shape(tensor.shape)}{_stringify_attributes(tensor, attributes)}"

        if isinstance(tensor, torch.distributed.tensor.DTensor):
            # omitted device mesh
            return f"dt: {tensor_debug_str}| {_stringify_dtensor_spec(tensor._spec)}"
        elif isinstance(tensor, FakeTensor):
            return f"ft: {tensor_debug_str}"
        else:
            return f"t: {tensor_debug_str}"
    else:
        raise RuntimeError(f"Unsupported tensor type: {type(tensor)}")


def _arg_to_str(arg, attributes) -> str:
    from torch.distributed.tensor._dtensor_spec import DTensorSpec

    def to_str(x):
        if isinstance(x, torch.Tensor):
            return _tensor_debug_string(x, attributes)
        elif isinstance(x, DTensorSpec):
            return _stringify_dtensor_spec(x)
        return x

    arg = tree_map(to_str, arg)
    return str(arg)


def default_hash_fn(t: torch.Tensor, use_scalar: bool = False) -> torch.Tensor:
    """
    from Observer (genai/llama4x/tools/hash/observer.py)

    Computes a hash for a tensor by converting it to float (if needed), making it contiguous,
    replacing NaN/inf values with fixed numbers, and then computing the L1 norm in float64 or complex128.
    This is used to generate a deterministic summary value for tensor comparison.
    """
    if not (t.is_floating_point() or t.is_complex()):
        t = t.float()
    t = t.contiguous()
    # Clean the tensor to handle NaN/inf values, then compute norm
    t_clean = torch.nan_to_num(t, nan=0.0, posinf=1.0, neginf=-1.0)

    dtype = torch.complex128 if t.is_complex() else torch.float64
    out = t_clean.norm(p=1, dtype=dtype)
    if use_scalar:
        return out.item()
    return out


class _DebugCall:
    """Base class for tracking operator calls in DebugMode"""

    def __init__(
        self,
        call_depth: int,
        record: Optional[dict[str, Any]] = None,
        log: Optional[dict[str, Any]] = None,
    ):
        self.call_depth = call_depth

        # results from dispatch hooks
        self.record = record
        self.log = log

    def stringify_args(self, attributes: list[str]) -> None:
        """
        To reduce memory consumption, this method stringifies args/kwargs, stores the result, and deletes original args/kwargs.
        """
        raise NotImplementedError(
            "Subclasses must implement stringify_args(), even if no-op"
        )

    def render(self, attributes: list[str]) -> str:
        raise NotImplementedError("Subclasses must implement string render()")

    def __repr__(self) -> str:
        return self.render([])


class _OpCall(_DebugCall):
    """Normal operator call"""

    def __init__(self, op, args: tuple, kwargs: dict, call_depth: int):
        super().__init__(call_depth)
        self.op = op
        self.args = args
        self.kwargs = kwargs

        self.args_str: Optional[str] = None
        self.kwargs_str: Optional[str] = None

    def stringify_args(self, attributes: list[str]) -> None:
        self.args_str = ", ".join(_arg_to_str(arg, attributes) for arg in self.args)
        if self.kwargs:
            self.kwargs_str = ", " + ", ".join(
                f"{k}={_arg_to_str(v, attributes)}" for k, v in self.kwargs.items()
            )
        else:
            self.kwargs_str = ""
        del self.args
        del self.kwargs

    def render(self, attributes: list[str]) -> str:
        if self.args_str is not None:
            args_str = self.args_str
        else:
            args_str = ", ".join(_arg_to_str(arg, attributes) for arg in self.args)

        if self.kwargs_str is not None:
            kwargs_str = self.kwargs_str
        else:
            if self.kwargs:
                kwargs_str = ", " + ", ".join(
                    f"{k}={_arg_to_str(v, attributes)}" for k, v in self.kwargs.items()
                )
            else:
                kwargs_str = ""

        if isinstance(self.op, torch._ops.OpOverload):
            op_name = self.op.__qualname__
        elif hasattr(self.op, "__module__") and hasattr(self.op, "__name__"):
            op_name = f"{self.op.__module__}.{self.op.__name__}"
        else:
            op_name = str(self.op)

        base_str = f"{op_name}({args_str}{kwargs_str})"

        if self.log:
            base_str += f"  # {self.log}"
        return base_str

    def __iter__(self):
        # for BC; tuple(self) returns (op, args, kwargs, call_depth)
        if self.args_str is not None:
            yield from [self.op, self.args_str, self.kwargs_str, self.call_depth]
        else:
            yield from [self.op, self.args, self.kwargs, self.call_depth]


class _RedistributeCall(_DebugCall):
    """Redistribute call from DTensor dispatch"""

    def __init__(
        self, arg, src_placement, dst_placement, transform_info_str, call_depth
    ):
        super().__init__(call_depth)
        self.arg = arg
        self.src_placement = src_placement
        self.dst_placement = dst_placement
        self.transform_info_str = transform_info_str

        self.arg_str: Optional[str] = None

    def stringify_args(self, attributes: list[str]) -> None:
        self.arg_str = f"{_arg_to_str(self.arg, attributes)}"
        del self.arg

    def render(self, attributes: list[str]) -> str:
        if self.arg_str is not None:
            arg_str = self.arg_str
        else:
            arg_str = f"{_arg_to_str(self.arg, attributes)}"

        if self.transform_info_str is not None:  # prioritize over src/dst placements
            placement_str = f"trace: {self.transform_info_str}"
        else:
            src_placement_str = _arg_to_str(self.src_placement, attributes)
            dst_placement_str = _arg_to_str(self.dst_placement, attributes)
            placement_str = f"{src_placement_str} -> {dst_placement_str}"
        return f"{REDISTRIBUTE_FUNC}({arg_str}, {placement_str})"

    def __iter__(self):
        # for BC; tuple(self) returns (op, placement info, kwargs, call_depth)
        if self.arg_str is not None:
            arg = self.arg_str
        else:
            arg = self.arg

        yield REDISTRIBUTE_FUNC
        if self.transform_info_str:
            yield [arg, self.transform_info_str]
        else:
            yield [arg, self.src_placement, self.dst_placement]
        yield {}
        yield self.call_depth


class _NNModuleCall(_DebugCall):
    """Designates entering an nn.Module's forward method"""

    def __init__(self, module_name: str, call_depth: int):
        super().__init__(call_depth)
        self.module_name = module_name

    def stringify_args(self, attributes: list[str]) -> None:
        pass  # nothing to stringify

    def render(self, attributes: list[str]) -> str:
        return f"[nn.Mod] {self.module_name}"

    def __iter__(self):
        yield from [
            f"[nn.Mod] {self.module_name}",
            (),
            {},
            self.call_depth,
        ]


def _run_hook(hook, *args):
    out = hook(*args)
    assert out is None or isinstance(out, dict)
    return out


def _run_dispatch_hooks(call: _DebugCall, func, types, args, kwargs, result) -> None:
    global _DISPATCH_RECORD_HOOKS, _DISPATCH_LOG_HOOKS
    if _DISPATCH_RECORD_HOOKS:
        record = {}
        for hook in _DISPATCH_RECORD_HOOKS:
            hook_out = _run_hook(hook, func, types, args, kwargs, result)
            if hook_out is not None:
                record.update(hook_out)
        if record:
            call.record = record

    if _DISPATCH_LOG_HOOKS:
        log = {}
        for hook in _DISPATCH_LOG_HOOKS:
            hook_out = _run_hook(hook, func, types, args, kwargs, result)
            if hook_out is not None:
                log.update(hook_out)
        if log:
            call.log = log


class DebugMode(TorchDispatchMode):
    def __init__(
        self,
        *,
        record_torchfunction=False,
        record_faketensor=False,
        record_realtensor=True,
        record_tensor_attributes=None,
        record_nn_module=False,
        store_original_args=False,
    ):
        super().__init__()
        import torch.distributed.tensor  # noqa: F401

        self.supports_higher_order_operators = True

        # Pushes DebugMode onto the torchfunction stack, and records __torch_function__ calls as well.
        # WARNING: currently incompatible with torch.compile due to dynamo guard failures.
        self.record_torchfunction = record_torchfunction
        # Records __torch_dispatch__ calls on FakeTensors.
        self.record_faketensor = record_faketensor
        # Records __torch_dispatch__ calls on real tensors.
        self.record_realtensor = record_realtensor
        # Optional list[str] of tensor attributes, to be annotated in the string dump.
        self.record_tensor_attributes = record_tensor_attributes or []
        # Uses ModTracker to record nn.Module entrances, as _NNModuleCall entries.
        # This flag currently has no effect on torch.compiled-regions.
        self.record_nn_module = record_nn_module

        self.module_tracker: Optional[ModTracker] = None
        if self.record_nn_module:
            self.module_tracker_setup()

        # If True, stores call args/kwargs in logs, without immediately stringifying.
        # Defaults to False for memory concerns.
        self.store_original_args = store_original_args

        self.operators = []
        self.call_depth = 0

    # Without this override, running torch.compile under DebugMode
    # will force torch.compile to always use the “eager” backend
    # With this, DebugMode will not take effect on torch.compile
    @classmethod
    def ignore_compile_internals(cls):
        return True

    def _record_call(self, call):
        if not self.store_original_args:
            call.stringify_args(self.record_tensor_attributes)
        self.operators.append(call)

    def __torch_function__(self, func, types, args=(), kwargs=None):
        if kwargs is None:
            kwargs = {}

        self._record_call(_OpCall(func, args, kwargs, self.call_depth))

        try:
            self.call_depth += 1
            return func(*args, **kwargs)
        finally:
            self.call_depth -= 1

    def __torch_dispatch__(self, func, types, args=(), kwargs=None):
        if kwargs is None:
            kwargs = {}

        # Record the operation with its call depth
        call = None
        if torch.distributed.tensor.DTensor in types:
            call = _OpCall(func, args, kwargs, self.call_depth)
            self._record_call(call)
            return NotImplemented
        elif FakeTensor in types or isinstance(
            _get_current_dispatch_mode(), FakeTensorMode
        ):
            if self.record_faketensor:
                if func != torch.ops.prim.device.default:
<<<<<<< HEAD
                    call = _OpCall(func, args, kwargs, self.call_depth + 1)
                    self._record_call(call)
=======
                    self._record_call(_OpCall(func, args, kwargs, self.call_depth + 1))
>>>>>>> 414e937b
        elif len(types) == 0:
            if self.record_realtensor:
                call = _OpCall(func, args, kwargs, self.call_depth + 1)
                self._record_call(call)

        result = func(*args, **kwargs)
        if call:
            _run_dispatch_hooks(call, func, types, args, kwargs, result)

        return result

    def __enter__(self):
        self.operators = []
        self.call_depth = 0

        if self.record_torchfunction:
            torch._C._push_on_torch_function_stack(self)

        super().__enter__()
        if self.record_nn_module:
            self.module_tracker.__enter__()  # type: ignore[attribute, union-attr]
        return self

    # pyrefly: ignore [bad-override]
    def __exit__(self, *args):
        super().__exit__(*args)
        if self.record_nn_module:
            self.module_tracker.__exit__()  # type: ignore[attribute, union-attr]
        if self.record_torchfunction:
            torch._C._pop_torch_function_stack()

    def module_tracker_setup(self):
        from torch.distributed._tools.mod_tracker import ModTracker

        self.module_tracker = ModTracker()

        # module pre-fw hook: record module call
        def pre_fw_hook(module, input):
            fqn = self.module_tracker._get_mod_name(module)  # type: ignore[attribute, union-attr]
            self.operators.append(_NNModuleCall(fqn, self.call_depth + 1))
            self.call_depth += 1

        # module post-fw hook: decrement call depth
        def post_fw_hook(module, input, output):
            self.call_depth -= 1

        self.module_tracker.register_user_hooks(pre_fw_hook, post_fw_hook)

    @contextlib.contextmanager
    def record_redistribute_calls(
        self,
        arg,
        src_placement,
        dst_placement,
        transform_info_str: Optional[str] = None,
    ):
        try:
            self._record_call(
                _RedistributeCall(
                    arg,
                    src_placement=src_placement,
                    dst_placement=dst_placement,
                    transform_info_str=transform_info_str,
                    call_depth=self.call_depth + 1,
                )
            )
            self.call_depth += 1
            yield
        finally:
            self.call_depth -= 1

    def debug_string(self) -> str:
        with torch._C.DisableTorchFunction():
            result = ""
            result += "\n".join(
                "  " + "  " * op.call_depth + op.render(self.record_tensor_attributes)
                for op in self.operators
            )
        return result

    @staticmethod
    @contextlib.contextmanager
    def dispatch_hooks(
        record_hook: Optional[Callable] = None,
        log_hook: Optional[Callable] = None,
    ):
        global _DISPATCH_RECORD_HOOKS, _DISPATCH_LOG_HOOKS

        if record_hook:
            _DISPATCH_RECORD_HOOKS.append(record_hook)
        if log_hook:
            _DISPATCH_LOG_HOOKS.append(log_hook)
        try:
            yield
        finally:
            if record_hook:
                _DISPATCH_RECORD_HOOKS.pop()
            if log_hook:
                _DISPATCH_LOG_HOOKS.pop()

    @staticmethod
    @contextlib.contextmanager
    def record_outputs():
        def dispatch_hook(func, types, args, kwargs, result):
            with torch._C._DisablePythonDispatcher():
                out = tree_map(
                    lambda x: x.clone() if isinstance(x, torch.Tensor) else x, result
                )
            return {"output": out}

        with DebugMode.dispatch_hooks(record_hook=dispatch_hook):
            yield

    @staticmethod
    @contextlib.contextmanager
    def log_output_hashes(hash_fn: Optional[Callable] = None):
        if hash_fn is None:
            hash_fn = functools.partial(default_hash_fn, use_scalar=True)

        def _dispatch_hash_hook(func, types, args, kwargs, result):
            with torch._C._DisablePythonDispatcher():
                out = tree_map(
                    lambda x: hash_fn(x) if isinstance(x, torch.Tensor) else None,
                    result,
                )
            return {"hash": out}

        with DebugMode.dispatch_hooks(log_hook=_dispatch_hash_hook):
            yield


def get_active_debug_mode() -> Optional[DebugMode]:
    debug_mode = None
    for mode in _get_current_dispatch_mode_stack():
        if isinstance(mode, DebugMode):
            debug_mode = mode
            break
    return debug_mode<|MERGE_RESOLUTION|>--- conflicted
+++ resolved
@@ -86,9 +86,7 @@
 
 def default_hash_fn(t: torch.Tensor, use_scalar: bool = False) -> torch.Tensor:
     """
-    from Observer (genai/llama4x/tools/hash/observer.py)
-
-    Computes a hash for a tensor by converting it to float (if needed), making it contiguous,
+    from Observer. Computes a hash for a tensor by converting it to float (if needed), making it contiguous,
     replacing NaN/inf values with fixed numbers, and then computing the L1 norm in float64 or complex128.
     This is used to generate a deterministic summary value for tensor comparison.
     """
@@ -371,12 +369,8 @@
         ):
             if self.record_faketensor:
                 if func != torch.ops.prim.device.default:
-<<<<<<< HEAD
                     call = _OpCall(func, args, kwargs, self.call_depth + 1)
                     self._record_call(call)
-=======
-                    self._record_call(_OpCall(func, args, kwargs, self.call_depth + 1))
->>>>>>> 414e937b
         elif len(types) == 0:
             if self.record_realtensor:
                 call = _OpCall(func, args, kwargs, self.call_depth + 1)
