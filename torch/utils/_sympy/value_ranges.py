from __future__ import annotations

import dataclasses
import itertools
import logging
import math
import operator
from typing import (
    Callable,
    Dict,
    Generic,
    Optional,
    overload,
    SupportsFloat,
    TYPE_CHECKING,
    TypeVar,
    Union,
)

import sympy
from sympy.logic.boolalg import Boolean as SympyBoolean, BooleanAtom
from typing_extensions import TypeGuard

import torch
<<<<<<< HEAD
from typing import Dict, Optional, SupportsFloat, TypeVar, Generic, Union, overload, Callable, TYPE_CHECKING
from typing_extensions import TypeGuard
=======
>>>>>>> f34905f6

from torch._prims_common import dtype_to_type
from .functions import (
    OpaqueUnaryFn_acos,
    OpaqueUnaryFn_asinh,
    OpaqueUnaryFn_atan,
    OpaqueUnaryFn_cosh,
    OpaqueUnaryFn_exp,
    OpaqueUnaryFn_log,
    OpaqueUnaryFn_sinh,
    OpaqueUnaryFn_sqrt,
    OpaqueUnaryFn_tanh,
    Round,
    RoundDecimal,
)
from .interp import sympy_interp

log = logging.getLogger(__name__)

__all__ = ["ValueRanges", "ValueRangeAnalysis", "bound_sympy"]

<<<<<<< HEAD
_T = TypeVar('_T', sympy.Expr, SympyBoolean)
=======
_T = TypeVar("_T", sympy.Expr, SympyBoolean)

>>>>>>> f34905f6

class ValueRangeError(RuntimeError):
    pass


# Like sympify, but supports less stuff, and also ensures that direct
# sympy expressions don't have free variables
def simple_sympify(e):
    if isinstance(e, bool):
        return sympy.true if e else sympy.false
    elif isinstance(e, int):
        return sympy.Integer(e)
    elif isinstance(e, float):
        # infinity is special; we use it to bracket integers as well
        if math.isinf(e):
            return sympy.oo if e > 0 else -sympy.oo
        return sympy.Float(e)
    elif isinstance(e, sympy.Expr):
        assert e.is_number, e
        # NaNs can occur when doing things like 0 * sympy.oo, but it is better
        # if the operator notices this and takes care of it, because sometimes
        # the NaN is inappropriate (for example, for ints, the [-oo, oo] range
        # should go to zero when multiplied with [0, 0])
        assert e != sympy.nan
        return e
    elif isinstance(e, BooleanAtom):
        return e
    else:
        raise AssertionError(f"not simple sympy type {type(e)}: {e}")


# Sympy atomics only. Unlike <=, it also works on Sympy bools.
def sympy_generic_le(lower, upper):
    if isinstance(lower, sympy.Expr):
        assert isinstance(upper, sympy.Expr)
        return lower <= upper
    else:
        # only negative condition is True > False
        assert isinstance(lower, SympyBoolean) and isinstance(upper, SympyBoolean)
        return not (lower and not upper)


def vr_is_bool(vr: ValueRanges[_T]) -> TypeGuard[ValueRanges[SympyBoolean]]:
    return vr.is_bool


def vr_is_expr(vr: ValueRanges[_T]) -> TypeGuard[ValueRanges[sympy.Expr]]:
    return not vr.is_bool


ExprIn = Union[int, float, sympy.Expr]
BoolIn = Union[bool, SympyBoolean]
AllIn = Union[ExprIn, BoolIn]
ExprFn = Callable[[sympy.Expr], sympy.Expr]
ExprFn2 = Callable[[sympy.Expr, sympy.Expr], sympy.Expr]
BoolFn = Callable[[SympyBoolean], SympyBoolean]
BoolFn2 = Callable[[SympyBoolean, SympyBoolean], SympyBoolean]
AllFn = Union[ExprFn, BoolFn]
AllFn2 = Union[ExprFn2, BoolFn2]


@dataclasses.dataclass(frozen=True)
class ValueRanges(Generic[_T]):
    if TYPE_CHECKING:
        # ruff doesn't understand circular references but mypy does
        ExprVR = ValueRanges[sympy.Expr]  # noqa: F821
        BoolVR = ValueRanges[SympyBoolean]  # noqa: F821
        AllVR = Union[ExprVR, BoolVR]

    # Although the type signature here suggests you can pass any
    # sympy expression, in practice the analysis here only works
    # with constant sympy expressions
    lower: _T
    upper: _T
    is_bool: bool

    @overload
    def __init__(self: ValueRanges[sympy.Expr], lower: ExprIn, upper: ExprIn) -> None:
        ...

    @overload
    def __init__(self: ValueRanges[SympyBoolean], lower: BoolIn, upper: BoolIn) -> None:
        ...

    def __init__(self, lower: AllIn, upper: AllIn) -> None:
        lower = simple_sympify(lower)
        upper = simple_sympify(upper)
        # TODO: when the bounds have free variables, this may be
        # nontrivial to actually verify
        try:
            if not sympy_generic_le(lower, upper):
                raise ValueRangeError(f"Invalid ranges [{lower}:{upper}]")
        except TypeError:
            raise TypeError(f"Could not compare {lower} <= {upper}")
        # Because this is a frozen class
        object.__setattr__(self, "lower", lower)
        object.__setattr__(self, "upper", upper)
        object.__setattr__(self, "is_bool", isinstance(lower, SympyBoolean))
        assert isinstance(upper, SympyBoolean) == self.is_bool

    def boolify(self) -> ValueRanges[SympyBoolean]:
        if vr_is_bool(self):
            return self
        elif self == ValueRanges.unknown():
            return ValueRanges.unknown_bool()
        else:
            raise AssertionError(f"not bool like {self}")

    def __contains__(self, x: AllIn) -> bool:
        x = simple_sympify(x)
        return sympy_generic_le(self.lower, x) and sympy_generic_le(x, self.upper)

    def issubset(self, other):
<<<<<<< HEAD
        return sympy_generic_le(other.lower, self.lower) and sympy_generic_le(self.upper, other.upper)
=======
        return sympy_generic_le(other.lower, self.lower) and sympy_generic_le(
            self.upper, other.upper
        )
>>>>>>> f34905f6

    def tighten(self, other) -> ValueRanges:
        """Given two ValueRanges, returns their intersection"""
        return self & other

    # Intersection
    @overload
<<<<<<< HEAD
    def __and__(self: ValueRanges[sympy.Expr], other: ValueRanges[sympy.Expr]) -> ValueRanges[sympy.Expr]:
        ...

    @overload
    def __and__(self: ValueRanges[SympyBoolean], other: ValueRanges[SympyBoolean]) -> ValueRanges[SympyBoolean]:
=======
    def __and__(
        self: ValueRanges[sympy.Expr], other: ValueRanges[sympy.Expr]
    ) -> ValueRanges[sympy.Expr]:
        ...

    @overload
    def __and__(
        self: ValueRanges[SympyBoolean], other: ValueRanges[SympyBoolean]
    ) -> ValueRanges[SympyBoolean]:
>>>>>>> f34905f6
        ...

    def __and__(self: AllVR, other: AllVR) -> AllVR:
        if other == ValueRanges.unknown():
            return self
        if self == ValueRanges.unknown():
            return other
        assert self.is_bool == other.is_bool, (self, other)
        if self.is_bool:
<<<<<<< HEAD
            return ValueRanges(sympy.Or(self.lower, other.lower), sympy.And(self.upper, other.upper))
        else:
            return ValueRanges(sympy.Max(self.lower, other.lower), sympy.Min(self.upper, other.upper))

    # Union
    @overload
    def __or__(self: ValueRanges[sympy.Expr], other: ValueRanges[sympy.Expr]) -> ValueRanges[sympy.Expr]:
        ...

    @overload
    def __or__(self: ValueRanges[SympyBoolean], other: ValueRanges[SympyBoolean]) -> ValueRanges[SympyBoolean]:
=======
            return ValueRanges(
                sympy.Or(self.lower, other.lower), sympy.And(self.upper, other.upper)
            )
        else:
            return ValueRanges(
                sympy.Max(self.lower, other.lower), sympy.Min(self.upper, other.upper)
            )

    # Union
    @overload
    def __or__(
        self: ValueRanges[sympy.Expr], other: ValueRanges[sympy.Expr]
    ) -> ValueRanges[sympy.Expr]:
        ...

    @overload
    def __or__(
        self: ValueRanges[SympyBoolean], other: ValueRanges[SympyBoolean]
    ) -> ValueRanges[SympyBoolean]:
>>>>>>> f34905f6
        ...

    def __or__(self: AllVR, other: AllVR) -> AllVR:
        if ValueRanges.unknown() in (self, other):
            return ValueRanges.unknown()
        assert self.is_bool == other.is_bool, (self, other)
        if self.is_bool:
<<<<<<< HEAD
            return ValueRanges(sympy.And(self.lower, other.lower), sympy.Or(self.upper, other.upper))
        else:
            return ValueRanges(sympy.Min(self.lower, other.lower), sympy.Max(self.upper, other.upper))
=======
            return ValueRanges(
                sympy.And(self.lower, other.lower), sympy.Or(self.upper, other.upper)
            )
        else:
            return ValueRanges(
                sympy.Min(self.lower, other.lower), sympy.Max(self.upper, other.upper)
            )
>>>>>>> f34905f6

    def is_singleton(self) -> bool:
        return self.lower == self.upper

    # TODO: this doesn't work with bools but arguably it should
    @staticmethod
    def unknown() -> ValueRanges[sympy.Expr]:
        return ValueRanges(-sympy.oo, sympy.oo)

    @staticmethod
    def unknown_bool() -> ValueRanges[SympyBoolean]:
        return ValueRanges(sympy.false, sympy.true)

    @overload
    @staticmethod
    # work around the fact that bool and int overlap
    def wrap(arg: Union[ExprIn, ExprVR]) -> ExprVR:  # type: ignore[overload-overlap]
        ...

    @overload
    @staticmethod
    def wrap(arg: Union[BoolIn, BoolVR]) -> BoolVR:
        ...

    @staticmethod
    def wrap(arg: Union[AllIn, AllVR]) -> AllVR:
        if isinstance(arg, ValueRanges):
            return arg
        # arg is either ExprIn or BoolIn, but we don't know it here
        return ValueRanges(arg, arg)  # type: ignore[arg-type]

    @staticmethod
    def increasing_map(x: Union[ExprIn, ExprVR], fn: ExprFn) -> ExprVR:
        """Increasing: x <= y => f(x) <= f(y)."""
        x = ValueRanges.wrap(x)
        return ValueRanges(fn(x.lower), fn(x.upper))

    @overload
    @staticmethod
    def decreasing_map(x: Union[ExprIn, ExprVR], fn: ExprFn) -> ExprVR:
        ...

    @overload
    @staticmethod
    def decreasing_map(x: Union[BoolIn, BoolVR], fn: BoolFn) -> BoolVR:
        ...

    @staticmethod
    def decreasing_map(x: Union[AllIn, AllVR], fn: AllFn) -> AllVR:
        """Decreasing: x <= y => f(x) >= f(y)."""
        x = ValueRanges.wrap(x)
        # consistently either Expr or Bool, but we don't know it here
        return ValueRanges(fn(x.upper), fn(x.lower))  # type: ignore[arg-type]

    @staticmethod
    def monotone_map(x: Union[ExprIn, ExprVR], fn: ExprFn) -> ExprVR:
        """It's increasing or decreasing."""
        x = ValueRanges.wrap(x)
        l = fn(x.lower)
        u = fn(x.upper)
        return ValueRanges(min(l, u), max(l, u))

    @staticmethod
    def convex_min_zero_map(x: Union[ExprIn, ExprVR], fn: ExprFn) -> ExprVR:
        """Fn is convex and has a minimum at 0."""
        x = ValueRanges.wrap(x)
        if 0 in x:
            return ValueRanges(0, max(fn(x.lower), fn(x.upper)))
        else:
            return ValueRanges.monotone_map(x, fn)

    @overload
    @staticmethod
<<<<<<< HEAD
    def coordinatewise_increasing_map(x: Union[ExprIn, ExprVR], y: Union[ExprIn, ExprVR], fn: ExprFn2) -> ExprVR:
=======
    def coordinatewise_increasing_map(
        x: Union[ExprIn, ExprVR], y: Union[ExprIn, ExprVR], fn: ExprFn2
    ) -> ExprVR:
>>>>>>> f34905f6
        ...

    @overload
    @staticmethod
<<<<<<< HEAD
    def coordinatewise_increasing_map(x: Union[BoolIn, BoolVR], y: Union[BoolIn, BoolVR], fn: BoolFn2) -> BoolVR:
        ...

    @staticmethod
    def coordinatewise_increasing_map(x: Union[AllIn, AllVR], y: Union[AllIn, AllVR], fn: AllFn2) -> AllVR:
=======
    def coordinatewise_increasing_map(
        x: Union[BoolIn, BoolVR], y: Union[BoolIn, BoolVR], fn: BoolFn2
    ) -> BoolVR:
        ...

    @staticmethod
    def coordinatewise_increasing_map(
        x: Union[AllIn, AllVR], y: Union[AllIn, AllVR], fn: AllFn2
    ) -> AllVR:
>>>>>>> f34905f6
        """
        It's increasing on each coordinate.

        Mathematically:
        For every 1 <= i <= n and x_i <= y_i we have that
        f(x1, .., xn) <= f(x1, , yi, ..., xn)
        """
        x, y = ValueRanges.wrap(x), ValueRanges.wrap(y)
        return ValueRanges(
            fn(x.lower, y.lower),  # type: ignore[arg-type]
            fn(x.upper, y.upper),  # type: ignore[arg-type]
        )

    @classmethod
    def coordinatewise_monotone_map(cls, x, y, fn):
        """It's increasing or decreasing on each coordinate."""
        x, y = cls.wrap(x), cls.wrap(y)
        products = [
            fn(a, b)
            for a, b in itertools.product([x.lower, x.upper], [y.lower, y.upper])
        ]
        return ValueRanges(min(products), max(products))


class SymPyValueRangeAnalysis:
    """
    It gives bounds on a SymPy operator given bounds on its arguments
    See the function `bound_sympy` for a function that applies this logic to a full SymPy expression
    """

    @staticmethod
    def constant(value, dtype):
        # NB: value is NOT a sympy expression, it's a constant!
        is_python = isinstance(value, (int, float, bool))
        assert is_python or isinstance(
            value, (BooleanAtom, sympy.Integer, sympy.Number)
        )

        # using nan makes subsequent computation throw, and for the purposes of optimization
        # returning -math.inf - math.inf is equivalent to giving up
        if isinstance(value, SupportsFloat) and math.isnan(value):
            return ValueRanges.unknown()

        if is_python:
            type_ = dtype_to_type(dtype)
            value = type_(value)
        else:
            # We do a type check on a best-effort basis
            # We don't want to force a cast to sympy.Float if the value is Rational to avoid losing precision
            if dtype == torch.bool:
                assert isinstance(value, BooleanAtom)
            elif dtype.is_floating_point:
                assert not value.is_finite or value.is_real
            else:
                # dtype is intXX
                assert value.is_integer

        return ValueRanges.wrap(value)

    @staticmethod
    def not_(a):
        a = ValueRanges.wrap(a)
        a = a.boolify()
        assert a.is_bool
        return ValueRanges.decreasing_map(a, sympy.Not)

    @staticmethod
    def or_(a, b):
        return ValueRanges.coordinatewise_increasing_map(a, b, sympy.Or)

    @staticmethod
    def and_(a, b):
        return ValueRanges.coordinatewise_increasing_map(a, b, sympy.And)

    @staticmethod
    def eq(a, b):
        a = ValueRanges.wrap(a)
        b = ValueRanges.wrap(b)
        if a.is_singleton() and b.is_singleton() and a.lower == b.lower:
            return ValueRanges.wrap(sympy.true)
        elif a.lower > b.upper or b.lower > a.upper:  # ranges disjoint
            return ValueRanges.wrap(sympy.false)
        return ValueRanges(sympy.false, sympy.true)

    @classmethod
    def ne(cls, a, b):
        return cls.not_(cls.eq(a, b))

    @classmethod
    def lt(cls, a, b):
        a = ValueRanges.wrap(a)
        b = ValueRanges.wrap(b)
        assert a.is_bool == b.is_bool
        if a.is_bool:
            return cls.and_(cls.not_(a), b)
        else:
            if a.upper < b.lower:
                return ValueRanges.wrap(sympy.true)
            elif a.lower >= b.upper:
                return ValueRanges.wrap(sympy.false)
            return ValueRanges(sympy.false, sympy.true)

    @classmethod
    def gt(cls, a, b):
        return cls.lt(b, a)

    @classmethod
    def le(cls, a, b):
        return cls.not_(cls.gt(a, b))

    @classmethod
    def ge(cls, a, b):
        return cls.not_(cls.lt(a, b))

    @staticmethod
    def add(a, b):
        return ValueRanges.coordinatewise_increasing_map(a, b, operator.add)

    @classmethod
    def mul(cls, a, b):
        a = ValueRanges.wrap(a)
        b = ValueRanges.wrap(b)

        assert a.is_bool == b.is_bool
        if a.is_bool:
            return cls.and_(a, b)

        def safe_mul(a, b):
            # Make unknown() * wrap(0) == wrap(0)
            if a == 0:
                return a
            elif b == 0:
                return b
            else:
                return a * b

        return ValueRanges.coordinatewise_monotone_map(a, b, safe_mul)

    @classmethod
    def div(cls, a, b):
        return cls.truediv(a, b)

    @staticmethod
    def truediv(a, b):
        a = ValueRanges.wrap(a)
        b = ValueRanges.wrap(b)
        if 0 in b or (
            (-sympy.oo in a or sympy.oo in a) and (-sympy.oo in b or sympy.oo in b)
        ):
            return ValueRanges.unknown()
        else:
            return ValueRanges.coordinatewise_monotone_map(a, b, operator.truediv)

    @staticmethod
    def floordiv(a, b):
        a = ValueRanges.wrap(a)
        b = ValueRanges.wrap(b)
        if 0 in b or (
            (-sympy.oo in a or sympy.oo in a) and (-sympy.oo in b or sympy.oo in b)
        ):
            return ValueRanges.unknown()
        else:
            return ValueRanges.coordinatewise_monotone_map(a, b, operator.floordiv)

    @classmethod
    def mod(cls, x, y):
        x = ValueRanges.wrap(x)
        y = ValueRanges.wrap(y)
        # nb. We implement C semantics

        def c_mod(a, b):
            ret = abs(a) % abs(b)
            if a < 0:
                ret *= -1
            return ret

        def c_div(a, b):
            x = a / b
            return sympy.Integer(x) if x.is_finite else x

        if 0 in y:
            return ValueRanges.unknown()
        elif y.is_singleton():
            y_val = abs(y.lower)
            # If it wraps, we need to take the whole interval

            # The function is locally linear if they are in the same class
            if c_div(x.lower, y_val) == c_div(x.upper, y_val):
                return ValueRanges.increasing_map(x, lambda u: c_mod(u, y_val))
            if x.upper < 0:
                # Negative case
                return ValueRanges(-y_val + 1, 0)
            elif x.lower > 0:
                # Positive case
                return ValueRanges(0, y_val - 1)
            else:
                # Mixed case
                lower = max(-y_val + 1, x.lower)
                upper = min(y_val - 1, x.upper)
                return ValueRanges(lower, upper)
        else:
            # Too difficult, we bail out
            upper = cls.abs(y).upper - 1
            return ValueRanges(-upper, upper)

    @classmethod
    def modular_indexing(cls, a, b, c):
        return cls.mod(cls.floordiv(a, b), c)

    @classmethod
    def is_non_overlapping_and_dense_indicator(cls, *args):
        return ValueRanges.unknown()

    @classmethod
    def pow(cls, a, b):
        def is_integer(val):
            return isinstance(val, int) or (
                hasattr(val, "is_integer") and val.is_integer
            )

        a = ValueRanges.wrap(a)
        b = ValueRanges.wrap(b)
        # Not implemented yet. It's a bit tricky
        # If you want to implement it, compute the partial derivatives of a ** b
        # and check the ranges where the function is increasing / decreasing
        # Another non-tight way of doing this is defaulting to doing noting that for a > 0,  a ** b == exp(b * log(a))
        # If this second option is implemented, by carefult about the types and possible infinities here and there.
        if not b.is_singleton():
            return ValueRanges.unknown()

        b = b.lower
        if a.is_singleton():
            a = a.lower
            r = a**b
            if not r.is_finite:
                return ValueRanges.unknown()
            return ValueRanges.wrap(r)

        if b == 0:
            if not a.lower.is_finite:
                return ValueRanges.unknown()
            type_ = sympy.Float if a.lower.is_real else sympy.Integer
            return ValueRanges.wrap(type_(1))

        if b < 0:
            a = cls.reciprocal(a)
            b = -b

        if a == ValueRanges.unknown():
            return ValueRanges.unknown()

        # Here b > 0
        if not is_integer(b):
            # If the base is positive, then we're good, otherwise nothing's defined
            if a.lower >= 0:
                return ValueRanges.increasing_map(a, lambda x: x**b)
            else:
                return ValueRanges.unknown()
        else:
            # b > 0 integer
            if b % 2 == 0:
                # x^n where n is even
                return ValueRanges.convex_min_zero_map(a, lambda x: x**b)
            else:
                # x^n where n is odd
                return ValueRanges.increasing_map(a, lambda x: x**b)

    @staticmethod
    def reciprocal(x):
        """Needed as it's used in pow, but it won't appear on a SymPy expression"""
        x = ValueRanges.wrap(x)
        if 0 in x:
            return ValueRanges.unknown()
        else:
            return ValueRanges.decreasing_map(x, lambda y: 1 / y)

    @staticmethod
    def abs(x):
        return ValueRanges.convex_min_zero_map(x, abs)

    @staticmethod
    def exp(x):
        return ValueRanges.increasing_map(x, OpaqueUnaryFn_exp)

    @staticmethod
    def log(x):
        x = ValueRanges.wrap(x)
        if x.lower <= 0:
            return ValueRanges.unknown()
        return ValueRanges.increasing_map(x, OpaqueUnaryFn_log)

    @classmethod
    def minimum(cls, a, b):
        return cls.min_or_max(a, b, sympy.Min)

    @classmethod
    def maximum(cls, a, b):
        return cls.min_or_max(a, b, sympy.Max)

    @staticmethod
    def min_or_max(a, b, fn):
        a = ValueRanges.wrap(a)
        b = ValueRanges.wrap(b)

        # Performs upcasting first
        def fn_(x: sympy.Expr, y: sympy.Expr) -> sympy.Expr:
            # Poorman's version of upcasting in Sympy
            # Inf is not a float...
            if x.is_Integer and y.is_Integer:
                result_type = sympy.Integer
            elif x.is_rational and y.is_rational:
                result_type = sympy.Rational
            else:
                assert x.is_real or not x.is_finite or y.is_real or not y.is_finite
                result_type = sympy.Float
            return fn(result_type(x), result_type(y))

        return ValueRanges.coordinatewise_increasing_map(a, b, fn_)

    @classmethod
    def floor(cls, x):
        return ValueRanges.increasing_map(x, sympy.functions.elementary.integers.floor)

    @classmethod
    def ceil(cls, x):
        return ValueRanges.increasing_map(
            x, sympy.functions.elementary.integers.ceiling
        )

    @classmethod
    def round(cls, number, ndigits=None):
        if ndigits is None:
            fn = Round
        else:
            assert ndigits.is_singleton()
            ndigits = ndigits.lower
            # We can't use functools.partial here since sympy doesn't support keyword arguments, but we have to bind
            # the second parameter.
            fn = lambda number: RoundDecimal(number, ndigits)  # type: ignore[misc, assignment]  # noqa: E731

        return ValueRanges.increasing_map(number, fn)

    # It's used in some models on symints
    @staticmethod
    def sqrt(x):
        x = ValueRanges.wrap(x)
        if x.lower < 0:
            return ValueRanges.unknown()
        return ValueRanges.increasing_map(x, OpaqueUnaryFn_sqrt)

    @staticmethod
    def where(a, b, c):
        b = ValueRanges.wrap(b)
        c = ValueRanges.wrap(c)
        a = a.boolify()
        assert b.is_bool == c.is_bool
        if b.is_bool:
            return ValueRanges(sympy.And(b.lower, c.lower), sympy.Or(b.upper, c.upper))
        else:
            return ValueRanges(sympy.Min(b.lower, c.lower), sympy.Max(b.upper, c.upper))

    # expr_cond_pair is used to represent a single (expr, condition) pair in piecewise.
    # We just return the value range of the expression and its corresponding condition as a tuple
    # and defer the analysis to piecewise
    @staticmethod
    def expr_cond_pair(a, b):
        b = b.boolify()
        return (a, b)

    # piecewise function can be used to convert a SymBool to SymInt:
    # int_expr = Piecewise((1, bool_expr), (0, True)), it evalutes to 1 when sym_bool is True and 0 otherwise.
    #
    # ranges is a sequence of (expr_range, condition_range) pairs. The range pair is constructed in expr_cond_pair.
    # The ValueRange of Piecewise is just the union of all expr ranges whose condition expr can be True.
    @staticmethod
    def piecewise(*ranges):
        init_range = None
        for expr_range, cond_range in ranges:
            if sympy.true in cond_range:
                if init_range is None:
                    init_range = expr_range
                else:
                    init_range = init_range | expr_range
        return init_range

    @staticmethod
    def cos(x):
        # TODO: We should tighten value ranges
        # If input range span is pi + 2*pi*k, then output range is (-1, 1)
        # otherwise the minimum of the value of the function on the extremes
        return ValueRanges(-1.0, 1.0)

    @staticmethod
    def cosh(x):
        x = ValueRanges.wrap(x)
        if x.lower > 0:
            return ValueRanges.increasing_map(x, OpaqueUnaryFn_cosh)
        elif x.upper < 0:
            return ValueRanges.decreasing_map(x, OpaqueUnaryFn_cosh)
        return ValueRanges(0.0, sympy.oo)

    @staticmethod
    def sin(x):
        # TODO: We should tighten value ranges
        # See details on cos
        return ValueRanges(-1.0, 1.0)

    @staticmethod
    def sinh(x):
        return ValueRanges.increasing_map(x, OpaqueUnaryFn_sinh)

    @staticmethod
    def tan(x):
        return ValueRanges(-sympy.oo, sympy.oo)

    @staticmethod
    def tanh(x):
        return ValueRanges.increasing_map(x, OpaqueUnaryFn_tanh)

    @staticmethod
    def asin(x):
        x = ValueRanges.wrap(x)
        if -1 <= x.lower and x.upper <= 1:
            return ValueRanges.increasing_map(x, OpaqueUnaryFn_asinh)
        return ValueRanges.unknown()

    @staticmethod
    def acos(x):
        x = ValueRanges.wrap(x)
        if -1 <= x.lower and x.upper <= 1:
            return ValueRanges.decreasing_map(x, OpaqueUnaryFn_acos)
        return ValueRanges.unknown()

    @staticmethod
    def atan(x):
        return ValueRanges.increasing_map(x, OpaqueUnaryFn_atan)

    @staticmethod
    def trunc(x):
        def trunc(x):
            return sympy.Integer(x) if x.is_finite else x

        return ValueRanges.increasing_map(x, trunc)


class ValueRangeAnalysis(SymPyValueRangeAnalysis):
    def __init__(self):
        self.name = "ValueRangeAnalysis"
        boolean_operators = (
            "xor",
            "logical_and",
            "logical_or",
            "logical_not",
        )
        for op in boolean_operators:
            setattr(self, op, self.bool_handler)

    @staticmethod
    def bool_handler(*args, **kwargs):
        # just assuming bools can have both values
        return ValueRanges(sympy.false, sympy.true)  # type: ignore[arg-type]

    @staticmethod
    def default_handler(*args, **kwargs):
        # many ops are unlikely to show up in optimizable indexing compute,
        # so we dont have full coverage
        return ValueRanges.unknown()

    def load(self, name: str, index: sympy.Expr):
        return ValueRanges.unknown()

    def store(self, name, index, value, mode=None):
        return

    def reduction(self, name, dtype, src_dtype, reduction_type, index, value):
        return ValueRanges.unknown()

    def index_expr(self, index, dtype):
        assert isinstance(index, ValueRanges)
        return index

    @staticmethod
    def to_dtype(x, dtype: torch.dtype, src_dtype: Optional[torch.dtype] = None):
        x = ValueRanges.wrap(x)

        if dtype == torch.bool:
            if x.is_singleton():
                return ValueRanges.wrap(x.lower != 0)
            elif 0 not in x:
                return ValueRanges.wrap(sympy.true)
            else:
                return ValueRanges(sympy.false, sympy.true)

        def cast(x, dtype):
            # dtype is int or float
            if dtype.is_floating_point:
                return sympy.Float(x)
            else:
                try:
                    return sympy.Integer(x)
                except TypeError:
                    # inf cannot be cast to Integer
                    return x

        if x.is_bool:
            if x.is_singleton():
                val = 1 if x.lower else 0
                return ValueRanges.wrap(cast(val, dtype))
            else:
                return ValueRanges(cast(0, dtype), cast(1, dtype))
        else:
            # int to float or float to int
            return ValueRanges(cast(x.lower, dtype), cast(x.upper, dtype))

    @staticmethod
    def square(x):
        return ValueRanges.convex_min_zero_map(x, lambda y: y * y)

    @staticmethod
    def neg(x):
        return ValueRanges.decreasing_map(x, operator.neg)

    @classmethod
    def truncdiv(cls, a, b):
        x = cls.truediv(a, b)
        if x == ValueRanges.unknown():
            return x

        return cls.trunc(x)

    @classmethod
    def sub(cls, a, b):
        return cls.add(a, cls.neg(b))

    def __getattr__(self, name):
        log.debug("unhandled ValueRange op %s", name)
        return self.default_handler


def bound_sympy(
    expr: sympy.Expr, ranges: Optional[Dict[sympy.Symbol, ValueRanges]] = None
) -> ValueRanges:
    if isinstance(expr, sympy.Number):
        return ValueRanges.wrap(expr)

    ranges = ranges or {}

    # If there's a tracing context, augment available constrained ranges.
    context = torch._guards.TracingContext.try_get()
    if context and context.fake_mode.shape_env:
        ranges = {**context.fake_mode.shape_env.var_to_range, **ranges}

    unbounded_vars = expr.free_symbols - ranges.keys()
    if unbounded_vars:
        # Give some bounds to the free variables via their SymPy assumptions
        # TODO A better way of doing this would be to assign them a range upon creation, as
        #      size variables can come with a lower bound of 2, as we specialise on 0 and 1
        unbounded_ranges: Dict[sympy.Symbol, ValueRanges] = {}
        for s in unbounded_vars:
            assert s.is_integer  # type: ignore[attr-defined]
            if s.is_positive:  # type: ignore[attr-defined]
                lower = 1
            elif s.is_nonnegative:  # type: ignore[attr-defined]
                lower = 0
            else:
                lower = -math.inf  # type: ignore[assignment]
            unbounded_ranges[s] = ValueRanges(lower, math.inf)  # type: ignore[index]
        ranges = {**ranges, **unbounded_ranges}

    return sympy_interp(SymPyValueRangeAnalysis, ranges, expr)<|MERGE_RESOLUTION|>--- conflicted
+++ resolved
@@ -22,11 +22,6 @@
 from typing_extensions import TypeGuard
 
 import torch
-<<<<<<< HEAD
-from typing import Dict, Optional, SupportsFloat, TypeVar, Generic, Union, overload, Callable, TYPE_CHECKING
-from typing_extensions import TypeGuard
-=======
->>>>>>> f34905f6
 
 from torch._prims_common import dtype_to_type
 from .functions import (
@@ -48,12 +43,8 @@
 
 __all__ = ["ValueRanges", "ValueRangeAnalysis", "bound_sympy"]
 
-<<<<<<< HEAD
-_T = TypeVar('_T', sympy.Expr, SympyBoolean)
-=======
 _T = TypeVar("_T", sympy.Expr, SympyBoolean)
 
->>>>>>> f34905f6
 
 class ValueRangeError(RuntimeError):
     pass
@@ -167,13 +158,9 @@
         return sympy_generic_le(self.lower, x) and sympy_generic_le(x, self.upper)
 
     def issubset(self, other):
-<<<<<<< HEAD
-        return sympy_generic_le(other.lower, self.lower) and sympy_generic_le(self.upper, other.upper)
-=======
         return sympy_generic_le(other.lower, self.lower) and sympy_generic_le(
             self.upper, other.upper
         )
->>>>>>> f34905f6
 
     def tighten(self, other) -> ValueRanges:
         """Given two ValueRanges, returns their intersection"""
@@ -181,13 +168,6 @@
 
     # Intersection
     @overload
-<<<<<<< HEAD
-    def __and__(self: ValueRanges[sympy.Expr], other: ValueRanges[sympy.Expr]) -> ValueRanges[sympy.Expr]:
-        ...
-
-    @overload
-    def __and__(self: ValueRanges[SympyBoolean], other: ValueRanges[SympyBoolean]) -> ValueRanges[SympyBoolean]:
-=======
     def __and__(
         self: ValueRanges[sympy.Expr], other: ValueRanges[sympy.Expr]
     ) -> ValueRanges[sympy.Expr]:
@@ -197,7 +177,6 @@
     def __and__(
         self: ValueRanges[SympyBoolean], other: ValueRanges[SympyBoolean]
     ) -> ValueRanges[SympyBoolean]:
->>>>>>> f34905f6
         ...
 
     def __and__(self: AllVR, other: AllVR) -> AllVR:
@@ -207,19 +186,6 @@
             return other
         assert self.is_bool == other.is_bool, (self, other)
         if self.is_bool:
-<<<<<<< HEAD
-            return ValueRanges(sympy.Or(self.lower, other.lower), sympy.And(self.upper, other.upper))
-        else:
-            return ValueRanges(sympy.Max(self.lower, other.lower), sympy.Min(self.upper, other.upper))
-
-    # Union
-    @overload
-    def __or__(self: ValueRanges[sympy.Expr], other: ValueRanges[sympy.Expr]) -> ValueRanges[sympy.Expr]:
-        ...
-
-    @overload
-    def __or__(self: ValueRanges[SympyBoolean], other: ValueRanges[SympyBoolean]) -> ValueRanges[SympyBoolean]:
-=======
             return ValueRanges(
                 sympy.Or(self.lower, other.lower), sympy.And(self.upper, other.upper)
             )
@@ -239,7 +205,6 @@
     def __or__(
         self: ValueRanges[SympyBoolean], other: ValueRanges[SympyBoolean]
     ) -> ValueRanges[SympyBoolean]:
->>>>>>> f34905f6
         ...
 
     def __or__(self: AllVR, other: AllVR) -> AllVR:
@@ -247,11 +212,6 @@
             return ValueRanges.unknown()
         assert self.is_bool == other.is_bool, (self, other)
         if self.is_bool:
-<<<<<<< HEAD
-            return ValueRanges(sympy.And(self.lower, other.lower), sympy.Or(self.upper, other.upper))
-        else:
-            return ValueRanges(sympy.Min(self.lower, other.lower), sympy.Max(self.upper, other.upper))
-=======
             return ValueRanges(
                 sympy.And(self.lower, other.lower), sympy.Or(self.upper, other.upper)
             )
@@ -259,7 +219,6 @@
             return ValueRanges(
                 sympy.Min(self.lower, other.lower), sympy.Max(self.upper, other.upper)
             )
->>>>>>> f34905f6
 
     def is_singleton(self) -> bool:
         return self.lower == self.upper
@@ -333,24 +292,13 @@
 
     @overload
     @staticmethod
-<<<<<<< HEAD
-    def coordinatewise_increasing_map(x: Union[ExprIn, ExprVR], y: Union[ExprIn, ExprVR], fn: ExprFn2) -> ExprVR:
-=======
     def coordinatewise_increasing_map(
         x: Union[ExprIn, ExprVR], y: Union[ExprIn, ExprVR], fn: ExprFn2
     ) -> ExprVR:
->>>>>>> f34905f6
-        ...
-
-    @overload
-    @staticmethod
-<<<<<<< HEAD
-    def coordinatewise_increasing_map(x: Union[BoolIn, BoolVR], y: Union[BoolIn, BoolVR], fn: BoolFn2) -> BoolVR:
-        ...
-
-    @staticmethod
-    def coordinatewise_increasing_map(x: Union[AllIn, AllVR], y: Union[AllIn, AllVR], fn: AllFn2) -> AllVR:
-=======
+        ...
+
+    @overload
+    @staticmethod
     def coordinatewise_increasing_map(
         x: Union[BoolIn, BoolVR], y: Union[BoolIn, BoolVR], fn: BoolFn2
     ) -> BoolVR:
@@ -360,7 +308,6 @@
     def coordinatewise_increasing_map(
         x: Union[AllIn, AllVR], y: Union[AllIn, AllVR], fn: AllFn2
     ) -> AllVR:
->>>>>>> f34905f6
         """
         It's increasing on each coordinate.
 
