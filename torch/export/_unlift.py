--- conflicted
+++ resolved
@@ -44,11 +44,11 @@
             return False
         if a.context != b.context:
             return False
-        if len(a.children_specs) != len(b.children_specs):
+        if a.num_children != b.num_children:
             return False
         return all(
             _match_normalized_structure(a, b)
-            for a, b in zip(a.children_specs, b.children_specs)
+            for a, b in zip(a.children(), b.children())
         )
 
     return _match_normalized_structure(self, other)
@@ -195,32 +195,17 @@
     if forward_arg_names:
         names = forward_arg_names
     elif (
-        in_spec.type == tuple
+        in_spec.type is tuple
         and in_spec.num_children == 2
-        and in_spec.children_specs[0].type == tuple
-        and in_spec.children_specs[1].type == dict
+        and in_spec.child(0).type is tuple
+        and in_spec.child(1).type is dict
     ):
         # if in_spec contains the args (tuple) and kwargs (dict)
-        names = [f"arg_{i}" for i in range(in_spec.children_specs[0].num_children)]
+        names = [f"arg_{i}" for i in range(in_spec.child(0).num_children)]
         # add kwarg names
-        names.extend(in_spec.children_specs[1].context)
+        names.extend(in_spec.child(1).context)
     else:
-<<<<<<< HEAD
-        if (
-            in_spec.type is tuple
-            and in_spec.num_children == 2
-            and in_spec.child(0).type is tuple
-            and in_spec.child(1).type is dict
-        ):
-            # if in_spec contains the args (tuple) and kwargs (dict)
-            names = [f"arg_{i}" for i in range(in_spec.child(0).num_children)]
-            # add kwarg names
-            names.extend(in_spec.child(1).context)
-        else:
-            names = [f"arg_{i}" for i in range(in_spec.num_children)]
-=======
         names = [f"arg_{i}" for i in range(in_spec.num_children)]
->>>>>>> a4147f55
 
     return _PyTreeCodeGen(
         _PyTreeInfo(
