--- conflicted
+++ resolved
@@ -512,14 +512,9 @@
         local_tensors_copy = {
             r: copy.deepcopy(t, memo) for r, t in self._local_tensors.items()
         }
-<<<<<<< HEAD
         tensor_copy = LocalTensor(local_tensors_copy)
         tensor_copy.requires_grad = self.requires_grad
         return tensor_copy
-=======
-        # pyrefly: ignore [bad-argument-type, bad-argument-count]
-        return LocalTensor(local_tensors_copy)
->>>>>>> db7e1209
 
     def __repr__(self) -> str:  # type: ignore[override]
         parts = []
