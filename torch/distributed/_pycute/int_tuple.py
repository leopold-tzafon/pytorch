#################################################################################################
#
# Copyright (c) 2023 - 2025 NVIDIA CORPORATION & AFFILIATES. All rights reserved.
# SPDX-License-Identifier: BSD-3-Clause
#
# Redistribution and use in source and binary forms, with or without
# modification, are permitted provided that the following conditions are met:
#
# 1. Redistributions of source code must retain the above copyright notice, this
# list of conditions and the following disclaimer.
#
# 2. Redistributions in binary form must reproduce the above copyright notice,
# this list of conditions and the following disclaimer in the documentation
# and/or other materials provided with the distribution.
#
# 3. Neither the name of the copyright holder nor the names of its
# contributors may be used to endorse or promote products derived from
# this software without specific prior written permission.
#
# THIS SOFTWARE IS PROVIDED BY THE COPYRIGHT HOLDERS AND CONTRIBUTORS "AS IS"
# AND ANY EXPRESS OR IMPLIED WARRANTIES, INCLUDING, BUT NOT LIMITED TO, THE
# IMPLIED WARRANTIES OF MERCHANTABILITY AND FITNESS FOR A PARTICULAR PURPOSE ARE
# DISCLAIMED. IN NO EVENT SHALL THE COPYRIGHT HOLDER OR CONTRIBUTORS BE LIABLE
# FOR ANY DIRECT, INDIRECT, INCIDENTAL, SPECIAL, EXEMPLARY, OR CONSEQUENTIAL
# DAMAGES (INCLUDING, BUT NOT LIMITED TO, PROCUREMENT OF SUBSTITUTE GOODS OR
# SERVICES; LOSS OF USE, DATA, OR PROFITS; OR BUSINESS INTERRUPTION) HOWEVER
# CAUSED AND ON ANY THEORY OF LIABILITY, WHETHER IN CONTRACT, STRICT LIABILITY,
# OR TORT (INCLUDING NEGLIGENCE OR OTHERWISE) ARISING IN ANY WAY OUT OF THE USE
# OF THIS SOFTWARE, EVEN IF ADVISED OF THE POSSIBILITY OF SUCH DAMAGE.
#
#################################################################################################

"""
Functions for manipulating IntTuples
"""

from functools import reduce
from itertools import chain
from typing import Optional, TypeAlias, Union
from typing_extensions import TypeIs

from .typing import Integer


# Type aliases for better readability
IntTuple: TypeAlias = Union[int, tuple["IntTuple", ...]]


def is_int(x: object) -> TypeIs[int]:
    return isinstance(x, Integer)


def is_tuple(x: object) -> TypeIs[tuple]:
    return isinstance(x, tuple)


<<<<<<< HEAD
def as_tuple(x: IntTuple) -> tuple[IntTuple, ...]:
    if is_int(x):
        return (x,)
    return x
=======
def match_structure(a: IntTuple, b: IntTuple) -> bool:
    if is_int(a) and is_int(b):
        return True
    if is_tuple(a) and is_tuple(b):
        return len(a) == len(b) and all(match_structure(x, y) for x, y in zip(a, b))
    return False
>>>>>>> 51cb108f


def flatten(t: IntTuple) -> tuple[int, ...]:
    if is_tuple(t):
        if len(t) == 0:
            return ()
        else:
            return tuple(i for a in t for i in flatten(a))
    else:
        return (t,)


def signum(a: int) -> int:
    return bool(a > 0) - bool(a < 0)


def product(a: IntTuple) -> int:
    if is_tuple(a):
        return reduce(lambda val, elem: val * product(elem), a, 1)
    else:
        return a


def inner_product(a: IntTuple, b: IntTuple) -> int:
    if is_tuple(a) and is_tuple(b):  # tuple tuple
        assert len(a) == len(b)
        return sum(inner_product(x, y) for x, y in zip(a, b))
    else:  # "int" "int"
        assert not is_tuple(a) and not is_tuple(b)
        return a * b


def tuple_max(a: IntTuple) -> int:
    if is_tuple(a):
        return max(tuple_max(x) for x in a)
    else:
        return a


def elem_scale(a: IntTuple, b: IntTuple) -> IntTuple:
    if is_tuple(a):
        if is_tuple(b):  # tuple tuple
            assert len(a) == len(b)
            return tuple(elem_scale(x, y) for x, y in zip(a, b))
        else:  # tuple "int"
            raise AssertionError("Invalid combination: tuple with int")
    else:
        if is_tuple(b):  # "int" tuple
            return elem_scale(a, product(b))
        else:  # "int" "int"
            return a * b


# Inclusive prefix ceil div with output congruent to input a
def shape_div(a: IntTuple, b: IntTuple) -> IntTuple:
    if is_tuple(a):
        if is_tuple(b):  # tuple tuple
            assert len(a) == len(b)
            return tuple(shape_div(x, y) for x, y in zip(a, b))
        else:  # tuple "int"
            # r = [shape_div(a[0],b)] + [shape_div(a[i],b := shape_div(b, product(a[i-1]))) for i in range(1,len(a))]
            r = []
            for v in a:
                r.append(shape_div(v, b))
                b = shape_div(b, product(v))
            return tuple(r)
    else:
        if is_tuple(b):  # "int" tuple
            return shape_div(a, product(b))
        else:  # "int" "int"
            assert a % b == 0 or b % a == 0
            return (a + b - 1) // b


# Exclusive suffix product with output congruent to input a (lexicographic)
def suffix_product(a: IntTuple, init: IntTuple = 1) -> IntTuple:
    # TODO: With all these length asserts, may want to create a zip_strict wrapper.
    if is_tuple(a):
        if is_tuple(init):  # tuple tuple
            assert len(a) == len(init)
            return tuple(suffix_product(x, i) for x, i in zip(a, init))
        else:  # tuple "int"
            # Process from right to left for lexicographic ordering
            # r = [prefix_product(a[len(a)-1],init)] +
            # [prefix_product(a[i],init := init * product(a[i+1])) for i in range(len(a)-1,0)].reverse()
            r = []

            # Calculate products from right to left, appending to list
            for i in range(len(a) - 1, -1, -1):
                r.append(suffix_product(a[i], init))
                init = init * product(a[i])

            # Reverse to get correct lexicographic order
            r.reverse()
            return tuple(r)
    else:
        if is_tuple(init):  # "int" tuple
            raise AssertionError("Invalid combination: int with tuple init")
        else:  # "int" "int"
            return init


def idx2crd(
    idx: IntTuple, shape: IntTuple, stride: Optional[IntTuple] = None
) -> IntTuple:
    if stride is None:
        stride = suffix_product(shape)

    if is_tuple(idx):
        if is_tuple(shape) and is_tuple(stride):  # tuple tuple tuple
            assert len(idx) == len(shape) and len(stride) == len(shape)
            return tuple(idx2crd(i, s, d) for i, s, d in zip(idx, shape, stride))
        else:  # tuple "int" "int"
            raise AssertionError("Invalid combination: tuple with int stride")
    else:
        if is_tuple(shape) and is_tuple(stride):  # "int" tuple tuple
            assert len(shape) == len(stride)
            return tuple(idx2crd(idx, s, d) for s, d in zip(shape, stride))
        else:  # "int" "int" "int"
            assert not is_tuple(shape) and not is_tuple(stride)
            return (idx // stride) % shape  # all are ints after type checks


def crd2idx(
    crd: Optional[IntTuple], shape: IntTuple, stride: Optional[IntTuple] = None
) -> int:
    if stride is None:
        stride = suffix_product(shape)

    if is_tuple(crd):
        if is_tuple(shape) and is_tuple(stride):  # tuple tuple tuple
            assert len(crd) == len(shape) and len(stride) == len(shape)
            return sum(crd2idx(c, s, d) for c, s, d in zip(crd, shape, stride))
        else:  # tuple "int" "int"
            raise AssertionError(f"Invalid combination: crd={crd}, shape={shape}")
    else:
        if crd is None:
            crd = 0

        if is_tuple(shape) and is_tuple(stride):  # "int" tuple tuple
            assert len(shape) == len(stride)
            result = 0
            # Process from right to left for lexicographic ordering
            for i in range(len(shape) - 1, -1, -1):
                result += crd2idx(crd % product(shape[i]), shape[i], stride[i])
                crd = crd // product(shape[i])
            return result
        else:  # "int" "int" "int"
            assert not is_tuple(shape) and not is_tuple(stride)
            return crd * stride  # all are ints after type checks


# Transform crd into the dst_shape's iteration space
def crd2crd(
    crd: IntTuple, dst_shape: IntTuple, src_shape: Optional[IntTuple] = None
) -> IntTuple:
    if is_tuple(crd):
        if is_tuple(dst_shape):  # tuple tuple
            assert len(crd) == len(dst_shape)
            return tuple(crd2crd(x, y) for x, y in zip(crd, dst_shape))
        else:  # tuple "int"
            # Ambiguous unless we have src_shape
            assert src_shape is not None
            return crd2idx(crd, src_shape)
    else:
        if is_tuple(dst_shape):  # "int" tuple
            return idx2crd(crd, dst_shape)
        else:  # "int" "int"
            assert crd < dst_shape
            return crd


# Filter trg according to crd: keep only elements of trg that are paired with None
def slice_(crd: Union[None, tuple, int], trg: Union[tuple, int]) -> Union[tuple, int]:
    if is_tuple(crd):
        if is_tuple(trg):  # tuple tuple
            assert len(crd) == len(trg)
            # match C++ behavior of `filter_tuple` using `tuple_cat(...)`
            return tuple(
                chain(
                    *filter(  # type: ignore[arg-type]  # filter returns Iterator which is compatible
                        lambda x: x != (),
                        [slice_(c, s) for c, s in zip(crd, trg)],
                    )
                )
            )
        else:
            raise AssertionError("Invalid combination: tuple crd with int trg")
    elif crd is None:
        # match C++ behavior `return cute::tuple<B>{b};`
        return (trg,)
    else:
        return ()


# Determine if None appears at any of an int_tuples' terminals
def has_none(a: Union[None, tuple, int]) -> bool:
    if is_tuple(a):
        return any(has_none(v) for v in a)
    else:
        return a is None<|MERGE_RESOLUTION|>--- conflicted
+++ resolved
@@ -54,19 +54,18 @@
     return isinstance(x, tuple)
 
 
-<<<<<<< HEAD
 def as_tuple(x: IntTuple) -> tuple[IntTuple, ...]:
     if is_int(x):
         return (x,)
     return x
-=======
+
+
 def match_structure(a: IntTuple, b: IntTuple) -> bool:
     if is_int(a) and is_int(b):
         return True
     if is_tuple(a) and is_tuple(b):
         return len(a) == len(b) and all(match_structure(x, y) for x, y in zip(a, b))
     return False
->>>>>>> 51cb108f
 
 
 def flatten(t: IntTuple) -> tuple[int, ...]:
