--- conflicted
+++ resolved
@@ -68,14 +68,9 @@
         else:
             return True
 
-<<<<<<< HEAD
     @staticmethod
     def split_tensor(
         dim: int,
-=======
-    def _split_tensor(
-        self,
->>>>>>> 22e219d9
         tensor: torch.Tensor,
         num_chunks: int,
         *,
@@ -668,7 +663,6 @@
             mesh_broadcast(tensor, mesh, mesh_dim=mesh_dim, group_src=src_data_rank)
         return tensor
 
-<<<<<<< HEAD
     def _replicate_tensor(
         self,
         tensor: torch.Tensor,
@@ -680,11 +674,6 @@
 
     def is_replicate(self) -> bool:
         return True
-
-=======
-    def is_replicate(self) -> bool:
-        return True
->>>>>>> 22e219d9
 
 
 @dataclass(frozen=True)
