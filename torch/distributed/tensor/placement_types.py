--- conflicted
+++ resolved
@@ -1,6 +1,7 @@
 # mypy: allow-untyped-defs
 # Copyright (c) Meta Platforms, Inc. and affiliates
 
+from dataclasses import dataclass, field
 from typing import cast, Optional
 
 import torch
@@ -16,9 +17,10 @@
     shard_dim_alltoall,
     unpad_tensor,
 )
-
-
-__all__ = ["Placement", "Shard", "Replicate", "Partial"]
+from torch.distributed.tensor._ops._mask_buffer import MaskBuffer
+
+
+__all__ = ["Placement", "Shard", "Replicate", "Partial", "MaskPartial"]
 
 
 # Appease TestPublicBindings.test_correct_module_names
@@ -338,13 +340,8 @@
         return f"S({self.dim})"
 
 
-<<<<<<< HEAD
 # Need to inherit from Shard here so that isinstance(some_strided_shard, Shard) will work.
 class _StridedShard(torch._C._distributed.StridedShard, Shard):
-=======
-@dataclass(frozen=True, kw_only=True)
-class _StridedShard(Shard):
->>>>>>> e5c0e6b5
     """
     _StridedShard is only introduced to support 2D FSDP2 + TP sharding where the tensor
     is sharded on the TP mesh dimension first, then sharded on the FSDP mesh dimension.
@@ -668,4 +665,138 @@
 
 
 # We keep the old _Partial name for a while for BC reason
-_Partial = Partial+_Partial = Partial
+
+
+@dataclass(frozen=True)
+class MaskPartial(Partial):
+    """
+    A partial mask placement devised for rowwise sharded embedding op, where we need
+    to mask and adjust the indices to the local embedding shard, embedding masking
+    is a special type of the Partial placement
+
+    NOTE: the lifecycle of this MaskPartial placement follows the corresponding DTensor
+    lifecycle, i.e. the indices_mask would only be alive during the lifetime of the DTensor.
+    """
+
+    mask_buffer: MaskBuffer = field(default_factory=MaskBuffer)
+
+    # required fields for computing the local offset and deriving the mask
+    offset_shape: Optional[torch.Size] = None
+    offset_dim: int = 0
+
+    def __init__(
+        self,
+        reduce_op=None,
+        mask_buffer=None,
+        offset_shape=None,
+        offset_dim=0,
+        *args,
+        **kwargs,
+    ):
+        super().__init__(reduce_op)
+        if mask_buffer is None:
+            mask_buffer = MaskBuffer()
+        object.__setattr__(self, "mask_buffer", mask_buffer)
+        object.__setattr__(self, "offset_shape", offset_shape)
+        object.__setattr__(self, "offset_dim", offset_dim)
+
+    def _partition_value(
+        self, tensor: torch.Tensor, mesh: DeviceMesh, mesh_dim: int
+    ) -> torch.Tensor:
+        # override parent logic to perform partial mask for embedding
+        num_chunks = mesh.size(mesh_dim)
+        # get local shard size and offset on the embedding_dim
+        assert self.offset_shape is not None, (
+            "offset_shape needs to be set for MaskPartial"
+        )
+        local_shard_size, local_offset_on_dim = Shard.local_shard_size_and_offset(
+            self.offset_shape[self.offset_dim],
+            num_chunks,
+            mesh.get_local_rank(mesh_dim),
+        )
+        # Build the input mask and save it for the current partial placement
+        # this is so that the output of embedding op can reuse the same partial
+        # placement saved mask to perform mask + reduction
+        mask = (tensor < local_offset_on_dim) | (
+            tensor >= local_offset_on_dim + local_shard_size
+        )
+        # mask the input tensor
+        masked_tensor = tensor.clone() - local_offset_on_dim
+        masked_tensor[mask] = 0
+        # materialize the mask buffer to be used for reduction
+        self.mask_buffer.materialize_mask(mask)
+        return masked_tensor
+
+    def _reduce_value(
+        self, tensor: torch.Tensor, mesh: DeviceMesh, mesh_dim: int
+    ) -> torch.Tensor:
+        # by the time we need reduction, we should have already saved the mask
+        assert self.mask_buffer.data is not None
+
+        # apply the mask to the tensor that pending reduction
+        self.mask_buffer.apply_mask(tensor)
+
+        # clear the mask buffer
+        self.mask_buffer.release_mask()
+
+        # perform sum reduction
+        return funcol.all_reduce(
+            tensor, reduceOp=self.reduce_op, group=(mesh, mesh_dim)
+        )
+
+    def _reduce_shard_value(
+        self,
+        tensor: torch.Tensor,
+        mesh: DeviceMesh,
+        mesh_dim: int,
+        shard_spec: Placement,
+    ) -> torch.Tensor:
+        # by the time we need reduction, we should have already saved the mask
+        assert self.mask_buffer.data is not None
+
+        # apply the mask to the tensor that pending reduction
+        self.mask_buffer.apply_mask(tensor)
+
+        # clear the mask buffer
+        self.mask_buffer.release_mask()
+
+        # call reduce_shard_tensor of the shard_spec.
+        shard_spec = cast(Shard, shard_spec)
+        return shard_spec._reduce_shard_tensor(tensor, mesh, self.reduce_op, mesh_dim)
+
+    def __eq__(self, other: object) -> bool:
+        if not isinstance(other, MaskPartial):
+            return False
+
+        # if either data is not None, we invalidate the sharding cache, as this indicates
+        # the current MaskPartial placement is still in use and should not be used for cache hit.
+        if self.mask_buffer.data is not None or other.mask_buffer.data is not None:
+            return False
+
+        return (
+            self.reduce_op == other.reduce_op
+            and self.offset_shape == other.offset_shape
+            and self.offset_dim == other.offset_dim
+        )
+
+    def __hash__(self) -> int:
+        return 1 + hash(
+            (
+                self.reduce_op,
+                self.offset_shape,
+                self.offset_dim,
+            )
+        )
+
+    def __repr__(self) -> str:
+        """
+        machine readable representation of the MaskPartial placement
+        """
+        return f"MaskPartial(offset_shape={self.offset_shape}, offset_dim={self.offset_dim})"
+
+    def __str__(self) -> str:
+        """
+        human readable representation of the MaskPartial placement
+        """
+        return "MaskP"