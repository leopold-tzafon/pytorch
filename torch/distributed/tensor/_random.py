--- conflicted
+++ resolved
@@ -178,7 +178,11 @@
                 f"CUDA/CUDA-like/XPU device. Got {self._device.type} instead."
             )
 
+        if self._device.type == "hpu":
+            self._device_handle.set_rng_ctx("philox")
         rng_state = self._device_handle.get_rng_state().to(self._device)
+        if self._device.type == "hpu":
+            self._device_handle.unset_rng_ctx("philox")
         if run_state_sync:
             # synchronize RNG state using rank 0's current one
             dist.broadcast(rng_state, 0)
@@ -208,15 +212,10 @@
             )
 
         if self.distribute_region_enabled:
-<<<<<<< HEAD
-            old_offset = self.get_offset("parallel-rng")
-            self._set_pre_op_offset(spec)
-=======
             if self._device.type == "hpu":
                 self._device_handle.set_rng_ctx("philox")
             old_offset = self.get_offset(g_name)
             self._set_pre_op_offset(g_name, spec)
->>>>>>> eaa5d9d3
             with torch.random.fork_rng(
                 devices=[self._device], device_type=self._device.type
             ):
@@ -226,13 +225,9 @@
                     yield  # execute the region code
                 finally:
                     # update offset to synchronize among ranks
-<<<<<<< HEAD
-                    self._set_post_op_offset(spec, old_offset)
-=======
                     self._set_post_op_offset(g_name, spec, old_offset)
             if self._device.type == "hpu":
                 self._device_handle.unset_rng_ctx("philox")
->>>>>>> eaa5d9d3
         else:
             yield
 
