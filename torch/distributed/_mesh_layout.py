"""
Definition of CuTe inspired Layouts for DeviceMesh internal bookkeeping and functions to manipulate them
"""

import math
from collections.abc import Iterator
from dataclasses import dataclass
from itertools import product

import torch
from torch.distributed._pycute import (
    coalesce,
    complement,
    composition,
    flatten,
    IntTuple,
    is_int,
    is_tuple,
    Layout,
)


@dataclass(frozen=True, init=True)
class _MeshLayout(Layout):
    """
    Utility class for representing an integer layout by borrowing ideas from CuTe Layout Algebra.
    See https://docs.nvidia.com/cutlass/media/docs/cpp/cute/02_layout_algebra.html for more details.

    Each layout is represented as a list of sizes and strides. We use it as a way for mechanical bookkeeping
    of the integers such as ranks in a SPMD mesh, and the transformation on top of it.

    Lots of methods of layout like coalesce, composition, complement, etc. are borrowed from pycute.
    https://github.com/NVIDIA/cutlass/blob/6dd13d42784ee5bfa232d2441e6b9a021c5c6290/python/pycute/layout.py#L137,L257

    Note this is a CuTe-inspired layout, because CuTe uses co-lexicographic way in linearization while PyTorch
    is using lexicographic. So even though the CuTe documentation can still be referenced, the implementation will be
    different from that of PyCute's.
    """

    shape: IntTuple
    stride: IntTuple

    def __post_init__(self) -> None:
        if not is_tuple(self.shape) and not is_int(self.shape):
            raise TypeError(f"shape must be a tuple or int, got {type(self.shape)}")
        if not is_tuple(self.stride) and not is_int(self.stride):
            raise TypeError(f"stride must be a tuple or int, got {type(self.stride)}")
        if (
            is_tuple(self.shape)
            and is_tuple(self.stride)
            and len(flatten(self.shape)) != len(flatten(self.stride))
        ):
            raise ValueError(
                f"sizes {len(flatten(self.shape))} and "
                f"strides {len(flatten(self.stride))} must have the same length"
            )

    @property
    def sizes(self) -> IntTuple:
        return self.shape

    @property
    def strides(self) -> IntTuple:
        return self.stride

    @property
    def sizes_and_strides(self) -> Iterator[tuple[int, int]]:
        return zip(flatten(self.shape), flatten(self.stride))

    def numel(self) -> int:
        return math.prod(flatten(self.shape))

    # # operator []    (get-i like tuples)
    def __getitem__(self, i: int) -> "_MeshLayout":
        layout = super().__getitem__(i)
        return _MeshLayout(layout.shape, layout.stride)

    def coalesce(self) -> "_MeshLayout":
        """
        A layout is represented by (sizes):(strides), e.g. (3,2):(4,2).
        Two consecutive dimensions can be "merged" into one if their
        strides are contiguous/multiplicative (i.e., the inner stride * inner size
        equals the next stride), we perform this kind of merge inside coalesce.

        Example 1 (simple): (3,2):(2,1)
        - inner dimension: has stride=1, size=2
        - outer dimension: stride = inner_stride * inner_size = 2
        → coalesced = (6:1)    # acts like a flat 1D array of length 6

        Example 2 (non-coalescible): (3,2):(4,1)
        - inner dimension: stride=1, size=2 → 2*1 = 2
        - outer dimension: stride=4, mismatch (≠ 2)
        → cannot merge; result stays (3,2):(4,1)
        """
        layout = coalesce(self)
        return _MeshLayout(layout.shape, layout.stride)

    def composition(self, layout: "_MeshLayout") -> "_MeshLayout":
        """
        By-dimension composition allows one layout to "select from" or "filter through" another layout.
        Think of it as function composition: (self ∘ layout)(input) = self(layout(input))
        between two layouts. This function is a wrapper of pycute's composition.

        Mental model about how to understand the composition logic:
        - The LEFT layout (self) defines the "output space" - what indices are possible
        - The RIGHT layout (layout parameter) acts as a "selector" - which specific indices to pick
        - The composition only generates indices that the left layout could originally produce,
          but the right layout determines which indices to be picked.
        - The stride of the composition layout will not be smaller than the stride of the right layout,
          because when picking the indices the composition will at least follow the the right layout's stride
          to move forward.

        Example:
          self = (6,2):(2,1)      # sizes=(6,2), strides=(2,1)
          layout = (3:2)          # sizes=(3,), stride=(2,)
          self o layout = (3:2)

        Returns:
          Layout being composed.
        """
        result = composition(self, layout)
        return _MeshLayout(result.shape, result.stride)

    def complement(self, world_size: int) -> "_MeshLayout":
        """
        Compute the "complement layout" relative to a given world_size.
        A complement layout fills in the "missing" factor so that: self repeat a layout of complement(self, world_size)
        will get a complete world_size. We use ⊗ to denote the repeat operation.

        Example:
          self = (4:1)   # size=4, stride=1
          world_size = 8
          Then:
            complete needed factor = 8 / 4 = 2
            complement(self, 8) = (2:1)

          Together they form:
            (4:1) ⊗ (2:1) = (4,2):(2,1)
          which has world_size = 4 * 2 = 8, as required.

        In distributed terms, complement() is often used to derive the "other"
        rank grouping when splitting processes into 2D meshes.

        For a visualized explanation, see https://x.com/ezyang/status/1962364978393981433/
        """
        layout = complement(self, world_size)
        return _MeshLayout(layout.shape, layout.stride)

    def all_ranks_from_zero(self) -> list[int]:
        """
        This function computes the all ranks specified by the layout staring from zero.

        How it works:
        1. we enumerates every possible coordinate (like a nested for-loop).
        If sizes = (2, 3), we get the following coordinates:
            (0,0), (0,1), (0,2), (1,0), (1,1), (1,2)

        2. For each coordinate, we compute a linear rank index as:
            all_ranks_from_zero = sum(coord[i] * strides[i] for i in range(ndim))

        Example A:
        sizes = (2, 3)        # 2 rows, 3 cols
        strides = (3, 1)        # row-major layout
        coords = (0,0) -> 0*3 + 0*1 = 0
                 (0,1) -> 0*3 + 1*1 = 1
                 (0,2) -> 0*3 + 2*1 = 2
                 (1,0) -> 1*3 + 0*1 = 3
                 (1,1) -> 1*3 + 1*1 = 4
                 (1,2) -> 1*3 + 2*1 = 5
        result = [0, 1, 2, 3, 4, 5]

        Example B:
        sizes = (2, 3)
        strides = (1, 2)        # non-standard / strided layout
        coords = (0,0) -> 0*1 + 0*2 = 0
                 (0,1) -> 0*1 + 1*2 = 2
                 (0,2) -> 0*1 + 2*2 = 4
                 (1,0) -> 1*1 + 0*2 = 1
                 (1,1) -> 1*1 + 1*2 = 3
                 (1,2) -> 1*1 + 2*2 = 5
        result = [0, 2, 4, 1, 3, 5]
        """
        return [
            sum(c * s for c, s in zip(coord, flatten(self.strides)))
            for coord in product(*(range(s) for s in flatten(self.sizes)))
        ]

    def global_ranks(self, world_size: int) -> list[list[int]]:
        """
        Build global ranks specified by the layout via two-level ranks composition.

        The nested list forms the Cartesian product of all ranks for one layout and offset
        regarding filling up the world_size with the layout.
        The final global ranks are the addition of these two. The result is a
        list of lists: one sublist per layout. This rank list will be used to build
        the communicator underlying the layout and the given `world_size`.

        Example:
        world_size = 16
        self.size = 4
        self.stride = 1
        ranks = [0, 1, 2, 3]
        offsets = [0, 4, 8, 12]
        result = [
            [0+0, 0+1, 0+2, 0+3],  # → [0, 1, 2, 3]
            [4+0, 4+1, 4+2, 4+3],  # → [4, 5, 6, 7]
            [8+0, 8+1, 8+2, 8+3],  # → [8, 9, 10,11]
            [12+0, 12+1, 12+2, 12+3],  # → [12,13,14,15]
        ]
        """
        return [
            [offset + rank for rank in self.all_ranks_from_zero()]
            for offset in self.complement(world_size).all_ranks_from_zero()
        ]

    def check_non_overlap(self) -> bool:
        """
        Check if the layout has any overlap between the ranks it generates. If there is overlap,
        we return False, otherwise True.

        The layout is supposed to be injective i.e, aside from indice 0, indices from each
        dim of the layout must be non-overlapping.

        Example 1 - Valid (no overlap):
        Layout: sizes=(2,3), strides=(6,1)
        - Dim 1: stride=1, span=3*1=3, covers indices [0,1,2]
        - Dim 0: stride=6, span=2*6=12, covers indices [0,6]
        → No overlap since 6 > 3

        Example 2 - Invalid (overlap):
        Layout: sizes=(2,3), strides=(2,1)
        - Dim 1: stride=1, span=3*1=3, covers indices [0,1,2]
        - Dim 0: stride=2, span=2*2=4, covers indices [0,2]
        → Overlap! stride=2 < span=3, so indices [0,2] are duplicated

        Example 3 - Invalid (overlap):
        Layout: sizes=(4,2), strides=(1,1)
        - Dim 1: stride=1, span=4, covers indices [0,1,2,3]
        - Dim 0: stride=1, span=2, covers indices [0,1]
        → Overlap! stride is same for two dims, so indices [0,2] are duplicated

        Returns:
            bool: True if no overlap, False if overlap detected
        """
        ranks = self.all_ranks_from_zero()
<<<<<<< HEAD
        return len(ranks) == len(set(ranks))

    def remap_to_tensor(
        self,
        mesh_tensor: torch.Tensor,
    ) -> torch.Tensor:
        """
        Leverage layout as an index for mesh tensor that re-maps the indexes after layout
        transformation to actual device ranks.

        With this method, the cute layout serves as the backend of indices bookkeeping for the
        mesh tensor when it comes to flatten, unflatten and slicing operations. The actual mesh
        tensor still represents the actual device assignment and ranks. We need this function
        to specify device allocation and create backend for a mesh. Although any transform of mesh tensors
        can be treated as a view or subset of mesh tensor, we do need to use the actual view or
        sub-tensor for DeviceMesh and its backend creation.

        The shape of the `mesh_tensor` can be any size because users can define a device mesh with any
        shapes. But we can further refactor the code so that internally we can only support 1D mesh tensor
        and reconstruct the mesh tensor with the shape of the layout when accessed by users.
        #TODO: Only support 1D mesh tensor stored internally and reconstruct the mesh tensor via layout.

        Examples:

        Case 1 - Consecutive ranks, full world:
            original_mesh_tensor = [[0,1],[2,3]]  # 2x2 mesh, ranks 0-3
            world_size = 4
            layout = Layout(2:2)
            Return: [[0,2],[1,3]]

        Case 2 - Non-consecutive ranks:
            original_mesh_tensor = [[10,20],[30,40]]  # custom rank assignment
            world_size = 4
            layout = Layout(2:2)
            Return: [[[10,30],[20,40]]]

        Args:
            mesh_tensor: The concrete mesh tensor with actual device ranks

        Returns:
            torch.Tensor: A tensor representing the actual device allocation from mesh_tensor
        """

        # Create indexing tensor of the mesh mesh
        ranks_indices_list = self.global_ranks(mesh_tensor.numel())
        indices = torch.tensor(ranks_indices_list, device="cpu", dtype=torch.int).view(
            -1,
            *flatten(self.sizes),  # type: ignore[arg-type]
        )

        return mesh_tensor.flatten()[indices]
=======
        return len(ranks) == len(set(ranks))
>>>>>>> f63d16c6
<|MERGE_RESOLUTION|>--- conflicted
+++ resolved
@@ -243,7 +243,6 @@
             bool: True if no overlap, False if overlap detected
         """
         ranks = self.all_ranks_from_zero()
-<<<<<<< HEAD
         return len(ranks) == len(set(ranks))
 
     def remap_to_tensor(
@@ -286,15 +285,13 @@
         Returns:
             torch.Tensor: A tensor representing the actual device allocation from mesh_tensor
         """
-
-        # Create indexing tensor of the mesh mesh
-        ranks_indices_list = self.global_ranks(mesh_tensor.numel())
-        indices = torch.tensor(ranks_indices_list, device="cpu", dtype=torch.int).view(
-            -1,
-            *flatten(self.sizes),  # type: ignore[arg-type]
-        )
-
-        return mesh_tensor.flatten()[indices]
-=======
-        return len(ranks) == len(set(ranks))
->>>>>>> f63d16c6
+        complement_layout = self.complement(mesh_tensor.numel())
+
+        return (
+            mesh_tensor.flatten()
+            .as_strided(
+                flatten(complement_layout.sizes) + flatten(self.sizes),
+                flatten(complement_layout.strides) + flatten(self.strides),
+            )
+            .reshape(-1, *(self[i].numel() for i in range(len(self))))
+        )