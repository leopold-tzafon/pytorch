# mypy: allow-untyped-decorators
# mypy: allow-untyped-defs
import inspect
import os
import warnings
from concurrent.futures import Future
from enum import Enum
from typing import cast, Optional, Union
from typing_extensions import deprecated

import torch
import torch.distributed as dist
from torch.distributed._state_dict_utils import _copy_state_dict, _create_cpu_state_dict
from torch.distributed.checkpoint._async_executor import (  # noqa: TC001
    _AsyncCheckpointExecutor,
)
from torch.distributed.checkpoint._async_process_executor import (
    _ProcessBasedAsyncCheckpointExecutor,
)
from torch.distributed.checkpoint._async_thread_executor import (
    _ThreadBasedAsyncCheckpointExecutor,
)
from torch.distributed.checkpoint._storage_utils import _storage_setup
from torch.distributed.checkpoint.default_planner import DefaultSavePlanner
from torch.distributed.checkpoint.logger import _dcp_method_logger
from torch.distributed.checkpoint.metadata import Metadata, STATE_DICT_TYPE
from torch.distributed.checkpoint.planner import SavePlan, SavePlanner
from torch.distributed.checkpoint.staging import AsyncStager
from torch.distributed.checkpoint.stateful import Stateful
from torch.distributed.checkpoint.storage import StorageWriter, WriteResult
from torch.distributed.distributed_c10d import _get_default_group

from .utils import _api_bc_check, _DistWrapper, _profile


__all__ = ["save_state_dict", "save", "async_save", "AsyncCheckpointerType"]


class AsyncCheckpointerType(Enum):
    """Enum for async checkpointer type."""

    THREAD = "thread"
    PROCESS = "process"


@deprecated(
    "`save_state_dict` is deprecated and will be removed in future versions."
    "Please use `save` instead.",
    category=FutureWarning,
)
def save_state_dict(
    state_dict: STATE_DICT_TYPE,
    storage_writer: StorageWriter,
    process_group: Optional[dist.ProcessGroup] = None,
    coordinator_rank: int = 0,
    no_dist: bool = False,
    planner: Optional[SavePlanner] = None,
) -> Metadata:
    """This method is deprecated. Please switch to 'save'."""
    storage_writer.reset()

    # TODO: test returning `save` here instead.
    with _profile():
        return _save_state_dict(
            state_dict,
            storage_writer,
            process_group,
            coordinator_rank,
            no_dist,
            planner,
        )


@_dcp_method_logger(log_exceptions=True)  # type: ignore[arg-type]
@_api_bc_check
def save(
    state_dict: STATE_DICT_TYPE,
    *,
    checkpoint_id: Union[str, os.PathLike, None] = None,
    storage_writer: Optional[StorageWriter] = None,
    planner: Optional[SavePlanner] = None,
    process_group: Optional[dist.ProcessGroup] = None,
    no_dist: bool = False,
    use_collectives: bool = True,
) -> Metadata:
    """
    Save a distributed model in SPMD style.

    This function is different from ``torch.save()`` as it handles
    ``ShardedTensor`` , and ``DTensor`` by having each rank only save their local shards.

    For each ``Stateful`` object (having both a ``state_dict`` and a ``load_state_dict``),
    save will call ``state_dict`` before serialization.

    .. warning::
        There is no guarantees of Backwards Compatibility across PyTorch versions
        for saved state_dicts.

    .. warning::
        If using the `process_group` argument, make sure that only its ranks
        call `save_state_dict` and that all data in state_dict belong to it.

    .. note::
        When saving checkpoint for FSDP's `ShardingStrategy.HYBRID_SHARD`, only one of
        the shard_group should be calling `save_state_dict` and the corresponding process
        group needs to be passed in.

    .. note::
        If no process group is available, this function assumes the intention is to save the
         state_dict in the local process.

    .. note:
        Rank 0 is assumed to be the coordinator rank.


    Args:
        state_dict (Dict[str, Any]): The state_dict to save.
        checkpoint_id (Union[str, os.PathLike, None]):
            The ID of this checkpoint instance. The meaning of the checkpoint_id
            depends on the storage. It can be a path to a folder or to a file.
            It can also be a key if the storage is a key-value store.
            (Default: ``None``)
        storage_writer (Optional[StorageWriter]):
            Instance of StorageWriter used to perform writes. If this is not
            specified, DCP will automatically infer the writer based on the
            checkpoint_id. If checkpoint_id is also None, an exception will
            be raised. (Default: ``None``)
        planner (Optional[SavePlanner]):
            Instance of SavePlanner. If this is not specificed, the default
            planner will be used. (Default: ``None``)
        process_group (Optional[ProcessGroup]):
            ProcessGroup to be used for cross-rank synchronization.
            (Default: ``None``)
        no_dist (bool):
            If ``True``, this function will assume the intent is to load
            a checkpoint on a single rank/process.
            (Default: ``False``)
        use_collectives (bool): If ``False``, this function will assume the intent is to save
            a checkpoint without using cross-rank synchronization.
            (Default: ``True``)
            This configuration is experimental and should be used with caution.
            It will change the format of the saved checkpoint and may not be backward compatible.

    Returns:
        Metadata: Metadata object for the saved checkpoint.

    Example:
        >>> # xdoctest: +SKIP
        >>> my_model = MyModule()

        >>> state_dict = {"model": my_model}

        >>> fs_storage_writer = torch.distributed.checkpoint.FileSystemWriter(
        ...     "/checkpoint/1"
        ... )
        >>> torch.distributed.checkpoint.save(
        >>>     state_dict=state_dict,
        >>>     storage_writer=fs_storage_writer,
        >>> )

    .. note::
        save_state_dict uses collectives to coordinate writes across ranks.
        For NCCL-based process groups, internal tensor representations of
        objects must be moved to the GPU device before communication takes place.
        In this case, the device used is given by ``torch.cuda.current_device()``
        and it is the user's responsibility to ensure that this is set so that
        each rank has an individual GPU, via ``torch.cuda.set_device()``.
    """
    torch._C._log_api_usage_once("torch.distributed.checkpoint.save")

    no_dist = no_dist or (not dist.is_available()) or (not dist.is_initialized())
    if no_dist:
        warnings.warn(
            "torch.distributed is disabled, unavailable or uninitialized, assuming the intent is to save in a single process."
        )

    with _profile():
        storage_writer = cast(
            StorageWriter, _storage_setup(storage_writer, checkpoint_id, reader=False)
        )

        return _save_state_dict(
            state_dict=_stateful_to_state_dict(state_dict),
            storage_writer=storage_writer,
            process_group=process_group,
            no_dist=no_dist,
            planner=planner,
            use_collectives=use_collectives,
        )


@_dcp_method_logger(log_exceptions=True)
def async_save(
    state_dict: STATE_DICT_TYPE,
    *,
    checkpoint_id: Union[str, os.PathLike, None] = None,
    storage_writer: Optional[StorageWriter] = None,
    planner: Optional[SavePlanner] = None,
    process_group: Optional[dist.ProcessGroup] = None,
    async_checkpointer_type: AsyncCheckpointerType = AsyncCheckpointerType.THREAD,
<<<<<<< HEAD
) -> Future:
=======
    async_stager: Optional[AsyncStager] = None,
    no_dist: bool = False,
    use_collectives: bool = True,
) -> Union[Future, AsyncSaveResponse]:
>>>>>>> eaa5d9d3
    """Asynchronous version of ``save``. This code first de-stages the state_dict on to the
    staging storage (defaults to CPU memory), and then calls the `save` in a separate thread.

    .. warning::
        This feature is experimental and subject to change.

    Args:
        state_dict (Dict[str, Any]): The state_dict to save.
        checkpoint_id (Union[str, os.PathLike, None]):
            The ID of this checkpoint instance. The meaning of the checkpoint_id
            depends on the storage. It can be a path to a folder or to a file.
            It can also be a key if the storage is a key-value store.
            (Default: ``None``)
        storage_writer (Optional[StorageWriter]):
            Instance of StorageWriter used to perform 'stage' and  'save'. If
            this is not specified, DCP will automatically infer the writer based on the
            checkpoint_id. If checkpoint_id is also None, an exception will
            be raised. (Default: ``None``)
        planner (Optional[SavePlanner]):
            Instance of SavePlanner. If this is not specificed, the default
            planner will be used. (Default: ``None``)
        process_group (Optional[ProcessGroup]):
            ProcessGroup to be used for cross-rank synchronization.
            (Default: ``None``)
<<<<<<< HEAD
=======
        async_checkpointer_type (AsyncCheckpointerType):
            whether to do checkpoint in separate thread or process
            (Default: ``AsyncCheckpointerType.THREAD``)
        async_stager (AsyncStager):
            provides staging implementation. If storage_writer implements AsyncStager
            and async_stager is provided, async_stager will be used for staging
        no_dist (bool):
            If ``True``, this function will assume the intent is to save
            a checkpoint on a single rank/process.
            (Default: ``False``)
        use_collectives: If False, Save the checkpoint without rank coordination. (Default: ``True``)
            This configuration is experimental and should be used with caution.
            It will change the format of the saved checkpoint and may not be backward compatible.
>>>>>>> eaa5d9d3

    Returns:
        Future: A future holding the resultant Metadata object from `save`.

    Example:
        >>> # xdoctest: +SKIP
        >>> my_model = MyModule()

        >>> state_dict = {"model": my_model}

        >>> fs_storage_writer = torch.distributed.checkpoint.FileSystemWriter(
        ...     "/checkpoint/1"
        ... )
        >>> checkpoint_future = torch.distributed.checkpoint.async_save(
        >>>     state_dict=state_dict,
        >>>     storage_writer=fs_storage_writer,
        >>> )
        >>>
        >>> # ... do some work ...
        >>>
        >>> checkpoint_future.result()

    """
    torch._C._log_api_usage_once("torch.distributed.checkpoint.async_save")

    if dist.is_available() and dist.is_initialized():
        pg = process_group or _get_default_group()
        assert (
            torch.device("cpu") in pg._device_types  # type: ignore[attr-defined]
        ), (
            "A CPU backend must be enabled for async save; try initializing process group with 'cpu:gloo,cuda:nccl'"
        )

    storage_writer = cast(
        StorageWriter, _storage_setup(storage_writer, checkpoint_id, reader=False)
    )

    state_dict = _stateful_to_state_dict(state_dict)

    @_dcp_method_logger(log_exceptions=True)
    def stage_state_dict():
        if isinstance(storage_writer, AsyncStager):
            staged_state_dict = storage_writer.stage(state_dict)
        else:  # provides bwc for storage_writers not implementing AsyncStager
            staged_state_dict = _create_cpu_state_dict(state_dict)
            _copy_state_dict(state_dict, staged_state_dict, type_check=False)

        return staged_state_dict

    staged_state_dict = stage_state_dict()

    executor: _AsyncCheckpointExecutor = (
        _ProcessBasedAsyncCheckpointExecutor()
        if async_checkpointer_type == AsyncCheckpointerType.PROCESS
        else _ThreadBasedAsyncCheckpointExecutor()
    )

    f: Future = executor.execute_save(
        staged_state_dict,
        checkpoint_id=checkpoint_id,
        storage_writer=storage_writer,
        planner=planner,
        process_group=process_group,
        no_dist=no_dist,
        use_collectives=use_collectives,
    )

    @_dcp_method_logger(log_exceptions=True)
    def maybe_synchronize_staging():
        if (
            isinstance(storage_writer, AsyncStager)
            and storage_writer.should_synchronize_after_execute
        ):
            storage_writer.synchronize_staging()

    maybe_synchronize_staging()

    return f


@_dcp_method_logger(log_exceptions=True)
def _stateful_to_state_dict(state_dict: STATE_DICT_TYPE) -> STATE_DICT_TYPE:
    """Creates a shallow copy of `state_dict` where `state_dict` is called for each Stateful object."""
    stateful_state_dict = {}
    for key, elem in state_dict.items():
        stateful_state_dict[key] = (
            elem.state_dict() if isinstance(elem, Stateful) else elem
        )
    return stateful_state_dict


def _save_state_dict(
    state_dict: STATE_DICT_TYPE,
    storage_writer: StorageWriter,
    process_group: Optional[dist.ProcessGroup] = None,
    coordinator_rank: int = 0,
    no_dist: bool = False,
    planner: Optional[SavePlanner] = None,
    use_collectives: bool = True,
) -> Metadata:
    torch._C._log_api_usage_once("torch.distributed.checkpoint.save_state_dict")

    distW = _DistWrapper(process_group, not no_dist, coordinator_rank)
    if planner is None:
        planner = DefaultSavePlanner()
    assert planner is not None

    global_metadata = None

    ckpt_kwargs = {}
    if (ckpt_id := getattr(storage_writer, "checkpoint_id", None)) is not None:
        ckpt_kwargs["checkpoint_id"] = ckpt_id
        ckpt_kwargs["process_group"] = distW.group

    @_dcp_method_logger(**ckpt_kwargs)
    def local_step():
        assert planner is not None
        storage_meta = storage_writer.storage_meta()
        if "storage_meta" not in inspect.signature(planner.set_up_planner).parameters:
            warnings.warn(
                "The function definition for SavePlanner.set_up_planner has been updated"
                " to include the storage_meta argument. Please update your implementation"
                " to include this parameter."
            )
            planner.set_up_planner(state_dict, distW.is_coordinator)  # type: ignore[call-arg, arg-type]
        else:
            planner.set_up_planner(
                state_dict=state_dict,
                storage_meta=storage_meta,
                is_coordinator=distW.is_coordinator,
            )

        if (
            "kwargs"
            in inspect.signature(storage_writer.set_up_storage_writer).parameters
        ):
            storage_writer.set_up_storage_writer(
                distW.is_coordinator,
                rank=distW.rank,
                use_collectives=use_collectives,
            )
        else:
            storage_writer.set_up_storage_writer(distW.is_coordinator)

        local_plan = planner.create_local_plan()
        local_plan = storage_writer.prepare_local_plan(local_plan)
        return local_plan

    @_dcp_method_logger(**ckpt_kwargs)
    def global_step(all_local_plans):
        nonlocal global_metadata

        assert planner is not None
        all_local_plans, global_metadata = planner.create_global_plan(all_local_plans)
        all_local_plans = storage_writer.prepare_global_plan(all_local_plans)
        return all_local_plans

    central_plan: Optional[SavePlan] = None
    if use_collectives:
        central_plan = distW.reduce_scatter("plan", local_step, global_step)
    else:
        local_plan: SavePlan = local_step()
        global_plan: list[SavePlan] = global_step([local_plan])
        central_plan = global_plan[0]

    @_dcp_method_logger(**ckpt_kwargs)
    def write_data():
        assert planner is not None
        assert central_plan is not None
        final_local_plan = planner.finish_plan(central_plan)
        all_writes = storage_writer.write_data(final_local_plan, planner)

        all_writes.wait()
        return all_writes.value()

    @_dcp_method_logger(**ckpt_kwargs)
    def finish_checkpoint(all_results):
        assert global_metadata is not None
        storage_writer.finish(metadata=global_metadata, results=all_results)
        return global_metadata

    if use_collectives:
        metadata = distW.all_reduce("write", write_data, finish_checkpoint)
    else:
        write_results: list[WriteResult] = write_data()
        metadata = finish_checkpoint([write_results])
        distW.barrier()

    return metadata<|MERGE_RESOLUTION|>--- conflicted
+++ resolved
@@ -4,13 +4,14 @@
 import os
 import warnings
 from concurrent.futures import Future
+from dataclasses import dataclass
 from enum import Enum
 from typing import cast, Optional, Union
 from typing_extensions import deprecated
 
 import torch
 import torch.distributed as dist
-from torch.distributed._state_dict_utils import _copy_state_dict, _create_cpu_state_dict
+from torch.distributed._state_dict_utils import STATE_DICT_TYPE
 from torch.distributed.checkpoint._async_executor import (  # noqa: TC001
     _AsyncCheckpointExecutor,
 )
@@ -23,9 +24,13 @@
 from torch.distributed.checkpoint._storage_utils import _storage_setup
 from torch.distributed.checkpoint.default_planner import DefaultSavePlanner
 from torch.distributed.checkpoint.logger import _dcp_method_logger
-from torch.distributed.checkpoint.metadata import Metadata, STATE_DICT_TYPE
+from torch.distributed.checkpoint.metadata import Metadata
 from torch.distributed.checkpoint.planner import SavePlan, SavePlanner
-from torch.distributed.checkpoint.staging import AsyncStager
+from torch.distributed.checkpoint.staging import (
+    AsyncStager,
+    DefaultStager,
+    StagingOptions,
+)
 from torch.distributed.checkpoint.stateful import Stateful
 from torch.distributed.checkpoint.storage import StorageWriter, WriteResult
 from torch.distributed.distributed_c10d import _get_default_group
@@ -33,7 +38,13 @@
 from .utils import _api_bc_check, _DistWrapper, _profile
 
 
-__all__ = ["save_state_dict", "save", "async_save", "AsyncCheckpointerType"]
+__all__ = [
+    "save_state_dict",
+    "save",
+    "async_save",
+    "AsyncCheckpointerType",
+    "AsyncSaveResponse",
+]
 
 
 class AsyncCheckpointerType(Enum):
@@ -126,7 +137,7 @@
             checkpoint_id. If checkpoint_id is also None, an exception will
             be raised. (Default: ``None``)
         planner (Optional[SavePlanner]):
-            Instance of SavePlanner. If this is not specificed, the default
+            Instance of SavePlanner. If this is not specified, the default
             planner will be used. (Default: ``None``)
         process_group (Optional[ProcessGroup]):
             ProcessGroup to be used for cross-rank synchronization.
@@ -189,6 +200,20 @@
         )
 
 
+@dataclass
+class AsyncSaveResponse:
+    """This class contains futures for staging and upload completion.
+    It is returned by async_save().
+    staging_completion is a future that indicates when local copy
+    of state_dict is complete.
+    upload_completion is a future that indicates when a checkpoint
+    completed saving.
+    """
+
+    staging_completion: Future[None]
+    upload_completion: Future[None]
+
+
 @_dcp_method_logger(log_exceptions=True)
 def async_save(
     state_dict: STATE_DICT_TYPE,
@@ -198,19 +223,16 @@
     planner: Optional[SavePlanner] = None,
     process_group: Optional[dist.ProcessGroup] = None,
     async_checkpointer_type: AsyncCheckpointerType = AsyncCheckpointerType.THREAD,
-<<<<<<< HEAD
-) -> Future:
-=======
     async_stager: Optional[AsyncStager] = None,
     no_dist: bool = False,
     use_collectives: bool = True,
 ) -> Union[Future, AsyncSaveResponse]:
->>>>>>> eaa5d9d3
     """Asynchronous version of ``save``. This code first de-stages the state_dict on to the
     staging storage (defaults to CPU memory), and then calls the `save` in a separate thread.
 
     .. warning::
         This feature is experimental and subject to change.
+        MUST CALL CLOSE AFTER LAST CHECKPOINT IS SAVED
 
     Args:
         state_dict (Dict[str, Any]): The state_dict to save.
@@ -225,13 +247,11 @@
             checkpoint_id. If checkpoint_id is also None, an exception will
             be raised. (Default: ``None``)
         planner (Optional[SavePlanner]):
-            Instance of SavePlanner. If this is not specificed, the default
+            Instance of SavePlanner. If this is not specified, the default
             planner will be used. (Default: ``None``)
         process_group (Optional[ProcessGroup]):
             ProcessGroup to be used for cross-rank synchronization.
             (Default: ``None``)
-<<<<<<< HEAD
-=======
         async_checkpointer_type (AsyncCheckpointerType):
             whether to do checkpoint in separate thread or process
             (Default: ``AsyncCheckpointerType.THREAD``)
@@ -245,7 +265,6 @@
         use_collectives: If False, Save the checkpoint without rank coordination. (Default: ``True``)
             This configuration is experimental and should be used with caution.
             It will change the format of the saved checkpoint and may not be backward compatible.
->>>>>>> eaa5d9d3
 
     Returns:
         Future: A future holding the resultant Metadata object from `save`.
@@ -279,6 +298,20 @@
             "A CPU backend must be enabled for async save; try initializing process group with 'cpu:gloo,cuda:nccl'"
         )
 
+    if async_stager is None:
+        if storage_writer is not None and isinstance(storage_writer, AsyncStager):
+            # bwc with old storage_writers
+            async_stager = storage_writer
+        else:
+            async_stager = DefaultStager(
+                StagingOptions(
+                    False,
+                    False,
+                    False,
+                    False,
+                )
+            )
+
     storage_writer = cast(
         StorageWriter, _storage_setup(storage_writer, checkpoint_id, reader=False)
     )
@@ -286,25 +319,19 @@
     state_dict = _stateful_to_state_dict(state_dict)
 
     @_dcp_method_logger(log_exceptions=True)
-    def stage_state_dict():
-        if isinstance(storage_writer, AsyncStager):
-            staged_state_dict = storage_writer.stage(state_dict)
-        else:  # provides bwc for storage_writers not implementing AsyncStager
-            staged_state_dict = _create_cpu_state_dict(state_dict)
-            _copy_state_dict(state_dict, staged_state_dict, type_check=False)
-
-        return staged_state_dict
-
-    staged_state_dict = stage_state_dict()
-
-    executor: _AsyncCheckpointExecutor = (
+    def stage_state_dict() -> Union[Future[STATE_DICT_TYPE], STATE_DICT_TYPE]:
+        return async_stager.stage(state_dict)
+
+    staging_future_or_state_dict = stage_state_dict()
+
+    upload_executor: _AsyncCheckpointExecutor = (
         _ProcessBasedAsyncCheckpointExecutor()
         if async_checkpointer_type == AsyncCheckpointerType.PROCESS
         else _ThreadBasedAsyncCheckpointExecutor()
     )
 
-    f: Future = executor.execute_save(
-        staged_state_dict,
+    upload_future: Future = upload_executor.execute_save(
+        staging_future_or_state_dict,
         checkpoint_id=checkpoint_id,
         storage_writer=storage_writer,
         planner=planner,
@@ -313,17 +340,38 @@
         use_collectives=use_collectives,
     )
 
-    @_dcp_method_logger(log_exceptions=True)
-    def maybe_synchronize_staging():
-        if (
-            isinstance(storage_writer, AsyncStager)
-            and storage_writer.should_synchronize_after_execute
+    if isinstance(staging_future_or_state_dict, Future):
+        staging_future = staging_future_or_state_dict
+        return_staging_future: Future[None] = Future()
+
+        def callback(
+            original_staging_future: Future[STATE_DICT_TYPE],
+            return_staging_future: Future[None] = return_staging_future,
         ):
-            storage_writer.synchronize_staging()
-
-    maybe_synchronize_staging()
-
-    return f
+            try:
+                original_staging_future.result()
+                return_staging_future.set_result(None)
+            except Exception as e:
+                return_staging_future.set_exception(e)
+
+        if not staging_future.done():
+            staging_future.add_done_callback(callback)
+        else:
+            return_staging_future.set_result(None)
+
+        # return new AsyncSaveResponse for users using new ZOC implementation
+        return AsyncSaveResponse(
+            staging_completion=return_staging_future, upload_completion=upload_future
+        )
+    else:
+
+        @_dcp_method_logger(log_exceptions=True)
+        def maybe_synchronize_staging():
+            if async_stager.should_synchronize_after_execute:
+                async_stager.synchronize_staging()
+
+        maybe_synchronize_staging()
+        return upload_future
 
 
 @_dcp_method_logger(log_exceptions=True)
