--- conflicted
+++ resolved
@@ -4,6 +4,7 @@
 import os
 import sys
 import tempfile
+import typing_extensions
 from typing import Any, Callable, Optional, TypeVar
 from typing_extensions import ParamSpec
 
@@ -28,20 +29,14 @@
         StrobelightCompileTimeProfiler.enable()
 
 # this arbitrary-looking assortment of functionality is provided here
-# to have a central place for overrideable behavior. The motivating
+# to have a central place for overridable behavior. The motivating
 # use is the FB build environment, where this source file is replaced
 # by an equivalent.
 
-if torch._running_with_deploy():
-    # __file__ is meaningless in the context of frozen torch used in torch deploy.
-    # setting empty torch_parent should allow below functions to operate without crashing,
-    # but it's unclear if there is a valid use case for them in the context of deploy.
-    torch_parent = ""
+if os.path.basename(os.path.dirname(__file__)) == "shared":
+    torch_parent = os.path.dirname(os.path.dirname(os.path.dirname(__file__)))
 else:
-    if os.path.basename(os.path.dirname(__file__)) == "shared":
-        torch_parent = os.path.dirname(os.path.dirname(os.path.dirname(__file__)))
-    else:
-        torch_parent = os.path.dirname(os.path.dirname(__file__))
+    torch_parent = os.path.dirname(os.path.dirname(__file__))
 
 
 def get_file_path(*path_components: str) -> str:
@@ -142,6 +137,10 @@
     pass
 
 
+def log_draft_export_usage(**kwargs):
+    pass
+
+
 def log_trace_structured_event(*args, **kwargs) -> None:
     pass
 
@@ -214,8 +213,11 @@
     return False
 
 
-@functools.lru_cache(None)
+@functools.cache
 def max_clock_rate():
+    """
+    unit: MHz
+    """
     if not torch.version.hip:
         from triton.testing import nvsmi
 
@@ -285,9 +287,6 @@
 
 
 def profiler_allow_cudagraph_cupti_lazy_reinit_cuda12():
-<<<<<<< HEAD
-    return True
-=======
     return True
 
 
@@ -358,5 +357,4 @@
 
 
 def log_triton_builds(fail: Optional[str]):
-    pass
->>>>>>> eaa5d9d3
+    pass