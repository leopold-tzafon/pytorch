--- conflicted
+++ resolved
@@ -2823,40 +2823,41 @@
   ],
   "GB0280": [
     {
-<<<<<<< HEAD
+      "Gb_type": "1-arg super not implemented",
+      "Context": "",
+      "Explanation": "Dynamo failed to trace attribute `{name}` accessed via `super()` (for type `{self.typevar}` and object `{self.objvar}`) because one-argument of super() is not supported.",
+      "Hints": [
+        "Use two-argument super(type, object_or_type)."
+      ]
+    }
+  ],
+  "GB0281": [
+    {
+      "Gb_type": "Invalid or non-const argument in nn.Module __getitem__",
+      "Context": "call_method: {self} {name} {args} {kwargs}",
+      "Explanation": "Dynamo does not support calling method `{name}` of ``nn.Module`` {module} with a non-constant or non-(str, int) key.",
+      "Hints": [
+        "Use constant arguments of type str or int for __getitem__"
+      ]
+    }
+  ],
+  "GB0282": [
+    {
+      "Gb_type": "Placement with custom __getattr__ not supported",
+      "Context": "{value_type.__name__} with custom __getattr__",
+      "Explanation": "Dynamo does not support Placement types with custom __getattr__ methods",
+      "Hints": [
+        "Use Placement types without custom __getattr__ methods",
+        "Move the Placement usage outside the compiled region"
+      ]
+    }
+  ],
+  "GB0283": [
+    {
       "Gb_type": "Failed to make weakref to graph-created external object",
       "Context": "user_object: {example_value}",
       "Explanation": "Object does not allow us to make a weakref to it",
       "Hints": []
-=======
-      "Gb_type": "1-arg super not implemented",
-      "Context": "",
-      "Explanation": "Dynamo failed to trace attribute `{name}` accessed via `super()` (for type `{self.typevar}` and object `{self.objvar}`) because one-argument of super() is not supported.",
-      "Hints": [
-        "Use two-argument super(type, object_or_type)."
-      ]
-    }
-  ],
-  "GB0281": [
-    {
-      "Gb_type": "Invalid or non-const argument in nn.Module __getitem__",
-      "Context": "call_method: {self} {name} {args} {kwargs}",
-      "Explanation": "Dynamo does not support calling method `{name}` of ``nn.Module`` {module} with a non-constant or non-(str, int) key.",
-      "Hints": [
-        "Use constant arguments of type str or int for __getitem__"
-      ]
-    }
-  ],
-  "GB0282": [
-    {
-      "Gb_type": "Placement with custom __getattr__ not supported",
-      "Context": "{value_type.__name__} with custom __getattr__",
-      "Explanation": "Dynamo does not support Placement types with custom __getattr__ methods",
-      "Hints": [
-        "Use Placement types without custom __getattr__ methods",
-        "Move the Placement usage outside the compiled region"
-      ]
->>>>>>> c776384a
     }
   ]
 }