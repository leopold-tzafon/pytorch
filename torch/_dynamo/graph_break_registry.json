{
  "GB0000": [
    {
      "Gb_type": "All __torch_function__ overrides returned NotImplemented due to TypeError from user code",
      "Context": "fn={fn}, args={args}, kwargs={kwargs}",
      "Explanation": "All __torch_function__ overrides for for function {fn} returned NotImplemented",
      "Hints": [
        "Dynamo has detected that tracing the code will result in an error when running in eager. Please double check that your code doesn't contain a similar error when actually running eager/uncompiled."
      ]
    }
  ],
  "GB0001": [
    {
      "Gb_type": "Argument of `as_subclass` must be a non-dispatcher-style tensor subclass",
      "Context": "{self}.as_subclass({cls})",
      "Explanation": "Currently not supported",
      "Hints": [
        "Avoid this call or move it outside `torch.compile` regione",
        "It may be possible to write Dynamo tracing rules for this code. Please report an issue to PyTorch if you encounter this graph break often and it is causing performance issues."
      ]
    }
  ],
  "GB0002": [
    {
      "Gb_type": "Assertion failed on symbolic shapes",
      "Context": "str(sym_expr)",
      "Explanation": "",
      "Hints": [
        "Dynamo has detected that tracing the code will result in an error when running in eager. Please double check that your code doesn't contain a similar error when actually running eager/uncompiled."
      ]
    }
  ],
  "GB0003": [
    {
      "Gb_type": "Attempt to trace generator",
      "Context": "",
      "Explanation": "Generators cannot be compiled directly with `torch.compile`.",
      "Hints": [
        "Call a generator from inside of a non-generator Python function and ",
        "compile that function instead.",
        "This graph break is fundamental - it is unlikely that Dynamo will ever be able to trace through your code. Consider finding a workaround."
      ]
    }
  ],
  "GB0004": [
    {
      "Gb_type": "Attempted super().__delattr__() on an object without mutation tracking",
      "Context": "call_method {self} {name}",
      "Explanation": "Dynamo needs to track mutations on an object before `super().__delattr__` can be used on it. But the object ({self.objvar}) doesn't have attribute mutation tracking enabled.",
      "Hints": [
        "Ensure the object is tracked by Dynamo's side effect system.",
        "This is likely to be a Dynamo bug. Please report an issue to PyTorch."
      ]
    }
  ],
  "GB0005": [
    {
      "Gb_type": "Attempted to a str() method implemented in C/C++",
      "Context": "",
      "Explanation": "{type(arg.value)} has a C/C++ based str method. This is not supported.",
      "Hints": [
        "Write the str method in Python"
      ]
    }
  ],
  "GB0006": [
    {
      "Gb_type": "Attempted to call a super() attribute that is not a function or method",
      "Context": "call_method {self} {name}",
      "Explanation": "Dynamo does not know how to trace the call `super().{name}()` because `super().{name}` is not a function or method attribute.",
      "Hints": [
        "Ensure the attribute accessed via `super()` is a standard method or function."
      ]
    }
  ],
  "GB0007": [
    {
      "Gb_type": "Attempted to call function marked as skipped",
      "Context": "module: {module_name}, qualname: {qualname}, skip reason: {reason}",
      "Explanation": "explanation",
      "Hints": []
    }
  ],
  "GB0008": [
    {
      "Gb_type": "Attempted to inline function marked as skipped",
      "Context": "qualname: {fn_qualname}, name: {func.get_name()}, filename: `{func.get_filename()}`, skip reason: {result.reason}",
      "Explanation": "Dynamo developers have intentionally marked that the function `{fn_qualname}` should not be traced.",
      "Hints": []
    }
  ],
  "GB0009": [
    {
      "Gb_type": "Attempted to inline function marked as skipped (SkipFunctionVariable)",
      "Context": "Attempted to inline a SkipFunctionVariable {func}",
      "Explanation": "Attempted to inline a function that was previously determined to be marked as intentionally skipped.",
      "Hints": []
    }
  ],
  "GB0010": [
    {
      "Gb_type": "Attempted to read a deleted variable",
      "Context": "item: {item}, name: {name}",
      "Explanation": "",
      "Hints": [
        "Dynamo has detected that tracing the code will result in an error when running in eager. Please double check that your code doesn't contain a similar error when actually running eager/uncompiled."
      ]
    }
  ],
  "GB0011": [
    {
      "Gb_type": "Attempted to read undefined local variable",
      "Context": "LOAD_FAST {name}",
      "Explanation": "Could not find a local variable with name `{name}`",
      "Hints": [
        "Dynamo has detected that tracing the code will result in an error when running in eager. Please double check that your code doesn't contain a similar error when actually running eager/uncompiled."
      ]
    }
  ],
  "GB0012": [
    {
      "Gb_type": "Attempted to read undefined local variable (implicit)",
      "Context": "LOAD_FAST {name}",
      "Explanation": "Could not find an implicit local variable with name `{name}`",
      "Hints": [
        "This happens in dict/list comprehensions",
        "Dynamo has detected that tracing the code will result in an error when running in eager. Please double check that your code doesn't contain a similar error when actually running eager/uncompiled."
      ]
    }
  ],
  "GB0013": [
    {
      "Gb_type": "Attempted to represent unregistered RemovableHandle",
      "Context": "",
      "Explanation": "Dynamo attempted to build a representation of a torch.utils.hooks.RemovableHandle, which is not supported. This happens because the RemovableHandle was created in another frame.",
      "Hints": []
    }
  ],
  "GB0014": [
    {
      "Gb_type": "Attempted to wrap RNN, GRU, or LSTM",
      "Context": "str(value)",
      "Explanation": "Dynamo does not support RNN, GRU, or LSTM.",
      "Hints": [
        "It may be possible to write Dynamo tracing rules for this code. Please report an issue to PyTorch if you encounter this graph break often and it is causing performance issues."
      ]
    }
  ],
  "GB0015": [
    {
      "Gb_type": "Attempted to wrap sparse Tensor",
      "Context": "",
      "Explanation": "torch.compile does not support sparse Tensors",
      "Hints": [
        "It may be possible to write Dynamo tracing rules for this code. Please report an issue to PyTorch if you encounter this graph break often and it is causing performance issues."
      ]
    }
  ],
  "GB0016": [
    {
      "Gb_type": "Attempted to wrap strided NestedTensor",
      "Context": "",
      "Explanation": "torch.compile does not support strided NestedTensor",
      "Hints": []
    }
  ],
  "GB0017": [
    {
      "Gb_type": "Attempted to wrap torch._higher_order_ops.invoke_subgraph",
      "Context": "",
      "Explanation": "Directly using invoke_subgraph is not supported. Use nested_compile_region",
      "Hints": []
    }
  ],
  "GB0018": [
    {
      "Gb_type": "Attempted to wrap unbacked SymInt",
      "Context": "",
      "Explanation": "Unbacked SymInt input is not supported yet.",
      "Hints": [
        "It may be possible to write Dynamo tracing rules for this code. Please report an issue to PyTorch if you encounter this graph break often and it is causing performance issues."
      ]
    }
  ],
  "GB0019": [
    {
      "Gb_type": "AutogradFunctionContextVariable escaped Dynamo-traced region",
      "Context": "",
      "Explanation": "We cannot reconstruct a torch.autograd.Function's context object.",
      "Hints": []
    }
  ],
  "GB0020": [
    {
      "Gb_type": "BUILD_STRING key conflict",
      "Context": "format_string_parts: {format_string_parts}, kwargs: {kwargs}, part.sym_kwargs: {part.sym_kwargs}",
      "Explanation": "Failed to build format string due to key conflict",
      "Hints": [
        "Dynamo has detected that tracing the code will result in an error when running in eager. Please double check that your code doesn't contain a similar error when actually running eager/uncompiled."
      ]
    }
  ],
  "GB0021": [
    {
      "Gb_type": "BUILD_STRING type error",
      "Context": "str(part)",
      "Explanation": "Format string part type is not correct - expected constant or format string.",
      "Hints": [
        "Dynamo has detected that tracing the code will result in an error when running in eager. Please double check that your code doesn't contain a similar error when actually running eager/uncompiled."
      ]
    }
  ],
  "GB0022": [
    {
      "Gb_type": "Bad import result",
      "Context": "typestr(value)",
      "Explanation": "Import result is not a Python module.",
      "Hints": []
    }
  ],
  "GB0023": [
    {
      "Gb_type": "Builtin `operator.*` comparison with constant `self` failed",
      "Context": "call_method {self} {name} {args} {kwargs}",
      "Explanation": "\"Failed to compare {self} with {other}, \"                     + f\"because {other} is not a Python constant or its mutation check fails.\"",
      "Hints": []
    }
  ],
  "GB0024": [
    {
      "Gb_type": "CLEANUP_THROW with StopIteration",
      "Context": "",
      "Explanation": "Received StopIteration when handling generator.throw/close. This is not supported.",
      "Hints": []
    }
  ],
  "GB0025": [
    {
      "Gb_type": "Call to `torch._dynamo.graph_break()`",
      "Context": "Called `torch._dynamo.graph_break()` with args `{args}`, kwargs `{kwargs}`",
      "Explanation": "User-inserted graph break. Message: {graph_break_msg}",
      "Hints": [
        "Remove the `torch._dynamo.graph_break()` call."
      ]
    }
  ],
  "GB0026": [
    {
      "Gb_type": "Calling subclass default constructor with more than tensor argument",
      "Context": "{self.value}(args={args}, kwargs={kwargs})",
      "Explanation": "Currently not supported",
      "Hints": [
        "Avoid this constructor call or move it outside ",
        "`torch.compile` regione",
        "It may be possible to write Dynamo tracing rules for this code. Please report an issue to PyTorch if you encounter this graph break often and it is causing performance issues."
      ]
    }
  ],
  "GB0027": [
    {
      "Gb_type": "Cannot check Tensor object identity without its fake value",
      "Context": "str(fake_tensor)",
      "Explanation": "TensorVariable is missing a fake example_value.",
      "Hints": [
        "This is likely to be a Dynamo bug. Please report an issue to PyTorch."
      ]
    }
  ],
  "GB0028": [
    {
      "Gb_type": "Caught non-Exception value",
      "Context": "str(exc_instance)",
      "Explanation": "Except expects to receive an object of Exception type but received {exc_instance}.",
      "Hints": [
        "Dynamo has detected that tracing the code will result in an error when running in eager. Please double check that your code doesn't contain a similar error when actually running eager/uncompiled."
      ]
    }
  ],
  "GB0029": [
    {
      "Gb_type": "Compilation of intermediate hooks requires compiled autograd",
      "Context": "var_getattr {self} {name}",
      "Explanation": "Dynamo must be in compiled_autograd to register hooks.",
      "Hints": []
    }
  ],
  "GB0030": [
    {
      "Gb_type": "ComptimeContext graph break",
      "Context": "msg",
      "Explanation": "Manually triggered ComptimeContext graph break with message {msg}.",
      "Hints": []
    }
  ],
  "GB0031": [
    {
      "Gb_type": "Custom __getattribute__ in nn.Module attribute access",
      "Context": "var_getattr {self} {name}",
      "Explanation": "Dynamo does not support checking key existence on `nn.Module` instances that have a custom `__getattribute__` method defined.",
      "Hints": [
        "Avoid defining `__getattribute__` in your module.",
        "It may be possible to write Dynamo tracing rules for this code. Please report an issue to PyTorch if you encounter this graph break often and it is causing performance issues."
      ]
    }
  ],
  "GB0032": [
    {
      "Gb_type": "Custom __getattribute__ in nn.Module dict key check",
      "Context": "has_key_in_generic_dict {self} {key}",
      "Explanation": "Dynamo does not support checking key existence on `nn.Module` instances that have a custom `__getattribute__` method defined.",
      "Hints": [
        "Avoid defining `__getattribute__` in your module.",
        "It may be possible to write Dynamo tracing rules for this code. Please report an issue to PyTorch if you encounter this graph break often and it is causing performance issues."
      ]
    }
  ],
  "GB0033": [
    {
      "Gb_type": "Data dependent operator",
      "Context": "str(cause.func)",
      "Explanation": "Operator `{cause.func}` has a non-Tensor output whose value is dependent on the data of Tensor inputs.",
      "Hints": []
    }
  ],
  "GB0034": [
    {
      "Gb_type": "Data-dependent assertion failed (cannot compile partial graph)",
      "Context": "value: {value}",
      "Explanation": "Dynamo has determined when encountering a data-dependent assert failure that it should not compile the partial graph.",
      "Hints": [
        "Use `torch._assert()` to raise a hard AssertionError when the check fails. ",
        "This error will propagate back the user code ",
        "that called the compiled function (i.e. Dynamo will not trace any exception handling).",
        "Remove the assert statement.",
        "Move the assert statement outside of any context managers in order to graph break with ",
        "partial graph compilation (if fullgraph=False).",
        "This graph break is fundamental - it is unlikely that Dynamo will ever be able to trace through your code. Consider finding a workaround."
      ]
    }
  ],
  "GB0035": [
    {
      "Gb_type": "Data-dependent branching with non-constant __bool__",
      "Context": "method: {x}, result: {result}",
      "Explanation": "Attempted to perform data-dependent branching on a user-defined object with a __bool__ method that did not return a constant.",
      "Hints": []
    }
  ],
  "GB0036": [
    {
      "Gb_type": "Dynamic shape operator",
      "Context": "str(cause.func)",
      "Explanation": "Operator `{cause.func}`'s output shape depends on input Tensor data.",
      "Hints": [
        "Enable tracing of dynamic shape operators with ",
        "`torch._dynamo.config.capture_dynamic_output_shape_ops = True`"
      ]
    }
  ],
  "GB0037": [
    {
      "Gb_type": "Dynamic shape operator (no meta kernel)",
      "Context": "str(cause.func)",
      "Explanation": "Operator `{cause.func}` does not have a meta kernel that supports dynamic output shapes",
      "Hints": [
        "Please report an issue to PyTorch"
      ]
    }
  ],
  "GB0038": [
    {
      "Gb_type": "Dynamic slicing with Tensor arguments",
      "Context": "SliceVariable start: {start}, stop: {stop}, step: {step}",
      "Explanation": "Creating slices with Tensor arguments is not supported. e.g. `l[:x]`, where `x` is a 1-element tensor.",
      "Hints": [
        "It may be possible to write Dynamo tracing rules for this code. Please report an issue to PyTorch if you encounter this graph break often and it is causing performance issues."
      ]
    }
  ],
  "GB0039": [
    {
      "Gb_type": "Dynamo cache limit exceeded",
      "Context": "Limit type: {limit_type}",
      "Explanation": "Dynamo attempted to recompile the code object too many times, exceeding the {limit_type} cache size limit.Giving up on compiling as the compile time tradeoff is likely not worth the performance gain.",
      "Hints": []
    }
  ],
  "GB0040": [
    {
      "Gb_type": "Encountered aliasing during higher order op tracing",
      "Context": "context",
      "Explanation": "Higher order ops do not support aliasing. Found in {source_target.name()}",
      "Hints": [
        "Replace `return input` with `return input.clone()` to avoid aliasing.",
        "Consider using the debug context to change user code to avoid aliasing.",
        "Please open an issue."
      ]
    }
  ],
  "GB0041": [
    {
      "Gb_type": "Encountered input mutation during higher order op tracing",
      "Context": "context",
      "Explanation": "Higher order ops do not support input mutation. Found in {source_target.name()}",
      "Hints": [
        "Consider using the debug context to change user code to avoid mutation.",
        "Please open an issue."
      ]
    }
  ],
  "GB0042": [
    {
      "Gb_type": "Encountered non user function variable during invoke_subgraph HOP tracing",
      "Context": "str(fn_vt)",
      "Explanation": "invoke_subgraph does not support non user function variable",
      "Hints": [
        "It may be possible to write Dynamo tracing rules for this code. Please report an issue to PyTorch if you encounter this graph break often and it is causing performance issues."
      ]
    }
  ],
  "GB0043": [
    {
      "Gb_type": "Encountered non-PT2-compliant op",
      "Context": "",
      "Explanation": "msg +   + err_epilogue",
      "Hints": []
    }
  ],
  "GB0044": [
    {
      "Gb_type": "Encountered strided NestedTensor in automatic dynamic dim determination",
      "Context": "",
      "Explanation": "torch.compile does not support strided NestedTensor",
      "Hints": []
    }
  ],
  "GB0045": [
    {
      "Gb_type": "Encountered tensor.is_inference() during tracing",
      "Context": "",
      "Explanation": "tensor.is_inference() is not supported",
      "Hints": [
        "This graph break is fundamental - it is unlikely that Dynamo will ever be able to trace through your code. Consider finding a workaround."
      ]
    }
  ],
  "GB0046": [
    {
      "Gb_type": "Encountered torch.is_inference_mode_enabled during tracing",
      "Context": "",
      "Explanation": "torch.is_inference_mode_enabled() is not supported",
      "Hints": [
        "This graph break is fundamental - it is unlikely that Dynamo will ever be able to trace through your code. Consider finding a workaround."
      ]
    }
  ],
  "GB0047": [
    {
      "Gb_type": "Encountered unconverted argument when attempting to inline",
      "Context": "func: {func}, arg: {v}",
      "Explanation": "An argument to an inlined function was not successfully converted to a VariableTracker.",
      "Hints": [
        "This is likely to be a Dynamo bug. Please report an issue to PyTorch."
      ]
    }
  ],
  "GB0048": [
    {
      "Gb_type": "Error getting associated real value",
      "Context": "call_id {self}",
      "Explanation": "Dynamo encountered an error while trying to get the associated real value.",
      "Hints": []
    }
  ],
  "GB0049": [
    {
      "Gb_type": "Error when attempting to resolve op packet",
      "Context": "",
      "Explanation": "str(e)",
      "Hints": []
    }
  ],
  "GB0050": [
    {
      "Gb_type": "Exception with bad expected type",
      "Context": "str(expected_exc_types)",
      "Explanation": "`except ...` has unsupported type {expected_exc_types}.",
      "Hints": [
        "Dynamo has detected that tracing the code will result in an error when running in eager. Please double check that your code doesn't contain a similar error when actually running eager/uncompiled."
      ]
    }
  ],
  "GB0051": [
    {
      "Gb_type": "Exception with non-type expectation",
      "Context": "str(expected_type)",
      "Explanation": "`except ...` expects a non-type: {expected_type}.",
      "Hints": [
        "Dynamo has detected that tracing the code will result in an error when running in eager. Please double check that your code doesn't contain a similar error when actually running eager/uncompiled."
      ]
    }
  ],
  "GB0052": [
    {
      "Gb_type": "Excessive RestartAnalysis() calls",
      "Context": "",
      "Explanation": "Dynamo attempted to trace the same frame 100+ times. Giving up on compiling as the compile time tradeoff is likely not worth the performance gain.",
      "Hints": []
    }
  ],
  "GB0053": [
    {
      "Gb_type": "FSDP with use_orig_params=False",
      "Context": "",
      "Explanation": "Dynamo only supports FSDP with use_orig_params=True",
      "Hints": []
    }
  ],
  "GB0054": [
    {
      "Gb_type": "Failed to construct Enum variable",
      "Context": "value: {value_vt}, allowed enum values: {list(cls_type)}",
      "Explanation": "Attempted to construct an Enum value that is non-constant (e.g. int, string) or is not an acceptable value for the Enum. Acceptable values for Enum `{cls_type}`: {list(cls_type)}.",
      "Hints": [
        "Dynamo has detected that tracing the code will result in an error when running in eager. Please double check that your code doesn't contain a similar error when actually running eager/uncompiled."
      ]
    }
  ],
  "GB0055": [
    {
      "Gb_type": "Failed to convert args/kwargs to proxy",
      "Context": "call_function args: {typestr(*args)} {typestr(*list(kwargs.values()))}",
      "Explanation": "Missing `as_proxy()` implementation for some arg/kwarg.",
      "Hints": []
    }
  ],
  "GB0056": [
    {
      "Gb_type": "Failed to mutate tensor data attribute",
      "Context": "setattr({obj}, {name}, {val})",
      "Explanation": "Dyanmo only supports mutating `.data` of tensor created outside `torch.compile` region",
      "Hints": [
        "Don't mutate `.data` on this tensor, or move ",
        "the mutation out of `torch.compile` region"
      ]
    }
  ],
  "GB0057": [
    {
      "Gb_type": "Failed to raise exception",
      "Context": "str(exc)",
      "Explanation": "Attempted to raise a non-Exception type/value.",
      "Hints": [
        "Dynamo has detected that tracing the code will result in an error when running in eager. Please double check that your code doesn't contain a similar error when actually running eager/uncompiled."
      ]
    }
  ],
  "GB0058": [
    {
      "Gb_type": "Failed to set tensor attribute",
      "Context": "setattr({obj}, {name}, {val})",
      "Explanation": "Dyanmo doesn't support setting these tensor attributes",
      "Hints": [
        "Don't mutate attribute '{name}' on tensors, or ",
        "move the mutation out of `torch.compile` region"
      ]
    }
  ],
  "GB0059": [
    {
      "Gb_type": "Failed to trace builtin operator",
      "Context": "builtin {fn.__name__} {arg_types} {has_kwargs}",
      "Explanation": "Dynamo does not know how to trace builtin operator `{fn.__name__}` with argument types {real_arg_types} (has_kwargs {has_kwargs})",
      "Hints": [
        "Avoid calling builtin `{fn.__name__}` with argument types {real_arg_types}. ",
        "Consider using an equivalent alternative function/method to `{fn.__name__}`.",
        "If you are attempting to call a logging function (e.g. `print`), ",
        "you can try adding it to `torch._dynamo.config.reorderable_logging_functions`.",
        "Please report an issue to PyTorch."
      ]
    }
  ],
  "GB0060": [
    {
      "Gb_type": "Failed to trace unittest method",
      "Context": "function: unittest.TestCase.{name}",
      "Explanation": "Dynamo does not know how to trace unittest method `{name}` ",
      "Hints": [
        "Avoid calling `TestCase.{name}`. ",
        "Please report an issue to PyTorch."
      ]
    }
  ],
  "GB0061": [
    {
      "Gb_type": "Failed to unpack object for BUILD_LIST_UNPACK",
      "Context": "str(seq)",
      "Explanation": "{seq} cannot be unpacked into a list for the BUILD_LIST_UNPACK bytecode (`[*x, *y, ...]`).",
      "Hints": [
        "Dynamo has detected that tracing the code will result in an error when running in eager. Please double check that your code doesn't contain a similar error when actually running eager/uncompiled."
      ]
    }
  ],
  "GB0062": [
    {
      "Gb_type": "Failed to unpack object for UNPACK_EX",
      "Context": "str(seq)",
      "Explanation": "{seq} cannot be unpacked into a list for the UNPACK_EX bytecode.",
      "Hints": [
        "Dynamo has detected that tracing the code will result in an error when running in eager. Please double check that your code doesn't contain a similar error when actually running eager/uncompiled."
      ]
    }
  ],
  "GB0063": [
    {
      "Gb_type": "Failed to unpack object for UNPACK_SEQUENCE",
      "Context": "str(seq)",
      "Explanation": "{seq} cannot be unpacked into a list for the UNPACK_SEQUENCE bytecode (i.e. `a, b, c = d`).",
      "Hints": [
        "Dynamo has detected that tracing the code will result in an error when running in eager. Please double check that your code doesn't contain a similar error when actually running eager/uncompiled."
      ]
    }
  ],
  "GB0064": [
    {
      "Gb_type": "Fake tensor propagation exception",
      "Context": "str(e.reason)",
      "Explanation": "msg",
      "Hints": []
    }
  ],
  "GB0065": [
    {
      "Gb_type": "Graph break in inlined function",
      "Context": "",
      "Explanation": "Graph breaks in an inlined call are not supported.",
      "Hints": []
    }
  ],
  "GB0066": [
    {
      "Gb_type": "Graph break under GenericContextWrappingVariable",
      "Context": "Active generic context managers: {self.active_generic_context_managers}",
      "Explanation": "Attempted to graph break in an active context manager(s) that doesn't support graph breaking.",
      "Hints": [
        "Move the offending context manager(s) to outside the compiled region.",
        "This graph break may have been caused by an earlier graph break. Resolving the earlier graph break may resolve this one."
      ]
    }
  ],
  "GB0067": [
    {
      "Gb_type": "HigherOrderOperator: Mutating a variable not in the current scope (SideEffects)",
      "Context": "",
      "Explanation": "This is not supported.",
      "Hints": []
    }
  ],
  "GB0068": [
    {
      "Gb_type": "Illegal method invocation in strict mode",
      "Context": "call_method {self} {name} {args} {kwargs}",
      "Explanation": "Dynamo currently does not support this method ({name}) invocation in strict mode.",
      "Hints": []
    }
  ],
  "GB0069": [
    {
      "Gb_type": "Import failure",
      "Context": "module_name: {module_name}, fromlist: {fromlist}, level={level}",
      "Explanation": "Failure when attempting to import.",
      "Hints": [
        "Dynamo has detected that tracing the code will result in an error when running in eager. Please double check that your code doesn't contain a similar error when actually running eager/uncompiled."
      ]
    }
  ],
  "GB0070": [
    {
      "Gb_type": "Indexing list with non-scalar tensor",
      "Context": "call_method {self} {name} {args} {kwargs}",
      "Explanation": "Attempted to index list-like object with tensor with > 1 element.",
      "Hints": [
        "Dynamo has detected that tracing the code will result in an error when running in eager. Please double check that your code doesn't contain a similar error when actually running eager/uncompiled."
      ]
    }
  ],
  "GB0071": [
    {
      "Gb_type": "Inline attempt with __self__",
      "Context": "str(func)",
      "Explanation": "Attempted to inline a function with the `__self__` attribute. Dynamo is expected to decompose method calls into function calls with a `self` argument.",
      "Hints": []
    }
  ],
  "GB0072": [
    {
      "Gb_type": "Inplace op on input tensor",
      "Context": "",
      "Explanation": "Attempted to trace an inplace view op on input tensor {typestr(self.value)}.",
      "Hints": [
        "Ensure you do not modify input tensor in place.",
        "It may be possible to write Dynamo tracing rules for this code. Please report an issue to PyTorch if you encounter this graph break often and it is causing performance issues."
      ]
    }
  ],
  "GB0073": [
    {
      "Gb_type": "Invoking an nn.Module inside a HigherOrderOperator",
      "Context": "",
      "Explanation": "This is not supported.",
      "Hints": []
    }
  ],
  "GB0074": [
    {
      "Gb_type": "Invoking an nn.Module inside a higher order operator",
      "Context": "Higher order op name: {self.source_target}",
      "Explanation": "This is not supported.",
      "Hints": []
    }
  ],
  "GB0075": [
    {
      "Gb_type": "LOAD_BUILD_CLASS bytecode not supported",
      "Context": "",
      "Explanation": "Dynamo does not support tracing classes that are defined in the compiled region.",
      "Hints": [
        "Move the class definition out of the compiled region.",
        "It may be possible to write Dynamo tracing rules for this code. Please report an issue to PyTorch if you encounter this graph break often and it is causing performance issues."
      ]
    }
  ],
  "GB0076": [
    {
      "Gb_type": "LOAD_FAST_CHECK on uninitialized variable",
      "Context": "inst.argval",
      "Explanation": "Attempted to load uninitialized local variable {inst.argval}",
      "Hints": [
        "Dynamo has detected that tracing the code will result in an error when running in eager. Please double check that your code doesn't contain a similar error when actually running eager/uncompiled."
      ]
    }
  ],
  "GB0077": [
    {
      "Gb_type": "Length mismatch when unpacking object for UNPACK_SEQUENCE",
      "Context": "expected length: {inst.argval}, actual: {len(val)}",
      "Explanation": "{seq} unpacked to a list for the UNPACK_SEQUENCE bytecode (i.e. `a, b, c = d`) with unexpected length.",
      "Hints": [
        "This is likely to be a Dynamo bug. Please report an issue to PyTorch."
      ]
    }
  ],
  "GB0078": [
    {
      "Gb_type": "Limitation of `nonstrict_trace",
      "Context": "{self}",
      "Explanation": "msg",
      "Hints": [
        "make sure definition of {fn_name} is outside ",
        "`torch.compile` region"
      ]
    }
  ],
  "GB0079": [
    {
      "Gb_type": "Missing CALL_INTRINSIC_1 handler",
      "Context": "CALL_INTRINSIC_1 operand: {inst.argval}",
      "Explanation": "No handler implemented for CALL_INTRINSIC_1 {inst.argval} instruction.",
      "Hints": [
        "It may be possible to write Dynamo tracing rules for this code. Please report an issue to PyTorch if you encounter this graph break often and it is causing performance issues."
      ]
    }
  ],
  "GB0080": [
    {
      "Gb_type": "Missing FakeTensor example value",
      "Context": "str(node)",
      "Explanation": "`FakeTensor` example value was required for {node} but not available.",
      "Hints": [
        "This is likely to be a Dynamo bug. Please report an issue to PyTorch."
      ]
    }
  ],
  "GB0081": [
    {
      "Gb_type": "Missing attribute when running call_method node",
      "Context": "",
      "Explanation": "make_error_message(\"attribute not defined\")",
      "Hints": []
    }
  ],
  "GB0082": [
    {
      "Gb_type": "Missing bytecode handler",
      "Context": "{opname} with args {args}",
      "Explanation": "Dynamo does not know how to handle the bytecode instruction `{opname}`.",
      "Hints": [
        "Do not trace code that produces the `{opname}` bytecode instruction ",
        "(see https://docs.python.org/3/library/dis.html for bytecode semantics).",
        "It may be possible to write Dynamo tracing rules for this code. Please report an issue to PyTorch if you encounter this graph break often and it is causing performance issues."
      ]
    }
  ],
  "GB0083": [
    {
      "Gb_type": "Module-level backwards hooks require compiled autograd.",
      "Context": "",
      "Explanation": "",
      "Hints": [
        "Enable compiled autograd by setting torch._dynamo.config.compiled_autograd = True."
      ]
    }
  ],
  "GB0084": [
    {
      "Gb_type": "Non-constant attribute given to `super().__delattr__()`",
      "Context": "call_method {self} {name}",
      "Explanation": "Dynamo requires the attribute name passed to `super().__delattr__(...)` to be a constant (string).",
      "Hints": [
        "Ensure the attribute name is a string literal or a constant variable."
      ]
    }
  ],
  "GB0085": [
    {
      "Gb_type": "Non-function or method in subclass of torch.autograd.Function",
      "Context": "call_apply {self} {args} {kwargs}",
      "Explanation": "Dynamo requires the `forward` attribute of a `torch.autograd.Function` subclass to be a standard Python function or method. Found type `{type(fn).__name__}` instead.",
      "Hints": [
        "Ensure the `forward` method is defined as a regular ",
        "function or instance method."
      ]
    }
  ],
  "GB0086": [
    {
      "Gb_type": "Not a Python constant",
      "Context": "guard_as_python_constant {self}",
      "Explanation": "Failed to convert {self} into a Python constant.",
      "Hints": []
    }
  ],
  "GB0087": [
    {
      "Gb_type": "NotImplementedError/UnsupportedFakeTensorException when running FX node",
      "Context": "",
      "Explanation": "make_error_message(e)",
      "Hints": []
    }
  ],
  "GB0088": [
    {
      "Gb_type": "Observed exception",
      "Context": "raised exception {curr_exc.python_type_name()}({curr_exc.args})",
      "Explanation": "observed_exn_gb_explanation",
      "Hints": [
        "Dynamo has detected that tracing the code will result in an error when running in eager. Please double check that your code doesn't contain a similar error when actually running eager/uncompiled."
      ]
    }
  ],
  "GB0089": [
    {
      "Gb_type": "Observed exception (EXCEPT_HANDLER)",
      "Context": "str(raised_exception)",
      "Explanation": "observed_exn_gb_explanation                                 + \" This graph break is unexpected.\"",
      "Hints": [
        "This is likely to be a Dynamo bug. Please report an issue to PyTorch."
      ]
    }
  ],
  "GB0090": [
    {
      "Gb_type": "Operator does not support running with fake tensors",
      "Context": "unsupported operator: {cause.func}",
      "Explanation": "",
      "Hints": [
        "{import_suggestion}see ",
        "https://docs.google.com/document/d/1GgvOe7C8_NVOMLOCwDaYV1mXXyHMXY7ExoewHqooxrs/edit#heading=h.64r4npvq0w0",
        " for how to fix"
      ]
    }
  ],
  "GB0091": [
    {
      "Gb_type": "Read uninitialized cell",
      "Context": "str(cellvar)",
      "Explanation": "Attempted to read a cell variable that has not been populated yet.",
      "Hints": [
        "Dynamo has detected that tracing the code will result in an error when running in eager. Please double check that your code doesn't contain a similar error when actually running eager/uncompiled."
      ]
    }
  ],
  "GB0092": [
    {
      "Gb_type": "Reconstruction failure",
      "Context": "str(value)",
      "Explanation": "Dynamo has no bytecode reconstruction implemented for sourceless variable {value}.",
      "Hints": [
        "If Dynamo is attempting to trace a return statement and your code is attempting to return a variable ",
        "that Dynamo cannot reconstruct, then remove it from the return statement.",
        "Report an issue to PyTorch if you need reconstrtuction support. Note that objects that don't have ",
        "reconstruction rules may be fundamentally unreconstructable.",
        "This graph break may have been caused by an earlier graph break. Resolving the earlier graph break may resolve this one."
      ]
    }
  ],
  "GB0093": [
    {
      "Gb_type": "Reconstruction failure: source.reconstruct not implemented",
      "Context": "str(source)",
      "Explanation": "Dynamo has no bytecode reconstruction implemented for {type(source)} variable {source}.",
      "Hints": [
        "This is likely to be a Dynamo bug. Please report an issue to PyTorch."
      ]
    }
  ],
  "GB0094": [
    {
      "Gb_type": "SEND with bad type",
      "Context": "TOS type: {typestr(tos)}",
      "Explanation": "Attempted to SEND with unsupported type {typestr(tos)}.",
      "Hints": []
    }
  ],
  "GB0095": [
    {
      "Gb_type": "Set Exception object `__traceback__` attribute to not-`None`",
      "Context": "call_setattr {self} {name}",
      "Explanation": "Dynamo does not support setting the attribute '__traceback__' on tracked exception objects to anything other than None.",
      "Hints": [
        "Avoid setting '__traceback__' on exception objects ",
        "within traced code, or set it to None."
      ]
    }
  ],
  "GB0096": [
    {
      "Gb_type": "Should not compile partial graph (STORE_ATTR)",
      "Context": "",
      "Explanation": "Dynamo has determined when encountering an unsupported STORE_ATTR instruction (i.e. `obj.attr = val`) that it should not compile the partial graph.",
      "Hints": []
    }
  ],
  "GB0097": [
    {
      "Gb_type": "Side effect on existing deque with limited maxlen",
      "Context": "",
      "Explanation": "This is not supported.",
      "Hints": [
        "Don't use a deque with `maxlen` specified."
      ]
    }
  ],
  "GB0098": [
    {
      "Gb_type": "Skip calling `torch.compiler.disable()`d function",
      "Context": "str(self.value)",
      "Explanation": "Skip calling function `{self.value}` since it was wrapped with `torch.compiler.disable` (reason: {msg})",
      "Hints": [
        "Remove the `torch.compiler.disable` call"
      ]
    }
  ],
  "GB0099": [
    {
      "Gb_type": "Skip inlining `torch.compiler.disable()`d function",
      "Context": "str(func.get_function())",
      "Explanation": "Skip inlining function {func.get_function()} since it was wrapped with `torch.compiler.disable` (reason: {msg})",
      "Hints": [
        "Remove the `torch.compiler.disable` call"
      ]
    }
  ],
  "GB0100": [
    {
      "Gb_type": "Storing Tensor hook handle in globals",
      "Context": "name",
      "Explanation": "This is not supported.",
      "Hints": []
    }
  ],
  "GB0101": [
    {
      "Gb_type": "Storing Tensor hook handle in globals (inline call)",
      "Context": "inst.argval",
      "Explanation": "This is not supported.",
      "Hints": []
    }
  ],
  "GB0102": [
    {
      "Gb_type": "Strict mode banned op",
      "Context": "var_getattr {self} {name}",
      "Explanation": "Getattr invocation '{name}' in strict mode is not supported.",
      "Hints": [
        "Remove `{name}` from the list of banned ops by ",
        "setting `torch._dynamo.config._autograd_backward_strict_mode_banned_ops`."
      ]
    }
  ],
  "GB0103": [
    {
      "Gb_type": "Tensor subclass overridden method call",
      "Context": "{name}",
      "Explanation": "`torch.compile` currently can't trace this",
      "Hints": [
        "Avoid calling {name} of tensor subclass in torch.compile region",
        "Renaming method `{name}` of type {self.class_type}",
        "It may be possible to write Dynamo tracing rules for this code. Please report an issue to PyTorch if you encounter this graph break often and it is causing performance issues."
      ]
    }
  ],
  "GB0104": [
    {
      "Gb_type": "Tensor with grad_fn()",
      "Context": "var_getattr {self} grad_fn",
      "Explanation": "Dynamo does not support tracing tensors with a grad_fn directly.",
      "Hints": []
    }
  ],
  "GB0105": [
    {
      "Gb_type": "Tensor.numpy() with trace_numpy=False",
      "Context": "call_method {self} numpy",
      "Explanation": "`Tensor.numpy()` was called, but the `trace_numpy` configuration was manually disabled.",
      "Hints": [
        "Set `torch._dynamo.config.trace_numpy = True` to allow ",
        "Dynamo to trace through NumPy."
      ]
    }
  ],
  "GB0106": [
    {
      "Gb_type": "Tensor.numpy() without NumPy installed",
      "Context": "call_method {self} numpy",
      "Explanation": "`Tensor.numpy()` was called, but the NumPy library is not available in the current environment.",
      "Hints": [
        "Ensure NumPy is installed in your Python environment."
      ]
    }
  ],
  "GB0107": [
    {
      "Gb_type": "Tensor.random_ op",
      "Context": "Tensor.{name}(args={args}, kwargs={kwargs})",
      "Explanation": "This is currently not supported.",
      "Hints": [
        "Use the out-of-place version of this op",
        "It may be possible to write Dynamo tracing rules for this code. Please report an issue to PyTorch if you encounter this graph break often and it is causing performance issues."
      ]
    }
  ],
  "GB0108": [
    {
      "Gb_type": "Tensor.retain_grad() with AOTDispatcher",
      "Context": "var_getattr {self} retain_grad",
      "Explanation": "`Tensor.retain_grad()` does not work with AOTDispatcher.",
      "Hints": []
    }
  ],
  "GB0109": [
    {
      "Gb_type": "Tensor.tolist() with non-integer tensor",
      "Context": "call_method {self} to_list",
      "Explanation": "Dynamo currently does not support tracing `tolist()` on non-integer tensors.",
      "Hints": [
        "Ensure the input tensor to `tolist()` is an integer ",
        "type (e.g., int8, int16, int32, int64)."
      ]
    }
  ],
  "GB0110": [
    {
      "Gb_type": "Tensor.uniform_ op called with `from` keyword",
      "Context": "Tensor.{name}(args={args}, kwargs={kwargs})",
      "Explanation": "This is currently not supported.",
      "Hints": [
        "Avoid using the `from` keyword.",
        "It may be possible to write Dynamo tracing rules for this code. Please report an issue to PyTorch if you encounter this graph break often and it is causing performance issues."
      ]
    }
  ],
  "GB0111": [
    {
      "Gb_type": "TypeError from user code",
      "Context": "call_function({self.value}, {args}, {kwargs})",
      "Explanation": "msg",
      "Hints": [
        "Dynamo has detected that tracing the code will result in an error when running in eager. Please double check that your code doesn't contain a similar error when actually running eager/uncompiled."
      ]
    }
  ],
  "GB0112": [
    {
      "Gb_type": "TypeError when making fake tensor call",
      "Context": "TypeError {node.target}: {cause}",
      "Explanation": "",
      "Hints": []
    }
  ],
  "GB0113": [
    {
      "Gb_type": "Unable to resolve super getattr",
      "Context": "",
      "Explanation": "Dynamo failed to trace attribute `{name}` accessed via `super()` (for type `{self.typevar}` and object `{self.objvar}`) because the resolved attribute type is not supported.",
      "Hints": [
        "Ensure the attribute exists in the parent class.",
        "Check the arguments passed to `super()`."
      ]
    }
  ],
  "GB0114": [
    {
      "Gb_type": "Unexpected failure during itertools.accumulate() iteration",
      "Context": "call_function {self} {args} {kwargs}",
      "Explanation": "Unexpected failure in invoking function during accumulate. Failed running func {func}({item}{acc})",
      "Hints": [
        "This graph break may be difficult to debug. Please report an issue to PyTorch for assistance."
      ]
    }
  ],
  "GB0115": [
    {
      "Gb_type": "Unexpected failure during itertools.groupby() iteration",
      "Context": "call_function {self} {args} {kwargs}",
      "Explanation": "Unexpected failure in invoking function during groupby",
      "Hints": [
        "It may be possible to write Dynamo tracing rules for this code. Please report an issue to PyTorch if you encounter this graph break often and it is causing performance issues."
      ]
    }
  ],
  "GB0116": [
    {
      "Gb_type": "Unexpected type in sourceless builder",
      "Context": "{value_type.__module__}.{value_type.__qualname__}",
      "Explanation": "SourcelessBuilder.create does not know how to wrap {value_type}",
      "Hints": [
        "This is likely to be a Dynamo bug. Please report an issue to PyTorch."
      ]
    }
  ],
  "GB0117": [
    {
      "Gb_type": "Unhandled args for method",
      "Context": "call_method {self} {name} {args} {kwargs}",
      "Explanation": "Dynamo encountered an error while calling the method `{name}`.",
      "Hints": []
    }
  ],
  "GB0118": [
    {
      "Gb_type": "Unimplemented next() call",
      "Context": "next({self})",
      "Explanation": "This abstract method must be implemented",
      "Hints": [
        "This is likely to be a Dynamo bug. Please report an issue to PyTorch."
      ]
    }
  ],
  "GB0119": [
    {
      "Gb_type": "Uninitialized nn.Module",
      "Context": "typestr(value)",
      "Explanation": "Attempted to trace an uninitialized nn.Module of type {typestr(value)}.",
      "Hints": [
        "Ensure your nn.Module instance has called `super().__init__()`.",
        "Dynamo has detected that tracing the code will result in an error when running in eager. Please double check that your code doesn't contain a similar error when actually running eager/uncompiled."
      ]
    }
  ],
  "GB0120": [
    {
      "Gb_type": "Unreachable sub-generator code",
      "Context": "",
      "Explanation": "Should only be encountered while implementing generator support.",
      "Hints": []
    }
  ],
  "GB0121": [
    {
      "Gb_type": "UnspecializedNNModuleVariable missing method",
      "Context": "call_method: {self} {name} {args} {kwargs}",
      "Explanation": "Dynamo does not support tracing method {name} of nn.Module {self.value}",
      "Hints": [
        "Dynamo does not really define unspecialized nn.Module very well.",
        "This graph break may be difficult to debug. Please report an issue to PyTorch for assistance."
      ]
    }
  ],
  "GB0122": [
    {
      "Gb_type": "Unsupported SourceType",
      "Context": "MutationType.__init__ {self} {typ}",
      "Explanation": "Dynamo does not support the type `{typ}`",
      "Hints": [
        "This branch is not supposed to be reachable.",
        "This is likely to be a Dynamo bug. Please report an issue to PyTorch."
      ]
    }
  ],
  "GB0123": [
    {
      "Gb_type": "Unsupported Tensor.backward() call",
      "Context": "call_method {self} backward {args} {kwargs}",
      "Explanation": "Dynamo currently does not support tracing `Tensor.backward()`.",
      "Hints": [
        "This graph break is fundamental - it is unlikely that Dynamo will ever be able to trace through your code. Consider finding a workaround."
      ]
    }
  ],
  "GB0124": [
    {
      "Gb_type": "Unsupported Tensor.item() call with capture_scalar_outputs=False",
      "Context": "call_method {self} item {args} {kwargs}",
      "Explanation": "Dynamo does not support tracing `Tensor.item()` with config.capture_scalar_outputs=False.",
      "Hints": [
        "Set `torch._dynamo.config.capture_scalar_outputs = True` ",
        "or `export TORCHDYNAMO_CAPTURE_SCALAR_OUTPUTS=1` ",
        "to include these operations in the captured graph."
      ]
    }
  ],
  "GB0125": [
    {
      "Gb_type": "Unsupported Tensor.requires_grad_() call",
      "Context": "call_method {self} requires_grad_",
      "Explanation": "Dynamo does not support changes to a Tensor's `requires_grad` through calling `requires_grad_()`.",
      "Hints": []
    }
  ],
  "GB0126": [
    {
      "Gb_type": "Unsupported Tensor.resize_() call",
      "Context": "call_method {self} resize_ {args} {kwargs}",
      "Explanation": "Dynamo currently does not support tracing `Tensor.resize_()`.",
      "Hints": []
    }
  ],
  "GB0127": [
    {
      "Gb_type": "Unsupported Tensor.resize_as_() call",
      "Context": "call_method {self} resize_as_ {args} {kwargs}",
      "Explanation": "Dynamo currently does not support tracing `Tensor.resize_as_()`.",
      "Hints": []
    }
  ],
  "GB0128": [
    {
      "Gb_type": "Unsupported Tensor.set_() call",
      "Context": "call_method {self} set_ {args} {kwargs}",
      "Explanation": "Dynamo currently does not support tracing `Tensor.set_()` overloads that include more than one argument.",
      "Hints": [
        "It may be possible to write Dynamo tracing rules for this code. Please report an issue to PyTorch if you encounter this graph break often and it is causing performance issues."
      ]
    }
  ],
  "GB0129": [
    {
      "Gb_type": "Unsupported Tensor.sparse_resize_() call",
      "Context": "call_method {self} sparse_resize_ {args} {kwargs}",
      "Explanation": "Dynamo currently does not support tracing `Tensor.sparse_resize_()`.",
      "Hints": []
    }
  ],
  "GB0130": [
    {
      "Gb_type": "Unsupported Tensor.sparse_resize_and_clear_() call",
      "Context": "call_method {self} sparse_resize_and_clear_ {args} {kwargs}",
      "Explanation": "Dynamo currently does not support tracing `Tensor.sparse_resize_and_clear_()`.",
      "Hints": []
    }
  ],
  "GB0131": [
    {
      "Gb_type": "Unsupported __setitem__/__setattr__ inline attempt",
      "Context": "code name: {code.co_name}, args: {args}",
      "Explanation": "Attempted to inline {code.co_name} where first argument (self) is not a user-defined object.",
      "Hints": []
    }
  ],
  "GB0132": [
    {
      "Gb_type": "Unsupported `func` in itertools.accumulate",
      "Context": "call_function {self} {args} {kwargs}",
      "Explanation": "Dynamo does not know how to get the function to use for itertools.accumulate. itertools.accumulate expects the `func` as the second argument or as a keyword argument.",
      "Hints": [
        "Dynamo has detected that tracing the code will result in an error when running in eager. Please double check that your code doesn't contain a similar error when actually running eager/uncompiled."
      ]
    }
  ],
  "GB0133": [
    {
      "Gb_type": "Unsupported arguments for itertools.accumulate",
      "Context": "call_function {self} {args} {kwargs}",
      "Explanation": "Dynamo does not know how to trace itertools.accumulate with args: {args} and kwargs: {kwargs}. itertools.accumulate expects an iterable, an optional binary function for accumulation, and an optional initial value to set the starting state.",
      "Hints": [
        "Make sure the arguments to itertools.accumulate are correct.",
        "It may be possible to write Dynamo tracing rules for this code. Please report an issue to PyTorch if you encounter this graph break often and it is causing performance issues."
      ]
    }
  ],
  "GB0134": [
    {
      "Gb_type": "Unsupported arguments for itertools.groupby",
      "Context": "call_function {self} {args} {kwargs}",
      "Explanation": "Dynamo does not know how to trace itertools.groupby with args: {args} and kwargs: {kwargs}. itertools.groupby expects an iterable to group and an optional key function to determine groupings.",
      "Hints": [
        "Make sure the arguments to itertools.groupby are correct.",
        "It may be possible to write Dynamo tracing rules for this code. Please report an issue to PyTorch if you encounter this graph break often and it is causing performance issues."
      ]
    }
  ],
  "GB0135": [
    {
      "Gb_type": "Unsupported attribute assignment on Exception object",
      "Context": "call_setattr {self} {name}",
      "Explanation": "Dynamo does not support setting the attribute '{name}' on tracked exception objects. Only `__context__`, `__cause__`, `__suppress_context__`, and `__traceback__` are supported.",
      "Hints": [
        "It may be possible to write Dynamo tracing rules for this code. Please report an issue to PyTorch if you encounter this graph break often and it is causing performance issues."
      ]
    }
  ],
  "GB0136": [
    {
      "Gb_type": "Unsupported attribute for range() object",
      "Context": "var_getattr {self} {name}",
      "Explanation": "Expected attribute to be one of {','.join(fields)} but got {name}",
      "Hints": [
        "Dynamo has detected that tracing the code will result in an error when running in eager. Please double check that your code doesn't contain a similar error when actually running eager/uncompiled."
      ]
    }
  ],
  "GB0137": [
    {
      "Gb_type": "Unsupported attribute for slice() object",
      "Context": "var_getattr {self} {name}",
      "Explanation": "Expected attribute to be one of {','.join(fields)} but got {name}",
      "Hints": [
        "Dynamo has detected that tracing the code will result in an error when running in eager. Please double check that your code doesn't contain a similar error when actually running eager/uncompiled."
      ]
    }
  ],
  "GB0138": [
    {
      "Gb_type": "Unsupported autograd.Function context `save_for_backward`",
      "Context": "call_method {self} {name}",
      "Explanation": "Dynamo requires the `saved_tensors` attribute to be initialized on the `autograd.Function` context object.",
      "Hints": [
        "Ensure that the `saved_tensors` attribute is properly ",
        "initialized before calling `save_for_backward`. ",
        "`save_for_backward` only supported on a newly constructed `torch.autograd.function.FunctionCtx`."
      ]
    }
  ],
  "GB0139": [
    {
      "Gb_type": "Unsupported autograd.Function context method",
      "Context": "call_method {self} {name}",
      "Explanation": "Dynamo does not support calling the method `{name}` on `autograd.Function` context objects. Supported methods are `__setattr__`, `save_for_backward` and `mark_non_differentiable`.",
      "Hints": [
        "It may be possible to write Dynamo tracing rules for this code. Please report an issue to PyTorch if you encounter this graph break often and it is causing performance issues."
      ]
    }
  ],
  "GB0140": [
    {
      "Gb_type": "Unsupported autograd.Function method",
      "Context": "call_method {self} {name}",
      "Explanation": "Dynamo does not support calling the method `{name}` directly on the `torch.autograd.Function` instance. Supported methods include `apply`, `backward`, static methods, and class methods.",
      "Hints": [
        "Ensure the method is decorated with `@staticmethod` ",
        "or `@classmethod` if it's meant to be called on the class."
      ]
    }
  ],
  "GB0141": [
    {
      "Gb_type": "Unsupported call_id() without source",
      "Context": "call_id {self}",
      "Explanation": "call_id() not supported for sourceless TensorVariable.",
      "Hints": []
    }
  ],
  "GB0142": [
    {
      "Gb_type": "Unsupported context manager",
      "Context": "Attempted SETUP_WITH/BEFORE_WITH/LOAD_SPECIAL on {ctx}",
      "Explanation": "Dynamo does not know how to enter a `{ctx.python_type_name()}` context manager.",
      "Hints": [
        "Avoid using the unsupported context manager.",
        "If the context manager seems like it should be supported (e.g. torch.set_grad_enabled), then ",
        "it may be the case that it was created outside the compiled region, which Dynamo does not support. ",
        "Supported context managers can cross graph break boundaries only if they are local non-closure ",
        "variables, or are intermediate values.",
        "File an issue to PyTorch. Simple context managers can potentially be supported, ",
        "but note that context managers can't be supported in general"
      ]
    },
    {
      "Gb_type": "Unsupported context manager",
      "Context": "Attempted SETUP_WITH/BEFORE_WITH on {ctx}",
      "Explanation": "Dynamo does not know how to enter a `{ctx.python_type_name()}` context manager.",
      "Hints": [
        "Avoid using the unsupported context manager.",
        "If the context manager seems like it should be supported (e.g. torch.set_grad_enabled), then ",
        "it may be the case that it was created outside the compiled region, which Dynamo does not support. ",
        "Supported context managers can cross graph break boundaries only if they are local non-closure ",
        "variables, or are intermediate values.",
        "File an issue to PyTorch. Simple context managers can potentially be supported, ",
        "but note that context managers can't be supported in general"
      ]
    }
  ],
  "GB0143": [
    {
      "Gb_type": "Unsupported conversion for slice assignment",
      "Context": "call_method {self} {name} {args}",
      "Explanation": "Missing dynamo support for converting {value} into a list for slice assignment.",
      "Hints": [
        "It may be possible to write Dynamo tracing rules for this code. Please report an issue to PyTorch if you encounter this graph break often and it is causing performance issues."
      ]
    }
  ],
  "GB0144": [
    {
      "Gb_type": "Unsupported custom jvp",
      "Context": "call_apply {self} {args} {kwargs}",
      "Explanation": "Dynamo does not support tracing `torch.autograd.Function` subclasses that define a custom `jvp` method.",
      "Hints": [
        "Remove the custom `jvp` method if possible.",
        "It may be possible to write Dynamo tracing rules for this code. Please report an issue to PyTorch if you encounter this graph break often and it is causing performance issues."
      ]
    }
  ],
  "GB0145": [
    {
      "Gb_type": "Unsupported custom vjp",
      "Context": "call_apply {self} {args} {kwargs}",
      "Explanation": "Dynamo does not support tracing `torch.autograd.Function` subclasses that define a custom `vjp` method.",
      "Hints": [
        "Remove the custom `vjp` method if possible.",
        "Use standard `backward` instead if applicable.",
        "It may be possible to write Dynamo tracing rules for this code. Please report an issue to PyTorch if you encounter this graph break often and it is causing performance issues."
      ]
    }
  ],
  "GB0146": [
    {
      "Gb_type": "Unsupported event method",
      "Context": "str(name)",
      "Explanation": "Dynamo doesn't support tracing the {method_name} method. We currently support wait, record, synchronize, and query.",
      "Hints": [
        "It may be possible to write Dynamo tracing rules for this code. Please report an issue to PyTorch if you encounter this graph break often and it is causing performance issues."
      ]
    }
  ],
  "GB0147": [
    {
      "Gb_type": "Unsupported function call",
      "Context": "call_function {self} {args} {kwargs}",
      "Explanation": "Dynamo does not know how to trace the function `{self.debug_repr()}`",
      "Hints": [
        "Avoid calling `{self.debug_repr()}` in your code.",
        "Please report an issue to PyTorch."
      ]
    }
  ],
  "GB0148": [
    {
      "Gb_type": "Unsupported function call (delayed)",
      "Context": "source: {self.source}",
      "Explanation": "Dynamo determined that a graph break should occur when calling `{self.source.name()}`. Reason: {self.msg}",
      "Hints": []
    }
  ],
  "GB0149": [
    {
      "Gb_type": "Unsupported functorch tracing attempt",
      "Context": "",
      "Explanation": "msg",
      "Hints": []
    }
  ],
  "GB0150": [
    {
      "Gb_type": "Unsupported hasattr call",
      "Context": "call_obj_hasattr {self} {name}",
      "Explanation": "Dynamo does not know how to trace the function `{self.debug_repr()}`",
      "Hints": [
        "Avoid calling `hasattr({self.__class__.__name__}, {name})` in your code.",
        "It may be possible to write Dynamo tracing rules for this code. Please report an issue to PyTorch if you encounter this graph break often and it is causing performance issues."
      ]
    }
  ],
  "GB0151": [
    {
      "Gb_type": "Unsupported inspect call",
      "Context": "inspect_parameter_names {self}",
      "Explanation": "Dynamo does not know how to trace the function `{self.debug_repr()}`",
      "Hints": []
    }
  ],
  "GB0152": [
    {
      "Gb_type": "Unsupported key type for itertools.groupby",
      "Context": "call_function {self} {args} {kwargs}",
      "Explanation": "Dynamo does not know how to trace itertools.groupby with key type: {str(type(key))}. We only support grouping keys that are constants (int, float, str, etc.)",
      "Hints": [
        "It may be possible to write Dynamo tracing rules for this code. Please report an issue to PyTorch if you encounter this graph break often and it is causing performance issues."
      ]
    }
  ],
  "GB0153": [
    {
      "Gb_type": "Unsupported key type for nn.Module.__getitem__",
      "Context": "call_method: {self} {name} {args} {kwargs}",
      "Explanation": "Dynamo does not support getitem on `nn.Module` with non-constant key.",
      "Hints": []
    }
  ],
  "GB0154": [
    {
      "Gb_type": "Unsupported kwargs for itertools.accumulate",
      "Context": "call_function {self} {args} {kwargs}",
      "Explanation": "Expected kwargs: 'initial', 'func', but got {','.join(set(kwargs.keys()) - {'initial', 'func'})}",
      "Hints": [
        "Dynamo has detected that tracing the code will result in an error when running in eager. Please double check that your code doesn't contain a similar error when actually running eager/uncompiled."
      ]
    }
  ],
  "GB0155": [
    {
      "Gb_type": "Unsupported kwargs for itertools.groupby",
      "Context": "call_function {self} {args} {kwargs}",
      "Explanation": "Expected kwargs: 'key', but got {','.join(set(kwargs.keys()) - {'key'})}",
      "Hints": [
        "Dynamo has detected that tracing the code will result in an error when running in eager. Please double check that your code doesn't contain a similar error when actually running eager/uncompiled."
      ]
    }
  ],
  "GB0156": [
    {
      "Gb_type": "Unsupported method call",
      "Context": "call_method {self} {name} {args} {kwargs}",
      "Explanation": "Dynamo does not know how to trace method `{name}` of class `{self.python_type_name()}`",
      "Hints": []
    }
  ],
  "GB0157": [
    {
      "Gb_type": "Unsupported ndarray attribute access",
      "Context": "var_getattr {self} {name}",
      "Explanation": "Dynamo currently does not support tracing `ndarray.{name}`.",
      "Hints": []
    }
  ],
  "GB0158": [
    {
      "Gb_type": "Unsupported ndarray method call",
      "Context": "call_method {self} {name} {args} {kwargs}",
      "Explanation": "`ndarray.{name}()` is not modelled in `torch._numpy`.",
      "Hints": []
    }
  ],
  "GB0159": [
    {
      "Gb_type": "Unsupported ndarray.__version__ access",
      "Context": "var_getattr {self} {name}",
      "Explanation": "Dynamo currently does not support tracing `ndarray.{name}`.",
      "Hints": []
    }
  ],
  "GB0160": [
    {
      "Gb_type": "Unsupported next() call",
      "Context": "next({self})",
      "Explanation": "Dynamo does not know how to trace calling `next()` on variable `{self}`.",
      "Hints": [
        "Dynamo has detected that tracing the code will result in an error when running in eager. Please double check that your code doesn't contain a similar error when actually running eager/uncompiled."
      ]
    }
  ],
  "GB0161": [
    {
      "Gb_type": "Unsupported nn.Module attribute type",
      "Context": "nn.Module subclass: {typestr(base)}, name: {name}, attribute type: {typestr(subobj)}",
      "Explanation": "Dynamo does not support tracing nn.Module attributes of type `{typestr(subobj)}`",
      "Hints": [
        "Refactor your code so that `{name}` (type `{typestr(subobj)}`) is not an attribute of `{typestr(base)}`",
        "Currently supported attribute types are methods, classmethods, staticmethods, ",
        "properties, constants, and tensors.",
        "It may be possible to write Dynamo tracing rules for this code. Please report an issue to PyTorch if you encounter this graph break often and it is causing performance issues."
      ]
    }
  ],
  "GB0162": [
    {
      "Gb_type": "Unsupported super().__init__() call",
      "Context": "call_method {self} {name} {args} {kwargs}",
      "Explanation": "Dynamo encountered a super().__init__() call on {objvar} that resolved to a `torch.nn.Module.__init__()` call that we cannot trace.",
      "Hints": [
        "This graph break may be difficult to debug. Please report an issue to PyTorch for assistance."
      ]
    }
  ],
  "GB0163": [
    {
      "Gb_type": "Unsupported tensor subclass attribute access",
      "Context": "{name}",
      "Explanation": "`torch.compile` currently can't trace this",
      "Hints": [
        "Avoid accessing {name} of tensor subclass in torch.compile region",
        "It may be possible to write Dynamo tracing rules for this code. Please report an issue to PyTorch if you encounter this graph break often and it is causing performance issues."
      ]
    }
  ],
  "GB0164": [
    {
      "Gb_type": "Unsupported tensor subclass overridden attribute access",
      "Context": "{name}",
      "Explanation": "`torch.compile` only support tracing certain types of overridden tensor subclass attributes",
      "Hints": [
        "Avoid accessing {name} of tensor subclass in torch.compile region",
        "Renaming attribute `{name}` of type {self.class_type}",
        "It may be possible to write Dynamo tracing rules for this code. Please report an issue to PyTorch if you encounter this graph break often and it is causing performance issues."
      ]
    }
  ],
  "GB0165": [
    {
      "Gb_type": "Unsupported torch._C._ImperativeEngine method",
      "Context": "call_method {self} {name}",
      "Explanation": "Dynamo only supports the `queue_callback` method on a torch._C._ImperativeEngine instance, but found: `{name}`.",
      "Hints": []
    }
  ],
  "GB0166": [
    {
      "Gb_type": "Unsupported torch._C._ImperativeEngine.queue_callback()",
      "Context": "call_method {self} {name}",
      "Explanation": "queue_callback() is only supported when Compiled Autograd is enabled with fullgraph=True.",
      "Hints": []
    }
  ],
  "GB0167": [
    {
      "Gb_type": "Variadic function call with bad args/kwargs type",
      "Context": "args type: {typestr(argsvars)}, kwargs type: {typestr(kwargsvars)}",
      "Explanation": "Expected args to be a list and kwargs to be a dict",
      "Hints": [
        "Dynamo has detected that tracing the code will result in an error when running in eager. Please double check that your code doesn't contain a similar error when actually running eager/uncompiled."
      ]
    }
  ],
  "GB0168": [
    {
      "Gb_type": "Variadic function call with bad flags",
      "Context": "flags: {inst.argval}",
      "Explanation": "Attempted to call a variadic function (CALL_FUNCTION_EX) with bad flags {inst.argval}",
      "Hints": [
        "This is likely to be a Dynamo bug. Please report an issue to PyTorch."
      ]
    }
  ],
  "GB0169": [
    {
      "Gb_type": "Write to immutable cell",
      "Context": "cellvar: {cellvar}, value: {value}",
      "Explanation": "Dynamo doesn't support writing to immutable/sourceless cell variables.",
      "Hints": [
        "This graph break may be difficult to debug. Please report an issue to PyTorch for assistance."
      ]
    }
  ],
  "GB0170": [
    {
      "Gb_type": "Data-dependent branching",
      "Context": "attempted to jump with {value}",
      "Explanation": "_explanation",
      "Hints": [
        "Use `torch.cond` to express dynamic control flow.",
        "This graph break is fundamental - it is unlikely that Dynamo will ever be able to trace through your code. Consider finding a workaround."
      ]
    },
    {
      "Gb_type": "Data-dependent branching",
      "Context": "attempted to jump with {value}",
      "Explanation": "_explanation",
      "Hints": []
    },
    {
      "Gb_type": "_gb_type",
      "Context": "attempted to jump with {value}",
      "Explanation": "_explanation",
      "Hints": []
    }
  ],
  "GB0171": [
    {
      "Gb_type": "assert with non-string message",
      "Context": "str(args)",
      "Explanation": "Dynamo only supports asserts with string messages",
      "Hints": [
        "It may be possible to write Dynamo tracing rules for this code. Please report an issue to PyTorch if you encounter this graph break often and it is causing performance issues."
      ]
    }
  ],
  "GB0172": [
    {
      "Gb_type": "async_op=True for distributed collectives",
      "Context": "{self.fn}, args={args}, kwargs={kwargs}",
      "Explanation": "`torch.compile` doesn't support `async_op=True for {self.fn}",
      "Hints": [
        "It may be possible to write Dynamo tracing rules for this code. Please report an issue to PyTorch if you encounter this graph break often and it is causing performance issues."
      ]
    }
  ],
  "GB0173": [
    {
      "Gb_type": "backward_state does not support export",
      "Context": "",
      "Explanation": "Compiled autograd doesn't work with `torch.export`.",
      "Hints": []
    }
  ],
  "GB0174": [
    {
      "Gb_type": "bad args to builtin cast()",
      "Context": "got args {args} {kwargs}",
      "Explanation": "Dynamo expects exactly 2 args to builtin cast().",
      "Hints": [
        "Ensure your call to cast() has exactly 2 arguments."
      ]
    }
  ],
  "GB0175": [
    {
      "Gb_type": "builtin isinstance() cannot determine type of argument",
      "Context": "isinstance({arg}, {isinstance_type})",
      "Explanation": "Dynamo doesn't have a rule to determine the type of argument {arg}",
      "Hints": [
        "This is likely to be a Dynamo bug. Please report an issue to PyTorch."
      ]
    }
  ],
  "GB0176": [
    {
      "Gb_type": "call_id() without associated real value",
      "Context": "call_id {self}",
      "Explanation": "Dynamo could not find an associated real value for the tensor.",
      "Hints": []
    }
  ],
  "GB0177": [
    {
      "Gb_type": "can't handle functions not implemented in python ",
      "Context": "{fn}",
      "Explanation": "Dynamo can only handle functions defined in python",
      "Hints": [
        "Move usage of this function out of `torch.compile` region",
        "Avoid using `tensor.is_inference()` and `torch.is_inference_mode_enabled()` in your compile code. This is primarily used in conjunction with `torch.inference_mode`. Consider using `torch.no_grad` instead because `torch.no_grad` leads to same improvements as `inference_mode` when `torch.compile` is used."
      ]
    }
  ],
  "GB0178": [
    {
      "Gb_type": "constant fold exception",
      "Context": "attempted to run function {fn} with arguments {args}",
      "Explanation": "Encountered exception when attempting to constant fold.",
      "Hints": [
        "This is likely to be a Dynamo bug. Please report an issue to PyTorch."
      ]
    }
  ],
  "GB0179": [
    {
      "Gb_type": "copy.deepcopy()",
      "Context": "copy.deepcopy({x})",
      "Explanation": "Dynamo does not support copy.deepcopy()",
      "Hints": [
        "Avoid calling copy.deepcopy()",
        "It may be possible to write Dynamo tracing rules for this code. Please report an issue to PyTorch if you encounter this graph break often and it is causing performance issues."
      ]
    }
  ],
  "GB0180": [
    {
      "Gb_type": "dataclass fields failure",
      "Context": "obj: {obj}; variable type: {type(obj)}",
      "Explanation": "Dataclass fields handling fails for {obj}. Expected it to be a user-defined object.",
      "Hints": []
    }
  ],
  "GB0181": [
    {
      "Gb_type": "dtype mismatch between tensor and its gradient",
      "Context": "tensor dtype: {value.dtype}; grad dtype: {safe_grad(value).dtype}",
      "Explanation": "Inconsistent dtype between tensor and its gradient. This can happen in FSDP and crashes meta tensor creation.",
      "Hints": [
        "It may be possible to write Dynamo tracing rules for this code. Please report an issue to PyTorch if you encounter this graph break often and it is causing performance issues."
      ]
    }
  ],
  "GB0182": [
    {
      "Gb_type": "failed to broadcast when attempting Tensor comparison op",
      "Context": "{op.__name__}({left}, {right})",
      "Explanation": "Dynamo was unable to broad cast the arguments {left}, {right} when attempting to trace the comparison op {op.__name__}.",
      "Hints": [
        "Dynamo has detected that tracing the code will result in an error when running in eager. Please double check that your code doesn't contain a similar error when actually running eager/uncompiled."
      ]
    }
  ],
  "GB0183": [
    {
      "Gb_type": "failed to call dict.fromkeys()",
      "Context": "{user_cls.__name__}.fromkeys(): {args} {kwargs}",
      "Explanation": "Failed to call {user_cls.__name__}.fromkeys() because arguments could not be automatically converted to a list, or some dict key is not hashable.",
      "Hints": [
        "Manually convert the argument to a list.",
        "Ensure all keys are hashable."
      ]
    }
  ],
  "GB0184": [
    {
      "Gb_type": "failed to call str() on user defined object",
      "Context": "str(arg)",
      "Explanation": "User defined object has no __str__ or __repr__ method",
      "Hints": [
        "Dynamo has detected that tracing the code will result in an error when running in eager. Please double check that your code doesn't contain a similar error when actually running eager/uncompiled."
      ]
    }
  ],
  "GB0185": [
    {
      "Gb_type": "failed to convert numpy.ndarray to Tensor",
      "Context": "str(value)",
      "Explanation": "Exception encountered when attempting to convert numpy.ndarray to Tensor",
      "Hints": []
    }
  ],
  "GB0186": [
    {
      "Gb_type": "functools.partial() with non-literal keyword",
      "Context": "non-literal keyword: {k}",
      "Explanation": "functools.partial() expects literal/string keywords",
      "Hints": [
        "Dynamo has detected that tracing the code will result in an error when running in eager. Please double check that your code doesn't contain a similar error when actually running eager/uncompiled."
      ]
    }
  ],
  "GB0187": [
    {
      "Gb_type": "functools.wraps",
      "Context": "{fn}",
      "Explanation": "`torch.compile` can't trace `functools.wraps` on functions defined outside the compile region",
      "Hints": [
        "It may be possible to write Dynamo tracing rules for this code. Please report an issue to PyTorch if you encounter this graph break often and it is causing performance issues."
      ]
    }
  ],
  "GB0188": [
    {
      "Gb_type": "getattr with no source",
      "Context": "var_getattr {self} {name}",
      "Explanation": "Dynamo does not know how to access an attribute on an `nn.Module` instance that lacks a source. This is usually an internal error in Dynamo.",
      "Hints": [
        "This is likely to be a Dynamo bug. Please report an issue to PyTorch."
      ]
    }
  ],
  "GB0189": [
    {
      "Gb_type": "getattr() on nn.Module with pending mutation",
      "Context": "getattr({obj}, {name}, {default})",
      "Explanation": "Intentionally graph breaking on getattr() on a nn.Module with a pending mutation",
      "Hints": []
    }
  ],
  "GB0190": [
    {
      "Gb_type": "getattr() with non-constant name argument",
      "Context": "getattr({obj}, {name_var}, {default})",
      "Explanation": "getattr() with non-constant name argument is not supported",
      "Hints": [
        "Ensure the name argument of getattr() is a string"
      ]
    }
  ],
  "GB0191": [
    {
      "Gb_type": "id() with unsupported args",
      "Context": "str(args)",
      "Explanation": "Dynamo doesn't know how to trace id() call with args {args}",
      "Hints": [
        "Supported args are Tensors, and functions/nn.Modules/user-defined objects ",
        "from outside the compiled region.",
        "It may be possible to write Dynamo tracing rules for this code. Please report an issue to PyTorch if you encounter this graph break often and it is causing performance issues."
      ]
    }
  ],
  "GB0192": [
    {
      "Gb_type": "input iterator to itertools.cycle has too many items",
      "Context": "next({self})",
      "Explanation": "Has reached internal Dynamo max iterator limit: {MAX_ITERATOR_LIMIT}",
      "Hints": []
    }
  ],
  "GB0193": [
    {
      "Gb_type": "invalid call to builtin op handler",
      "Context": "invalid args to {self_handler}: {args} {kwargs}",
      "Explanation": "Encountered TypeError when trying to handle op {fn.__name__}",
      "Hints": [
        "This graph break may be difficult to debug. Please report an issue to PyTorch for assistance."
      ]
    }
  ],
  "GB0194": [
    {
      "Gb_type": "isinstance() called on user defined object with C extensions",
      "Context": "isinstance({arg}, {isinstance_type})",
      "Explanation": "User-defined object with C extensions can have torch.Tensor attributes; intentionally graph breaking.",
      "Hints": [
        "It may be possible to write Dynamo tracing rules for this code. Please report an issue to PyTorch if you encounter this graph break often and it is causing performance issues."
      ]
    }
  ],
  "GB0195": [
    {
      "Gb_type": "issubclass() with non-constant arguments",
      "Context": "issubclass({left_ty}, {right_ty})",
      "Explanation": "issubclass() with non-constant arguments not supported.",
      "Hints": [
        "Make sure your arguments are types.",
        "Dynamo has detected that tracing the code will result in an error when running in eager. Please double check that your code doesn't contain a similar error when actually running eager/uncompiled."
      ]
    }
  ],
  "GB0196": [
    {
      "Gb_type": "key not found in dict",
      "Context": "Key {arg.value}",
      "Explanation": "msg",
      "Hints": [
        "Check if the key exists in the dictionary before accessing it.",
        "Dynamo has detected that tracing the code will result in an error when running in eager. Please double check that your code doesn't contain a similar error when actually running eager/uncompiled."
      ]
    }
  ],
  "GB0197": [
    {
      "Gb_type": "list elements are pointing to the list itself",
      "Context": "",
      "Explanation": "Dynamo does not support lists whose items reference to itself",
      "Hints": [
        "Avoid using self referential list"
      ]
    }
  ],
  "GB0198": [
    {
      "Gb_type": "mapping proxy affected by dictionary mutation",
      "Context": "Source: {self.source}, Dict mutation detected",
      "Explanation": "msg",
      "Hints": [
        "Avoid modifying dictionaries that might be referenced by mapping proxy objects",
        "Or avoid using the mapping proxy objects after modifying its underlying dictionary"
      ]
    }
  ],
  "GB0199": [
    {
      "Gb_type": "mapping proxy cannot be reconstructed",
      "Context": "Source: {self.source}",
      "Explanation": "msg",
      "Hints": [
        "Use a mapping proxy constructed in the same `torch.compile` region.",
        "It may be possible to write Dynamo tracing rules for this code. Please report an issue to PyTorch if you encounter this graph break often and it is causing performance issues."
      ]
    }
  ],
  "GB0200": [
    {
      "Gb_type": "missing BUILD_SET handler",
      "Context": "",
      "Explanation": "Missing BUILD_SET bytecode handler (for testing purposes).",
      "Hints": []
    }
  ],
  "GB0201": [
    {
      "Gb_type": "namedtuple construction",
      "Context": "args={args}, kwargs={kwargs}",
      "Explanation": "`torch.compile` only support certain input types for namedtuple",
      "Hints": [
        "It may be possible to write Dynamo tracing rules for this code. Please report an issue to PyTorch if you encounter this graph break often and it is causing performance issues."
      ]
    }
  ],
  "GB0202": [
    {
      "Gb_type": "non-const argument in nn.Module method",
      "Context": "call_method: {self} {name} {args} {kwargs}",
      "Explanation": "Dynamo does not support calling method `{name}` of ``nn.Module`` {module} with non-constant arguments.",
      "Hints": []
    }
  ],
  "GB0203": [
    {
      "Gb_type": "non-const keys in dict_keys",
      "Context": "non-const keys: {[k for k in value if not ConstantVariable.is_literal(k)]}",
      "Explanation": "Dynamo expects dict_keys keys to be constants.",
      "Hints": [
        "Ensure your dict_keys keys are constants (e.g. int, float, strings)"
      ]
    }
  ],
  "GB0204": [
    {
      "Gb_type": "non-const keys in mappingproxy",
      "Context": "non-const keys: {[k for k in value.keys() if not ConstantVariable.is_literal(k)]}",
      "Explanation": "Dynamo expects mappingproxy keys to be constants.",
      "Hints": [
        "Ensure your mappingproxy keys are constants (e.g. int, float, strings)"
      ]
    }
  ],
  "GB0205": [
    {
      "Gb_type": "proxy not set",
      "Context": "as_proxy {self}",
      "Explanation": "Dynamo requires the autograd.Function context to be initialized with a proxy.",
      "Hints": [
        "This is likely to be a Dynamo bug. Please report an issue to PyTorch."
      ]
    }
  ],
  "GB0206": [
    {
      "Gb_type": "setattr() on Tensor.requires_grad",
      "Context": "setattr({obj}, {name}, {val})",
      "Explanation": "setattr() on Tensor.requires_grad not supported. Mutating requires_grad can introduce a new leaf from non-leaf or vice versa in the middle of the graph, which AOTAutograd does not currently know how to handle.",
      "Hints": [
        "It may be possible to write Dynamo tracing rules for this code. Please report an issue to PyTorch if you encounter this graph break often and it is causing performance issues."
      ]
    }
  ],
  "GB0207": [
    {
      "Gb_type": "sort with non-constant keys",
      "Context": "str(first_non_constant_key)",
      "Explanation": "Cannot perform sort with non-constant key. First non-constant key type: {python_type}. Most notably, we cannot sort with Tensor or SymInt keys, but we can sort ints.",
      "Hints": [
        "Use something else as the key."
      ]
    }
  ],
  "GB0208": [
    {
      "Gb_type": "torch.* op returned non-Tensor",
      "Context": "example_value type: {typestr(example_value)}; op: {proxy.node.op}; target: {proxy.node.target}",
      "Explanation": "torch.* ops that return a non-Tensor cannot be traced into the Dynamo FX graph output",
      "Hints": []
    }
  ],
  "GB0209": [
    {
      "Gb_type": "torch.autograd._unsafe_preserve_version_counter escaped from compiled region",
      "Context": "str(self)",
      "Explanation": "Dynamo doesn't support compiling a region that returns a torch.autograd._unsafe_preserve_version_counter context manager.",
      "Hints": [
        "It may be possible to write Dynamo tracing rules for this code. Please report an issue to PyTorch if you encounter this graph break often and it is causing performance issues."
      ]
    }
  ],
  "GB0210": [
    {
      "Gb_type": "torch.distributed package is not available!",
      "Context": "",
      "Explanation": "The PyTorch package doesn't include torch.distributed when building from source.",
      "Hints": [
        "Set USE_DISTRIBUTED=1 to enable it when building PyTorch from source."
      ]
    }
  ],
  "GB0211": [
    {
      "Gb_type": "torch.nn.Module with a non-function custom __getattr__",
      "Context": "var_getattr {self} {name}",
      "Explanation": "Dynamo detected a nn.Module object with a custom `__getattr__` method, but this method is not a standard Python function (e.g., it might be implemented in C/C++). Dynamo cannot currently trace into such non-standard `__getattr__` methods.",
      "Hints": [
        "Avoid using objects with non-standard __getattr__ methods ",
        "within the compiled region. If possible, implement ",
        "__getattr__ as a standard Python function.",
        "It may be possible to write Dynamo tracing rules for this code. Please report an issue to PyTorch if you encounter this graph break often and it is causing performance issues."
      ]
    }
  ],
  "GB0212": [
    {
      "Gb_type": "torch.profiler object escaped from compiled region",
      "Context": "str(self)",
      "Explanation": "Dynamo doesn't support compiling a region that returns a torch.profiler context manager.",
      "Hints": [
        "It may be possible to write Dynamo tracing rules for this code. Please report an issue to PyTorch if you encounter this graph break often and it is causing performance issues."
      ]
    }
  ],
  "GB0213": [
    {
      "Gb_type": "unimplemented builtin op on tensor arguments",
      "Context": "partial tensor op: {self} {args} {kwargs}",
      "Explanation": "Dynamo does not know how to trace builtin operator {self.fn} with tensor arguments",
      "Hints": [
        "It may be possible to write Dynamo tracing rules for this code. Please report an issue to PyTorch if you encounter this graph break often and it is causing performance issues."
      ]
    }
  ],
  "GB0214": [
    {
      "Gb_type": "unsupported SymNode comparison op",
      "Context": "{op.__name__}({left}, {right})",
      "Explanation": "Dynamo does not support the comparison op {op.__name__} with SymNode arguments {left}, {right}",
      "Hints": [
        "It may be possible to write Dynamo tracing rules for this code. Please report an issue to PyTorch if you encounter this graph break often and it is causing performance issues."
      ]
    }
  ],
  "GB0215": [
    {
      "Gb_type": "unsupported Tensor comparison op",
      "Context": "{op.__name__}({left}, {right})",
      "Explanation": "Dynamo does not support the comparison op {op.__name__} with Tensor arguments {left}, {right}",
      "Hints": [
        "It may be possible to write Dynamo tracing rules for this code. Please report an issue to PyTorch if you encounter this graph break often and it is causing performance issues."
      ]
    }
  ],
  "GB0216": [
    {
      "Gb_type": "unsupported grid type for triton hop check_grid",
      "Context": "grid type = {type(grid)}",
      "Explanation": "`torch.compile` only supports list-like grid for check_grid",
      "Hints": [
        "It may be possible to write Dynamo tracing rules for this code. Please report an issue to PyTorch if you encounter this graph break often and it is causing performance issues."
      ]
    }
  ],
  "GB0217": [
    {
      "Gb_type": "unsupported hasattr operation",
      "Context": "Class {self.user_cls}",
      "Explanation": "msg",
      "Hints": [
        "Consider using a regular dictionary instead",
        "It may be possible to write Dynamo tracing rules for this code. Please report an issue to PyTorch if you encounter this graph break often and it is causing performance issues."
      ]
    }
  ],
  "GB0218": [
    {
      "Gb_type": "unsupported index(Tensor)",
      "Context": "",
      "Explanation": "Dynamo does not support tracing builtin index() on a Tensor",
      "Hints": []
    }
  ],
  "GB0219": [
    {
      "Gb_type": "Backend compiler exception",
      "Context": "Backend: {name}\nException:{str(e)}\nTraceback:\n{self.root_tx.format_frame_summary()}",
      "Explanation": "Backend compiler `{name}` failed with {str(e)}. Adding a graph break.",
      "Hints": [
        "Report an issue to the backend compiler repo."
      ]
    }
  ],
  "GB0220": [
    {
      "Gb_type": "Failed to mutate tensor data attribute to different dtype",
      "Context": "setattr({obj}, {name}, {val})",
      "Explanation": "Dyanmo only supports mutating `.data` of tensor to a new one with the same dtype",
      "Hints": [
        "Don't mutate `.data` on this tensor, or move ",
        "the mutation out of `torch.compile` region"
      ]
    }
  ],
  "GB0221": [
    {
      "Gb_type": "non-generator contextlib.contextmanager",
      "Context": "str(self.vt.get_code())",
      "Explanation": "Cannot compile function decorated with `@contextlib.contextmanager` that is not a generator, i.e. does not use `yield`",
      "Hints": [
        "Use `yield` in the function body instead of `return`.",
        "Remove the `@contextlib.contextmanager` decorator."
      ]
    }
  ],
  "GB0222": [
    {
      "Gb_type": "Attempted to wrap a set with tensors",
      "Context": "Python set containing torch.Tensor elements",
      "Explanation": "Dynamo cannot trace sets of tensors. To get a stable ordering, Dynamo needs to convert the set into a list and the order might not be stable if the set contains tensors.",
      "Hints": [
        "Use a dictionary where the keys are tensors.",
        "It may be possible to write Dynamo tracing rules for this code. Please report an issue to PyTorch if you encounter this graph break often and it is causing performance issues."
      ]
    }
  ],
  "GB0223": [
    {
      "Gb_type": "torch.compile call with > 1 args",
      "Context": "args={args}, kwargs={kwargs}",
      "Explanation": "Attempted to call `torch.compile` with > 1 args. Dynamo does not support this.",
      "Hints": [
        "Remove the torch.compile call or its additional args.",
        "It may be possible to write Dynamo tracing rules for this code. Please report an issue to PyTorch if you encounter this graph break often and it is causing performance issues."
      ]
    }
  ],
  "GB0224": [
    {
      "Gb_type": "Attempted to call torch in-graph function on only torch.SymInt arguments",
      "Context": "fn={self.value}, args={args}, kwargs={kwargs}",
      "Explanation": "Attempted to call {str(self.value)} (that should be put in the FX graph) on only torch.SymInt arguments. Dynamo does not support this.",
      "Hints": [
        "It may be possible to write Dynamo tracing rules for this code. Please report an issue to PyTorch if you encounter this graph break often and it is causing performance issues."
      ]
    }
  ],
  "GB0225": [
    {
      "Gb_type": "Attempted to use tensor creation function with requires_grad=True",
      "Context": "fn={self.value}, args={args}, kwargs={kwargs}",
      "Explanation": "Dynamo does not support this.",
      "Hints": [
        "Create the tensor outside the compiled region.",
        "Do not set `requires_grad=True`.",
        "It may be possible to write Dynamo tracing rules for this code. Please report an issue to PyTorch if you encounter this graph break often and it is causing performance issues."
      ]
    }
  ],
  "GB0226": [
    {
      "Gb_type": "`torch.nn.Parameter()` with unsupported data type",
      "Context": "data={data}",
      "Explanation": "Called `torch.nn.Parameter()` with non-Tensor argument.",
      "Hints": [
        "Ensure the argument to `torch.nn.Parameter()` is a `torch.Tensor`.",
        "Dynamo has detected that tracing the code will result in an error when running in eager. Please double check that your code doesn't contain a similar error when actually running eager/uncompiled."
      ]
    }
  ],
  "GB0227": [
    {
      "Gb_type": "Attempted to use torch.nn.Parameter constructor with tensor subclass",
      "Context": "str(data)",
      "Explanation": "Dynamo does not support this.",
      "Hints": [
        "It may be possible to write Dynamo tracing rules for this code. Please report an issue to PyTorch if you encounter this graph break often and it is causing performance issues."
      ]
    }
  ],
  "GB0228": [
    {
      "Gb_type": "`torch.nn.Parameter`: cannot convert to traceable tracable",
      "Context": "",
      "Explanation": "convert_tracable_parameter is set to False.",
      "Hints": [
        "Check usage of context manager: do_not_convert_to_tracable_parameter",
        "This graph break may be difficult to debug. Please report an issue to PyTorch for assistance."
      ]
    }
  ],
  "GB0229": [
    {
      "Gb_type": "Unexpected type of data placeholder op for parameter construction",
      "Context": "data_node.op={data_node.op}",
      "Explanation": "Data node op should be placeholder or get_attr.",
      "Hints": [
        "This graph break may be difficult to debug. Please report an issue to PyTorch for assistance."
      ]
    }
  ],
  "GB0230": [
    {
      "Gb_type": "Attempted to use torch.use_deterministic_algorithms(warn_only=True)",
      "Context": "mode={mode}, warn_only={warn_only}",
      "Explanation": "Dynamo does not support this.",
      "Hints": [
        "Remove param warn_only in function call torch.use_deterministic_algorithms.",
        "It may be possible to write Dynamo tracing rules for this code. Please report an issue to PyTorch if you encounter this graph break often and it is causing performance issues."
      ]
    }
  ],
  "GB0231": [
    {
      "Gb_type": "call `torch.from_numpy` with `torch._dynamo.config.trace_numpy=False`",
      "Context": "trace_numpy={config.trace_numpy}",
      "Explanation": "Attempted to call `torch.from_numpy` with config `torch._dynamo.config.trace_numpy` set to `False`.",
      "Hints": [
        "Change `torch._dynamo.config.trace_numpy` to `True`."
      ]
    }
  ],
  "GB0232": [
    {
      "Gb_type": "`torch.from_numpy` with NumPy unavailable",
      "Context": "",
      "Explanation": "Attempted to call `torch.numpy` but NumPy could not be imported.",
      "Hints": [
        "Check NumPy version and installation in your environment.",
        "Dynamo has detected that tracing the code will result in an error when running in eager. Please double check that your code doesn't contain a similar error when actually running eager/uncompiled."
      ]
    }
  ],
  "GB0233": [
    {
      "Gb_type": "Attempted to use strided NestedTensor",
      "Context": "layout={layout}",
      "Explanation": "Dynamo does not support this.",
      "Hints": [
        "Change layout=torch.jagged.",
        "It may be possible to write Dynamo tracing rules for this code. Please report an issue to PyTorch if you encounter this graph break often and it is causing performance issues."
      ]
    }
  ],
  "GB0234": [
    {
      "Gb_type": "Attempted to pop from empty torch function mode stack",
      "Context": "",
      "Explanation": "Called `torch._C._pop_torch_function_stack` when torch function mode stack is empty.",
      "Hints": [
        "Do not pop from empty torch function mode stack.",
        "Dynamo has detected that tracing the code will result in an error when running in eager. Please double check that your code doesn't contain a similar error when actually running eager/uncompiled."
      ]
    }
  ],
  "GB0235": [
    {
      "Gb_type": "`torch.nn.Parameter` with non-constant Tensor attributes",
      "Context": "data={data}",
      "Explanation": "Dynamo does not support this.",
      "Hints": [
        "Ensure the Tensor argument's shape, dtype, and device are correct.",
        "Dynamo has detected that tracing the code will result in an error when running in eager. Please double check that your code doesn't contain a similar error when actually running eager/uncompiled."
      ]
    }
  ],
  "GB0236": [
    {
      "Gb_type": "Invalid input type for nonstrict_trace-ed function",
      "Context": "Encountered input of type <{type_name}>.",
      "Explanation": "For `nonstrict_trace`-ed functions, only basic types (e.g., torch.Tensor, int, float) or pytree containers of those are allowed as inputs. The provided argument contains an unsupported type.",
      "Hints": [
        "Use one of the following to register the type with pytree:\n",
        "* `torch.utils._pytree.register_constant`\n",
        "* `torch.utils._pytree.register_dataclass`\n",
        "* `torch.utils._pytree.register_pytree_node`"
      ]
    }
  ],
  "GB0237": [
    {
      "Gb_type": "non-constant `requires_grad` argument to `torch.nn.Parameter`",
      "Context": "requires_grad={requires_grad}",
      "Explanation": "Dynamo does not support this.",
      "Hints": [
        "Change `requires_grad` to be a bool.",
        "Dynamo has detected that tracing the code will result in an error when running in eager. Please double check that your code doesn't contain a similar error when actually running eager/uncompiled."
      ]
    }
  ],
  "GB0238": [
    {
      "Gb_type": "Input marked with `pytree.register_constant` constructed in the `torch.compile` region",
      "Context": "Input={input_spec_vt}, offending type <{type_name}>.",
      "Explanation": "Calling a `nonstrict_trace`-ed function with an input that contains an object of type <{type_name}>, which was marked with `pytree.register_constant`. However, the object was constructed _inside_ the `torch.compile` region. This is not supported.",
      "Hints": [
        "Construct the object _outside_ the `torch.compile` region, or submit an issue to GitHub.",
        "It may be possible to write Dynamo tracing rules for this code. Please report an issue to PyTorch if you encounter this graph break often and it is causing performance issues."
      ]
    }
  ],
  "GB0239": [
    {
      "Gb_type": "Invalid use of pytree_flatten with nonstrict_trace-ed function",
      "Context": "Input={input_spec_vt}, offending type <{type_name}>.",
      "Explanation": "Calling a `nonstrict_trace`-ed function where one of the inputs has been registered with a `pytree_flatten` that places an object of type <{type_name}> into the context.",
      "Hints": [
        "Modifying the `pytree_flatten` to avoid placing the object into the context.",
        "Apply one of the following to <{type_name}>:\n",
        "* `torch.utils._pytree.register_constant`\n",
        "* `torch.utils._pytree.register_dataclass`\n",
        "* `torch.utils._pytree.register_pytree_node`",
        "It may be possible to write Dynamo tracing rules for this code. Please report an issue to PyTorch if you encounter this graph break often and it is causing performance issues."
      ]
    }
  ],
  "GB0240": [
    {
      "Gb_type": "Shape mismatch with out= list of tensor variants",
      "Context": "fn={self.value}, args={args}, kwargs={kwargs}",
      "Explanation": "Shape mismatch when calling {self.value} with `out=`. Provided `out=` shape: {saved_out_shape}. Actual shape: {fake_out.shape}.",
      "Hints": [
        "It may be possible to write Dynamo tracing rules for this code. Please report an issue to PyTorch if you encounter this graph break often and it is causing performance issues."
      ]
    }
  ],
  "GB0241": [
    {
      "Gb_type": "Attempted to call op with non-contiguous `out=` list of tensors",
      "Context": "self.value={self.value}, args={args}, kwargs={kwargs}",
      "Explanation": "Dynamo does not support this.",
      "Hints": [
        "It may be possible to write Dynamo tracing rules for this code. Please report an issue to PyTorch if you encounter this graph break often and it is causing performance issues."
      ]
    }
  ],
  "GB0242": [
    {
      "Gb_type": "Attempted to call op with non-contiguous `out=` tensor",
      "Context": "self.value={self.value}, args={args}, kwargs={kwargs}",
      "Explanation": "Dynamo does not support this.",
      "Hints": [
        "It may be possible to write Dynamo tracing rules for this code. Please report an issue to PyTorch if you encounter this graph break often and it is causing performance issues."
      ]
    }
  ],
  "GB0243": [
    {
      "Gb_type": "Attempted to use `torch.nn.modules.utils._ntuple` with unsupported argument type",
      "Context": "value={value}",
      "Explanation": "Dynamo does not support this.",
      "Hints": [
        "Change use of _ntuple with argument as constant or tensor."
      ]
    }
  ],
  "GB0244": [
    {
      "Gb_type": "Attempted to use `torch.nn.Parameter()` with export",
      "Context": "",
      "Explanation": "Dynamo does not support this.",
      "Hints": [
        "Do not use `torch.nn.Parameter()` with export.",
        "It may be possible to write Dynamo tracing rules for this code. Please report an issue to PyTorch if you encounter this graph break often and it is causing performance issues."
      ]
    }
  ],
  "GB0245": [
    {
      "Gb_type": "Attempted to use `nested_tensor` with non-list input",
      "Context": "tensor_list={tensor_list}",
      "Explanation": "Dynamo does not support this.",
      "Hints": [
        "Change `nested_tensor` with list input.",
        "Dynamo has detected that tracing the code will result in an error when running in eager. Please double check that your code doesn't contain a similar error when actually running eager/uncompiled."
      ]
    }
  ],
  "GB0246": [
    {
      "Gb_type": "Attempted to use `torch.nn.functional.one_hot` with data-dependent output shape",
      "Context": "args={args}, kwargs={kwargs}",
      "Explanation": "Dynamo does not support this.",
      "Hints": [
        "Explicitly set the `num_classes` param of the function call ",
        "`torch.nn.functional.one_hot` to something other than -1."
      ]
    }
  ],
  "GB0247": [
    {
      "Gb_type": "Shape mismatch with out= tensor variant",
      "Context": "fn={self.value}, args={args}, kwargs={kwargs}",
      "Explanation": "Shape mismatch when calling {self.value} with `out=`. Provided `out=` shape: {saved_out_shapes}. Actual shape: {fake_out.shape}.",
      "Hints": [
        "It may be possible to write Dynamo tracing rules for this code. Please report an issue to PyTorch if you encounter this graph break often and it is causing performance issues."
      ]
    }
  ],
  "GB0248": [
    {
      "Gb_type": "improper torch.get_device_module arguments",
      "Context": "args={args}, kwargs={kwargs}",
      "Explanation": "torch.get_device_module accepts 1 optional argument `device`",
      "Hints": [
        "Dynamo has detected that tracing the code will result in an error when running in eager. Please double check that your code doesn't contain a similar error when actually running eager/uncompiled."
      ]
    }
  ],
  "GB0249": [
    {
      "Gb_type": "bad device argument to torch.get_device_module",
      "Context": "args={args}, kwargs={kwargs}",
      "Explanation": "Expected valid string/torch.device argument ('cpu', 'cuda', etc.)",
      "Hints": [
        "Dynamo has detected that tracing the code will result in an error when running in eager. Please double check that your code doesn't contain a similar error when actually running eager/uncompiled."
      ]
    }
  ],
  "GB0250": [
    {
      "Gb_type": "ndarray.astype(object)",
      "Context": "call_method {self} {name} {args} {kwargs}",
      "Explanation": "`ndarray.astype('O')` or `ndarray.astype(object)` is not supported by torch.compile, as there is no equivalent to object type in torch.Tensor. This will be executed eagerly.",
      "Hints": [
        "This graph break is fundamental - it is unlikely that Dynamo will ever be able to trace through your code. Consider finding a workaround."
      ]
    }
  ],
  "GB0251": [
    {
      "Gb_type": "Unsupported output type for nonstrict_trace-ed function",
      "Context": "Function: {fn.__name__}",
      "Explanation": "For `nonstrict_trace`-ed functions, only basic types (e.g., torch.Tensor, int, list) are allowed as output. The result of this call contains an unsupported type.",
      "Hints": [
        "It may be possible to write Dynamo tracing rules for this code. Please report an issue to PyTorch if you encounter this graph break often and it is causing performance issues."
      ]
    }
  ],
  "GB0252": [
    {
      "Gb_type": "could not find name in object's mro",
      "Context": "name={name}, object type={type(self.value)}, mro={type(self.value).__mro__}",
      "Explanation": "Could not find name `{name}` in mro {type(self.value).__mro__}",
      "Hints": [
        "Ensure the name `{name}` is defined somewhere in {self.value}'s type hierarchy.",
        "Dynamo has detected that tracing the code will result in an error when running in eager. Please double check that your code doesn't contain a similar error when actually running eager/uncompiled."
      ]
    }
  ],
  "GB0253": [
    {
      "Gb_type": "call_method on generator",
      "Context": "object={self.value}, method={name}, args={args}, kwargs={kwargs}",
      "Explanation": "Detected a method call to a user-defined generator object. This is not fully supported.",
      "Hints": [
        "Set `torch._dynamo.config.enable_faithful_generator_behavior = False`. Note that this ",
        "may cause silent incorrectness, since we will eagerly unpack generators instead of lazily ",
        "evaluating them."
      ]
    }
  ],
  "GB0254": [
    {
      "Gb_type": "non-const setattr name on user-defined object",
      "Context": "object={self}, name={name}, value={value}",
      "Explanation": "Detected a call to `setattr` of a user-defined object with a non-constant name.",
      "Hints": [
        "Ensure that the name is a string."
      ]
    }
  ],
  "GB0255": [
    {
      "Gb_type": "attempted to call sourceless user-defined object as a method",
      "Context": "object={self.value}, function={func}, args={args}, kwargs={kwargs}",
      "Explanation": "Dynamo does not support this.",
      "Hints": [
        "Ensure the user-defined object {self.value} is constructed outside the compiled region."
      ]
    }
  ],
  "GB0256": [
    {
      "Gb_type": "User-defined object with non-function __getattr__",
      "Context": "object={self.value}, name={name}, getattr_fn={getattr_fn}",
      "Explanation": "Found a non-function __getattr__ {getattr_fn} from a user-defined object {self.value}  when attempting to getattr `{name}`",
      "Hints": [
        "Ensure the object's __getattr__ is a function type."
      ]
    }
  ],
  "GB0257": [
    {
      "Gb_type": "TypedDict with optional keys",
      "Context": "str(self.value)",
      "Explanation": "Dyanmo does not support tracing TypedDict with optional keys",
      "Hints": [
        "Avoid using TypedDict with optional keys",
        "It may be possible to write Dynamo tracing rules for this code. Please report an issue to PyTorch if you encounter this graph break often and it is causing performance issues."
      ]
    }
  ],
  "GB0258": [
    {
      "Gb_type": "collections.deque() with bad arguments",
      "Context": "args={args}, kwargs={kwargs}",
      "Explanation": "Detected call to collections.deque() with bad arguments.",
      "Hints": [
        "Fix the call to collections.deque().",
        "Dynamo has detected that tracing the code will result in an error when running in eager. Please double check that your code doesn't contain a similar error when actually running eager/uncompiled."
      ]
    }
  ],
  "GB0259": [
    {
      "Gb_type": "collections.deque() with bad iterable argument",
      "Context": "args={args}, kwargs={kwargs}",
      "Explanation": "Call to collections.deque() has an iterable argument that Dynamo cannot convert to a list.",
      "Hints": [
        "Use a simpler sequence type that Dynamo can convert to a list ",
        "(e.g. list, tuple, list iterator, etc.)",
        "Dynamo has detected that tracing the code will result in an error when running in eager. Please double check that your code doesn't contain a similar error when actually running eager/uncompiled."
      ]
    }
  ],
  "GB0260": [
    {
      "Gb_type": "missing args to functools.partial",
      "Context": "",
      "Explanation": "functools.partial requires at least one argument",
      "Hints": [
        "Fix the functools.partial call.",
        "Dynamo has detected that tracing the code will result in an error when running in eager. Please double check that your code doesn't contain a similar error when actually running eager/uncompiled."
      ]
    }
  ],
  "GB0261": [
    {
      "Gb_type": "User-defined object method with non-function __func__",
      "Context": "object={self.value}, name={name}, method={dynamic_subobj}, method.__self__={dynamic_subobj.__self__}, method.__func__={dynamic_subobj.__func__}",
      "Explanation": "Method {dynamic_subobj} (name={name}) of user-defined object {self.value} has a __func__ ({dynamic_subobj.__func__}) that is not a function type.",
      "Hints": [
        "Ensure that the method's __func__ is a function type."
      ]
    }
  ],
  "GB0262": [
    {
      "Gb_type": "unsupported contextlib.* API",
      "Context": "{self.value}",
      "Explanation": "{self.value} not supported. This may be due to its use of context-specific operations that are not supported in Dynamo yet (i.e. Exception handling)",
      "Hints": [
        "It may be possible to write Dynamo tracing rules for this code. Please report an issue to PyTorch if you encounter this graph break often and it is causing performance issues."
      ]
    }
  ],
  "GB0263": [
    {
      "Gb_type": "attempted to trace contextlib.contextmanager",
      "Context": "args={args}",
      "Explanation": "Tracing contextlib.contextmanager is disabled.",
      "Hints": [
        "Set torch._dynamo.config.enable_trace_contextlib = True"
      ]
    }
  ],
  "GB0264": [
    {
      "Gb_type": "Attempted to use `torch.nn.Parameter()` constructor with Dynamo",
      "Context": "",
      "Explanation": "Dynamo does not support this",
      "Hints": [
        "Try to construct `torch.nn.Parameter()` outside the compiled region.",
        "If this is not possible, turn `graph_break_on_nn_param_ctor` off",
        "It may be possible to write Dynamo tracing rules for this code. Please report an issue to PyTorch if you encounter this graph break often and it is causing performance issues."
      ]
    }
  ],
  "GB0265": [
    {
      "Gb_type": "FakeScriptObject missing method implementation",
      "Context": "value={self.value}, method={name}",
      "Explanation": "TorchScript object {self.value} doesn't define the method {name}.",
      "Hints": [
        "Ensure the method {name} is implemented in {self.value}.",
        "Dynamo has detected that tracing the code will result in an error when running in eager. Please double check that your code doesn't contain a similar error when actually running eager/uncompiled."
      ]
    }
  ],
  "GB0266": [
    {
      "Gb_type": "Weird method call on TorchScript object",
      "Context": "value={self.value}, method={name}",
      "Explanation": "This particular method call ({name}) is not supported (e.g. calling `__setattr__`). Most method calls to TorchScript objects should be supported.",
      "Hints": [
        "Avoid calling this method."
      ]
    }
  ],
  "GB0267": [
    {
      "Gb_type": "Attempted to access non-callable attribute of TorchScript object",
      "Context": "value={self.value}, method={name}",
      "Explanation": "Attribute accesses of TorchScript objects to non-callable attributes are not supported.",
      "Hints": [
        "Use method calls instead of attribute access."
      ]
    }
  ],
  "GB0268": [
    {
      "Gb_type": "Unsupported kwargs for itertools.product",
      "Context": "call_function {self} {args} {kwargs}",
      "Explanation": "Expected kwargs: 'repeat', but got {','.join(set(kwargs.keys()) - {'repeat'})}",
      "Hints": [
        "Dynamo has detected that tracing the code will result in an error when running in eager. Please double check that your code doesn't contain a similar error when actually running eager/uncompiled."
      ]
    }
  ],
  "GB0269": [
    {
      "Gb_type": "Forced graph break on leaf function",
      "Context": "",
      "Explanation": "Forced graph break for nested graph break testing purposes",
      "Hints": [
        "Set torch._dynamo.config.debug_force_graph_break_on_leaf_return = False"
      ]
    }
  ],
  "GB0270": [
    {
      "Gb_type": "unimplemented builtin op vars() with no arguments",
      "Context": "vars: {self} {args}",
      "Explanation": "Dynamo does not know how to trace builtin operator {self.fn} with no arguments",
      "Hints": [
        "It may be possible to write Dynamo tracing rules for this code. Please report an issue to PyTorch if you encounter this graph break often and it is causing performance issues."
      ]
    }
  ],
  "GB0271": [
    {
      "Gb_type": "Class attribute mutation when the __dict__ was already materialized",
      "Context": "str(self.value)",
      "Explanation": "Dyanmo does not support tracing mutations on a class when its __dict__ is materialized",
      "Hints": []
    }
  ],
  "GB0272": [
    {
      "Gb_type": "Failed to make weakref to User Object when storing by ID",
      "Context": "user_objected: {obj}",
      "Explanation": "Object does not allow us to make a weakref to it",
      "Hints": []
    },
    {
      "Gb_type": "Failed to make weakref to User Object",
      "Context": "user_objected: {obj}",
      "Explanation": "Object does not allow us to make a weakref to it",
      "Hints": []
    }
  ],
  "GB0273": [
    {
      "Gb_type": "Keyword args passed to exception constructor",
      "Context": "{self} with kwargs {init_kwargs}",
      "Explanation": "Dynamo does not know how to handle keyword args passed to an exception constructor",
      "Hints": [
        "It may be possible to write Dynamo tracing rules for this code. Please report an issue to PyTorch if you encounter this graph break often and it is causing performance issues."
      ]
    }
  ],
  "GB0274": [
    {
      "Gb_type": "Attempted to reconstruct context manager's __enter__ method",
      "Context": "str(self.ctx)",
      "Explanation": "Attempted to reconstruct context manager {type_str} while tracing `with ...:`",
      "Hints": [
        "It is likely there is a graph break while tracing `with ctx:` ",
        "but outside the actual `ctx.__enter__()` method. ",
        "`torch.compile` does not expect this to happen.",
        "This is likely to be a Dynamo bug. Please report an issue to PyTorch."
      ]
    }
  ],
  "GB0275": [
    {
<<<<<<< HEAD
      "Gb_type": "Failed to make weakref to User Object",
      "Context": "user_object: {value}",
      "Explanation": "Object does not allow us to make a weakref to it",
      "Hints": []
=======
      "Gb_type": "torch._dynamo.step_unsupported() with empty checkpoint",
      "Context": "",
      "Explanation": "traced torch._dynamo.step_unsupported(), but there is no checkpoint to step_graph_break from. This graph break is used for debugging only.",
      "Hints": [
        "Remove the torch._dynamo.step_unsupported() call.",
        "Include at least one checkpoint: (1) include at least 2 ops and (2) make sure there is some ",
        "line of code that is not in a try/with block, and has an empty Python stack.",
        "This is likely to be a Dynamo bug. Please report an issue to PyTorch."
      ]
>>>>>>> 4308b8a2
    }
  ]
}<|MERGE_RESOLUTION|>--- conflicted
+++ resolved
@@ -2772,12 +2772,6 @@
   ],
   "GB0275": [
     {
-<<<<<<< HEAD
-      "Gb_type": "Failed to make weakref to User Object",
-      "Context": "user_object: {value}",
-      "Explanation": "Object does not allow us to make a weakref to it",
-      "Hints": []
-=======
       "Gb_type": "torch._dynamo.step_unsupported() with empty checkpoint",
       "Context": "",
       "Explanation": "traced torch._dynamo.step_unsupported(), but there is no checkpoint to step_graph_break from. This graph break is used for debugging only.",
@@ -2787,7 +2781,14 @@
         "line of code that is not in a try/with block, and has an empty Python stack.",
         "This is likely to be a Dynamo bug. Please report an issue to PyTorch."
       ]
->>>>>>> 4308b8a2
+    }
+  ],
+  "GB0276": [
+    {
+      "Gb_type": "Failed to make weakref to User Object",
+      "Context": "user_object: {value}",
+      "Explanation": "Object does not allow us to make a weakref to it",
+      "Hints": []
     }
   ]
 }