--- conflicted
+++ resolved
@@ -559,41 +559,13 @@
     return create_instruction("BINARY_OP", arg=26)
 
 
-<<<<<<< HEAD
 def create_build_tuple(n: int) -> Instruction:
     if sys.version_info >= (3, 14) and n == 0:
         return create_load_const(())
     return create_instruction("BUILD_TUPLE", arg=n)
 
 
-def lnotab_writer(
-    lineno: int, byteno: int = 0
-) -> tuple[list[int], Callable[[int, int], None]]:
-    """
-    Used to create typing.CodeType.co_lnotab
-    See https://github.com/python/cpython/blob/main/Objects/lnotab_notes.txt
-    This is the internal format of the line number table if Python < 3.10
-    """
-    assert sys.version_info < (3, 10)
-    lnotab: list[int] = []
-
-    def update(lineno_new: int, byteno_new: int) -> None:
-        nonlocal byteno, lineno
-        while byteno_new != byteno or lineno_new != lineno:
-            byte_offset = max(0, min(byteno_new - byteno, 255))
-            line_offset = max(-128, min(lineno_new - lineno, 127))
-            assert byte_offset != 0 or line_offset != 0
-            byteno += byte_offset
-            lineno += line_offset
-            lnotab.extend((byte_offset, line_offset & 0xFF))
-
-    return lnotab, update
-
-
-def linetable_310_writer(
-=======
 def linetable_writer(
->>>>>>> b9e533b8
     first_lineno: int,
 ) -> tuple[list[int], Callable[[int, int], None], Callable[[int], None]]:
     """
