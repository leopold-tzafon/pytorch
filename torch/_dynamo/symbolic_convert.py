--- conflicted
+++ resolved
@@ -73,7 +73,6 @@
 from .bytecode_transformation import (
     cleaned_instructions,
     create_binary_slice,
-    create_binary_subscr,
     create_call_function,
     create_call_function_ex,
     create_copy,
@@ -2721,50 +2720,6 @@
         )
         return insts
 
-<<<<<<< HEAD
-=======
-    def codegen_fix_leaf_stack(
-        self, meta: StackLocalsMetadata, resume_inst: Instruction
-    ) -> list[Instruction]:
-        """
-        Fixes the stack values of the current/leaf frame (self).
-
-        Expects the TOS to be:
-            [
-                frame N locals,
-                frame N-1 stack + locals,
-                ...,
-                frame 1 stack + locals
-            ], *(frame N stack (post-unsupported instruction))
-
-        Rearranges the TOS to become:
-            [
-                frame N stack + locals,
-                ...,
-                frame 1 stack + locals
-            ]
-
-        Args:
-            - meta: metadata for the leaf frame returned from OutputGraph.compile_subgraph
-            - resume_inst: if the resume instruction is a return instruction, then don't return any instructions
-        """
-        if resume_inst.opname in ("RETURN_VALUE", "RETURN_CONST"):
-            return []
-        # move frame N stack to the frame values list
-        current_num_stack = len(self.stack) - len(meta.stack_null_idxes)
-        meta.num_stack = current_num_stack
-        return [
-            create_instruction("BUILD_LIST", arg=current_num_stack),
-            *create_copy(2),
-            # frame_values, frame N stack, frame_values
-            create_load_const(0),
-            create_binary_subscr(),
-            *create_binary_slice(0, 0, True),
-            # frame_values[0][0:0] = frame N stack
-            # frame_values left on top of stack
-        ]
-
->>>>>>> e30cc7c1
     def create_resume(
         self,
         idx: int,
