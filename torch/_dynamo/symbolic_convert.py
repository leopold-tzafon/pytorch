--- conflicted
+++ resolved
@@ -2972,7 +2972,6 @@
                 resume_inst = inst
             else:
                 resume_inst = cur_tx.next_instruction
-<<<<<<< HEAD
             if (
                 not (
                     config.debug_force_graph_break_on_leaf_return
@@ -2982,9 +2981,6 @@
                 )
                 and resume_inst.opname != "RETURN_VALUE"
             ):
-=======
-            if resume_inst.opname != "RETURN_VALUE":
->>>>>>> 84fe8485
                 txes.append(cur_tx)
                 idxes.append(idx)
                 resume_insts.append(resume_inst)
@@ -3102,7 +3098,6 @@
             resume_codes.append(resume_code)
             resume_names.append(resume_name)
 
-<<<<<<< HEAD
         if (
             config.debug_force_graph_break_on_leaf_return
             and self.current_instruction.opname == "NOP"
@@ -3110,8 +3105,6 @@
         ):
             _debug_force_graph_break_on_leaf_return_disable_codes.add(resume_codes[0])
 
-=======
->>>>>>> 84fe8485
         self.codegen_call_resume(resume_codes, resume_names, cg)
         cg.append_output(create_instruction("RETURN_VALUE"))
 
