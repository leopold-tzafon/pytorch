"""
Core module responsible for converting Python bytecode into TorchDynamo's symbolic execution format.

This module implements the bytecode-level tracing system that allows TorchDynamo to analyze
and transform Python code. It converts Python bytecode instructions into a symbolic format
that tracks the flow of tensors and other values through the program.

Key components:
- InstructionTranslatorBase: Base class for converting bytecode to symbolic execution
- InstructionTranslator: Main translator for function bytecode
- InliningInstructionTranslator: Handles inlining of called functions
- SpeculationLog: Manages state for speculative execution and rollback

The symbolic conversion process handles:
- Control flow (loops, conditionals, etc.)
- Function inlining and call stack management
- Tracking of program values and side effects
- Graph breaks and resumption points
- Exception handling and stack frame management

This is a core part of TorchDynamo's tracing system that enables ahead-of-time
optimization of PyTorch programs.
"""

from __future__ import annotations

import collections
import collections.abc
import contextlib
import copy
import dataclasses
import dis
import functools
import importlib
import inspect
import itertools
import linecache
import logging
import operator
import re
import sys
import threading
import traceback
import types
import weakref
from collections import deque
from traceback import StackSummary
from typing import Any, Callable, cast, NoReturn, Optional, TYPE_CHECKING, Union
from typing_extensions import TypeAlias, TypeIs
from unittest.mock import patch

import torch
import torch._logging
from torch._dynamo.exc import ObservedException, TensorifyScalarRestartAnalysis
from torch._guards import tracing, TracingContext
from torch._logging.structured import dump_file
from torch.fx.experimental.symbolic_shapes import guard_bool
from torch.utils._functools import cache_method

from . import (
    config,
    exc,
    graph_break_hints,
    logging as torchdynamo_logging,
    trace_rules,
    variables,
)
from .bytecode_analysis import (
    get_indexof,
    JUMP_OPNAMES,
    livevars_analysis,
    propagate_line_nums,
)
from .bytecode_transformation import (
    cleaned_instructions,
    create_binary_slice,
    create_call_function,
    create_call_function_ex,
    create_copy,
    create_dup_top,
    create_instruction,
    create_jump_absolute,
    create_load_const,
    create_rot_n,
    create_swap,
    get_code_keys,
    Instruction,
    is_generator,
    is_jump_absolute,
    unique_id,
)
from .code_context import code_context
from .codegen import PyCodegen
from .exc import (
    ArgsMismatchError,
    BackendCompilerFailed,
    collapse_resume_frames,
    format_graph_break_message,
    get_stack_above_dynamo,
    ResumePrologueTracingError,
    StepUnsupported,
    unimplemented_v2,
    Unsupported,
)
from .funcname_cache import get_funcname
from .guards import GuardBuilder, install_guard
from .output_graph import GraphCompileReason, OutputGraph, StackLocalsMetadata
from .polyfills import impl_CONTAINS_OP_fallback
from .replay_record import DummyModule, ExecutionRecorder
from .resume_execution import (
    ContinueExecutionCache,
    IS_TRACING_RESUME_PROLOGUE_VARNAME,
    ReenterWith,
)
from .source import (
    AttrSource,
    DictGetItemSource,
    GlobalSource,
    GlobalWeakRefSource,
    LocalCellSource,
    LocalSource,
    SkipGuardSource,
    Source,
)
from .trace_rules import is_builtin_constant, is_forbidden
from .utils import (
    _get_error_on_graph_break,
    counters,
    get_fake_value,
    get_instruction_source_311,
    get_metrics_context,
    graph_break_dup_warning_checker,
    istype,
    LazyString,
    proxy_args_kwargs,
)
from .variables.base import typestr, ValueMutationNew, VariableTracker
from .variables.builder import FrameStateSizeEntry, VariableBuilder, wrap_fx_proxy
from .variables.builtin import BuiltinVariable
from .variables.constant import ConstantVariable
from .variables.ctx_manager import (
    ContextWrappingVariable,
    GenericContextWrappingVariable,
    WithEnterFunctionVariable,
    WithExitFunctionVariable,
)
from .variables.dicts import ConstDictVariable, SetVariable
from .variables.functions import (
    BaseUserFunctionVariable,
    LocalGeneratorFunctionVariable,
    LocalGeneratorObjectVariable,
    NestedUserFunctionVariable,
    SkipFunctionVariable,
    UserFunctionVariable,
    UserMethodVariable,
)
from .variables.iter import MAX_ITERATOR_LIMIT
from .variables.lazy import LazyVariableTracker
from .variables.lists import (
    BaseListVariable,
    IteratorVariable,
    ListIteratorVariable,
    ListVariable,
    SliceVariable,
    TupleVariable,
)
from .variables.misc import (
    CellVariable,
    ExceptionVariable,
    GetAttrVariable,
    NullVariable,
    PythonModuleVariable,
    UnknownVariable,
)
from .variables.nn_module import NNModuleVariable, UnspecializedNNModuleVariable
from .variables.tensor import supported_comparison_ops, SymNodeVariable, TensorVariable
from .variables.torch_function import (
    SymbolicTorchFunctionState,
    TorchFunctionModeVariable,
)
from .variables.user_defined import (
    RemovableHandleVariable,
    UserDefinedClassVariable,
    UserDefinedExceptionClassVariable,
    UserDefinedExceptionObjectVariable,
    UserDefinedObjectVariable,
)


if TYPE_CHECKING:
    from collections.abc import Generator, Sequence

    from torch._subclasses.fake_tensor import FakeTensorMode

    from .package import CompilePackage

log = logging.getLogger(__name__)
graph_break_log = torch._logging.getArtifactLogger(__name__, "graph_breaks")
trace_call_log = torch._logging.getArtifactLogger(__name__, "trace_call")
trace_source_log = torch._logging.getArtifactLogger(__name__, "trace_source")
trace_bytecode_log = torch._logging.getArtifactLogger(__name__, "trace_bytecode")
tls = threading.local()
compare_op_handlers: dict[str, Any] = {
    k: BuiltinVariable(v).call_function for k, v in supported_comparison_ops.items()
}
handle_contains = BuiltinVariable(operator.contains).call_function
handle_not = BuiltinVariable(operator.not_).call_function
compare_op_handlers["in"] = lambda tx, args, _: handle_contains(
    tx, [*reversed(args)], {}
)
compare_op_handlers["not in"] = lambda tx, args, _: handle_not(
    tx, [handle_contains(tx, [*reversed(args)], {})], {}
)

PT2_ISSUE_TRACKER_URL = "https://github.com/pytorch/pytorch/issues/new?&labels=oncall%3A+pt2&projects=&template=pt2-bug-report.yml"

ExceptionVals: TypeAlias = Union[
    variables.ExceptionVariable,
    UserDefinedExceptionClassVariable,
    UserDefinedExceptionObjectVariable,
]


@functools.cache
def _import_module(name: str) -> types.ModuleType:
    """
    Import the named module and cache the result. importlib.import_module()
    seems to do some filesystem checking to validate the name so not caching
    this can be slow.
    """
    return importlib.import_module(name)


@dataclasses.dataclass
class SpeculationEntry:
    filename: str
    lineno: int
    instruction_pointer: int
    inst: Instruction  # for debugging only
    _failed: bool = False
    error_on_graph_break: Optional[bool] = None
    reason: Optional[GraphCompileReason] = None

    def fail_and_restart_analysis(self, error_on_graph_break: bool) -> None:
        """
        Start tracing of the current frame over again, and don't take this branch.
        """
        self._failed = True
        self.error_on_graph_break = error_on_graph_break
        if self.reason is not None:
            restart_reason = self.reason.reason
        else:
            restart_reason = "Unknown fail_and_restart_analysis"
        raise exc.SpeculationRestartAnalysis(restart_reason=restart_reason)

    def failed(self, tx: InstructionTranslatorBase) -> bool:
        if self._failed:
            assert self.error_on_graph_break is not None
            tx.error_on_graph_break = self.error_on_graph_break
            return True
        return False


@dataclasses.dataclass
class SpeculationLog:
    """
    SpeculationLog replaces the prior copy_graphstate/restore_graphstate
    checkpointing.  Rather than saving/restoring state, we restart the
    dynamo conversion process over from the beginning -- but when we
    hit the start of the speculation that failed, we instead generate
    a graph break.
    """

    entries: list[SpeculationEntry] = dataclasses.field(default_factory=list)
    index: int = 0

    def restart(self) -> None:
        self.index = 0

    def clear(self) -> None:
        self.entries.clear()
        self.index = 0

    def next(
        self, filename: str, lineno: int, instruction_pointer: int, inst: Instruction
    ) -> SpeculationEntry:
        """
        Lookup or create a SpeculationEntry() that is shared across
        RestartAnalysis calls.  Args are used only for debug checks.
        """
        if len(self.entries) == self.index:
            self.entries.append(
                SpeculationEntry(filename, lineno, instruction_pointer, inst)
            )
        entry = self.entries[self.index]
        prev_entry_msg = ""
        if self.index != 0:
            prev_entry = self.entries[self.index - 1]
            prev_entry_msg = (
                f"Previous instruction: {prev_entry.filename}:{prev_entry.lineno}"
                f"({prev_entry.inst.opname} @ {prev_entry.instruction_pointer})\n"
            )
        if not (
            entry.instruction_pointer == instruction_pointer
            and entry.filename == filename
            and entry.lineno == lineno
        ):
            raise SpeculationLogDivergence(
                f"""
SpeculationLog diverged at index {self.index} (log had {len(self.entries)} entries):
- Expected: {entry.filename}:{entry.lineno} ({entry.inst.opname} at ip={entry.instruction_pointer})
- Actual: {filename}:{lineno} ({inst.opname} at ip={instruction_pointer})
{prev_entry_msg}
There are two usual reasons why this may have occurred:
- When Dynamo analysis restarted, the second run took a different path than
  the first.  If this occurred, the previous instruction is the critical instruction that
  behaved differently.
- Speculation entries are only added under certain conditions (as seen in
  step()), e.g., there must exist operators in the graph; those conditions may
  have changed on restart.

If this divergence was intentional, clear the speculation log before restarting (do NOT
do this for graph breaks, you will infinite loop).

Otherwise, please submit a bug report, ideally including the contents of TORCH_LOGS=+dynamo
"""
            )
        self.index += 1
        return entry


@dataclasses.dataclass
class LocalState:
    automatic_dynamic: dict[str, FrameStateSizeEntry] = dataclasses.field(
        default_factory=dict
    )

    def render(self) -> str:
        return "\n".join(
            f"{k}: {v.render()}" for k, v in self.automatic_dynamic.items()
        )


# Mutable box that is shared across restarts
@dataclasses.dataclass
class DistributedState:
    compile_pg: Any
    local_state: LocalState
    all_states: Optional[list[LocalState]] = None


class TensorifyState:
    # These are the set of string symfloats names (eg. "zf0") that we collect
    # from the tensorify_python_scalars.py joint fx pass to inform us about
    # which float inputs we should specialize when we restart analysis.
    force_specializations: set[str] = set()

    @classmethod
    def specialize(cls, index: str) -> None:
        cls.force_specializations.add(index)

    @classmethod
    def should_specialize(cls, index: str) -> bool:
        return index in cls.force_specializations

    @classmethod
    def clear(cls) -> None:
        cls.force_specializations.clear()

    @classmethod
    def empty(cls) -> bool:
        return len(cls.force_specializations) == 0


@functools.cache
def _step_logger() -> Callable[..., None]:
    return torchdynamo_logging.get_step_logger(log)


@contextlib.contextmanager
def save_and_restart_speculation_log(
    tx: InstructionTranslatorBase,
) -> Generator[None, None, None]:
    # When reconstructing a generator after a graph break, we advance it until
    # it is fully exhausted. This process adds new entries to the speculation
    # log that were not previously observed. Without temporarily clearing the
    # speculation log, this could lead to a divergence error.

    entries = tx.speculation_log.entries
    index = tx.speculation_log.index
    try:
        tx.speculation_log.entries = []
        tx.speculation_log.index = 0
        yield
    finally:
        tx.speculation_log.entries = entries
        tx.speculation_log.index = index


@contextlib.contextmanager
def temporarely_allow_writes_to_output_graph(
    tx: InstructionTranslatorBase,
) -> Generator[None, None, None]:
    try:
        tmp = tx.output.should_exit
        tx.output.should_exit = False
        yield
    finally:
        tx.output.should_exit = tmp


@dataclasses.dataclass
class BlockStackEntry:
    # Current instruction that pushes something to block_stack
    inst: Instruction
    target: Instruction
    stack_index: int
    with_context: Optional[
        Union[ContextWrappingVariable, GenericContextWrappingVariable]
    ] = None

    def can_restore(self) -> bool:
        return self.with_context is not None

    def resume_fn(self) -> ReenterWith:
        assert self.stack_index is not None
        if (
            self.with_context
            and hasattr(self.with_context, "target_values")
            and self.with_context.target_values
        ):
            return ReenterWith(
                self.stack_index - 1, tuple(self.with_context.target_values)
            )
        else:
            return ReenterWith(self.stack_index - 1)

    def exit(self, tx: InstructionTranslatorBase, is_graph_break: bool) -> None:
        assert self.with_context is not None
        if (
            is_graph_break and self.with_context.exit_on_graph_break()
        ) or not is_graph_break:
            return self.with_context.exit(tx)  # type: ignore[arg-type]


class SpeculationLogDivergence(AssertionError):
    pass


class ReturnValueOp(Exception):
    pass


class YieldValueOp(Exception):
    """
    Signal to the symbolic tracer to stop and return control flow to the
    caller
    """


def stack_op(fn: Callable[..., object]) -> Callable[..., Any]:
    nargs = len(inspect.signature(fn).parameters)
    fn_var = BuiltinVariable(fn)

    @functools.wraps(fn)
    def impl(self: InstructionTranslator, inst: Instruction) -> None:
        self.push(fn_var.call_function(self, self.popn(nargs), {}))

    return impl


def is_stdlib(mod: object) -> bool:
    if not isinstance(mod, types.ModuleType):
        return False
    return mod.__name__.split(".")[0] in sys.stdlib_module_names


@functools.cache
def get_assert_bytecode_sequence(with_msg: bool) -> list[str]:
    if with_msg:

        def fn(x: Any) -> None:
            assert x, "msg"
    else:

        def fn(x: Any) -> None:
            assert x

    insts = [inst.opname for inst in dis.get_instructions(fn)]

    # expect to find POP_JUMP_[FORWARD_]IF_TRUE
    begin_idx = next(i for i, inst in enumerate(insts) if inst.startswith("POP_JUMP"))
    end_idx = insts.index("RAISE_VARARGS")

    return insts[begin_idx + 1 : end_idx + 1]


def _detect_and_normalize_assert_statement(
    self: InstructionTranslatorBase,
    truth_fn: Callable[[object], bool],
    push: bool,
) -> bool:
    # Detect if this jump instruction is assert and normalize the assert
    # by pushing dummy error message when nothing is given.
    #
    # Python 3.9-3.13 assertion is in following format (minus small differences)
    # 18 POP_JUMP_IF_TRUE       28
    # 20 LOAD_ASSERTION_ERROR
    # 22 LOAD_CONST               3 ('Assert message') -> optional instruction
    # 24 CALL_FUNCTION            1                    -> optional instruction
    # 26 RAISE_VARARGS

    if (truth_fn is not operator.truth) or push:
        return False

    assert isinstance(self.instruction_pointer, int)
    current_instruction_pointer = self.instruction_pointer

    for with_msg in (False, True):
        assert_insts = get_assert_bytecode_sequence(with_msg)
        cur_insts = self.instructions[
            current_instruction_pointer : current_instruction_pointer
            + len(assert_insts)
        ]
        cur_insts = [inst.opname for inst in cur_insts]
        if cur_insts == assert_insts:
            if with_msg:
                load_const_idx = assert_insts.index("LOAD_CONST")
                error_msg = self.instructions[
                    current_instruction_pointer + load_const_idx
                ].argval
            else:
                error_msg = "assertion error"
            self.push(ConstantVariable.create(error_msg))
            return True

    return False


explain = False


def log_graph_break(
    code_options: dict[str, Any],
    reason: str = "",
    exc_info: bool = False,
    user_stack: Optional[StackSummary] = None,
    latest_bytecode_log: Optional[str] = None,
) -> None:
    if user_stack is None:
        user_stack = torch._guards.TracingContext.extract_stack()

    try:
        frame_loc = (user_stack[-1].filename, user_stack[-1].lineno)
    except IndexError:
        # first instruction
        frame_loc = (
            code_options["co_filename"],
            code_options["co_firstlineno"],
        )

    stack_above_dynamo_formatted = ""
    if config.verbose:
        stack_above_dynamo = get_stack_above_dynamo()
        stack_above_dynamo_formatted = "".join(
            traceback.format_list(stack_above_dynamo)
        )
    else:
        user_stack = get_stack_above_dynamo() + user_stack  # type: ignore[assignment]
        # pyrefly: ignore  # bad-argument-type
        user_stack = collapse_resume_frames(user_stack)
    user_stack_formatted = "".join(traceback.format_list(user_stack))
    user_stack_trace = (
        f"Graph break in user code at {frame_loc[0]}:{frame_loc[1]}\n"
        f"Graph Break Reason: {reason}\n"
        "User code traceback:\n"
    )

    if config.verbose:
        user_stack_trace += (
            f"{stack_above_dynamo_formatted}\n"
            "========== most recent `torch.compile` tracing attempt started here ==========\n\n"
            f"{user_stack_formatted}\n"
            "NOTE: the most recent `torch.compile` tracing attempt might not be where you applied `torch.compile`! "
            "This is due to how graph breaks are implemented - the optimized code object returned by Dynamo will call another "
            "Dynamo-generated resume function and tracing is re-enabled by calling the resume function as a normal Python "
            "function, which Dynamo intercepts as a top-level frame.\n"
        )
    else:
        user_stack_trace += str(user_stack_formatted)

    torch._logging.trace_structured(
        "artifact",
        metadata_fn=lambda: {
            "name": "dynamo_graph_break_reason",
            "encoding": "string",
        },
        payload_fn=lambda: f"{user_stack_trace}\n{traceback.format_exc() if exc_info else ''}",
    )

    # torch._dynamo.explain() formats this a little nicer, and presents a slightly
    # more actionable user code pointer
    if (
        graph_break_log.isEnabledFor(logging.DEBUG)
        and not explain
        and graph_break_dup_warning_checker.add(frame_loc)
    ):
        # This log line MUST contain the string "Graph break in user code",
        # This log line is exercised from
        #   python test/dynamo/test_exc.py -k test_graph_break_log
        if latest_bytecode_log and config.verbose:
            user_stack_trace += "Most recent bytecode instructions traced (max 20):\n"
            user_stack_trace += latest_bytecode_log

        graph_break_log.debug(
            user_stack_trace,
        )
    else:
        # This log line MUST not contain the string "Graph break in user code",
        # exercised by
        #   python test/dynamo/test_misc.py -k test_duplicate_graph_break_log
        graph_break_log.debug(
            "Graph break (user stack suppressed due to duplicate graph break) in user code at %s:%s\nGraph Break Reason: %s",
            frame_loc[0],
            frame_loc[1],
            reason,
        )


def generic_jump(
    truth_fn: Callable[[object], bool], push: bool
) -> Callable[[InstructionTranslatorBase, Instruction], None]:
    # graph break message fields for data dependent branching
    _gb_type = "Data-dependent branching"
    _explanation = (
        "Detected data-dependent branching (e.g. `if my_tensor.sum() > 0:`). "
        "Dynamo does not support tracing dynamic control flow."
    )
    _hints = [
        *graph_break_hints.FUNDAMENTAL,
        "Use `torch.cond` to express dynamic control flow.",
    ]

    def jump_graph_break(
        self: InstructionTranslatorBase,
        inst: Instruction,
        value: VariableTracker,
        extra_msg: str = "",
    ) -> None:
        log_graph_break(
            self.code_options,
            reason=format_graph_break_message(
                gb_type=_gb_type,
                context=f"attempted to jump with {value}",
                explanation=_explanation,
                hints=_hints,
            ),
        )
        assert self.should_compile_partial_graph()
        # compile a partial subgraph prefix then jump into user code
        if self.maybe_has_backedge():
            msg = (
                "Skipping frame because there is a graph break in a for/while loop\n"
                f"{self.frame_summary()}"
            )
            log.info(msg)
            raise exc.SkipFrame(msg)

        self.push(value)
        log.debug("generic_jump triggered compile")
        all_stack_locals_metadata = self.output.compile_subgraph(
            self,
            reason=GraphCompileReason(
                f"generic_jump {typestr(value)}{extra_msg}", [self.frame_summary()]
            ),
            stack_pops=1,
        )
        self.pop()

        if_next = self.codegen_fix_leaf_stack(
            all_stack_locals_metadata[0], self.next_instruction
        ) + self.create_call_resume_at(
            self.next_instruction,
            all_stack_locals_metadata,
        )
        if push:
            self.push(value)
        assert inst.target is not None
        if_jump = self.codegen_fix_leaf_stack(
            all_stack_locals_metadata[0], inst.target
        ) + self.create_call_resume_at(
            inst.target,
            all_stack_locals_metadata,
        )

        if sys.version_info >= (3, 13):
            # 3.13 requires stack[-1] to be bool type
            self.output.add_output_instructions([create_instruction("TO_BOOL")])

        jump_inst = create_instruction(inst.opname, target=if_jump[0])
        jump_inst.copy_positions(inst)
        self.output.add_output_instructions([jump_inst] + if_next + if_jump)

    def inner(self: InstructionTranslatorBase, inst: Instruction) -> None:
        value: VariableTracker = self.pop()
        if (
            config.rewrite_assert_with_torch_assert
            and _detect_and_normalize_assert_statement(self, truth_fn, push)
        ):
            error_msg: VariableTracker = self.pop()
            # Skip over things like `assert True`
            if value.is_python_constant():
                if bool(value.as_python_constant()):
                    return self.jump(inst)
                elif self.should_compile_partial_graph():
                    jump_graph_break(self, inst, value)
                else:
                    unimplemented_v2(
                        gb_type="Data-dependent assertion failed (cannot compile partial graph)",
                        context=f"value: {value}",
                        explanation="Dynamo has determined when encountering a data-dependent assert failure "
                        "that it should not compile the partial graph.",
                        hints=[
                            *graph_break_hints.FUNDAMENTAL,
                            "Use `torch._assert()` to raise a hard AssertionError when the check fails. "
                            "This error will propagate back the user code "
                            "that called the compiled function (i.e. Dynamo will not trace any exception handling).",
                            "Remove the assert statement.",
                            "Move the assert statement outside of any context managers in order to graph break with "
                            "partial graph compilation (if fullgraph=False).",
                        ],
                    )

            # TODO maybe should respect DtoH sync intention of users later??
            # Manually insert torch._assert_async instead of python assert and jump over
            # assert related instructions as we don't need them anymore.

            # if we see Tensor as assert statement, no need to call scalar_tensor
            if isinstance(value, TensorVariable):
                self.output.create_proxy(
                    "call_function",
                    torch._assert_async,
                    *proxy_args_kwargs((value, error_msg), {}),
                )
                self.jump(inst)
                return

            if isinstance(value, SymNodeVariable):
                # if the assertion is normal shape expression.
                # just install guard and bail out.
                sym_expr = value.sym_num
                if not isinstance(sym_expr, torch.SymBool):
                    sym_expr = sym_expr != 0

                result = torch.fx.experimental.symbolic_shapes.expect_true(sym_expr)
                if not result:
                    unimplemented_v2(
                        gb_type="Assertion failed on symbolic shapes",
                        context=str(sym_expr),
                        explanation="",
                        hints=[*graph_break_hints.USER_ERROR],
                    )
                self.jump(inst)
                return

            scalar_to_tensor_proxy = self.output.create_proxy(
                "call_function", torch.scalar_tensor, *proxy_args_kwargs((value,), {})
            )

            scalar_to_tensor = wrap_fx_proxy(
                self,
                scalar_to_tensor_proxy,
                example_value=get_fake_value(scalar_to_tensor_proxy.node, self),
            )

            self.output.create_proxy(
                "call_function",
                torch._assert_async,
                *proxy_args_kwargs((scalar_to_tensor, error_msg), {}),
            )
            self.jump(inst)
            return

        if value.is_python_constant():
            # ConstDictVariable is optimized to be very lazy about insertion of
            # guards, so we have to manually insert a SEQUENCE_LENGTH guard
            # here.
            if isinstance(value, ConstDictVariable) and value.source:
                install_guard(value.source.make_guard(GuardBuilder.SEQUENCE_LENGTH))
            if truth_fn(value.as_python_constant()):
                if push:
                    self.push(value)
                self.jump(inst)
        elif (
            isinstance(value, (TensorVariable)) and self.should_compile_partial_graph()
        ):
            jump_graph_break(self, inst, value)
        elif isinstance(value, NNModuleVariable):
            # Equivalent of "self.nn_module is not None"
            mod = self.output.get_submodule(value.module_key)
            if truth_fn(mod):
                if push:
                    self.push(value)
                self.jump(inst)
        elif isinstance(value, UserDefinedObjectVariable):
            try:
                x = value.var_getattr(self, "__bool__")  # type: ignore[arg-type]
            except exc.ObservedAttributeError:
                exc.handle_observed_exception(self)
                # if __bool__ is missing, trying __len__ to infer a truth value.
                try:
                    x = value.var_getattr(self, "__len__")  # type: ignore[arg-type]
                except exc.ObservedAttributeError:
                    exc.handle_observed_exception(self)
                    x = None

            # __bool__ or __len__ is function
            if isinstance(x, UserMethodVariable):
                result = x.call_function(self, [], {})  # type: ignore[arg-type, assignment]
                if isinstance(result, ConstantVariable) and isinstance(
                    result.value, (bool, int)
                ):
                    if truth_fn(result.value):
                        if push:
                            self.push(value)
                        self.jump(inst)
                elif isinstance(result, SymNodeVariable):
                    if result.evaluate_expr():
                        if push:
                            self.push(value)
                        self.jump(inst)
                else:
                    unimplemented_v2(
                        gb_type="Data-dependent branching with non-constant __bool__",
                        context=f"method: {x}, result: {result}",
                        explanation="Attempted to perform data-dependent branching on a user-defined "
                        "object with a __bool__ method that did not return a constant.",
                        hints=[],
                    )
            # __bool__ or __len__ is non-function or not existed in the user defined object
            else:
                if truth_fn(True):
                    if push:
                        self.push(value)
                    self.jump(inst)
        elif not isinstance(value, TensorVariable) and value.has_unpack_var_sequence(
            self
        ):
            if truth_fn(len(value.unpack_var_sequence(self))):
                if push:
                    self.push(value)
                self.jump(inst)
        elif isinstance(value, SymNodeVariable):
            try:
                # if the user is branching on a SymBool, guard on it
                # if the user has code like:
                #    if size:
                #        ...
                # then they are just testing truthiness: guard that the expr != 0
                if isinstance(value.sym_num, torch.SymBool):
                    eval_result = value.evaluate_expr(self.output)
                else:
                    eval_result = guard_bool(value.sym_num != 0)
            except exc.UserError as e:
                if self.should_compile_partial_graph():
                    return jump_graph_break(self, inst, value, extra_msg=f"\n{e}")
                raise
            if truth_fn(eval_result):
                if push:
                    self.push(value)
                self.jump(inst)
        elif isinstance(value, variables.BackwardHookVariable):
            if truth_fn(True):
                if push:
                    self.push(value)
                self.jump(inst)
        else:
            from .source import is_constant_source

            if value.source is not None and is_constant_source(value.source):
                if truth_fn(value.get_real_value()):  # type: ignore[attr-defined]
                    if push:
                        self.push(value)
                    self.jump(inst)
            else:
                unimplemented_v2(
                    gb_type="Data-dependent branching",
                    context=f"attempted to jump with {value}",
                    explanation=_explanation,
                    hints=[
                        *graph_break_hints.FUNDAMENTAL,
                        "Use `torch.cond` to express dynamic control flow.",
                    ],
                )

    return inner


def break_graph_if_unsupported(
    *, push: int
) -> Callable[
    [Callable[..., None]], Callable[[InstructionTranslatorBase, Instruction], None]
]:
    def decorator(
        inner_fn: Callable[..., None],
    ) -> Callable[[InstructionTranslatorBase, Instruction], None]:
        @functools.wraps(inner_fn)
        def wrapper(self: InstructionTranslatorBase, inst: Instruction) -> None:
            speculation = self.speculate()
            if speculation.failed(self):
                assert speculation.reason is not None
                return handle_graph_break(self, inst, speculation.reason)
            try:
                return inner_fn(self, inst)
            except Unsupported as excp:
                if self.active_generic_context_managers:
                    # We don't support graph break under GenericContextWrappingVariable,
                    # If there is, we roll back to the checkpoint and fall back.
                    excp.remove_from_stats()
                    unimplemented_v2(
                        gb_type="Graph break under GenericContextWrappingVariable",
                        context=f"Active generic context managers: {self.active_generic_context_managers}",
                        explanation="Attempted to graph break in an active context manager(s) that doesn't support graph breaking.",
                        hints=[
                            "Move the offending context manager(s) to outside the compiled region.",
                            *graph_break_hints.CAUSED_BY_EARLIER_GRAPH_BREAK,
                        ],
                        from_exc=excp,
                    )

                if isinstance(excp, exc.UncapturedHigherOrderOpError):
                    raise

                if not self.should_compile_partial_graph():
                    raise

                log_graph_break(
                    self.code_options,
                    exc_info=True,
                    reason=str(excp),
                    user_stack=excp.real_stack,
                    latest_bytecode_log="\n".join(self.latest_bytecode_queue),
                )

                if self.maybe_has_backedge():
                    msg = (
                        "Skipping frame because there is a graph break in a for/while loop\n"
                        f"{self.frame_summary()}"
                    )
                    log.info(msg)
                    raise exc.SkipFrame(msg) from excp

                excp.remove_from_stats()
                excp.add_to_stats("graph_break")
                speculation.reason = GraphCompileReason(excp.msg, excp.real_stack)
            speculation.fail_and_restart_analysis(self.error_on_graph_break)

        def handle_graph_break(
            self: InstructionTranslatorBase,
            inst: Instruction,
            reason: GraphCompileReason,
        ) -> None:
            if (
                sys.version_info >= (3, 11)
                and sys.version_info < (3, 12)
                and inst.opname == "CALL"
            ):
                # stack effect for PRECALL + CALL is split between the two instructions
                stack_effect = dis.stack_effect(
                    dis.opmap["PRECALL"], inst.arg
                ) + dis.stack_effect(dis.opmap["CALL"], inst.arg)
            else:
                stack_effect = dis.stack_effect(inst.opcode, inst.arg)

            all_stack_locals_metadata = self.output.compile_subgraph(
                self, reason=reason, stack_pops=push - stack_effect
            )
            cg = PyCodegen(self.output.root_tx)
            cleanup: list[Instruction] = []
            # Reconstruct the context variable CLASS in the block stack
            for b in self.block_stack:
                # Don't exit any modes we have entered,
                # output bytecode will mutate the tf mode stack accordingly
                if isinstance(b.with_context, TorchFunctionModeVariable):
                    cg.extend_output(
                        b.resume_fn().try_except_torch_function_mode(
                            cg.code_options, cleanup
                        )
                    )
                    continue
                assert b.with_context is not None
                assert isinstance(b.with_context, (ContextWrappingVariable))
                b.with_context.reconstruct_type(cg)
                cg.extend_output(b.resume_fn().try_finally(cg.code_options, cleanup))
            self.output.add_output_instructions(cg.get_instructions())
            del cg

            if sys.version_info >= (3, 11) and inst.opname == "CALL":
                kw_names = (
                    self.kw_names.as_python_constant()
                    if self.kw_names is not None
                    else ()
                )
                if len(kw_names) > 0:
                    # KW_NAMES no longer used in 3.13
                    assert sys.version_info < (3, 13)
                    self.output.add_output_instructions(
                        [create_instruction("KW_NAMES", argval=kw_names)]
                    )
                assert inst.arg is not None
                call_insts = create_call_function(inst.arg, False)
                call_insts[-1].copy_positions(inst)
                self.output.add_output_instructions(call_insts)
            else:
                # copy instruction, but without exception table data
                assert inst.target is None
                inst_copy = copy.copy(inst)
                inst_copy.exn_tab_entry = None
                self.output.add_output_instructions([inst_copy])

            self.output.add_output_instructions(cleanup)

            self.popn(push - stack_effect)
            for _ in range(push):
                self.push(UnknownVariable())
            self.output.add_output_instructions(
                self.codegen_fix_leaf_stack(
                    all_stack_locals_metadata[0], self.next_instruction
                )
                + self.create_call_resume_at(
                    self.next_instruction,
                    all_stack_locals_metadata,
                )
            )

        return wrapper

    return decorator


class BytecodeDispatchTableMeta(type):
    """Installs a `cls.dispatch_table` on every subclass to speed up calls to self.OPCODE()"""

    def __init__(cls: type, name: str, bases: Any, dct: Any) -> None:
        super().__init__(name, bases, dct)  # type: ignore[misc]

        def _missing(opname: str, *args: Any) -> None:
            unimplemented_v2(
                gb_type="Missing bytecode handler",
                context=f"{opname} with args {args}",
                explanation=f"Dynamo does not know how to handle the bytecode instruction `{opname}`.",
                hints=[
                    f"Do not trace code that produces the `{opname}` bytecode instruction "
                    "(see https://docs.python.org/3/library/dis.html for bytecode semantics).",
                    *graph_break_hints.SUPPORTABLE,
                ],
            )

        dispatch_table = {
            op: getattr(cls, opname, functools.partial(_missing, opname))
            for opname, op in dis.opmap.items()
        }
        # pyrefly: ignore  # missing-attribute
        cls.dispatch_table = [dispatch_table.get(i) for i in range(2**8)]


@dataclasses.dataclass
class ExceptionStack:
    """
    Exception stack that it is shared among all InstructionTranslator instances
    """

    # Exception handling in CPython is a bit confusing and some of the bytecode
    # have a slightly different behavior than what is documented. While reading
    # the documentation, is important to notice that the terms "current exception"
    # and "stack" sometimes refers to a C variable with the same name and the
    # exception stack, respectively.
    #
    # The lifetime of an exception is (Python 3.11+):
    #  + tx._raise_exception_variable(...) := sets the current_exception variable
    #  + PUSH_EXC_INFO := pushes the current_exception to the *exception stack*
    #  + POP_EXCEPT := pops TOS from the *exception stack*

    _exc_stack: list[ExceptionVals] = dataclasses.field(default_factory=list)
    _current_exception: Optional[ExceptionVals] = dataclasses.field(default=None)

    def clear_current_exception(self) -> None:
        self._current_exception = None

    def set_current_exception(self, val: ExceptionVals) -> None:
        self._set_context_and_break_context_reference_cycle(val)
        self._current_exception = val

    def move_current_exception_to_stack(self) -> None:
        assert self._current_exception is not None
        self.append(self._current_exception)
        self.clear_current_exception()

    def get_current_exception(self) -> ExceptionVals:
        assert self._current_exception is not None
        return self._current_exception

    def _set_context_recursive(
        self, val: ExceptionVals, prev_idx: int
    ) -> ExceptionVals:
        if (ctx := val.__context__) and type(ctx) is not ConstantVariable:  # type: ignore[union-attr]
            return val
        if len(self._exc_stack) + prev_idx > 0:
            prev = self._exc_stack[prev_idx]
            self._set_context_recursive(prev, prev_idx - 1)
            val.set_context(prev)  # type: ignore[union-attr, arg-type]
        return val

    def _break_context_reference_cycle(self, val: ExceptionVals) -> None:
        # See test_exceptions::test_raise_does_not_create_context_chain_cycle
        # Based on https://github.com/python/cpython/blob/e635bf2e49797ecb976ce45a67fce2201a25ca68/Python/errors.c#L207-L228
        # As noted on CPython, this is O(chain length) but the context chains
        # are usually very small
        o = slow_o = val
        slow_update_toggle = False  # floyd's algorithm for detecting cycle
        while True:
            context = o.__context__  # type: ignore[union-attr]
            if type(context) is ConstantVariable:  # context not set
                break

            if context is val:
                o.set_context(ConstantVariable(None))  # type: ignore[union-attr, arg-type]
                break

            o = context  # type: ignore[assignment]
            if o is slow_o:
                # pre-existing cycle - all exceptions on the path were
                # visited and checked
                break

            if slow_update_toggle:
                # visited all exceptions
                slow_o = slow_o.__context__  # type: ignore[union-attr, assignment]
            slow_update_toggle = not slow_update_toggle

    def _set_context_and_break_context_reference_cycle(
        self, val: ExceptionVals
    ) -> None:
        # set Exception.__context__
        self._set_context_recursive(val, len(self._exc_stack) - 1)
        self._break_context_reference_cycle(val)

    def pop(self) -> ExceptionVals:
        return self._exc_stack.pop()

    def append(self, val: ExceptionVals) -> None:
        self._exc_stack.append(val)

    def __len__(self) -> int:
        return len(self._exc_stack)

    def __getitem__(self, index: int) -> ExceptionVals:
        return self._exc_stack[index]

    def __str__(self) -> str:
        return f"{self._exc_stack=} - {self._current_exception=}"

    __repr__ = __str__


class InstructionTranslatorBase(
    metaclass=BytecodeDispatchTableMeta,
):
    output: OutputGraph
    symbolic_locals: dict[str, VariableTracker]
    symbolic_globals: dict[str, VariableTracker]
    symbolic_torch_function_state: SymbolicTorchFunctionState
    post_prune_cell_and_freevars: Optional[dict[str, VariableTracker]]
    stack: list[VariableTracker]
    instruction_pointer: Optional[int]
    current_instruction: Instruction
    block_stack: list[BlockStackEntry]
    lineno: int
    kw_names: Optional[ConstantVariable]
    accept_prefix_inst: bool
    prefix_insts: list[Instruction]
    inline_depth: int
    inconsistent_side_effects: bool
    current_speculation: Optional[SpeculationEntry]
    dispatch_table: list[Any]
    exn_vt_stack: ExceptionStack
    exec_recorder: Optional[ExecutionRecorder]
    strict_checks_fn: Optional[Callable[[VariableTracker], bool]]
    start_point: Optional[int]
    is_leaf_tracer: bool
    parent: Optional[InstructionTranslatorBase]
    debug_locals: list[tuple[VariableTracker, list[VariableTracker]]]
    package: Optional[CompilePackage]
    latest_bytecode_queue: deque[str]
    # Store the latest bytecode before graph_break() call by user

    def mark_inconsistent_side_effects(self) -> None:
        """
        InstructionTranslator has encountered instructions which may cause
        dynamo to see a different version of history from eager
        See: https://github.com/pytorch/pytorch/issues/110765
        """
        self.inconsistent_side_effects = True

    def maybe_has_backedge(self) -> bool:
        # This function employs a heuristic. It does not reliably detect a backedge.
        # The heuristic is straightforward: starting from the current instruction and
        # continuing to the end, if any jump instruction targets an instruction before
        # the current one, there might be a backedge.

        # Python 3.12 introduced changes to bytecode that group common paths in
        # blockstacks (with or try...else) and allow for early returns. Consequently,
        # there can be multiple RETURN_VALUE instructions. Another heuristic is to
        # halt detection upon encountering the first RETURN_VALUE or RETURN_CONST.

        # These heuristics can result in both false positives and negatives, but
        # in either case, the Dynamo code remains valid. For false positives
        # (where an edge is incorrectly marked as a backedge), Dynamo will
        # perform a SkipFrame instead of potentially applying optimizations. For
        # false negatives (where an edge that should be marked as a backedge
        # isn't), multiple graphs may be generated if there's a break in the
        # graph during a for loop. In general, its better to have fewer false
        # negatives so that Dynamo does not skip the whole frame.

        # If any parent tx has a backedge, then return True
        cur_tx: Optional[InstructionTranslatorBase] = self
        while cur_tx is not None:
            cur_offset = cur_tx.current_instruction.offset
            assert cur_tx.instruction_pointer is not None
            for inst in cur_tx.instructions[cur_tx.instruction_pointer :]:
                if inst.opname in ("RETURN_VALUE", "RETURN_CONST"):
                    break
                if inst.opname in JUMP_OPNAMES:
                    jump_offset = inst.argval
                    if jump_offset < cur_offset:
                        return True
            cur_tx = cur_tx.parent
        return False

    def cellvars(self) -> list[str]:
        return self.code_options["co_cellvars"]

    def freevars(self) -> list[str]:
        return self.code_options["co_freevars"]

    def cell_and_freevars(self) -> list[str]:
        if not hasattr(self, "_cell_and_freevars"):
            self._cell_and_freevars = self.cellvars() + self.freevars()
        return self._cell_and_freevars

    def prune_dead_locals(self) -> None:
        # keep cell and freevar references alive
        self.post_prune_cell_and_freevars = {
            k: v
            for k, v in self.symbolic_locals.items()
            if k in self.cell_and_freevars()
        }
        # Only keep the locals that must remain on the stack.
        reads = livevars_analysis(self.instructions, self.current_instruction)
        self.symbolic_locals = {
            k: v for k, v in self.symbolic_locals.items() if k in reads
        }

    def call_function(
        self,
        fn: VariableTracker,
        args: list[VariableTracker],
        kwargs: dict[str, VariableTracker],
    ) -> None:
        assert isinstance(fn, VariableTracker)
        assert isinstance(args, list)
        assert isinstance(kwargs, dict)
        assert all(
            isinstance(x, VariableTracker)
            for x in itertools.chain(args, kwargs.values())
        )
        inner_fn = None
        if hasattr(fn, "value"):
            inner_fn = fn.value
        if hasattr(fn, "fn"):
            inner_fn = fn.fn
        if inner_fn and callable(inner_fn) and is_forbidden(inner_fn):
            raise AssertionError(f"Attempt to trace forbidden callable {inner_fn}")
        self.push(fn.call_function(self, args, kwargs))  # type: ignore[arg-type]

    def inline_generator_function(
        self, fn: VariableTracker, args: Sequence[Any], kwargs: dict[str, Any]
    ) -> Any:
        """
        Redirect the call to the generator "call_function"
        """
        if not isinstance(fn, LocalGeneratorFunctionVariable):
            fn = LocalGeneratorFunctionVariable(fn)  # type: ignore[arg-type]
        return fn.call_function(self, args, kwargs)  # type: ignore[arg-type]

    def inline_user_function_return(
        self, fn: VariableTracker, args: Sequence[Any], kwargs: dict[str, Any]
    ) -> Any:
        """
        A call to some user defined function by inlining it.
        """
        self.is_leaf_tracer = False
        if config.enable_faithful_generator_behavior and is_generator(fn.get_code()):  # type: ignore[attr-defined]
            return self.inline_generator_function(fn, args, kwargs)
        else:
            return InliningInstructionTranslator.inline_call(self, fn, args, kwargs)

    def get_line_of_code_header(self, lineno: Optional[int] = None) -> str:
        if lineno is None:
            lineno = self.lineno
        inline_depth_str = (
            f" (inline depth: {self.inline_depth})" if self.inline_depth > 0 else ""
        )
        funcname = get_funcname(self.f_code.co_filename, lineno)
        funcname_str = "" if funcname is None else f" ({funcname})"
        return f"{self.f_code.co_filename}:{lineno} in {self.f_code.co_name}{funcname_str}{inline_depth_str}"

    def get_log_starts_line_log_str(self) -> str:
        log_str = f"TRACE starts_line {self.get_line_of_code_header()}\n"
        line = linecache.getline(self.f_code.co_filename, self.lineno).rstrip()
        log_str += f"    {line}"
        return log_str

    def starts_line(self, lineno: int) -> None:
        if self.lineno == lineno:
            return
        self.lineno = lineno
        TracingContext.set_current_loc(
            self.f_code.co_filename, lineno, self.f_code.co_name
        )

        if self.is_trace_source_log_enabled:
            trace_source_log.debug("%s", LazyString(self.get_log_starts_line_log_str))

    def step(self) -> bool:
        """Process exactly one instruction, return False we should exit"""
        self.error_on_graph_break = _get_error_on_graph_break()

        ip = self.instruction_pointer
        if ip is None:
            return False
        self.current_instruction = inst = self.instructions[ip]
        self.instruction_pointer = ip + 1

        if inst.starts_line:
            self.starts_line(inst.starts_line)

        if (
            not self.stack
            and self.should_compile_partial_graph()
            and self.is_non_empty_graph()
        ):
            self.current_speculation = self.speculate()
            if self.current_speculation.failed(self):
                self.step_graph_break(inst)
                return False

        if self.is_trace_bytecode_log_enabled:
            trace_bytecode_log.debug(
                "TRACE %s %s %s", inst.opname, inst.argval, self.stack
            )

        # Store the latest 20 bytecode execution for the process,
        # Used repr for byte processing and limiting the length to 2048
        try:
            stack_repr = repr(self.stack)
        except ValueError:
            # Handle large integers that exceed sys.int_info.str_digits_check_threshold
            stack_repr = "<self.stack repr truncated due to large integer>"
        self.latest_bytecode_queue.append(
            f"TRACE {inst.opname} {repr(inst.argval)} {stack_repr}"
        )

        self.update_block_stack(inst)

        try:
            self.dispatch_table[inst.opcode](self, inst)
            return not self.output.should_exit
        except TensorifyScalarRestartAnalysis:
            raise
        except exc.ObservedException as e:
            self.exception_handler(e)
            return True
        except (ReturnValueOp, YieldValueOp):
            return False
        except (Unsupported, StepUnsupported) as e:
            if self.current_speculation is None:
                log.debug("empty checkpoint")
                if isinstance(e, StepUnsupported):
                    unimplemented_v2(
                        gb_type="torch._dynamo.step_unsupported() with empty checkpoint",
                        context="",
                        explanation="traced torch._dynamo.step_unsupported(), but there is no checkpoint "
                        "to step_graph_break from. This graph break is used for debugging only.",
                        hints=[
                            "Remove the torch._dynamo.step_unsupported() call.",
                            "Include at least one checkpoint: (1) include at least 2 ops and (2) make sure there is some "
                            "line of code that is not in a try/with block, and has an empty Python stack.",
                            *graph_break_hints.DYNAMO_BUG,
                        ],
                    )
                raise
            log.debug("step triggered compile", exc_info=True)

        self.current_speculation.fail_and_restart_analysis(self.error_on_graph_break)
        return False

    if sys.version_info >= (3, 11):

        def update_block_stack(self, inst: Instruction) -> None:
            # 3.11+ no longer uses a block stack, but we still keep track of one
            # so that we know which contexts are currently active.
            # For our purposes, all exception table entries with the same target
            # are considered to be part of the same "block".
            # NOTE: we only keep track of with blocks that are not contained in try blocks.
            # This is because we will not create continuation functions on graph breaks in try blocks,
            # but we may for with blocks. We do not push blocks here since
            # with blocks are pushed when handling BEFORE_WITH.
            entry = inst.exn_tab_entry
            if entry:
                # Detect when we have exited the top with block.
                # The with blocks on the block stack are not enclosed in try
                # blocks, so a with block's cleanup code should be in the
                # previous with block (if any).
                if (
                    len(self.block_stack) >= 2
                    and entry.target is not self.block_stack[-1].target
                    and entry.target is self.block_stack[-2].target
                ):
                    # exit the current block
                    self.block_stack.pop()
            else:
                # no longer in any block
                # It is possible for NOPs to be between two instructions
                # in the same block, but the NOPs are not covered by an
                # exception table entry. In this case, assume that we
                # are still in the same block.
                # In 3.12+, JUMP_BACKWARD might also not be covered by
                # an exception table entry, so we also assume that we
                # are still in the same block. It is probably safe to do
                # this in 3.11, even though we haven't encountered this case before.
                if self.block_stack and inst.opname not in ("NOP", "JUMP_BACKWARD"):
                    # If we really escape from a block and the current
                    # instruction is not in another block, then there
                    # should be no other nested blocks that we are in.
                    assert len(self.block_stack) == 1
                    self.block_stack.pop()

    else:

        def update_block_stack(self, inst: Instruction) -> None:
            pass

    @property
    def next_instruction(self) -> Instruction:
        assert self.instruction_pointer is not None
        return self.instructions[self.instruction_pointer]

    def step_graph_break(self, continue_inst: Instruction) -> None:
        # generate code from checkpoint
        assert not self.output.output_instructions
        assert self.current_speculation is not None
        # NOTE: adding an assert here since it seems like the only place
        # where we call step_graph_break right now is when the stack is empty,
        # so let's enforce that for now.
        assert not self.stack
        # NOTE: if we support non-empty self.stack in the future, the `stack_pops` argument
        # below should be set to the stack length to ensure that the stack is codegen'd
        # for the rest of the function.
        all_stack_locals_metadata = self.output.compile_subgraph(
            self,
            partial_convert=True,
            reason=GraphCompileReason("step_unsupported", [self.frame_summary()]),
        )
        # current frame state
        # cells,
        # [
        #   frame N locals,
        #   frame N-1 stack + locals,
        #   ...,
        #   frame 1 stack + locals,
        # ],
        if self.parent:
            from .eval_frame import skip_code

            # nested graph break
            assert config.nested_graph_breaks
            cg = PyCodegen(self.output.root_tx)

            # codegen cells and frame values only for frame N
            cg.extend_output(
                [
                    *create_copy(2),
                    cg.create_load_const(0),
                    cg.create_binary_subscr(),
                    create_instruction("BUILD_LIST", arg=1),
                    *create_copy(2),
                    cg.create_load_const(0),
                    cg.create_binary_subscr(),
                    create_instruction("BUILD_LIST", arg=1),
                ]
            )
            # No need to fix stack, since stack is assumed to be empty here.
            # Do NOT handle_inactive_ctx because we will be skipping this resume code.
            leaf_resume_code, leaf_resume_name = self.create_resume(
                0, continue_inst, all_stack_locals_metadata[0], [], cg, True, False
            )
            skip_code(leaf_resume_code)

            # current frame state
            # cells,
            # [
            #   frame N locals,
            #   frame N-1 stack + locals,
            #   ...,
            #   frame 1 stack + locals,
            # ], [frame N cells], [frame N locals],
            self.codegen_call_resume([leaf_resume_code], [leaf_resume_name], cg)

            # current frame state
            # cells,
            # [
            #   frame N locals,
            #   frame N-1 stack + locals,
            #   ...,
            #   frame 1 stack + locals,
            # ], leaf_resume result

            # add the leaf_resume result to frame N-1 stack
            num_stack = all_stack_locals_metadata[1].num_stack
            cg.extend_output(
                [
                    create_instruction("BUILD_LIST", arg=1),
                    *create_copy(2),
                    cg.create_load_const(1),
                    cg.create_binary_subscr(),
                    *create_binary_slice(num_stack, num_stack, True),
                ]
            )

            # pop frame N cells and locals
            cg.extend_output(
                [
                    *create_copy(1),
                    cg.create_load_const(0),
                    create_instruction("DELETE_SUBSCR"),
                    *create_copy(2),
                    cg.create_load_const(0),
                    create_instruction("DELETE_SUBSCR"),
                ]
            )

            # call the remaining resume functions
            # current frame state
            # [frame N-1 cells, ..., frame 1 cells],
            # [
            #   frame N-1 stack (including leaf_resume result) + locals,
            #   ...,
            #   frame 1 stack + locals,
            # ],
            self.parent.push(UnknownVariable())
            all_stack_locals_metadata[1].num_stack += 1
            self.output.add_output_instructions(
                cg.get_instructions()
                + self.parent.create_call_resume_at(
                    self.parent.next_instruction, all_stack_locals_metadata[1:]
                )
            )
        else:
            # pop cells
            self.output.add_output_instructions(
                [
                    *create_swap(2),
                    create_instruction("POP_TOP"),
                ]
            )
            # load locals from frame values
            cg = PyCodegen(self.output.root_tx)
            self.output.add_output_instructions(
                [
                    cg.create_load_const(-1),
                    cg.create_binary_subscr(),
                ]
            )
            for local, idx in all_stack_locals_metadata[-1].locals_names.items():
                self.output.add_output_instructions(
                    [
                        create_dup_top(),
                        cg.create_load_const(idx),
                        cg.create_binary_subscr(),
                        cg.create_store(local),
                    ]
                )
            self.output.add_output_instructions(
                [
                    create_instruction("POP_TOP"),
                    create_jump_absolute(continue_inst),
                    *self.instructions,
                ]
            )

    def run_ctx_mgr(self) -> Any:
        # NB: Don't push the top level frame summary; set_current_loc will
        # take care of it.  However, DO make sure we attach real_stack to
        # exceptions
        return TracingContext.current_frame(None)

    def run(self) -> None:
        with self.run_ctx_mgr():
            dump_file(self.f_code.co_filename)
            try:
                self.output.push_tx(self)
                self.start_point = self.instruction_pointer
                try:
                    while self.step():
                        pass
                except Exception as e:
                    if self.is_tracing_resume_prologue:
                        raise ResumePrologueTracingError(
                            "Error while tracing through a Dynamo-generated resume function prologue. "
                            "Errors are not allowed when tracing resume function prologues.\n"
                            f"{type(e).__qualname__}: {str(e)}"
                        ).with_traceback(e.__traceback__) from None
                    raise
            except TensorifyScalarRestartAnalysis:
                raise
            except BackendCompilerFailed:
                raise
            except RuntimeError as e:
                if hasattr(e, "msg") and "Data-dependent" in e.msg:
                    readable_graph = torch.fx.GraphModule(
                        self.output.nn_modules, self.output.graph
                    ).print_readable(
                        print_output=False, include_stride=True, include_device=True
                    )
                    e.partial_fx_graph = readable_graph  # type: ignore[attr-defined]
                    raise

                raise
            except Exception as e:
                if self.exec_recorder:
                    e.exec_record = self.exec_recorder.get_record()  # type: ignore[attr-defined]

                raise
            finally:
                self.output.pop_tx()
                # Cleanup the outputGraph to delete the held tensors. We perform the
                # cleanup only for InstructionTranslator and not
                # InliningInstructionTranslator. The InliningInstructionTranslator
                # mutates the output object and is restored to original state if
                # there was an exception.
                if isinstance(self, InstructionTranslator):
                    self.output.cleanup()

                    # Note that this call maybe redundant if compile_subgraph is
                    # called. This is ok, because calling exit stack close()
                    # twice is not an issue (second stop is a no op).
                    self.output.mark_bytecode_tracing_stop()

    def push(self, val: Optional[VariableTracker]) -> None:
        assert val is None or isinstance(val, VariableTracker), (
            f"push expects VariableTracker, got {typestr(val)}"
        )
        self.stack.append(val)  # type: ignore[arg-type]

    def push_many(self, vals: list[VariableTracker]) -> None:
        for val in vals:
            self.push(val)

    def pop(self) -> VariableTracker:
        return self.stack.pop()

    def popn(self, n: int) -> list[VariableTracker]:
        return [*reversed([self.pop() for _ in range(n)])]

    def LOAD_FAST(self, inst: Instruction) -> None:
        name = inst.argval
        if self.exec_recorder and name in self.f_locals:
            self.exec_recorder.add_local_var(name, self.f_locals[name])

        try:
            self.push(self.symbolic_locals[name].unwrap())
        except KeyError:
            if name.startswith("."):
                try:
                    # This happens in dict/list comprehensions
                    new_name = name.replace(".", "implicit")
                    self.push(self.symbolic_locals[new_name])
                except KeyError:
                    unimplemented_v2(
                        gb_type="Attempted to read undefined local variable (implicit)",
                        context=f"LOAD_FAST {name}",
                        explanation=f"Could not find an implicit local variable with name `{name}`",
                        hints=[
                            "This happens in dict/list comprehensions",
                            *graph_break_hints.USER_ERROR,
                        ],
                    )
            else:
                unimplemented_v2(
                    gb_type="Attempted to read undefined local variable",
                    context=f"LOAD_FAST {name}",
                    explanation=f"Could not find a local variable with name `{name}`",
                    hints=[*graph_break_hints.USER_ERROR],
                )

        # for continuation functions
        if name.startswith("__stack"):
            self.symbolic_locals.pop(name)

    def LOAD_DEREF(self, inst: Instruction) -> None:
        assert inst.argval in self.cell_and_freevars()
        cell = self.symbolic_locals[inst.argval]
        contents_var = self.output.side_effects.load_cell(cell)
        self.push(contents_var)

        if self.exec_recorder and inst.argval in self.f_locals:
            self.exec_recorder.add_local_var(inst.argval, self.f_locals[inst.argval])

    def STORE_FAST(self, inst: Instruction) -> None:
        name = inst.argval
        loaded_vt = self.pop()
        loaded_vt.set_name_hint(name)
        self.symbolic_locals[name] = loaded_vt
        if name == IS_TRACING_RESUME_PROLOGUE_VARNAME:
            val = loaded_vt.as_python_constant()
            assert type(val) is bool
            self.is_tracing_resume_prologue = val

    def DELETE_FAST(self, inst: Instruction) -> None:
        del self.symbolic_locals[inst.argval]

    def STORE_DEREF(self, inst: Instruction) -> None:  # type: ignore[override]
        assert inst.argval in self.cell_and_freevars()
        cell = self.symbolic_locals[inst.argval]
        val = self.pop()
        self.output.side_effects.store_cell(cell, val)

        assert isinstance(cell, CellVariable)  # tame mypy
        if cell.local_name is not None:
            val.set_name_hint(cell.local_name)  # type: ignore[attr-defined]

    LOAD_CLOSURE = LOAD_FAST

    def _load_const(self, inst: Instruction) -> VariableTracker:
        i = inst.arg
        if i is None:
            return ConstantVariable.create(value=inst.argval)  # type: ignore[return-value]
        val = self._constants_cache[i]
        if not val:
            self._constants_cache[i] = ConstantVariable.create(value=inst.argval)  # type: ignore[call-overload]
            val = self._constants_cache[i]
        assert val is not None
        return val

    def LOAD_CONST(self, inst: Instruction) -> None:
        self.push(self._load_const(inst))

    def _load_global(self, inst: Instruction) -> None:
        name = inst.argval

        if self.exec_recorder:
            if name in self.f_globals:
                self.exec_recorder.add_global_var(name, self.f_globals[name])
            else:
                assert name in self.f_builtins
                self.exec_recorder.builtins[name] = self.f_builtins[name]

        if name not in self.f_globals:
            return self.load_builtin(inst)

        if name in self.symbolic_globals:
            variable = self.output.side_effects[self.symbolic_globals[name]]
            self.push(self.output.side_effects.load_global(variable, name))
            return

        value = self.f_globals[name]
        self.push(VariableTracker.build(self, value, GlobalSource(name)))

    @functools.cached_property
    def nn_modules_globals_vt(self) -> VariableTracker:
        module_name = "torch.nn.modules.module"
        module_source = self.import_source(module_name)
        fglobals_value = _import_module(module_name)
        return VariableTracker.build(self, fglobals_value, module_source)

    def LOAD_GLOBAL(self, inst: Instruction) -> None:
        assert inst.arg is not None
        if sys.version_info >= (3, 11) and sys.version_info < (3, 13) and inst.arg % 2:
            self.PUSH_NULL(inst)
        self._load_global(inst)
        if sys.version_info >= (3, 13) and inst.arg % 2:
            self.PUSH_NULL(inst)

    def STORE_GLOBAL(self, inst: Instruction) -> None:
        value = self.pop()
        name = inst.argval
        source = GlobalSource(name)
        if name not in self.symbolic_globals:
            self.symbolic_globals[name] = object()  # type: ignore[assignment]  # sentinel object
        variable = self.output.side_effects.track_global_existing(
            source, self.symbolic_globals[name]
        )
        if isinstance(value, RemovableHandleVariable):
            unimplemented_v2(
                gb_type="Storing Tensor hook handle in globals",
                context=name,
                explanation="This is not supported.",
                hints=[],
            )
        self.output.side_effects.store_global(variable, name, value)

    # Cache note: This cache only exists for the duration of this
    # InstructionTranslator - so it should be safe to do.
    @cache_method
    def import_source(self, module_name: str) -> GlobalSource:
        """Create an alias to a module for use in guards"""
        if "torch_package" in module_name:
            value = torch.package.package_importer._package_imported_modules[
                module_name
            ]
            alias = (
                module_name.replace(">", "_").replace("<", "_").replace(".", "_dot_")
            )
        else:
            value = _import_module(module_name)
            alias = f"__import_{module_name.replace('.', '_dot_')}"

        if self.package is not None:
            self.package.add_import_source(alias, module_name)
        self.output.import_sources[alias] = module_name
        f_globals = self.output.global_scope
        assert alias not in f_globals or f_globals[alias] is value
        f_globals[alias] = value
        self.output.update_co_names(alias)
        return GlobalSource(alias)

    def resolve_name(self, name: str, package: str, level: int) -> str:
        """
        Copied from the Cpython implementation of __import__
        Resolve a relative module name to an absolute one.
        https://github.com/python/cpython/blob/5a094f0255eea1db58fb2cf14c200971e64ec36e/Lib/importlib/_bootstrap.py#L902
        """
        bits = package.rsplit(".", level - 1)
        if len(bits) < level:
            raise ImportError("attempted relative import beyond top-level package")
        base = bits[0]
        return f"{base}.{name}" if name else base

    def calc_package(self) -> str:
        """
        Copied from the Cpython implementation of __import__
        https://github.com/python/cpython/blob/5a094f0255eea1db58fb2cf14c200971e64ec36e/Lib/importlib/_bootstrap.py#L1090
        """
        package = self.f_globals.get("__package__")
        spec = self.f_globals.get("__spec__")
        if package is not None:
            if spec is not None and package != spec.parent:
                log.warning(
                    "__package__ != __spec__.parent (%r != %r)",
                    package,
                    spec.parent,
                    stacklevel=3,
                )
            return package
        elif spec is not None:
            return spec.parent
        else:
            log.warning(
                "can't resolve package from __spec__ or __package__, "
                "falling back on __name__ and __path__",
                stacklevel=3,
            )
            package = self.f_globals["__name__"]
            if "__path__" not in self.f_globals:
                package = package.rpartition(".")[0]
        return package

    def IMPORT_NAME(self, inst: Instruction) -> None:
        level, fromlist = self.popn(2)
        level = level.as_python_constant()
        fromlist = fromlist.as_python_constant()
        module_name = inst.argval

        # Are we replaying? if so, load recorded module
        recorded_name = (
            f"{ExecutionRecorder.LOCAL_MOD_PREFIX}_{level}_{fromlist}_{module_name}"
        )
        if recorded_name in self.f_globals:
            value = self.f_globals[recorded_name]
            source = GlobalSource(recorded_name)
        else:
            try:
                value = __import__(
                    module_name,
                    fromlist=fromlist,
                    level=level,
                    globals=self.f_globals,
                )
            except ImportError:
                unimplemented_v2(
                    gb_type="Import failure",
                    context=f"module_name: {module_name}, fromlist: {fromlist}, level={level}",
                    explanation="Failure when attempting to import.",
                    hints=[*graph_break_hints.USER_ERROR],
                )

            if level != 0:
                pkg = self.calc_package()
                module_name = self.resolve_name(module_name, pkg, level)

            # For __import__, when the name variable is of the form package.module,
            # normally, the top-level package (the name up till the first dot) is
            # returned, not the module named by module_name. However, when a
            # non-empty fromlist argument is given, the module named by name is
            # returned. Therefore, we set the source correctly here.
            if not fromlist:
                top_level_module_name = module_name.partition(".")[0]
                source = self.import_source(top_level_module_name)
            else:
                source = self.import_source(module_name)

        if self.exec_recorder:
            # pyrefly: ignore  # unbound-name
            self.exec_recorder.add_local_mod(recorded_name, value)

        # pyrefly: ignore  # unbound-name
        if istype(value, (types.ModuleType, DummyModule)):
            # pyrefly: ignore  # unbound-name
            self.push(PythonModuleVariable(value, source=source))
        else:
            unimplemented_v2(
                gb_type="Bad import result",
                # pyrefly: ignore  # unbound-name
                context=typestr(value),
                explanation="Import result is not a Python module.",
                hints=[],
            )

    # fb internal 3.12 opcode
    EAGER_IMPORT_NAME = IMPORT_NAME

    def IMPORT_FROM(self, inst: Instruction) -> None:
        self.DUP_TOP(inst)
        self._load_attr(inst.argval)

    # Cache note: This cache only exists for the duration of this
    # InstructionTranslator - so it should be safe to do.
    @cache_method
    def load_builtin_from_argval(self, argval: Any) -> VariableTracker:
        if argval not in self.f_builtins:
            raise Unsupported(f"name '{argval}' is not defined")
        val = self.f_builtins[argval]

        if callable(val):
            builtins_source = GlobalSource(
                self.output.name_of_builtins_dict_key_in_fglobals
            )
            var_source = DictGetItemSource(builtins_source, argval)
            return VariableTracker.build(self, val, var_source)
        else:
            assert is_builtin_constant(val)
            return ConstantVariable.create(value=val)

    def load_builtin(self, inst: Instruction) -> None:
        self.push(self.load_builtin_from_argval(inst.argval))

    def jump(self, inst: Instruction) -> None:
        assert self.instruction_pointer is not None
        assert self.start_point is not None
        assert inst.target is not None
        get_metrics_context().increment(
            "ir_count", self.instruction_pointer - self.start_point
        )
        self.instruction_pointer = self.indexof[inst.target]
        self.start_point = self.instruction_pointer

    JUMP_FORWARD = jump
    JUMP_ABSOLUTE = jump

    POP_JUMP_IF_FALSE = generic_jump(operator.not_, False)
    POP_JUMP_IF_TRUE = generic_jump(operator.truth, False)
    JUMP_IF_FALSE_OR_POP = generic_jump(operator.not_, True)
    JUMP_IF_TRUE_OR_POP = generic_jump(operator.truth, True)

    def SETUP_LOOP(self, inst: Instruction) -> None:
        # only exists in python<=3.7
        assert inst.target is not None
        self.block_stack.append(BlockStackEntry(inst, inst.target, len(self.stack)))

    def SETUP_EXCEPT(self, inst: Instruction) -> None:
        # only exists in python<=3.7
        assert inst.target is not None
        self.block_stack.append(BlockStackEntry(inst, inst.target, len(self.stack)))

    def POP_BLOCK(self, inst: Instruction) -> None:
        self.block_stack.pop()

    def SETUP_WITH(self, inst: Instruction) -> None:
        self.setup_or_before_with(inst)

    def SETUP_FINALLY(self, inst: Instruction) -> None:
        assert inst.target is not None
        self.block_stack.append(BlockStackEntry(inst, inst.target, len(self.stack)))

    def BEGIN_FINALLY(self, inst: Instruction) -> None:
        self.push(None)

    def WITH_CLEANUP_START(self, inst: Instruction) -> None:
        exit, exc = self.popn(2)
        assert exc is None
        self.push(exc)
<<<<<<< HEAD
        self.push(exit.call_function(self, [variables.constant_none] * 3, {}))
=======
        # pyrefly: ignore  # bad-argument-type
        self.push(exit.call_function(self, [ConstantVariable.create(None)] * 3, {}))
>>>>>>> 0be05cbf

    def WITH_CLEANUP_FINISH(self, inst: Instruction) -> None:
        self.popn(2)
        self.push(None)

    def FOR_ITER(self, inst: Instruction) -> None:
        it = self.pop().realize()
        try:
            val = it.next_variable(self)
            self.push(it)
            self.push(val)
        except (StopIteration, exc.ObservedUserStopIteration) as e:
            if isinstance(e, exc.ObservedUserStopIteration):
                exc.handle_observed_exception(self)

            # leave iterator upon exhaustion in 3.12
            if sys.version_info >= (3, 12):
                # CPython 3.12 actually jumps to the instruction after the END_FOR
                # and performs the action of END_FOR as part of FOR_ITER. We jump
                # to the END_FOR and run it, so we need to make sure 2 values are
                # on the stack for it to pop.
                self.push(it)
                self.push(variables.constant_none)
            self.jump(inst)

    def _create_exception_type(self, val: VariableTracker) -> VariableTracker:
        if isinstance(
            val, (variables.BuiltinVariable, UserDefinedExceptionClassVariable)
        ):
            # Create the instance of the exception type
            # https://github.com/python/cpython/blob/3.11/Python/ceval.c#L6547-L6549
            val = val.call_function(self, [], {})  # type: ignore[arg-type]
        return val

    def _raise_exception_variable(self, val: VariableTracker) -> NoReturn:
        # User can raise exception in 2 ways
        #   1) raise exception type - raise NotImplementedError
        #   2) raise exception instance - raise NotImplemetedError("foo")

        # 1) when user raises exception type
        val = self._create_exception_type(val)

        # Handle https://peps.python.org/pep-0479/
        # CPython 3.12+ has a specific bytecode instruction (CALL_INTRINSIC_1 3) for this
        if (
            is_generator(self.f_code)
            and isinstance(val, variables.ExceptionVariable)
            and val.exc_type is StopIteration
        ):
            val = variables.BuiltinVariable(RuntimeError).call_function(self, [], {})  # type: ignore[arg-type]

        # Save the exception in a global data structure
        self.exn_vt_stack.set_current_exception(val)  # type: ignore[arg-type]

        # 2) when user raises exception instance
        if self._isinstance_exception(val):
            observed_exception_type = exc.get_dynamo_observed_exception(val.exc_type)  # type: ignore[attr-defined, union-attr]
            raise observed_exception_type(f"raised exception {val}")
        unimplemented_v2(
            gb_type="Failed to raise exception",
            context=str(exc),
            explanation="Attempted to raise a non-Exception type/value.",
            hints=[*graph_break_hints.USER_ERROR],
        )

    def RAISE_VARARGS(self, inst: Instruction) -> None:
        if inst.arg == 0:
            if not len(self.exn_vt_stack):
                msg = ConstantVariable("No active exception to reraise")
                exc.raise_observed_exception(RuntimeError, self, args=[msg])

            # re-raise the previous exception. Here CPython refers to the exception
            # on top of the exception stack
            assert len(self.exn_vt_stack)
            val = self.exn_vt_stack[-1]
            assert self._isinstance_exception(val), val
            self._raise_exception_variable(val)
        elif inst.arg == 1:
            # raise TOS
            val = self.stack[-1]  # type: ignore[assignment]
            self._raise_exception_variable(val)
        else:
            # raise .. from ...
            from_vt = self.pop()
            val = self.pop()  # type: ignore[assignment]
            try:
                self._raise_exception_variable(val)
            finally:
                # Update __cause__/__supppress_context__ in the raised exception
                curr_exc = self.exn_vt_stack.get_current_exception()
                cause = self._create_exception_type(from_vt)
                curr_exc.call_setattr(self, ConstantVariable("__cause__"), cause)  # type: ignore[arg-type, union-attr, assignment]

    def CLEANUP_THROW(self, inst: Instruction) -> None:
        # https://github.com/python/cpython/pull/96010
        tos = self.stack[-1]
        assert isinstance(tos, ExceptionVariable)
        if tos.exc_type is StopIteration:
            unimplemented_v2(
                gb_type="CLEANUP_THROW with StopIteration",
                context="",
                explanation="Received StopIteration when handling generator.throw/close. This is not supported.",
                hints=[],
            )
        else:
            self.RERAISE(inst)

    def RERAISE(self, inst: Instruction) -> None:
        # https://docs.python.org/3/library/dis.html#opcode-RERAISE
        #   Re-raises the exception currently on top of the stack. If oparg is
        #   non-zero, pops an additional value from the stack which is used to
        #   set f_lasti of the current frame.

        if sys.version_info >= (3, 11):
            # RERAISE is currently supported in a narrow case of `raise ... from None`
            val = self.pop()
            if inst.argval:
                # RERAISE 1
                _ = self.pop()
                self._raise_exception_variable(val)
            else:
                # RERAISE 0
                self.push(val)
                self._raise_exception_variable(val)
        else:
            _exc = self.pop()
            val = self.pop()
            _tb = self.pop()
            self._raise_exception_variable(val)

    def _isinstance_exception(self, val: VariableTracker) -> TypeIs[ExceptionVals]:
        return isinstance(
            val,
            (
                variables.ExceptionVariable,
                UserDefinedExceptionClassVariable,
                UserDefinedExceptionObjectVariable,
            ),
        )

    def WITH_EXCEPT_START(self, inst: Instruction) -> None:
        args: list[VariableTracker] = []
        if sys.version_info >= (3, 11):
            fn_loc = 4 if sys.version_info < (3, 14) else 5
            # At the top of the stack are 4 values:
            #    - TOP = exc_info()
            #    - SECOND = previous exception
            #    - THIRD: lasti of exception in exc_info()
            #    - FOURTH: the context.__exit__ bound method
            #    We call FOURTH(type(TOP), TOP, GetTraceback(TOP)).
            #    Then we push the __exit__ return value.
            # In Python 3.14+, there is a NULL placed between the context.__exit__ bound method and the lasti,
            # that is, fn is now the 5th from TOS.
            assert len(self.stack) >= fn_loc
            fn = self.stack[-fn_loc]
            val = self.stack[-1]
            assert self._isinstance_exception(val)
            typ = BuiltinVariable(val.exc_type)  # type: ignore[attr-defined, union-attr]
            tb = ConstantVariable(None)
            if sys.version_info >= (3, 14):
                if not isinstance(self.stack[-4], NullVariable):
                    args.append(self.stack[-4])
        else:
            assert len(self.stack) >= 7
            fn = self.stack[-7]
            val = self.stack[-2]
            assert self._isinstance_exception(val)
            typ = BuiltinVariable(val.exc_type)  # type: ignore[attr-defined]
            tb = ConstantVariable(None)

        args += [typ, val, tb]
        self.call_function(fn, args, {})

    def exception_handler(self, raised_exception: ObservedException) -> None:
        observed_exn_gb_explanation = (
            "Dynamo found no exception handler at the top-level compiled function "
            "when encountering an exception. Exception will propagate outside the compiled region."
        )

        def bubble_exception_to_interpreter() -> None:
            # Bubble the exception to the interpreter
            curr_exc = self.exn_vt_stack.get_current_exception()
            dynamo_exc = exc.get_dynamo_observed_exception(curr_exc.python_type())
            assert isinstance(raised_exception, dynamo_exc)  # sanity check
            unimplemented_v2(
                gb_type="Observed exception",
                context=f"raised exception {curr_exc.python_type_name()}({curr_exc.args})",  # type: ignore[union-attr]
                explanation=observed_exn_gb_explanation,
                hints=[
                    *graph_break_hints.USER_ERROR,
                    *graph_break_hints.SUPPORTABLE,
                ],
            )

        if sys.version_info >= (3, 11):
            exn_tab_entry = self.current_instruction.exn_tab_entry
            if exn_tab_entry:
                # Implementation is based on https://github.com/python/cpython/blob/3.11/Objects/exception_handling_notes.txt

                # 1) pop values from the stack until it matches the stack depth
                # for the handler
                while len(self.stack) > exn_tab_entry.depth:
                    self.pop()

                # 2) if 'lasti' is true, then push the offset that the exception was raised at
                if exn_tab_entry.lasti:
                    self.push(
                        variables.ConstantVariable(self.current_instruction.offset)
                    )

                # 3) push the exception to the stack
                self.push(self.exn_vt_stack.get_current_exception())

                # 4) jump to the handler
                self.jump(exn_tab_entry)  # type: ignore[arg-type]
            else:
                # No handler found. Bubble the exception to the parent
                # instruction translator. We use special exception for this.
                self.stack.clear()
                if type(self) is InstructionTranslator:
                    bubble_exception_to_interpreter()
                raise raised_exception
        else:
            if len(self.block_stack):
                # base implementation - https://github.com/python/cpython/blob/3.10/Python/ceval.c#L4455

                block_stack_entry = self.block_stack.pop()

                while block_stack_entry.inst.opname == "EXCEPT_HANDLER":
                    # TODO(anijain2305) - This is not tested .. unable to create a testcase
                    # https://github.com/python/cpython/blob/3.10/Python/ceval.c#L1456
                    self.popn(3)
                    self.exn_vt_stack.pop()
                    if len(self.block_stack) == 0:
                        # No handler found in this frame. Bubble the exception to the parent
                        # instruction translator.
                        self.stack.clear()
                        if type(self) is InstructionTranslator:
                            unimplemented_v2(
                                gb_type="Observed exception (EXCEPT_HANDLER)",
                                context=str(raised_exception),
                                explanation=observed_exn_gb_explanation
                                + " This graph break is unexpected.",
                                hints=[*graph_break_hints.DYNAMO_BUG],
                            )

                        raise raised_exception
                    block_stack_entry = self.block_stack.pop()

                exception_var = self.exn_vt_stack.get_current_exception()
                self.exn_vt_stack.move_current_exception_to_stack()

                # 1) pop values from the stack until it matches the stack depth
                # for the handler
                while len(self.stack) > block_stack_entry.stack_index:
                    self.pop()

                # Push a dummy block stack entry of EXCEPT_HANDLER
                # https://github.com/python/cpython/blob/3.10/Python/ceval.c#L1456
                except_handler_inst = Instruction(1e6, "EXCEPT_HANDLER", None, 0)
                self.block_stack.append(
                    BlockStackEntry(except_handler_inst, None, len(self.stack))
                )

                # Push old exception
                if len(self.exn_vt_stack) >= 2:
                    old_exception = self.exn_vt_stack[-2]

                    # Push the old exception on to stack - tb, value, type
                    # Traceback is currently mapped to UnknownVariable
                    self.push(variables.UnknownVariable())
                    self.push(old_exception)
                    self.push(variables.BuiltinVariable(old_exception.exc_type))
                else:
                    # Push empty exception tb, value, type
                    self.push(variables.ConstantVariable(None))
                    self.push(variables.ConstantVariable(None))
                    self.push(variables.ConstantVariable(None))

                # Push new exception - tb, val, type
                # Traceback is currently mapped to UnknownVariable
                self.push(variables.UnknownVariable())
                self.push(exception_var)
                self.push(variables.BuiltinVariable(exception_var.exc_type))

                # Jump to target
                self.jump(block_stack_entry)
            else:
                # No handler found. Bubble the exception to the parent
                # instruction translator. We use special exception for this.
                self.stack.clear()
                if type(self) is InstructionTranslator:
                    bubble_exception_to_interpreter()
                raise raised_exception

    def PUSH_EXC_INFO(self, inst: Instruction) -> None:
        # https://docs.python.org/3/library/dis.html#opcode-PUSH_EXC_INFO
        #   Pops a value from the stack. Pushes the current exception to the top
        #   of the stack. Pushes the value originally popped back to the stack.
        #
        # The behavior of this opcode in CPython is a bit different than what it
        # is described. It pops a value from the stack, pushes the top of the
        # exception stack to the interpreter stack and moves the
        # "current exception" to the exception stack.
        #
        # As an example, suppose the stack is in the following state:
        #   + stack = [..., ConstantVariable(1), ConstantVariable(2)]
        #   + current_exception = TypeError
        #   + exception_stack = [ValueError]
        #
        # After PUSH_EXC_INFO is executed
        #   + stack = [..., ConstantVariable(1), ValueError, ConstantVariable(2)]
        #   + current_exception = None
        #   + exception_stack = [ValueError, TypeError]

        val = self.pop()
        if len(self.exn_vt_stack) == 0:
            prev_exc: VariableTracker = ConstantVariable(None)
        else:
            prev_exc = self.exn_vt_stack[-1]
        self.push(prev_exc)
        self.push(val)
        self.exn_vt_stack.move_current_exception_to_stack()

    def POP_EXCEPT(self, inst: Instruction) -> None:
        if sys.version_info >= (3, 11):
            _ = self.pop()
            # This exception is handled and therefore we can clear the error indicator
            assert len(self.exn_vt_stack)
            self.exn_vt_stack.pop()
        else:
            assert len(self.block_stack) > 0
            if self.block_stack[-1].inst.opname != "EXCEPT_HANDLER":
                raise AssertionError(
                    "Bug in Dynamo tracing of exception handling."
                    "Top of the block stack is not EXCEPT_HANDLER."
                )
            self.block_stack.pop()

            self.popn(3)

            # This exception is handled and therefore we can clear the error indicator
            assert len(self.exn_vt_stack)
            self.exn_vt_stack.pop()

    def check_if_exc_matches(self) -> bool:
        assert len(self.stack) >= 2
        expected_exc_types = self.pop()
        if sys.version_info >= (3, 11):
            # CHECK_EXC_MATCH (which is used from 3.11 onwards) does not pop.
            # This is the description from the disassembly doc
            #
            # Performs exception matching for ``except``. Tests whether the ``STACK[-2]``
            # is an exception matching ``STACK[-1]``. Pops ``STACK[-1]`` and pushes the boolean
            # result of the test.
            exc_instance = self.stack[-1]
        else:
            # This is used prior to 3.11 via opcode JUMP_IF_NOT_EXC_MATCH
            # There is no documentation but here is the code pointer that does 2 pops
            # https://github.com/python/cpython/blob/3.10/Python/ceval.c#L3650-L3665
            exc_instance = self.stack.pop()

        # Users can check exception in 3 ways
        # 1) except NotImplementedError --> BuiltinVariable
        # 2) except CustomException --> UserDefinedExceptionClasVariable
        # 3) except (NotImplemetedError, AttributeError) -> TupleVariable

        if not isinstance(
            expected_exc_types,
            (
                BuiltinVariable,
                TupleVariable,
                UserDefinedExceptionClassVariable,
                UserDefinedExceptionObjectVariable,
            ),
        ):
            unimplemented_v2(
                gb_type="Exception with bad expected type",
                context=str(expected_exc_types),
                explanation=f"`except ...` has unsupported type {expected_exc_types}.",
                hints=[*graph_break_hints.USER_ERROR],
            )

        if sys.version_info >= (3, 11):
            if not self._isinstance_exception(exc_instance):
                unimplemented_v2(
                    gb_type="Caught non-Exception value",
                    context=str(exc_instance),
                    explanation=f"Except expects to receive an object of Exception type but received {exc_instance}.",
                    hints=[*graph_break_hints.USER_ERROR],
                )

        if isinstance(expected_exc_types, TupleVariable):
            expected_types = expected_exc_types.items
        else:
            expected_types = [
                expected_exc_types,
            ]

        for expected_type in expected_types:
            if not isinstance(
                expected_type,
                (
                    BuiltinVariable,
                    UserDefinedExceptionObjectVariable,
                    UserDefinedExceptionClassVariable,
                ),
            ):
                unimplemented_v2(
                    gb_type="Exception with non-type expectation",
                    context=str(expected_type),
                    explanation=f"`except ...` expects a non-type: {expected_type}.",
                    hints=[*graph_break_hints.USER_ERROR],
                )
            if self._isinstance_exception(exc_instance) and issubclass(
                exc_instance.exc_type,  # type: ignore[union-attr]
                expected_type.fn,  # type: ignore[attr-defined]
            ):
                return True
            elif isinstance(exc_instance, variables.BuiltinVariable) and issubclass(
                exc_instance.fn,
                # pyrefly: ignore  # missing-attribute
                expected_type.fn,
            ):
                return True

        return False

    def CHECK_EXC_MATCH(self, inst: Instruction) -> None:
        self.push(variables.ConstantVariable(self.check_if_exc_matches()))

    def JUMP_IF_NOT_EXC_MATCH(self, inst: Instruction) -> None:
        if not self.check_if_exc_matches():
            self.jump(inst)

    def COMPARE_OP(self, inst: Instruction) -> None:
        if inst.argval == "exception match":
            self.CHECK_EXC_MATCH(inst)
        else:
            self.push(compare_op_handlers[inst.argval](self, self.popn(2), {}))

    def GET_ITER(self, inst: Instruction) -> None:
        self.call_function(BuiltinVariable(iter), [self.pop()], {})

    @break_graph_if_unsupported(push=1)
    def CALL_FUNCTION(self, inst: Instruction) -> None:
        args = self.popn(inst.argval)
        fn = self.pop()
        self.call_function(fn, args, {})

    @break_graph_if_unsupported(push=1)
    def CALL_FUNCTION_EX(self, inst: Instruction) -> None:
        kwargsvars: VariableTracker
        if inst.argval == 0:
            kwargsvars = ConstDictVariable({})
            argsvars = self.pop()
        elif inst.argval == 1 or sys.version_info >= (3, 14):
            # Python 3.14+ removed the argval and replaced it with a possibly NULL kwargs
            kwargsvars = self.pop()
            if isinstance(kwargsvars, NullVariable):
                kwargsvars = ConstDictVariable({})
            argsvars = self.pop()
        else:
            unimplemented_v2(
                gb_type="Variadic function call with bad flags",
                context=f"flags: {inst.argval}",
                explanation=f"Attempted to call a variadic function (CALL_FUNCTION_EX) with bad flags {inst.argval}",
                hints=[*graph_break_hints.DYNAMO_BUG],
            )

        if sys.version_info >= (3, 13):
            # 3.13 swapped null and callable
            null = self.pop()
            assert isinstance(null, NullVariable)

        fn = self.pop()

        if sys.version_info >= (3, 11) and sys.version_info < (3, 13):
            null = self.pop()
            assert isinstance(null, NullVariable)

        if not isinstance(
            # pyrefly: ignore  # unbound-name
            argsvars,
            BaseListVariable,
            # pyrefly: ignore  # unbound-name
        ) and argsvars.has_force_unpack_var_sequence(self):
            # pyrefly: ignore  # unbound-name
            argsvars = TupleVariable(argsvars.force_unpack_var_sequence(self))

        # Unpack for cases like fn(**obj) where obj is a map
        # pyrefly: ignore  # unbound-name
        if isinstance(kwargsvars, UserDefinedObjectVariable):
            kwargsvars = BuiltinVariable.call_custom_dict(self, dict, kwargsvars)  # type: ignore[arg-type]

        # pyrefly: ignore  # unbound-name
        if not isinstance(argsvars, BaseListVariable) or not isinstance(
            # pyrefly: ignore  # unbound-name
            kwargsvars,
            ConstDictVariable,
        ):
            unimplemented_v2(
                gb_type="Variadic function call with bad args/kwargs type",
                # pyrefly: ignore  # unbound-name
                context=f"args type: {typestr(argsvars)}, kwargs type: {typestr(kwargsvars)}",
                explanation="Expected args to be a list and kwargs to be a dict",
                hints=[*graph_break_hints.USER_ERROR],
            )

        # Map to a dictionary of str -> VariableTracker
        # pyrefly: ignore  # unbound-name, missing-attribute
        kwargsvars = kwargsvars.keys_as_python_constant()
        # pyrefly: ignore  # unbound-name, missing-attribute
        self.call_function(fn, argsvars.items, kwargsvars)

    @break_graph_if_unsupported(push=1)
    def CALL_FUNCTION_KW(self, inst: Instruction) -> None:
        argnames = self.pop()
        args = self.popn(inst.argval)
        fn = self.pop()
        assert isinstance(argnames, TupleVariable) and argnames.is_python_constant()
        argnames = argnames.as_python_constant()
        args, kwargs_list = args[: -len(argnames)], args[-len(argnames) :]
        kwargs = dict(zip(argnames, kwargs_list))
        assert len(kwargs) == len(argnames)
        self.call_function(fn, args, kwargs)

    def LOAD_METHOD_SUPER(self, inst: Instruction) -> None:
        self.CALL_FUNCTION(dataclasses.replace(inst, argval=2))
        arg = inst.argval[0]
        argval = self.code_options["co_names"][arg]
        if sys.version_info < (3, 11):
            self._load_attr(argval)
        else:
            self.LOAD_METHOD(dataclasses.replace(inst, argval=argval))

    def LOAD_ATTR_SUPER(self, inst: Instruction) -> None:
        self.CALL_FUNCTION(dataclasses.replace(inst, argval=2))
        arg = inst.argval[0]
        argval = self.code_options["co_names"][arg]
        self._load_attr(argval)

    def LOAD_METHOD(self, inst: Instruction) -> None:
        self._load_attr(inst.argval)
        obj = self.pop()
        if sys.version_info >= (3, 13):
            self.push(obj)
            self.PUSH_NULL(inst)
        elif sys.version_info >= (3, 11):
            # always follow the NULL + fn convention, since if obj
            # is actually a method, self is already bound to it, so it
            # doesn't need to be passed in as an arg.
            self.PUSH_NULL(inst)
            self.push(obj)
        else:
            self.push(obj)
            self.push(None)

    def CALL_METHOD(self, inst: Instruction) -> None:
        args = self.popn(inst.argval)
        dummy = self.pop()
        assert dummy is None
        fn = self.pop()
        self.call_function(fn, args, {})

    def _load_attr(self, attr: Any) -> None:
        obj = self.pop()
        result = BuiltinVariable(getattr).call_function(
            self,  # type: ignore[arg-type]
            [obj, ConstantVariable.create(attr)],
            {},
        )
        self.push(result)

    def LOAD_ATTR(self, inst: Instruction) -> None:
        if sys.version_info >= (3, 12):
            # pyrefly: ignore  # unsupported-operation
            if inst.arg % 2:
                self.LOAD_METHOD(inst)
                return
        self._load_attr(inst.argval)

    def STORE_ATTR(self, inst: Instruction) -> None:
        speculation = self.speculate()
        if speculation.failed(self):
            return self.store_attr_graph_break(inst)
        val, obj = self.popn(2)

        if isinstance(obj, NNModuleVariable) and not isinstance(val, ConstantVariable):
            # We don't allow side effects during export on non-constant values
            # https://github.com/pytorch/torchdynamo/issues/1475
            assert not self.export, (
                f"Mutating module attribute {inst.argval} during export."
            )

        try:
            BuiltinVariable(setattr).call_function(
                self,  # type: ignore[arg-type]
                [obj, ConstantVariable.create(inst.argval), val],
                {},
            )
            return
        except Unsupported as e:
            if not self.should_compile_partial_graph():
                raise
            log.debug("STORE_ATTR triggered compile", exc_info=True)
            e.remove_from_stats()
            e.add_to_stats("graph_break")
        speculation.fail_and_restart_analysis(self.error_on_graph_break)

    def store_attr_graph_break(self, inst: Instruction) -> None:
        log_graph_break(self.code_options, reason="STORE_ATTR-caused graph break")
        if not self.should_compile_partial_graph():
            unimplemented_v2(
                gb_type="Should not compile partial graph (STORE_ATTR)",
                context="",
                explanation="Dynamo has determined when encountering an unsupported "
                "STORE_ATTR instruction (i.e. `obj.attr = val`) that it should not compile the partial graph.",
                hints=[],
            )
        all_stack_locals_metadata = self.output.compile_subgraph(
            self,
            reason=GraphCompileReason("store_attr", [self.frame_summary()]),
            stack_pops=2,
        )
        self.output.add_output_instructions([copy.copy(inst)])
        self.popn(2)
        self.output.add_output_instructions(
            self.codegen_fix_leaf_stack(
                all_stack_locals_metadata[0], self.next_instruction
            )
            + self.create_call_resume_at(
                self.next_instruction,
                all_stack_locals_metadata,
            )
        )

    def DELETE_ATTR(self, inst: Instruction) -> None:
        obj = self.pop()
        BuiltinVariable(delattr).call_function(
            self,  # type: ignore[arg-type]
            [obj, ConstantVariable.create(inst.argval)],
            {},
        )

    @staticmethod
    def codegen_return_with_pops(
        inst: Instruction, num_stack: int
    ) -> list[Instruction]:
        """
        Debug CPython expects the stack to be empty after the return.
        Calling compile_subgraph will push cells and frame values to TOS.
        This function will pop those 2 values from the stack before actually returning.

        Expects the stack to be:
            cells, frame values, current frame stack (0 or 1 values)

        Pops cells and frame values, leaving the current frame stack as TOS.
        A return instruction is included.
        """
        insts = []
        # NOTE: Debug CPython expects the stack to be empty after the return.
        # Expect the current stack to be in the state
        # cells, frame values, current frame stack (0 or 1 values)
        assert num_stack <= 1
        if num_stack == 1:
            insts.extend(create_swap(3))
        return_inst = (
            create_instruction("RETURN_VALUE")
            if inst.opname == "RETURN_VALUE"
            else create_instruction("RETURN_CONST", argval=inst.argval)
        )
        insts.extend(
            [create_instruction("POP_TOP"), create_instruction("POP_TOP"), return_inst]
        )
        return insts

    def codegen_fix_leaf_stack(
        self, meta: StackLocalsMetadata, resume_inst: Instruction
    ) -> list[Instruction]:
        """
        Fixes the stack values of the current/leaf frame (self).

        Expects the TOS to be:
            [
                frame N locals,
                frame N-1 stack + locals,
                ...,
                frame 1 stack + locals
            ], *(frame N stack (post-unsupported instruction))

        Rearranges the TOS to become:
            [
                frame N stack + locals,
                ...,
                frame 1 stack + locals
            ]

        Args:
            - meta: metadata for the leaf frame returned from OutputGraph.compile_subgraph
            - resume_inst: if the resume instruction is a return instruction, then don't return any instructions
        """
        if resume_inst.opname in ("RETURN_VALUE", "RETURN_CONST"):
            return []
        # move frame N stack to the frame values list
        current_num_stack = len(self.stack) - len(meta.stack_null_idxes)
        meta.num_stack = current_num_stack
        return [
            create_instruction("BUILD_LIST", arg=current_num_stack),
            *create_copy(2),
            # frame_values, frame N stack, frame_values
            create_load_const(0),
            create_instruction("BINARY_SUBSCR"),
            *create_binary_slice(0, 0, True),
            # frame_values[0][0:0] = frame N stack
            # frame_values left on top of stack
        ]

    def create_resume(
        self,
        idx: int,
        resume_inst: Instruction,
        meta: StackLocalsMetadata,
        resume_codes: list[types.CodeType],
        cg: PyCodegen,
        is_leaf: bool,
        handle_inactive_ctx: bool,
    ) -> tuple[types.CodeType, str]:
        """
        Creates the resume function for the frame corresponding to `self`.

        Expects the TOS to be:
            [frame N cells, ..., frame 1 cells],
            [
                frame N stack + locals,
                ...,
                frame 1 stack + locals
            ]

        Some additional codegen may happen to prepare the frame stack + locals values for the generated resume function:
        - inactive context variables in the stack and locals will be replaced by their types
        - if the frame is a leaf frame, prune dead locals

        Regardless of codegen, the stack will be left in the same state as before.

        Args:
            - idx: depth of this frame: 0 corresponds to the leaf frame (frame N), N-1 to the root frame (frame 1).
            - resume_inst: the instruction that this frame should resume at
            - meta: metadata for this frame returned from OutputGraph.compile_subgraph
            - resume_codes: nested resume code objects generated from previous create_resume calls.
            - cg: codegen object to output to
            - is_leaf: True if `self` corresponds to the leaf frame.
            - handle_inactive_ctx: If True, handles inactive context variables as described above. This is necessary
                iff the resume function is traced
        """
        # Handle inactive context variables.
        # The resume function assumes that context variables are the class, NOT the object.
        # e.g. torch.set_grad_enabled(True) will be reconstructed as torch.set_grad_enabled
        # NOTE: if the unsupported instruction modifies the inactive context variable, it may
        # result in silent incorrectness!
        if handle_inactive_ctx:
            for (j, _), j_orig in zip(meta.stack_ctx_args, meta.stack_ctx_idxes_orig):
                # Replace the stack var with the context class
                ctx = cast(ContextWrappingVariable, self.stack[j_orig])
                # frames[idx][j] = reconstructed_ctx
                cg.append_output(create_dup_top())
                ctx.reconstruct_type(cg)
                cg.extend_output(
                    [
                        *create_swap(2),
                        cg.create_load_const(idx),
                        cg.create_binary_subscr(),
                        cg.create_load_const(j),
                        create_instruction("STORE_SUBSCR"),
                    ]
                )

            for name, _ in meta.locals_ctx_args:
                # Replace the local with the context class
                ctx = cast(ContextWrappingVariable, self.symbolic_locals[name])
                # frames[idx][meta.num_stack +meta.locals_names[name]] = reconstructed_ctx
                cg.append_output(create_dup_top())
                ctx.reconstruct_type(cg)
                cg.extend_output(
                    [
                        *create_swap(2),
                        cg.create_load_const(idx),
                        cg.create_binary_subscr(),
                        cg.create_load_const(meta.num_stack + meta.locals_names[name]),
                        create_instruction("STORE_SUBSCR"),
                    ]
                )

        # If the resume instruction is a jump absolute, then resume
        # at the target instead. This handles the case where we
        # graph break again in a nested function before jump-resuming
        # this frame.
        if is_jump_absolute(resume_inst):
            assert resume_inst.target
            resume_inst = resume_inst.target

        resume_name = unique_id(f"__resume_at_{resume_inst.offset}")

        # More locals may have been pruned in the current/leaf frame
        # after the unsupported instruction (e.g. branch).
        # There should not be any pruning in the other frames since
        # the current instruction there should be a CALL.
        if is_leaf:
            reads = livevars_analysis(self.instructions, resume_inst)
            all_argnames = tuple(
                k
                for k in self.symbolic_locals.keys()
                if k in reads and k not in self.cell_and_freevars()
            )
            argnames_null_set = set(meta.locals_null_keys)
            argnames = tuple(k for k in all_argnames if k not in argnames_null_set)
            argnames_null = tuple(k for k in all_argnames if k in argnames_null_set)

            # codegen filter for current frame's locals
            # current stack state: frames
            cg.extend_output(
                [
                    create_dup_top(),
                    cg.create_load_const(idx),
                    cg.create_binary_subscr(),
                    create_dup_top(),
                ]
            )
            for arg in argnames:
                # current stack state: frames, frames[i], *(prev locals), frames[i]
                cg.extend_output(
                    [
                        create_dup_top(),
                        cg.create_load_const(meta.num_stack + meta.locals_names[arg]),
                        cg.create_binary_subscr(),
                        *create_swap(2),
                    ],
                )
            # current stack state: frames, frames[i], *(frame i live locals), frames[i]
            cg.extend_output(
                [
                    create_instruction("POP_TOP"),
                    create_instruction("BUILD_LIST", arg=len(argnames)),
                    *create_swap(2),
                    # frames, frames i live locals, frames[i]
                    *create_binary_slice(meta.num_stack, None, True),
                    # frames[i][num_stack:] = frame i live locals
                ]
            )
            # current stack state: frames
        else:
            argnames = tuple(meta.locals_names.keys())
            argnames_null = tuple(meta.locals_null_keys)

        if sys.version_info < (3, 12):
            assert len(argnames_null) == 0, "variables should not be NULL in < 3.12"

        # compile_subgraph did not codegen any NULLs,
        # so we should not count NullVariables
        stack_len = len(self.stack) - len(meta.stack_null_idxes)

        new_code: types.CodeType = ContinueExecutionCache.lookup(
            self.f_code,
            self.lineno,
            resume_inst.offset,
            tuple(b.target.offset for b in self.block_stack),
            stack_len,
            argnames,
            argnames_null,
            tuple(b.resume_fn() for b in self.block_stack),
            handle_inactive_ctx,
            tuple(meta.stack_ctx_args),
            tuple(meta.locals_ctx_args),
            tuple(meta.stack_null_idxes),
            tuple(resume_codes),
        )

        # Add original GraphModule context to the resume function to handle
        # the case of a graph break while tracing a GraphModule
        orig_graphmodule_maybe = code_context.get_context(self.f_code).get(
            "orig_graphmodule", lambda: None
        )()
        if orig_graphmodule_maybe is not None:
            code_context.get_context(new_code)["orig_graphmodule"] = weakref.ref(
                orig_graphmodule_maybe
            )

        # add resume function to the global scope
        if new_code.co_freevars:
            # expose code object for debugging purposes
            self.output.install_global_unsafe(resume_name, new_code)
            package_name = None
        else:
            # This is safe: we pre-generate a unique name
            self.output.install_global_unsafe(
                resume_name,
                types.FunctionType(new_code, self.f_globals, resume_name),
            )
            package_name = resume_name

        if self.package is not None:
            self.package.add_resume_function(
                new_code, self.f_globals["__name__"], package_name
            )

        return new_code, resume_name

    def create_call_resume_at(
        self,
        inst: Instruction,
        all_stack_locals_metadata: list[StackLocalsMetadata],
    ) -> list[Instruction]:
        """
        Codegen all resume function(s) from the frame stack starting at `self` and call them.
        Assumes that the unsupported instruction has already been run.

        Expects the stack to be in the state:
            [frame N cells, ..., frame 1 cells],
            [
                frame N stack + locals,
                frame N-1 stack + locals,
                ...,
                frame 1 stack + locals
            ]

        Pops the cells and frame values list from the stack.
        Also includes a return instruction (stack expected to be empty after return).

        Args:
            - inst: the instruction of the current (deepest) frame to resume at
            - all_stack_locals_metadata: metadata returned from OutputGraph.compile_subgraph - contains
                metadata such as local names, NULL positions, stack length, etc.
        """

        self.instruction_pointer = None

        current_num_stack = len(self.stack) - len(
            all_stack_locals_metadata[0].stack_null_idxes
        )
        all_stack_locals_metadata[0].num_stack = current_num_stack

        if inst.opname in ("RETURN_VALUE", "RETURN_CONST"):
            return self.codegen_return_with_pops(
                inst, all_stack_locals_metadata[0].num_stack
            )

        cg = PyCodegen(self.output.root_tx)

        cur_tx: Optional[InstructionTranslatorBase] = self
        idx = 0
        resume_codes: list[types.CodeType] = []
        resume_names = []
        while cur_tx is not None:
            if cur_tx is self:
                resume_inst = inst
            else:
                resume_inst = cur_tx.next_instruction
            resume_code, resume_name = cur_tx.create_resume(
                idx,
                resume_inst,
                all_stack_locals_metadata[idx],
                resume_codes,
                cg,
                cur_tx is self,
                True,
            )
            resume_codes.append(resume_code)
            resume_names.append(resume_name)

            cur_tx = cur_tx.parent
            idx += 1

        self.codegen_call_resume(resume_codes, resume_names, cg)
        return cg.get_instructions() + [create_instruction("RETURN_VALUE")]

    @staticmethod
    def codegen_call_resume(
        resume_codes: list[types.CodeType], resume_names: list[str], cg: PyCodegen
    ) -> None:
        """
        Calls the provided resume functions.

        Expects the TOS to be in the state:
            [frame N cells, ..., frame 1 cells],
            [
                frame N stack + locals,
                frame N-1 stack + locals,
                ...,
                frame 1 stack + locals
            ]

        Pops the cells and frame values, leaving the result of calling the resume functions on TOS.

        Args:
            - resume_codes: list of resume function code objects to call
            - resume_names: list of the corresponding names of the resume functions
            - cg: PyCodegen object to output instructions to
        """
        # NOTE: We will load cells as we load resume functions

        # load resume functions except the root's
        cg.extend_output(create_copy(2))
        for i, (name, code) in enumerate(zip(resume_names, resume_codes)):
            if i == len(resume_names) - 1:
                break
            # stack: cells, frames, *(resume 1, ...), cells
            if code.co_freevars:
                cg.extend_output(
                    [
                        create_dup_top(),
                        cg.create_load_const(i),
                        cg.create_binary_subscr(),
                    ]
                )
                cg.make_function_with_closure(name, code)
            else:
                cg.extend_output(cg.load_function_name(name, False, 0))
            cg.extend_output(create_swap(2))
        cg.extend_output(
            [
                create_instruction("POP_TOP"),
                create_instruction("BUILD_LIST", arg=len(resume_codes) - 1),
            ]
        )

        # stack: cells, frames, [resume 1, ..., resume N - 1]
        # load root resume function
        cg.extend_output(create_swap(3))
        if resume_codes[-1].co_freevars:
            cg.extend_output(
                [
                    cg.create_load_const(-1),
                    cg.create_binary_subscr(),
                ]
            )
            cg.make_function_with_closure(resume_names[-1], resume_codes[-1])
            cg.extend_output(
                [
                    *create_rot_n(3),
                ]
            )
        else:
            cg.extend_output(
                [
                    create_instruction("POP_TOP"),
                    *cg.load_function_name(resume_names[-1], False),
                    *create_rot_n(3),
                ]
            )

        # resume 1, [resume N, ..., resume 2], frames

        # load top level-frame; final stack state should be:
        # first resume function (+ NULL),
        # [
        #     [resume N, ..., resume 2],
        #     [
        #         frame N stack + locals,
        #         ...,
        #         frame 2 stack + locals,
        #     ], *(frame 1 stack + locals)
        # ]
        cg.extend_output(
            [
                create_dup_top(),
                create_dup_top(),
                # frames, frames, frames
                cg.create_load_const(-1),
                cg.create_binary_subscr(),
                # frames, frames, frames[-1]
                *create_swap(2),
                # frames, frames[-1], frames
                cg.create_load_const(-1),
                create_instruction("DELETE_SUBSCR"),
            ]
        )

        # TOS: resumes, frames (popped), frame 1 stack + locals
        cg.extend_output(
            [
                *create_rot_n(3),
                create_instruction("BUILD_LIST", arg=2),
                *create_swap(2),
                # [resumes, frames (popped)], frame 1 stack + locals
                create_instruction("LIST_EXTEND", arg=1),
            ]
        )

        # TOS: [resumes, frames, *(frame 1 stack + locals)]
        cg.extend_output(
            [
                *create_call_function_ex(False, True),
            ]
        )

    def should_compile_partial_graph(self) -> bool:
        if sys.version_info >= (3, 11):
            # Do not compile if current instruction's block is not the top with block
            entry = self.current_instruction.exn_tab_entry
            if entry and (
                not self.block_stack or entry.target is not self.block_stack[-1].target
            ):
                return False
        return (
            all(b.can_restore() for b in self.block_stack)
            and not self.one_graph
            and not self.error_on_graph_break
            and not self.is_tracing_resume_prologue
            and not self.active_generic_context_managers
        )

    @break_graph_if_unsupported(push=0)
    def STORE_SUBSCR(self, inst: Instruction) -> None:
        val, obj, key = self.popn(3)
        obj.call_method(self, "__setitem__", [key, val], {})

    def DELETE_SUBSCR(self, inst: Instruction) -> None:
        obj, key = self.popn(2)
        obj.call_method(self, "__delitem__", [key], {})

    def BUILD_TUPLE(self, inst: Instruction) -> None:
        items = self.popn(inst.argval)
        self.push(TupleVariable(items))

    def BUILD_SLICE(self, inst: Instruction) -> None:
        items = self.popn(inst.argval)
        self.push(SliceVariable(items))

    def BUILD_LIST(self, inst: Instruction) -> None:
        items = self.popn(inst.argval)
        self.push(ListVariable(items, mutation_type=ValueMutationNew()))

    def BUILD_SET(self, inst: Instruction) -> None:
        if config.inject_BUILD_SET_unimplemented_TESTING_ONLY:
            unimplemented_v2(
                gb_type="missing BUILD_SET handler",
                context="",
                explanation="Missing BUILD_SET bytecode handler (for testing purposes).",
                hints=[],
            )
        items = self.popn(inst.argval)
        new_set = SetVariable(items, mutation_type=ValueMutationNew())
        self.push(new_set)

    def BUILD_LIST_UNPACK(self, inst: Instruction, cls: type = ListVariable) -> None:
        seqs = self.popn(inst.argval)
        items = []
        for seq in seqs:
            try:
                items.extend(seq.force_unpack_var_sequence(self))
            except NotImplementedError:
                unimplemented_v2(
                    gb_type="Failed to unpack object for BUILD_LIST_UNPACK",
                    context=str(seq),
                    explanation=f"{seq} cannot be unpacked into a list for the BUILD_LIST_UNPACK "
                    "bytecode (`[*x, *y, ...]`).",
                    hints=[*graph_break_hints.USER_ERROR],
                )
        self.push(cls(items, mutation_type=ValueMutationNew()))

    def BUILD_TUPLE_UNPACK(self, inst: Instruction) -> None:
        self.BUILD_LIST_UNPACK(inst, cls=TupleVariable)

    BUILD_TUPLE_UNPACK_WITH_CALL = BUILD_TUPLE_UNPACK

    def BUILD_MAP(self, inst: Instruction) -> None:
        items = self.popn(inst.argval * 2)
        d = dict(zip(items[::2], items[1::2]))
        self.push(ConstDictVariable(d, mutation_type=ValueMutationNew()))

    def BUILD_MAP_UNPACK(self, inst: Instruction) -> None:
        items = self.popn(inst.argval)
        # ensure everything is a dict
        items = [BuiltinVariable(dict).call_function(self, [x], {}) for x in items]  # type: ignore[arg-type]
        result: dict[Any, Any] = {}
        for x in items:
            assert isinstance(x, ConstDictVariable)
            result.update(x.items)
        self.push(
            ConstDictVariable(
                result,
                mutation_type=ValueMutationNew(),
            )
        )

    BUILD_MAP_UNPACK_WITH_CALL = BUILD_MAP_UNPACK

    def BUILD_CONST_KEY_MAP(self, inst: Instruction) -> None:
        keys = self.pop()
        values = self.popn(inst.argval)
        assert isinstance(keys, TupleVariable)
        assert keys.is_python_constant()

        keys = keys.force_unpack_var_sequence(self)
        assert len(keys) == len(values)

        self.push(
            ConstDictVariable(
                dict(zip(keys, values)),
                mutation_type=ValueMutationNew(),
            )
        )

    def MAP_ADD(self, inst: Instruction) -> None:
        k, v = self.popn(2)
        assert inst.argval > 0
        assert inst.arg is not None
        obj = self.stack[-inst.arg].realize()
        assert isinstance(obj, ConstDictVariable)
        obj.call_method(self, "__setitem__", (k, v), {})  # type: ignore[arg-type]

    def SET_ADD(self, inst: Instruction) -> None:
        v = self.pop()
        assert inst.argval > 0
        assert inst.arg is not None
        obj = self.stack[-inst.arg]
        assert isinstance(obj, SetVariable)
        assert obj.is_mutable()
        obj.call_method(self, "add", [v], {})

    def SET_UPDATE(self, inst: Instruction) -> None:
        v = self.pop()
        assert inst.argval > 0
        assert inst.arg is not None
        obj = self.stack[-inst.arg]
        assert isinstance(obj, SetVariable)
        assert obj.is_mutable()
        obj.call_method(self, "update", [v], {})

    def LIST_APPEND(self, inst: Instruction) -> None:
        v = self.pop()
        assert inst.argval > 0
        assert inst.arg is not None
        obj = self.stack[-inst.arg].realize()
        assert isinstance(obj, ListVariable)
        assert obj.is_mutable()
        self.output.side_effects.mutation(obj)
        obj.items.append(v)

    def MAKE_FUNCTION(self, inst: Instruction) -> None:
        flags = inst.arg
        if sys.version_info < (3, 11):
            fn_name = self.pop()
        code = self.pop()
        if sys.version_info >= (3, 11):
            # MAKE_FUNCTION behavior actually changed in 3.11, see
            # https://github.com/python/cpython/pull/93189/
            assert hasattr(code.value, "co_qualname")  # type: ignore[attr-defined]
            fn_name = ConstantVariable.create(value=code.value.co_qualname)  # type: ignore[attr-defined]
        defaults = None
        closure = None
        annotations = None
        kwdefaults = None

        if sys.version_info < (3, 13):
            # in 3.13, this is handled in SET_FUNCTION_ATTRIBUTE
            if flags is not None:
                if flags & 0x08:
                    closure = self.pop()
                if flags & 0x04:
                    annotations = self.pop()
                if flags & 0x02:
                    kwdefaults = self.pop()
                if flags & 0x01:
                    defaults = self.pop()

        self.push(
            NestedUserFunctionVariable(
                fn_name,
                code,
                self.f_globals,
                defaults,
                kwdefaults,
                annotations,
                closure,
            )
        )

    def UNPACK_SEQUENCE(self, inst: Instruction) -> None:
        seq = self.pop()
        if isinstance(seq, TensorVariable):
            val = seq.unpack_var_sequence(self, idxes=range(inst.argval))  # type: ignore[arg-type]
        elif isinstance(seq, GetAttrVariable) and isinstance(seq.obj, TensorVariable):
            # x, y = a.shape
            proxy = getattr(seq.obj.as_proxy(), seq.name)
            val = [wrap_fx_proxy(self, proxy[i]) for i in range(inst.argval)]
        elif seq.has_force_unpack_var_sequence(self):
            val = seq.force_unpack_var_sequence(self)
        else:
            unimplemented_v2(
                gb_type="Failed to unpack object for UNPACK_SEQUENCE",
                context=str(seq),
                explanation=f"{seq} cannot be unpacked into a list for the UNPACK_SEQUENCE bytecode "
                "(i.e. `a, b, c = d`).",
                hints=[*graph_break_hints.USER_ERROR],
            )
        # pyrefly: ignore  # unbound-name
        if len(val) != inst.argval:
            unimplemented_v2(
                gb_type="Length mismatch when unpacking object for UNPACK_SEQUENCE",
                # pyrefly: ignore  # unbound-name
                context=f"expected length: {inst.argval}, actual: {len(val)}",
                explanation=f"{seq} unpacked to a list for the UNPACK_SEQUENCE bytecode "
                "(i.e. `a, b, c = d`) with unexpected length.",
                hints=[*graph_break_hints.DYNAMO_BUG],
            )
        # pyrefly: ignore  # unbound-name
        for i in reversed(val):
            self.push(i)

    def UNPACK_EX(self, inst: Instruction) -> None:
        assert 0 <= inst.argval <= 0xFFFF
        prefix = inst.argval & 0xFF  # low byte
        suffix = inst.argval >> 8  # high byte
        seq = self.pop()
        if seq.has_force_unpack_var_sequence(self):
            vals = list(seq.force_unpack_var_sequence(self))
            assert len(vals) >= prefix + suffix
            vals_prefix = vals[:prefix]
            vals_list = vals[prefix : len(vals) - suffix]
            vals_suffix = vals[len(vals) - suffix :]
            for item in reversed(vals_suffix):
                self.push(item)
            self.push(TupleVariable(vals_list))
            for item in reversed(vals_prefix):
                self.push(item)
        else:
            unimplemented_v2(
                gb_type="Failed to unpack object for UNPACK_EX",
                context=str(seq),
                explanation=f"{seq} cannot be unpacked into a list for the UNPACK_EX bytecode.",
                hints=[*graph_break_hints.USER_ERROR],
            )

    @break_graph_if_unsupported(push=0)
    def graph_break_on_leaf_function(self, inst: Instruction) -> None:
        if self.is_leaf_tracer:
            unimplemented_v2(
                gb_type="Forced graph break on leaf function",
                context="",
                explanation="Forced graph break for nested graph break testing purposes",
                hints=[
                    "Set torch._dynamo.config.debug_force_graph_break_on_leaf_return = False",
                ],
            )

    def NOP(self, inst: Instruction) -> None:
        # Dynamo-specific testing behavior
        if inst.argval == "GRAPH_BREAK_IF_LEAF":
            self.graph_break_on_leaf_function(inst)

    def POP_TOP(self, inst: Instruction) -> None:
        self.pop()

    def ROT_TWO(self, inst: Instruction) -> None:
        a = self.pop()
        b = self.pop()
        self.push(a)
        self.push(b)

    def ROT_THREE(self, inst: Instruction) -> None:
        a = self.pop()
        b = self.pop()
        c = self.pop()
        self.push(a)
        self.push(c)
        self.push(b)

    def ROT_FOUR(self, inst: Instruction) -> None:
        a = self.pop()
        b = self.pop()
        c = self.pop()
        d = self.pop()
        self.push(a)
        self.push(d)
        self.push(c)
        self.push(b)

    def DUP_TOP(self, inst: Instruction) -> None:
        a = self.pop()
        self.push(a)
        self.push(a)

    def DUP_TOP_TWO(self, inst: Instruction) -> None:
        a = self.pop()
        b = self.pop()
        self.push(b)
        self.push(a)
        self.push(b)
        self.push(a)

    def _convert_value(self, value: VariableTracker, flag: int) -> VariableTracker:
        if flag == 1:
            return BuiltinVariable(str).call_function(self, [value], {})  # type: ignore[arg-type]
        elif flag == 2:
            return BuiltinVariable(repr).call_function(self, [value], {})  # type: ignore[arg-type]
        elif flag == 3:
            return BuiltinVariable(ascii).call_function(self, [value], {})  # type: ignore[arg-type]
        return value

    def _format_value(self, fmt_spec: VariableTracker, flags: int) -> None:
        value = self.pop()
        if isinstance(value, SymNodeVariable):
            from torch._dynamo.variables.lazy import (
                LazySymNodeFormatString,
                LazyVariableTracker,
            )

            value = LazyVariableTracker.create(
                LazySymNodeFormatString(value, fmt_spec), source=value.source
            )
            self.push(value)
            return

        value = self._convert_value(value, flags & 0x03)

        fmt_var = ConstantVariable.create("{:" + fmt_spec.as_python_constant() + "}")

        self.call_function(BuiltinVariable(str.format), [fmt_var, value], {})

    def FORMAT_VALUE(self, inst: Instruction) -> None:
        flags = inst.arg
        assert flags is not None
        if (flags & 0x04) == 0x04:
            fmt_spec = self.pop()
        else:
            fmt_spec = ConstantVariable.create("")

        return self._format_value(fmt_spec, flags)

    def BUILD_STRING(self, inst: Instruction) -> None:
        format_string_parts: list[str] = []
        args: list[VariableTracker] = []
        kwargs: dict[str, VariableTracker] = {}
        assert inst.arg is not None
        for part in self.popn(inst.arg):
            if isinstance(part, ConstantVariable):
                format_string_parts.append("{}")
                args.append(part)
            elif isinstance(part, variables.StringFormatVariable):
                format_string_parts.append(part.format_string)
                args.extend(part.sym_args)
                if set(kwargs.keys()) & set(part.sym_kwargs.keys()):
                    unimplemented_v2(
                        gb_type="BUILD_STRING key conflict",
                        context=f"format_string_parts: {format_string_parts}, kwargs: {kwargs}, part.sym_kwargs: {part.sym_kwargs}",
                        explanation="Failed to build format string due to key conflict",
                        hints=[*graph_break_hints.USER_ERROR],
                    )
                kwargs.update(part.sym_kwargs)
            else:
                unimplemented_v2(
                    gb_type="BUILD_STRING type error",
                    context=str(part),
                    explanation="Format string part type is not correct - expected constant or format string.",
                    hints=[*graph_break_hints.USER_ERROR],
                )
        self.push(
            variables.StringFormatVariable.create(
                "".join(format_string_parts), args, kwargs
            )
        )

    def IS_OP(self, inst: Instruction) -> None:
        assert inst.argval == 0 or inst.argval == 1
        if inst.argval == 0:
            new_argval = "is"
        else:
            new_argval = "is not"
        new_inst = create_instruction("COMPARE_OP", argval=new_argval)
        self.COMPARE_OP(new_inst)

    def CONTAINS_OP(self, inst: Instruction) -> None:
        assert inst.argval == 0 or inst.argval == 1
        left, right = self.popn(2)
        op = inst.argval
        try:
            self.push(right.call_method(self, "__contains__", [left], {}))
        except (
            # right.__contains__ can raise TypeError
            exc.ObservedTypeError,
            # Ideally we should only capture TypeError here but some VTs don't
            # implement hasattr(vt, "__contains__") entirely
            Unsupported,
        ) as excp:  # object doesn't support __contains__
            # Use __iter__ as fallback
            if isinstance(excp, Unsupported):
                excp.remove_from_stats()
            self.push(
                self.inline_user_function_return(
                    VariableTracker.build(self, impl_CONTAINS_OP_fallback),
                    [left, right],
                    {},
                )
            )
        if op == 1:
            self.UNARY_NOT(inst)

    def LIST_EXTEND(self, inst: Instruction) -> None:
        v = self.pop()
        assert inst.argval > 0
        assert inst.arg is not None
        obj = self.stack[-inst.arg]
        assert isinstance(obj, ListVariable)
        assert obj.is_mutable()
        obj.call_method(self, "extend", [v], {})

    def LIST_TO_TUPLE(self, inst: Instruction) -> None:
        self.push(BuiltinVariable(tuple).call_function(self, [self.pop()], {}))  # type: ignore[arg-type]

    def STOPITERATION_ERROR(self, inst: Instruction) -> None:
        # wrap the generator body in a try: ... except StopIteration: ... which
        # converts the StopIteration into a RuntimeError
        # https://peps.python.org/pep-0479/
        # https://github.com/python/cpython/pull/99006
        # https://github.com/python/cpython/commit/28187141cc34063ef857976ddbca87ba09a882c2
        val = self.stack[-1]
        assert self._isinstance_exception(val)
        if val.exc_type is StopIteration:  # type: ignore[union-attr]
            new_val = variables.BuiltinVariable(RuntimeError).call_function(
                self,  # type: ignore[arg-type]
                [ConstantVariable("generator raised StopIteration")],
                {},
            )
            new_val.call_setattr(self, ConstantVariable("__context__"), val)  # type: ignore[attr-defined]
            new_val.call_setattr(self, ConstantVariable("__cause__"), val)  # type: ignore[attr-defined]
            self.stack[-1] = new_val

    def DICT_MERGE(self, inst: Instruction) -> None:
        v = self.pop()
        assert inst.argval > 0
        assert inst.arg is not None
        obj = self.stack[-inst.arg].realize()
        assert isinstance(obj, ConstDictVariable)
        assert obj.is_mutable()
        obj.call_method(self, "update", [v], {})

    DICT_UPDATE = DICT_MERGE

    def GEN_START(self, inst: Instruction) -> None:
        self.pop()

    def GET_LEN(self, inst: Instruction) -> None:
        tos = self.stack[-1]
        if tos.is_python_constant():
            self.push(ConstantVariable.create(len(tos.as_python_constant())))
        else:
            self.push(tos.call_method(self, "__len__", [], {}))

    def MATCH_MAPPING(self, inst: Instruction) -> None:
        tos = self.stack[-1]
        assert isinstance(tos, ConstDictVariable)
        if isinstance(tos.items, collections.abc.Mapping):
            self.push(variables.constant_true)
        else:
            self.push(variables.constant_false)

    def MATCH_SEQUENCE(self, inst: Instruction) -> None:
        tos = self.stack[-1]
        assert tos.is_python_constant()
        tos_value = tos.as_python_constant()
        if isinstance(tos_value, collections.abc.Sequence) and not isinstance(
            tos_value, (str, bytes, bytearray)
        ):
            self.push(variables.constant_true)
        else:
            self.push(variables.constant_false)

    def MATCH_KEYS(self, inst: Instruction) -> None:
        tos = self.stack[-1]
        tos1 = self.stack[-2]
        assert isinstance(tos1, ConstDictVariable)

        if all(k in tos1 for k in tos):  # type: ignore[attr-defined]
            self.push(TupleVariable([tos1.getitem_const(self, k) for k in tos]))  # type: ignore[attr-defined,arg-type]
            if sys.version_info < (3, 11):
                self.push(variables.constant_true)
        else:
            self.push(variables.constant_none)
            if sys.version_info < (3, 11):
                self.push(variables.constant_false)

    def LOAD_ASSERTION_ERROR(self, inst: Instruction) -> None:
        self.push(self.load_builtin_from_argval("AssertionError"))

    def LOAD_BUILD_CLASS(self, inst: Instruction) -> None:
        self.push(self.load_builtin_from_argval("__build_class__"))

    UNARY_POSITIVE = stack_op(operator.pos)
    UNARY_NEGATIVE = stack_op(operator.neg)
    UNARY_NOT = stack_op(operator.not_)
    UNARY_INVERT = stack_op(operator.invert)

    BINARY_POWER = stack_op(operator.pow)
    BINARY_MULTIPLY = stack_op(operator.mul)
    BINARY_MATRIX_MULTIPLY = stack_op(operator.matmul)
    BINARY_FLOOR_DIVIDE = stack_op(operator.floordiv)
    BINARY_TRUE_DIVIDE = stack_op(operator.truediv)
    BINARY_MODULO = stack_op(operator.mod)
    BINARY_REMAINDER = stack_op(operator.mod)
    BINARY_ADD = stack_op(operator.add)
    BINARY_SUBTRACT = stack_op(operator.sub)
    BINARY_SUBSCR = break_graph_if_unsupported(push=1)(stack_op(operator.getitem))
    BINARY_LSHIFT = stack_op(operator.lshift)
    BINARY_RSHIFT = stack_op(operator.rshift)
    BINARY_AND = stack_op(operator.and_)
    BINARY_OR = stack_op(operator.or_)
    BINARY_XOR = stack_op(operator.xor)

    INPLACE_POWER = stack_op(operator.ipow)
    INPLACE_MULTIPLY = stack_op(operator.imul)
    INPLACE_MATRIX_MULTIPLY = stack_op(operator.imatmul)
    INPLACE_FLOOR_DIVIDE = stack_op(operator.ifloordiv)
    INPLACE_TRUE_DIVIDE = stack_op(operator.itruediv)
    INPLACE_MODULO = stack_op(operator.imod)
    INPLACE_REMAINDER = stack_op(operator.imod)
    INPLACE_ADD = stack_op(operator.iadd)
    INPLACE_SUBTRACT = stack_op(operator.isub)
    INPLACE_LSHIFT = stack_op(operator.ilshift)
    INPLACE_RSHIFT = stack_op(operator.irshift)
    INPLACE_AND = stack_op(operator.iand)
    INPLACE_XOR = stack_op(operator.ixor)
    INPLACE_OR = stack_op(operator.ior)

    # 3.11 opcodes
    def RESUME(self, inst: Instruction) -> None:
        if inst.arg == 0:
            self.append_prefix_inst(inst)
            self.accept_prefix_inst = False
        else:
            assert not self.accept_prefix_inst

    if sys.version_info >= (3, 11):

        def BINARY_OP(self, inst: Instruction) -> None:
            assert inst.arg is not None
            return _binary_op_lookup[inst.arg](self, inst)

    def PRECALL(self, inst: Instruction) -> None:
        pass

    def KW_NAMES(self, inst: Instruction) -> None:
        kw_names = self.code_options["co_consts"][inst.arg]
        assert isinstance(kw_names, tuple)
        for name in kw_names:
            assert isinstance(name, str)
        assert self.kw_names is None
        self.kw_names = ConstantVariable.create(value=kw_names)  # type: ignore[assignment]

    def PUSH_NULL(self, inst: Instruction) -> None:
        self.push(NullVariable())

    def _call(self, inst: Instruction, call_kw: bool = False) -> None:
        # see https://docs.python.org/3.11/library/dis.html#opcode-CALL
        # for convention
        if call_kw:
            # TOS is kw_names for CALL_KW instruction
            assert sys.version_info >= (3, 13)
            kw_names = self.pop()
            assert isinstance(kw_names, TupleVariable) and kw_names.is_python_constant()
            kw_names = kw_names.as_python_constant()
        else:
            kw_names = self.kw_names.value if self.kw_names else ()

        assert inst.arg is not None
        contents = self.popn(inst.arg + 2)
        if sys.version_info >= (3, 13):
            # NULL and callable swapped
            fn = contents[0]
            args = [] if isinstance(contents[1], NullVariable) else [contents[1]]
        else:
            if isinstance(contents[0], NullVariable):
                fn = contents[1]
                args = []
            else:
                fn = contents[0]
                args = [contents[1]]

        if kw_names:
            # pyrefly: ignore  # bad-argument-type
            args = args + contents[2 : -len(kw_names)]
            # pyrefly: ignore  # bad-argument-type
            kwargs_list = contents[-len(kw_names) :]
            # pyrefly: ignore  # no-matching-overload
            kwargs = dict(zip(kw_names, kwargs_list))
            # pyrefly: ignore  # bad-argument-type
            assert len(kwargs) == len(kw_names)
        else:
            args = args + contents[2:]
            kwargs = {}

        try:
            # if call_function fails, need to set kw_names to None, otherwise
            # a subsequent call may have self.kw_names set to an old value
            self.call_function(fn, args, kwargs)
        finally:
            self.kw_names = None

    @break_graph_if_unsupported(push=1)
    def CALL(self, inst: Instruction) -> None:
        self._call(inst)

    def COPY(self, inst: Instruction) -> None:
        assert inst.arg is not None
        self.push(self.stack[-inst.arg])

    def SWAP(self, inst: Instruction) -> None:
        assert inst.arg is not None
        self.stack[-1], self.stack[-inst.arg] = self.stack[-inst.arg], self.stack[-1]

    JUMP_BACKWARD = jump
    JUMP_BACKWARD_NO_INTERRUPT = jump

    POP_JUMP_FORWARD_IF_TRUE = generic_jump(operator.truth, False)
    POP_JUMP_BACKWARD_IF_TRUE = generic_jump(operator.truth, False)
    POP_JUMP_FORWARD_IF_FALSE = generic_jump(operator.not_, False)
    POP_JUMP_BACKWARD_IF_FALSE = generic_jump(operator.not_, False)

    def CACHE(self, inst: Instruction) -> None:
        pass

    def BEFORE_WITH(self, inst: Instruction) -> None:
        self.setup_or_before_with(inst)

    def enter_ctx(
        self,
        ctx: Union[ContextWrappingVariable, GenericContextWrappingVariable],
        inst: Instruction,
    ) -> VariableTracker:
        if (
            isinstance(ctx, GenericContextWrappingVariable)
            and not ctx.supports_graph_breaks()
        ):
            self.active_generic_context_managers.append(ctx)

        if sys.version_info >= (3, 11):
            # See update_block_stack/create_resume for block stack details.
            # Only push a block if the current instruction's block is a
            # with block that is not nested in a try block - that is, the current
            # instruction's block target is the same as the top block's target.
            if inst.exn_tab_entry and (
                not self.block_stack
                or inst.exn_tab_entry.target is not self.block_stack[-1].target
            ):
                target = None
            else:
                assert self.next_instruction.exn_tab_entry is not None
                target = self.next_instruction.exn_tab_entry.target
        else:
            target = inst.target

        if target:
            if isinstance(self, InstructionTranslator) or config.nested_graph_breaks:
                self.block_stack.append(
                    BlockStackEntry(inst, target, len(self.stack), ctx)
                )
            else:
                self.block_stack.append(BlockStackEntry(inst, target, len(self.stack)))

        return ctx.enter(self)

    @staticmethod
    def unsupported_ctx_graph_break(ctx: VariableTracker) -> NoReturn:
        unimplemented_v2(
            gb_type="Unsupported context manager",
            context=f"Attempted SETUP_WITH/BEFORE_WITH/LOAD_SPECIAL on {ctx}",
            explanation=f"Dynamo does not know how to enter a `{ctx.python_type_name()}` context manager.",
            hints=[
                "Avoid using the unsupported context manager.",
                "If the context manager seems like it should be supported (e.g. torch.set_grad_enabled), then "
                "it may be the case that it was created outside the compiled region, which Dynamo does not support. "
                "Supported context managers can cross graph break boundaries only if they are local non-closure "
                "variables, or are intermediate values.",
                "File an issue to PyTorch. Simple context managers can potentially be supported, "
                "but note that context managers can't be supported in general",
            ],
        )

    def setup_or_before_with(self, inst: Instruction) -> None:
        ctx = self.pop()
        if not isinstance(
            ctx, (ContextWrappingVariable, GenericContextWrappingVariable)
        ):
            self.unsupported_ctx_graph_break(ctx)

        # Need this redundant check for mypy
        assert isinstance(
            ctx, (ContextWrappingVariable, GenericContextWrappingVariable)
        )

        self.push(WithExitFunctionVariable(ctx, inst.target))
        self.push(self.enter_ctx(ctx, inst))

    def append_prefix_inst(self, inst: Instruction) -> None:
        assert self.accept_prefix_inst
        self.prefix_insts.append(inst)

    def MAKE_CELL(self, inst: Instruction) -> None:
        if sys.version_info >= (3, 12) and not self.accept_prefix_inst:
            # In 3.12+, MAKE_CELL is not longer necessarily a prefix instruction.
            # It can be generated by inlined comprehensions.
            assert isinstance(self.symbolic_locals[inst.argval], NullVariable)
            self.symbolic_locals[inst.argval] = (
                self.output.side_effects.track_cell_new()
            )
        else:
            self.append_prefix_inst(inst)

    def COPY_FREE_VARS(self, inst: Instruction) -> None:
        self.append_prefix_inst(inst)

    def RETURN_GENERATOR(self, inst: Instruction) -> None:
        self.append_prefix_inst(inst)

    # 3.12 opcodes
    # BINARY/STORE_SLICE opcodes are broken down into
    # BUILD_SLICE 2 and BINARY/STORE_SUBSCR

    def END_FOR(self, inst: Instruction) -> None:
        if sys.version_info >= (3, 13):
            self.pop()
        else:
            self.popn(2)

    def LOAD_FAST_CHECK(self, inst: Instruction) -> None:
        if istype(self.symbolic_locals.get(inst.argval, None), NullVariable):
            unimplemented_v2(
                gb_type="LOAD_FAST_CHECK on uninitialized variable",
                context=inst.argval,
                explanation=f"Attempted to load uninitialized local variable {inst.argval}",
                hints=[*graph_break_hints.USER_ERROR],
            )
        self.LOAD_FAST(inst)

    def LOAD_FAST_AND_CLEAR(self, inst: Instruction) -> None:
        if inst.argval not in self.symbolic_locals:
            self.push(NullVariable())
        else:
            self.LOAD_FAST(inst)
        self.symbolic_locals[inst.argval] = NullVariable()

    def LOAD_SUPER_ATTR(self, inst: Instruction) -> None:
        self.CALL_FUNCTION(dataclasses.replace(inst, argval=2))
        assert inst.arg is not None
        if inst.arg & 1:
            self.LOAD_METHOD(inst)
        else:
            self._load_attr(inst.argval)

    def CALL_INTRINSIC_1(self, inst: Instruction) -> None:
        if inst.argval == 3:
            # INTRINSIC_STOPITERATION_ERROR
            self.STOPITERATION_ERROR(inst)
        elif inst.argval == 5:
            # INTRINSIC_UNARY_POSITIVE
            self.UNARY_POSITIVE(inst)
        elif inst.argval == 6:
            # INTRINSIC_LIST_TO_TUPLE
            self.push(TupleVariable(self.pop().force_unpack_var_sequence(self)))
        else:
            unimplemented_v2(
                gb_type="Missing CALL_INTRINSIC_1 handler",
                context=f"CALL_INTRINSIC_1 operand: {inst.argval}",
                explanation=f"No handler implemented for CALL_INTRINSIC_1 {inst.argval} instruction.",
                hints=[*graph_break_hints.SUPPORTABLE],
            )

    def END_SEND(self, inst: Instruction) -> None:
        tos = self.pop()
        self.pop()
        self.push(tos)

    # 3.13 opcodes
    # fused instructions LOAD_FAST_LOAD_FAST, STORE_FAST_STORE_FAST, STORE_FAST_LOAD_FAST
    # are broken down.
    @break_graph_if_unsupported(push=1)
    def CALL_KW(self, inst: Instruction) -> None:
        self._call(inst, call_kw=True)

    def TO_BOOL(self, inst: Instruction) -> None:
        # TO_BOOL only precedes a conditional jump or UNARY_NOT (see compile.c in CPython)
        # So we can skip this instruction as long as we remember to codegen a TO_BOOL
        # before conditional jumps/UNARY_NOT.
        assert self.next_instruction.opname in (
            "POP_JUMP_IF_TRUE",
            "POP_JUMP_IF_FALSE",
            "UNARY_NOT",
        )

    def SET_FUNCTION_ATTRIBUTE(self, inst: Instruction) -> None:
        flags = inst.arg
        assert flags is not None
        fn = self.pop()
        assert isinstance(fn, NestedUserFunctionVariable)
        attr = self.pop()

        if flags & 0x08:
            fn.closure = attr
        elif flags & 0x04:
            fn.annotations = attr
        elif flags & 0x02:
            fn.kwdefaults = attr
        elif flags & 0x01:
            fn.defaults = attr

        self.push(fn)

    def CONVERT_VALUE(self, inst: Instruction) -> None:
        self.push(self._convert_value(self.pop(), inst.argval))

    def FORMAT_SIMPLE(self, inst: Instruction) -> None:
        self._format_value(ConstantVariable.create(""), 0)

    def FORMAT_WITH_SPEC(self, inst: Instruction) -> None:
        self._format_value(self.pop(), 0)

    # 3.14 opcodes
    LOAD_FAST_BORROW = LOAD_FAST
    NOT_TAKEN = NOP
    POP_ITER = POP_TOP

    # See
    # https://github.com/python/cpython/blob/805e3368d6d07e58430654d1365283924fdf4143/Python/ceval.c#L559
    # for the LOAD_SPECIAL table - make sure it matches for Python 3.14+
    _load_special_names = (
        "__enter__",
        "__exit__",
        "__aenter__",
        "__aexit__",
    )

    def LOAD_SPECIAL(self, inst: Instruction) -> None:
        assert isinstance(inst.arg, int), "expected LOAD_SPECIAL arg to be set to int"
        attr = self._load_special_names[inst.arg]
        if attr in ("__enter__", "__exit__"):
            ctx = self.pop()
            if not isinstance(
                ctx, (ContextWrappingVariable, GenericContextWrappingVariable)
            ):
                self.unsupported_ctx_graph_break(ctx)

            # Need this redundant check for mypy
            assert isinstance(
                ctx, (ContextWrappingVariable, GenericContextWrappingVariable)
            )
            if attr == "__enter__":
                self.push(WithEnterFunctionVariable(ctx))
                self.PUSH_NULL(inst)
            else:
                # WithExitFunctionVariable doesn't really do anything with target for 3.11+
                self.push(WithExitFunctionVariable(ctx, None))
                self.PUSH_NULL(inst)
        else:
            # Implementation is similar to LOAD_METHOD for 3.13+
            self._load_attr(attr)
            obj = self.pop()
            self.push(obj)
            self.PUSH_NULL(inst)

    def LOAD_SMALL_INT(self, inst: Instruction) -> None:
        self.push(ConstantVariable.create(inst.argval))

    # See
    # https://github.com/python/cpython/blob/7519ac294fc5c4fd7fb9cb8dc0edc960688cf887/Python/pylifecycle.c#L814
    # for the common constants - make sure it matches for Python 3.14+.
    # The common constants are all attributes of `builtins`.
    _common_constants = (
        "AssertionError",
        "NotImplementedError",
        "tuple",
        "all",
        "any",
    )

    def LOAD_COMMON_CONSTANT(self, inst: Instruction) -> None:
        assert isinstance(inst.arg, int), (
            "expected LOAD_COMMON_CONSTANT arg to be set to int"
        )
        self.push(self.load_builtin_from_argval(self._common_constants[inst.arg]))

    def is_non_empty_graph(self) -> bool:
        if self.output.count_calls() > 1:
            # perf optimization only
            self.is_non_empty_graph = lambda: True  # type: ignore[method-assign]
            return True
        return False

    def format_frame_summary(
        self, additional_stack_frames: Optional[list[Any]] = None
    ) -> str:
        if additional_stack_frames is None:
            additional_stack_frames = []
        return "".join(
            traceback.format_list(
                [self.frame_summary()] + list(reversed(additional_stack_frames))
            )
        )

    def frame_summary(self) -> traceback.FrameSummary:
        return traceback.FrameSummary(
            getattr(self.f_code, "co_filename", "<unknown>"),
            self.lineno,
            getattr(self.f_code, "co_name", "<unknown>"),
            lookup_line=False,
        )

    def is_co_filename_from_nn_modules(self) -> bool:
        filename = getattr(self.f_code, "co_filename", "<unknown>")
        nn_modules_pattern = re.compile(r".*torch/nn/modules.*")
        return nn_modules_pattern.match(filename) is not None

    def store_global_weakref_by_id(self, prefix: str, value: Any) -> str:
        global_name = self.output.install_global_by_id(prefix, weakref.ref(value))
        install_guard(
            GlobalWeakRefSource(global_name).make_guard(GuardBuilder.WEAKREF_ALIVE)
        )
        return global_name

    @property
    def fake_mode(self) -> Optional[FakeTensorMode]:
        return self.output.tracing_context.fake_mode

    @contextlib.contextmanager
    def strict_translation_mode(
        self, check_fn: Callable[[VariableTracker], bool]
    ) -> Any:
        """
        Strict mode is enabled on a per-VariableTracker level depending on the return value of check_fn(node).
        """
        prior = self.strict_checks_fn
        self.strict_checks_fn = check_fn
        try:
            yield
        finally:
            self.strict_checks_fn = prior

    def speculate(self) -> SpeculationEntry:
        assert self.instruction_pointer is not None
        assert self.instruction_pointer > 0
        return self.speculation_log.next(
            self.f_code.co_filename,
            self.lineno,
            self.instruction_pointer - 1,
            self.instructions[self.instruction_pointer - 1],
        )

    def __init__(
        self,
        output: OutputGraph,
        instructions: list[Instruction],
        f_locals: dict[str, Any],
        f_globals: dict[str, Any],
        f_builtins: dict[str, Any],
        code_options: dict[str, Any],
        symbolic_locals: dict[str, VariableTracker],
        symbolic_globals: dict[str, VariableTracker],
        symbolic_torch_function_state: SymbolicTorchFunctionState,
        f_code: types.CodeType,
        export: bool,
        inline_depth: int,
        speculation_log: SpeculationLog,
        exn_vt_stack: ExceptionStack,
        distributed_state: Optional[DistributedState],
        # This determines whether to use the execution recorder.
        closure: Optional[tuple[types.CellType]] = None,
        package: Optional[CompilePackage] = None,
    ) -> None:
        super().__init__()
        self.speculation_log = speculation_log
        self.distributed_state = distributed_state

        # Mutable state checkpointed by copy_graphstate()
        self.output = output
        self.symbolic_locals = symbolic_locals
        self.symbolic_globals = symbolic_globals
        self.symbolic_torch_function_state = symbolic_torch_function_state
        # used to keep cell/freevars alive after pruning symbolic_locals (prune_dead_locals)
        # in order to generate any nested closures
        self.post_prune_cell_and_freevars = None
        self.stack: list[VariableTracker] = []
        self.instruction_pointer = 0
        self.start_point = None
        self.current_instruction = create_instruction("NOP")
        self.block_stack = []
        # states before SETUP_WITH for checkpointing and fallback
        self.active_generic_context_managers: list[GenericContextWrappingVariable] = []
        self.lineno = -1
        self.kw_names = None
        self.accept_prefix_inst = True
        self.prefix_insts = []
        self.exn_vt_stack = exn_vt_stack
        self.latest_bytecode_queue = deque(maxlen=20)

        # Properties of the input/output code
        self.instructions: list[Instruction] = instructions
        self.indexof: dict[Instruction, int] = get_indexof(self.instructions)
        self.f_locals: dict[str, Any] = (
            f_locals  # needed for recording accessed locals for replay
        )
        self.f_globals: dict[str, Any] = f_globals
        self.f_builtins: dict[str, Any] = f_builtins
        self.code_options: dict[str, Any] = code_options
        self.f_code: types.CodeType = f_code

        # Execution record for replaying errors
        if closure is not None and config.replay_record_enabled:
            self.exec_recorder = ExecutionRecorder(
                code=f_code, closure=closure, code_options=code_options
            )
        else:
            self.exec_recorder = None
        # Stack of module being parsed, current nn.module is at the end of ordered dict.
        # The first field of tuple is the fully qualified name of current module
        # in original hierarchy.  The second field is the type of current nn.module
        self.nn_module_stack: dict[str, tuple[str, type[Any]]] = {}
        self.num_calls: dict[str, int] = {}
        # Flag to indicate whether tracing is used for export.
        self.export = export
        # NOTE: one_graph is used for export/fullgraph=True to always force errors on graph breaks.
        # To toggle erroring/resuming on graph breaks during fullgraph=False compile, self.error_on_graph_break
        # is used instead. Every step(), its value is updated to the global tls.error_on_graph_break.
        # We mirror this value since cleanup may (correctly) inadvertently change tls.error_on_graph_break.
        # This assumes that we cannot both trace a change to tls.error_on_graph_break and graph break on
        # the same instruction.
        self.one_graph = False
        self.error_on_graph_break = False
        # Also do not graph break when tracing resume function prologues
        self.is_tracing_resume_prologue = False

        self.current_speculation = None

        self.strict_checks_fn = None

        self.is_leaf_tracer = True
        self.parent = None
        self.debug_locals = []

        self.package = package

        from .resume_execution import (
            CO_ASYNC_GENERATOR,
            CO_COROUTINE,
            CO_GENERATOR,
            CO_ITERABLE_COROUTINE,
        )

        if f_code.co_flags & (
            CO_GENERATOR | CO_COROUTINE | CO_ITERABLE_COROUTINE | CO_ASYNC_GENERATOR
        ):
            self.push(BuiltinVariable(None))

        self.inline_depth = inline_depth
        self.inconsistent_side_effects = False
        self._constants_cache: list[
            Optional[Union[ConstantVariable, SliceVariable]]
        ] = [None] * len(f_code.co_consts)

        self.is_trace_bytecode_log_enabled: Optional[bool] = (
            trace_bytecode_log.isEnabledFor(logging.DEBUG)
        )
        self.is_trace_source_log_enabled: Optional[bool] = (
            trace_source_log.isEnabledFor(logging.DEBUG)
        )
        linecache.lazycache(f_code.co_filename, f_globals)


class InstructionTranslator(InstructionTranslatorBase):
    @staticmethod
    def current_tx() -> InstructionTranslator:
        return tls.current_tx

    @contextlib.contextmanager
    def set_current_tx(self) -> Any:
        prior = getattr(tls, "current_tx", None)
        tls.current_tx = self
        try:
            yield
        finally:
            tls.current_tx = prior

    def __init__(
        self,
        instructions: list[Instruction],
        f_code: types.CodeType,
        f_locals: dict[str, Any],
        f_globals: dict[str, Any],
        f_builtins: dict[str, Any],
        closure: Optional[tuple[Any, ...]],
        torch_function_mode_stack: Any,
        code_options: dict[str, Any],
        compiler_fn: Any,
        one_graph: bool,
        export: bool,
        export_constraints: Any,
        frame_state: Any,
        speculation_log: SpeculationLog,
        exn_vt_stack: ExceptionStack,
        distributed_state: Optional[DistributedState],
        package: Optional[CompilePackage],
    ) -> None:
        _step_logger()(
            logging.INFO,
            f"torchdynamo start tracing {f_code.co_name} {code_options['co_filename']}:{code_options['co_firstlineno']}",
        )
        super().__init__(
            output=OutputGraph(
                code_options,
                compiler_fn,
                self,
                export,
                export_constraints,
                frame_state,
                local_scope=f_locals,
                global_scope=f_globals,
                f_code=f_code,
                torch_function_mode_stack=torch_function_mode_stack,
                one_graph=one_graph,
                package=package,
            ),
            instructions=instructions,
            f_locals=f_locals,
            f_globals=f_globals,
            f_builtins=f_builtins,
            closure=closure,
            code_options=code_options,
            symbolic_locals={},  # set below
            # A global var is inserted only after a STORE_GLOBAL happens to it
            symbolic_globals={},
            symbolic_torch_function_state=None,  # type: ignore[arg-type] # set below
            f_code=f_code,
            export=export,
            inline_depth=0,
            speculation_log=speculation_log,
            exn_vt_stack=exn_vt_stack,
            distributed_state=distributed_state,
            package=package,
        )

        self._throw_if_in_functorch()

        # as soon as we create the tracing context we should keep it active, so any calls
        # into dynamo apis can rely on finding it
        with tracing(self.output.tracing_context), self.set_current_tx():
            self.one_graph: bool = one_graph
            self.export = export
            if self.export:
                assert self.one_graph, (
                    "Export without one graph - something has gone wrong."
                )

            self.symbolic_locals = {}
            # Populate `symbolic_locals` with non-cell variables.
            cell_and_freevars: set[str] = set(self.cell_and_freevars())

            dynamism = code_context.get_context(f_code).get("dynamism", None)
            for name, value in f_locals.items():
                if name not in cell_and_freevars:
                    local_dynamism = None
                    if dynamism:
                        local_dynamism = frozenset(dynamism.get(name, {}).items())
                    var = LazyVariableTracker.create(
                        value,
                        LocalSource(
                            name,
                            is_input=True,
                            dynamism=local_dynamism,
                        ),
                    )
                    self.symbolic_locals[name] = var

            # Populate `symbolic_locals` with cells created by this frame,
            # effectively implementing the `MAKE_CELL` instructions.
            side_effects = self.output.side_effects
            for name in self.cellvars():
                if name in f_locals:
                    # This models cells that are also function inputs.
                    value = f_locals[name]
                    # NOTE: root frame inputs that are captured by a nested
                    # function become special cell objects -- they exist in
                    # `f_locals` as contents of the cells, rather than the cells
                    # objects themselves.
                    #
                    # In Dynamo, we choose to represent such input cell objects
                    # as newly created (rather than pre-existing) cell objects,
                    # because
                    #
                    # 1. The reason for representing a pre-existing cell object
                    # is to emit guard or codegen mutations. However, local
                    # cells should never be used for guards. Moreover, at this
                    # point these input cell objects should've never been
                    # accessed by anyone else, since Dynamo intercepts the frame
                    # right after its evaluation starts, i.e., right after these
                    # cell objects are created. So they should have no external
                    # reference, meaning no mutation needs to be propagated.
                    #
                    # 2. This conveniently allows codegen to prune away
                    # mutations to these cells, unless they escape the frame.
                    contents_source = LocalSource(
                        name, is_input=True, is_derefed_cell_contents=True
                    )
                    contents_var: VariableTracker = LazyVariableTracker.create(
                        value, contents_source
                    )
                    cell_var = side_effects.track_cell_new()
                    side_effects.store_cell(cell_var, contents_var)
                else:
                    cell_var = side_effects.track_cell_new()
                cell_var.local_name = name  # type: ignore[attr-defined]
                self.symbolic_locals[name] = cell_var

            # Populate `symbolic_locals` with cells captured by this frame,
            # effectively implementing the `COPY_FREE_VARS` instruction.
            assert closure is not None
            for name, cell in zip(self.freevars(), closure):
                cell_source = LocalCellSource(name)
                contents_source = LocalSource(name, is_derefed_cell_contents=True)
                try:
                    contents_var = LazyVariableTracker.create(
                        cell.cell_contents, contents_source
                    )
                except ValueError:
                    # Cell has not yet been assigned
                    contents_var = variables.DeletedVariable()
                cell_var = side_effects.track_cell_existing(
                    cell_source, cell, contents_var
                )
                cell_var.local_name = name  # type: ignore[attr-defined]
                self.symbolic_locals[name] = cell_var

            self.symbolic_torch_function_state = SymbolicTorchFunctionState(
                torch_function_mode_stack
            )

            if export:
                # export gets confused if we never realize unused inputs
                # in export mode just eagerly realize everything
                self.symbolic_locals = variables.LazyVariableTracker.realize_all(
                    self.symbolic_locals
                )

    def _throw_if_in_functorch(self) -> None:
        # Fallback to eager in case of a graph break inside vmap
        eager = torch._dynamo.lookup_backend("eager")
        compiler_fn = inspect.getattr_static(
            self.output.compiler_fn, "compiler_fn", self.output.compiler_fn
        )
        ci = torch._C._functorch.peek_interpreter_stack()
        forbidden_keys = (
            torch._C._functorch.TransformType.Vmap,
            torch._C._functorch.TransformType.Grad,
            torch._C._functorch.TransformType.Jvp,
        )

        if ci is not None and ci.key() in forbidden_keys and compiler_fn is not eager:
            name = ci.key().name.lower()
            msg = (
                "If you are reaching here, it means dynamo failed for one of the following reasons:\n"
                # Calling a torch.compiled function
                f"- Calling torch.func.{name}(compiled_fn) function from eager mode is not supported. "
                f"Ensure that torch.func.{name} is also wrapped within a torch.compile function. "
                "For more information, see PyTorch issue #128711.\n"
                # if it reaches here, it means Dynamo failed to inline a functorch function
                f"- torch.func.{name}(fn) requires the function to be inlined by dynamo"
            )
            unimplemented_v2(
                gb_type="Unsupported functorch tracing attempt",
                context="",
                explanation=msg,
                hints=[],
            )

    def get_example_value(self, source: Source) -> Any:
        if isinstance(source, LocalSource):
            return self.f_locals[source.local_name]
        if isinstance(source, GlobalSource):
            return self.f_globals[source.global_name]
        raise KeyError

    def symbolic_locals_contain_module_class(self) -> bool:
        for v in self.symbolic_locals.values():
            if isinstance(v, UserDefinedClassVariable) and issubclass(
                v.as_python_constant(), torch.nn.Module
            ):
                return True
        return False

    def replace_tos_if_return_is_generator(self) -> None:
        if (
            len(self.stack)
            and (tos := self.stack[-1])
            and isinstance(tos, LocalGeneratorObjectVariable)
        ):
            self.stack[-1] = ListIteratorVariable(
                # pyrefly: ignore  # unbound-name
                tos.force_unpack_var_sequence(self),
                mutation_type=ValueMutationNew(),
            )

    def _return(self, inst: Instruction) -> None:
        self.replace_tos_if_return_is_generator()
        assert self.instruction_pointer is not None
        assert self.start_point is not None
        get_metrics_context().increment(
            "ir_count", self.instruction_pointer - self.start_point
        )

        if (
            not config.allow_empty_graphs
            and self.output.count_calls() == 0
            and not self.inconsistent_side_effects
            and not self.symbolic_locals_contain_module_class()
            and not self.export
            and not self.one_graph
            and not self.error_on_graph_break
            and not self.is_tracing_resume_prologue
        ):
            raise exc.SkipFrame("because no content in function call")

        self.instruction_pointer = None
        _step_logger()(
            logging.INFO,
            f"torchdynamo done tracing {self.f_code.co_name} ({inst.opname})",
        )
        log.debug("%s triggered compile", inst.opname)
        all_stack_locals_metadata = self.output.compile_subgraph(
            self,
            reason=GraphCompileReason(
                "return_value", [self.frame_summary()], graph_break=False
            ),
            # the value to be returned
            stack_pops=1 if inst.opname == "RETURN_VALUE" else 0,
        )
        # check that our stack/locals meta are correct:
        # we should only be tracing 1 frame, and there should not be any NULLs on the stack
        assert len(all_stack_locals_metadata) == 1
        assert not all_stack_locals_metadata[0].stack_null_idxes
        self.output.add_output_instructions(
            self.codegen_return_with_pops(inst, all_stack_locals_metadata[0].num_stack)
        )
        raise ReturnValueOp

    def RETURN_VALUE(self, inst: Instruction) -> None:
        self._return(inst)

    def RETURN_CONST(self, inst: Instruction) -> None:
        self._return(inst)


if sys.version_info >= (3, 11):
    _binary_op_lookup = [
        getattr(
            InstructionTranslator,
            opname[3:] if "INPLACE" in opname else f"BINARY_{opname[3:]}",
        )
        for opname, _ in dis._nb_ops  # type: ignore[attr-defined]
    ]


class InliningInstructionTranslator(InstructionTranslatorBase):
    """Trace and inline a called method"""

    symbolic_result: Optional[VariableTracker]
    # pyrefly: ignore  # bad-override
    parent: InstructionTranslatorBase

    @classmethod
    def inline_call(cls, parent: Any, func: Any, args: Any, kwargs: Any) -> Any:
        with patch.dict(counters, {"unimplemented": counters["inline_call"]}):
            tracer = cls.build_inline_tracer(parent, func, args, kwargs)
            return tracer.inline_call_()

    @staticmethod
    def check_inlineable(func: Any) -> trace_rules.SkipResult:
        if func.has_self():
            unimplemented_v2(
                gb_type="Inline attempt with __self__",
                context=str(func),
                explanation="Attempted to inline a function with the `__self__` attribute. "
                "Dynamo is expected to decompose method calls into function calls with a `self` argument.",
                hints=[],
            )

        if isinstance(func, UserFunctionVariable) and inspect.getattr_static(
            func.get_function(), "_torchdynamo_disable", False
        ):
            msg = inspect.getattr_static(
                func.get_function(), "_torchdynamo_disable_msg", None
            )
            unimplemented_v2(
                gb_type="Skip inlining `torch.compiler.disable()`d function",
                context=str(func.get_function()),
                explanation=f"Skip inlining function {func.get_function()} since it was wrapped "
                f"with `torch.compiler.disable` (reason: {msg})",
                hints=[
                    "Remove the `torch.compiler.disable` call",
                ],
            )

        result = trace_rules.check_verbose(func, is_inlined_call=True)
        if result.skipped:
            from torch._dynamo.variables.misc import produce_trampoline_autograd_apply

            # _origin marks this as coming from an internal dynamo known function that is safe to
            # trace through.
            if (
                hasattr(getattr(func, "fn", None), "_origin")
                # pyrefly: ignore  # missing-attribute
                and func.fn._origin is produce_trampoline_autograd_apply
            ):
                # Known sound
                return trace_rules.SkipResult(
                    False, "allowlist in dynamo known function"
                )
            fn_qualname = func.fn.__qualname__ if hasattr(func, "fn") else ""
            hints = [
                f"Avoid calling the function `{fn_qualname}`.",
            ]
            if "_dynamo" not in func.get_filename():
                hints += [
                    f"Apply `@torch._dynamo.dont_skip_tracing` to the function `{fn_qualname}` "
                    "to force tracing into the function. "
                    "More graph breaks may occur as a result of attempting to trace into the function.",
                    "Please file an issue to PyTorch.",
                ]
            unimplemented_v2(
                gb_type="Attempted to inline function marked as skipped",
                context=f"qualname: {fn_qualname}, name: {func.get_name()}, "
                f"filename: `{func.get_filename()}`, skip reason: {result.reason}",
                explanation=f"Dynamo developers have intentionally marked that the function `{fn_qualname}` "
                "should not be traced.",
                hints=hints,
            )

        return result

    @staticmethod
    def build_inline_tracer(
        parent: Any,
        func: VariableTracker,
        args: list[VariableTracker],
        kwargs: Any,
    ) -> InliningInstructionTranslator:
        assert isinstance(
            func,
            (
                UserFunctionVariable,
                NestedUserFunctionVariable,
                LocalGeneratorFunctionVariable,
                LocalGeneratorObjectVariable,
            ),
        )
        code: types.CodeType = func.get_code()
        result = None
        tracing_ctx = parent.output.tracing_context

        # Check if we have already identified this function to be inline-able.
        # The exception is dont_skip_tracing flag which affects the inline
        # behavior. If the flag is True, don't rely on previous results.
        if not config.dont_skip_tracing and tracing_ctx:
            if previous_result := tracing_ctx.previously_inlined_functions.get(
                code, None
            ):
                result = previous_result

        if result is None:
            if isinstance(func, SkipFunctionVariable):
                unimplemented_v2(
                    gb_type="Attempted to inline function marked as skipped (SkipFunctionVariable)",
                    context=f"Attempted to inline a SkipFunctionVariable {func}",
                    explanation=(
                        "Attempted to inline a function that was previously determined to be marked as intentionally skipped."
                    ),
                    hints=[],
                )
            result = InliningInstructionTranslator.check_inlineable(func)
            assert result.skipped is False

            if not config.dont_skip_tracing and tracing_ctx:
                tracing_ctx.previously_inlined_functions[code] = result

        try:
            # pyrefly: ignore  # missing-attribute
            sub_locals = func.bind_args(parent, args, kwargs)
        except TypeError as e:
            # Wrap the general TypeError during bind_args() to the internal ArgsMismatchError with detailed info
            raise ArgsMismatchError(  # noqa: B904
                "{reason}.\n  func = {func}, args = {args}, kwargs = {kwargs}".format(
                    reason=str(e),
                    # pyrefly: ignore  # missing-attribute
                    func=f"'{func.get_name()}' {func.get_filename()}:{func.get_code().co_firstlineno}",
                    args=[arg.python_type() for arg in args],
                    kwargs=kwargs,
                ),
            )

        for v in itertools.chain(sub_locals.values()):
            if not isinstance(v, VariableTracker):
                unimplemented_v2(
                    gb_type="Encountered unconverted argument when attempting to inline",
                    context=f"func: {func}, arg: {v}",
                    explanation="An argument to an inlined function was not successfully converted to a VariableTracker.",
                    hints=[*graph_break_hints.DYNAMO_BUG],
                )

        if code.co_name in ("__setitem__", "__setattr__") and not (
            args and isinstance(args[0], variables.UserDefinedObjectVariable)
        ):
            unimplemented_v2(
                gb_type="Unsupported __setitem__/__setattr__ inline attempt",
                context=f"code name: {code.co_name}, args: {args}",
                explanation=f"Attempted to inline {code.co_name} where first argument (self) is not a user-defined object.",
                hints=[],
            )

        suffix = ""
        # TODO: mlazos, add support for enabling multiple artifact logs
        # with a single alias
        if torch._logging._internal.log_state.is_artifact_enabled("bytecode"):
            suffix = f"\n{dis.Bytecode(code).dis()}"
        if sys.version_info >= (3, 11):
            cur_inst = parent.current_instruction
            parent_code = parent.f_code

            def get_trace_call_log_str() -> str:
                header = parent.get_line_of_code_header(
                    lineno=cur_inst.positions.lineno
                )
                line = get_instruction_source_311(parent_code, cur_inst).rstrip()
                return f"TRACE inlined call {code.co_name} from {header}\n{line}"

            trace_call_log.debug("%s", LazyString(get_trace_call_log_str))
        log.debug("INLINING %s%s, %s", code, suffix, result.reason)

        # Detect inline GraphModule calls in order to propagate node metadata,
        # by checking if the first argument (self) is a variable tracking a GraphModule.
        if args and isinstance(args[0], NNModuleVariable):
            module = parent.output.get_submodule(args[0].module_key)
            if isinstance(module, torch.fx.GraphModule):
                # The inline call might not actually be a call to `forward`,
                # but it is enough to add a context for `forward` in case it is called.
                code_context.get_context(module.forward.__code__)[
                    "orig_graphmodule"
                ] = weakref.ref(module)
        # When we have inline_nn_module turned on, modules resolve to UnspecializedNNModuleVariable
        if args and isinstance(args[0], UnspecializedNNModuleVariable):
            module = args[0].value
            if isinstance(module, torch.fx.GraphModule):
                # The inline call might not actually be a call to `forward`,
                # but it is enough to add a context for `forward` in case it is called.
                code_context.get_context(module.forward.__code__)[
                    "orig_graphmodule"
                ] = weakref.ref(module)

        tracer: InliningInstructionTranslator
        if is_generator(code):
            tracer = InliningGeneratorInstructionTranslator(
                parent,
                code,
                sub_locals,
                parent.symbolic_globals,
                parent.symbolic_torch_function_state,
                func,
            )
        else:
            # need the line below to make MyPy happy
            assert not isinstance(func, LocalGeneratorObjectVariable)
            tracer = InliningInstructionTranslator(
                parent,
                code,
                sub_locals,
                parent.symbolic_globals,
                parent.symbolic_torch_function_state,
                # pyrefly: ignore  # bad-argument-type
                func,
            )
        return tracer

    def inline_call_(self) -> VariableTracker:
        parent = self.parent
        code = self.f_code

        strict_ctx: Any = contextlib.nullcontext()
        if parent.strict_checks_fn:
            strict_ctx = self.strict_translation_mode(parent.strict_checks_fn)
        try:
            with strict_ctx:
                self.run()
        except exc.ObservedException as e:
            msg = f"Observed exception DURING INLING {code} : {e}"
            log.debug(msg)
            # bubble up the exception to the parent frame.
            raise
        except exc.SkipFrame as e:
            msg = f"SKIPPED INLINING {code}: {e}"
            log.debug(msg)
            raise Unsupported(msg) from e
        except Exception:
            log.debug("FAILED INLINING %s", code)
            raise
        finally:
            parent.error_on_graph_break = self.error_on_graph_break

        if self.output.should_exit:
            # graph break
            return variables.constant_none  # return dummy variable

        assert self.symbolic_result is not None

        if self.f_globals is parent.f_globals:
            # Merge symbolic_globals back if parent and child are in the same namespace
            parent.symbolic_globals.update(self.symbolic_globals)

        parent.inconsistent_side_effects |= self.inconsistent_side_effects

        log.debug("DONE INLINING %s", code)
        self.output.tracing_context.traced_code.append(code)

        if config.enable_faithful_generator_behavior or (
            isinstance(self, InliningGeneratorInstructionTranslator)
            and self.is_generator_from_ctx_manager
        ):
            if (
                is_generator(code)
                and isinstance(self, InliningGeneratorInstructionTranslator)
                and self.generator_exhausted
            ):
                assert isinstance(self, InliningGeneratorInstructionTranslator)
                # When the generator returns None, we raise StopIteration
                args = []
                if not (
                    isinstance(self.symbolic_result, ConstantVariable)
                    and self.symbolic_result.value is None
                ):
                    args = [self.symbolic_result]
                exc.raise_observed_exception(StopIteration, self, args=args)
            else:
                return self.symbolic_result
        else:
            if is_generator(code):
                assert isinstance(self, InliningGeneratorInstructionTranslator)
                assert self.symbolic_result.as_python_constant() is None
                return ListIteratorVariable(
                    self.generated_items,
                    mutation_type=ValueMutationNew(),
                )
            else:
                return self.symbolic_result

    def __init__(
        self,
        parent: InstructionTranslatorBase,
        code: types.CodeType,
        symbolic_locals: dict[str, VariableTracker],
        symbolic_globals: dict[str, VariableTracker],
        symbolic_torch_function_state: SymbolicTorchFunctionState,
        funcvar: BaseUserFunctionVariable,
    ) -> None:
        f_globals = funcvar.get_globals()  # type: ignore[attr-defined]
        f_builtins = f_globals["__builtins__"]
        if not isinstance(f_builtins, dict):
            f_builtins = f_builtins.__dict__

        # Get the cached instructions. These instructions are safe to cache
        # because we dont mutate them in transform_code_object (those
        # instructions are for the top most Instruction translator).  Also, we
        # have to be careful about not using _cached_cleaned_instructions here
        # because that function is global, while we want the cache to be
        # alive only during a compmilation.
        tracing_ctx = parent.output.tracing_context
        instructions = None
        if tracing_ctx:
            if tracing_ctx.previously_cleaned_instructions.get(code):
                instructions = tracing_ctx.previously_cleaned_instructions[code]

        if instructions is None:
            instructions = cleaned_instructions(code)
            propagate_line_nums(instructions)
            if tracing_ctx:
                tracing_ctx.previously_cleaned_instructions[code] = instructions

        super().__init__(
            output=parent.output,
            f_locals={},
            f_globals=f_globals,
            f_builtins=f_builtins,
            symbolic_locals=symbolic_locals,
            symbolic_globals=symbolic_globals,
            symbolic_torch_function_state=symbolic_torch_function_state,
            instructions=instructions,
            code_options={k: getattr(code, k) for k in get_code_keys()},
            f_code=code,
            export=parent.export,
            inline_depth=parent.inline_depth + 1,
            speculation_log=parent.speculation_log,
            exn_vt_stack=parent.exn_vt_stack,
            distributed_state=parent.distributed_state,
            package=parent.package,
        )
        self.funcvar = funcvar
        self.parent = parent
        self.num_calls = parent.num_calls
        self.symbolic_result = None
        self.nn_module_stack = parent.nn_module_stack.copy()
        self.one_graph = parent.one_graph

    @property
    def fake_mode(self) -> Optional[FakeTensorMode]:
        return self.parent.fake_mode

    def run_ctx_mgr(self) -> Any:
        return TracingContext.current_frame(self.parent.frame_summary())

    def should_compile_partial_graph(self) -> bool:
        if config.nested_graph_breaks:
            if not self.parent.should_compile_partial_graph():
                return False
            return super().should_compile_partial_graph()
        return False  # inlining functions is all-or-nothing

    def create_call_resume_at(
        self,
        inst: Instruction,
        all_stack_locals_metadata: list[StackLocalsMetadata],
    ) -> list[Instruction]:
        if config.nested_graph_breaks:
            return super().create_call_resume_at(inst, all_stack_locals_metadata)
        unimplemented_v2(
            gb_type="Graph break in inlined function",
            context="",
            explanation="Graph breaks in an inlined call are not supported.",
            hints=[],
        )

    def RETURN_VALUE(self, inst: Instruction) -> None:
        self.symbolic_result = self.pop()  # type: ignore[assignment]
        self.instruction_pointer = None
        raise ReturnValueOp

    def RETURN_CONST(self, inst: Instruction) -> None:
        self.symbolic_result = self._load_const(inst)
        self.instruction_pointer = None
        raise ReturnValueOp

    def get_globals_source_and_value(
        self, name: str
    ) -> tuple[Any, VariableTracker, Source]:
        # NamedTuple's `__new__` has a fake global scope that's not an actual
        # module. TODO generalize the check for other non-importable cases.
        # https://github.com/python/cpython/blob/8421b03b16a4852a527256cb7cdce2ab2d318548/Lib/collections/__init__.py#L441-L447
        if "__name__" in self.f_globals and not self.f_globals["__name__"].startswith(
            "namedtuple_"
        ):
            module_name = self.f_globals["__name__"]
            module_source = self.import_source(module_name)
            if "torch_package" in module_name:
                fglobals_value = (
                    torch.package.package_importer._package_imported_modules[
                        module_name
                    ]
                )  # type: ignore[assignment]
            else:
                fglobals_value = _import_module(module_name)
            # Dont use lazy vt because we will do a setattr afterwards
            fglobals_vt = VariableBuilder(self, module_source)(fglobals_value)
            global_source = AttrSource(module_source, name)
        else:
            globals_name = self.output.install_global_by_id(
                "___unnamed_scope", self.f_globals
            )
            globals_source = GlobalSource(globals_name)
            fglobals_value = self.f_globals  # type: ignore[assignment]
            # Dont use lazy vt because we will do a setattr afterwards
            fglobals_vt = VariableBuilder(self, globals_source)(fglobals_value)
            global_source = DictGetItemSource(globals_source, name)  # type: ignore[assignment]

        if is_stdlib(fglobals_value):
            # Users don't inplace mutate a stdlib attribute (like inspect,
            # collections), skip guards that originate from the stdlib modules.
            global_source = SkipGuardSource(global_source)  # type: ignore[assignment]

        return fglobals_value, fglobals_vt, global_source

    def _load_global(self, inst: Instruction) -> None:
        name = inst.argval
        if name not in self.f_globals:
            return self.load_builtin(inst)

        if self.output.global_scope is self.f_globals:
            # If the global scope matches that of the root frame, use handler in
            # root frame instruction translator, to enforce consistency.
            super()._load_global(inst)
        else:
            _, fglobals_vt, global_source = self.get_globals_source_and_value(name)
            if self.output.side_effects.has_pending_mutation_of_attr(fglobals_vt, name):
                self.push(self.output.side_effects.load_attr(fglobals_vt, name))
            else:
                value = self.f_globals[name]
                self.push(VariableTracker.build(self, value, global_source))

    def STORE_GLOBAL(self, inst: Instruction) -> None:
        if self.output.global_scope is self.f_globals:
            # If the global scope matches that of the root frame, use handler in
            # root frame instruction translator, to enforce consistency.
            super().STORE_GLOBAL(inst)
        else:
            value = self.pop()
            if isinstance(value, RemovableHandleVariable):
                unimplemented_v2(
                    gb_type="Storing Tensor hook handle in globals (inline call)",
                    context=inst.argval,
                    explanation="This is not supported.",
                    hints=[],
                )
            name = inst.argval
            _fglobals_value, fglobals_vt, _ = self.get_globals_source_and_value(name)
            self.output.side_effects.store_attr(fglobals_vt, name, value)


class InliningGeneratorInstructionTranslator(InliningInstructionTranslator):
    generated_items: list[VariableTracker]
    # Flag whether or not the InlineGenerator should consume the entire iterator

    def __init__(self, *args: Any, **kwargs: Any) -> None:
        super().__init__(*args, **kwargs)
        self.generated_items = []
        self.generator_exhausted = False
        self.is_generator_from_ctx_manager = False

    def YIELD_VALUE(self, inst: Instruction) -> None:
        top = self.pop()
        self.generated_items.append(top)
        if len(self.generated_items) > MAX_ITERATOR_LIMIT:
            raise exc.InfiniteGeneratorError(
                "Too many yield values in generator. Maybe you are inlining an infinite generator. "
                f"If not, please report a bug at {PT2_ISSUE_TRACKER_URL}",
            )
        self.push(variables.constant_none)
        if (
            config.enable_faithful_generator_behavior
            or self.is_generator_from_ctx_manager
        ):
            self.symbolic_result = top
            # Stop tracing
            raise YieldValueOp

    def GET_YIELD_FROM_ITER(self, inst: Instruction) -> None:
        tos = self.stack[-1]
        if not isinstance(tos, ListIteratorVariable):
            self.pop()
            res = BuiltinVariable(iter).call_function(self, [tos], {})  # type: ignore[arg-type]
            self.push(res)

    def RETURN_VALUE(self, inst: Instruction) -> None:
        self.generator_exhausted = True
        return super().RETURN_VALUE(inst)

    def RETURN_CONST(self, inst: Instruction) -> None:
        self.generator_exhausted = True
        return super().RETURN_CONST(inst)

    def YIELD_FROM(self, inst: Instruction) -> None:
        assert len(self.stack) >= 2
        val = self.pop()
        tos = self.stack[-1]
        if not (isinstance(val, ConstantVariable) and val.value is None):
            # invoke send
            # Unreachable code - if you hit this, you are implementing generator support and have
            # lifted the `unimplemented("generator")` in frame conversion. This codepath handles
            # subgenerator and lines up with this line in Python 3.10
            # https://github.com/python/cpython/blob/3.10/Python/ceval.c#L2599
            unimplemented_v2(
                gb_type="Unreachable sub-generator code",
                context="",
                explanation="Should only be encountered while implementing generator support.",
                hints=[],
            )

        try:
            val = tos.next_variable(self)
        except (StopIteration, exc.ObservedUserStopIteration) as ex:
            if isinstance(ex, exc.ObservedUserStopIteration):
                exc.handle_observed_exception(self)

            # The iterator is exhausted. Stop the loop and return.
            self.pop()
            self.push(ConstantVariable.create(ex.value))
        else:
            # Repeat the YIELD_FROM instruction in the next eval loop
            assert (
                isinstance(self.instruction_pointer, int)
                and self.instruction_pointer > 0
            )
            self.instruction_pointer -= 1

            self.push(val)
            # Add the value to yield into generated_items and replace the top of the stack with None
            self.YIELD_VALUE(inst)

    def SEND(self, inst: Instruction) -> None:
        assert len(self.stack) >= 2
        val = self.pop()
        tos = self.stack[-1]
        if isinstance(tos, (IteratorVariable, LocalGeneratorObjectVariable)) or (
            isinstance(tos, UserDefinedObjectVariable)
            and isinstance(tos.value, collections.abc.Iterator)
        ):
            if isinstance(val, ConstantVariable) and val.value is None:
                try:
                    val = tos.next_variable(self)
                except (StopIteration, exc.ObservedUserStopIteration) as ex:
                    # To implement SEND, we have to look at the implementation
                    # when the iterator returns StopIteration. This translates to this code
                    # 3.11: https://github.com/python/cpython/blob/3.11/Python/ceval.c#L2613-L2619
                    # 3.12: https://github.com/python/cpython/blob/3.12/Python/bytecodes.c#L863-L866
                    # The implementation is different in 3.11 and 3.12. In 3.12, we rely
                    # on END_SEND to clean up. In 3.11, SEND does the cleanup as well.
                    if sys.version_info < (3, 12):
                        self.pop()  # Python 3.12 uses new opcode END_SEND
                    self.push(ConstantVariable.create(ex.value))
                    self.jump(inst)
                else:
                    self.push(val)
            else:
                # invoke send
                # Unreachable code - if you hit this, you are implementing generator support and have
                # lifted the `unimplemented("generator")` in frame conversion. This codepath handles
                # subgenerator and lines up with this line in Python 3.11
                # https://github.com/python/cpython/blob/3.11/Python/ceval.c#L2597
                unimplemented_v2(
                    gb_type="Unreachable sub-generator code",
                    context="",
                    explanation="Should only be encountered while implementing generator support.",
                    hints=[],
                )
        else:
            unimplemented_v2(
                gb_type="SEND with bad type",
                context=f"TOS type: {typestr(tos)}",
                explanation=f"Attempted to SEND with unsupported type {typestr(tos)}.",
                hints=[],
            )<|MERGE_RESOLUTION|>--- conflicted
+++ resolved
@@ -2010,12 +2010,8 @@
         exit, exc = self.popn(2)
         assert exc is None
         self.push(exc)
-<<<<<<< HEAD
-        self.push(exit.call_function(self, [variables.constant_none] * 3, {}))
-=======
         # pyrefly: ignore  # bad-argument-type
         self.push(exit.call_function(self, [ConstantVariable.create(None)] * 3, {}))
->>>>>>> 0be05cbf
 
     def WITH_CLEANUP_FINISH(self, inst: Instruction) -> None:
         self.popn(2)
