"""
Core module responsible for converting Python bytecode into TorchDynamo's symbolic execution format.

This module implements the bytecode-level tracing system that allows TorchDynamo to analyze
and transform Python code. It converts Python bytecode instructions into a symbolic format
that tracks the flow of tensors and other values through the program.

Key components:
- InstructionTranslatorBase: Base class for converting bytecode to symbolic execution
- InstructionTranslator: Main translator for function bytecode
- InliningInstructionTranslator: Handles inlining of called functions
- SpeculationLog: Manages state for speculative execution and rollback

The symbolic conversion process handles:
- Control flow (loops, conditionals, etc.)
- Function inlining and call stack management
- Tracking of program values and side effects
- Graph breaks and resumption points
- Exception handling and stack frame management

This is a core part of TorchDynamo's tracing system that enables ahead-of-time
optimization of PyTorch programs.
"""

from __future__ import annotations

import collections
import collections.abc
import contextlib
import copy
import dataclasses
import dis
import functools
import importlib
import inspect
import itertools
import linecache
import logging
import operator
import re
import sys
import threading
import traceback
import types
import weakref
from collections import deque
from traceback import StackSummary
<<<<<<< HEAD
from typing import Any, Callable, cast, NoReturn, Optional, TYPE_CHECKING, Union
from typing_extensions import TypeAlias, TypeIs
=======
from typing import Any, cast, NoReturn, Optional, TYPE_CHECKING, TypeAlias, Union
from typing_extensions import TypeIs
from unittest.mock import patch
>>>>>>> 453eea2e

import torch
import torch._logging
from torch._dynamo.exc import ObservedException, TensorifyScalarRestartAnalysis
from torch._guards import tracing, TracingContext
from torch._logging.structured import dump_file
from torch.fx.experimental.symbolic_shapes import guard_bool
from torch.utils._functools import cache_method

from . import (
    config,
    exc,
    graph_break_hints,
    logging as torchdynamo_logging,
    trace_rules,
    variables,
)
from .bytecode_analysis import (
    get_indexof,
    JUMP_OPNAMES,
    livevars_analysis,
    propagate_line_nums,
)
from .bytecode_transformation import (
    cleaned_instructions,
    create_binary_slice,
    create_binary_subscr,
    create_call_function,
    create_call_function_ex,
    create_copy,
    create_dup_top,
    create_instruction,
    create_jump_absolute,
    create_load_const,
    create_rot_n,
    create_swap,
    get_code_keys,
    Instruction,
    is_generator,
    is_jump_absolute,
    unique_id,
)
from .code_context import code_context
from .codegen import PyCodegen
from .exc import (
    ArgsMismatchError,
    BackendCompilerFailed,
    collapse_resume_frames,
    format_graph_break_message,
    get_stack_above_dynamo,
    ResumePrologueTracingError,
    StepUnsupported,
    unimplemented_v2,
    Unsupported,
)
from .funcname_cache import get_funcname
from .guards import GuardBuilder, install_guard
from .output_graph import GraphCompileReason, OutputGraph, StackLocalsMetadata
from .polyfills import impl_CONTAINS_OP_fallback
from .replay_record import DummyModule, ExecutionRecorder
from .resume_execution import (
    ContinueExecutionCache,
    IS_TRACING_RESUME_PROLOGUE_VARNAME,
    ReenterWith,
)
from .source import (
    AttrSource,
    DictGetItemSource,
    GlobalSource,
    GlobalWeakRefSource,
    LocalCellSource,
    LocalSource,
    SkipGuardSource,
    Source,
)
from .trace_rules import is_builtin_constant, is_forbidden
from .utils import (
    _get_error_on_graph_break,
    get_fake_value,
    get_instruction_source_311,
    get_metrics_context,
    graph_break_dup_warning_checker,
    istype,
    LazyString,
    proxy_args_kwargs,
)
from .variables.base import typestr, ValueMutationNew, VariableTracker
from .variables.builder import FrameStateSizeEntry, VariableBuilder, wrap_fx_proxy
from .variables.builtin import BuiltinVariable
from .variables.constant import ConstantVariable
from .variables.ctx_manager import (
    ContextWrappingVariable,
    GenericContextWrappingVariable,
    WithEnterFunctionVariable,
    WithExitFunctionVariable,
)
from .variables.dicts import ConstDictVariable, SetVariable
from .variables.functions import (
    BaseUserFunctionVariable,
    LocalGeneratorFunctionVariable,
    LocalGeneratorObjectVariable,
    NestedUserFunctionVariable,
    SkipFunctionVariable,
    UserFunctionVariable,
    UserMethodVariable,
)
from .variables.iter import MAX_ITERATOR_LIMIT
from .variables.lazy import LazyVariableTracker
from .variables.lists import (
    BaseListVariable,
    IteratorVariable,
    ListIteratorVariable,
    ListVariable,
    SliceVariable,
    TupleVariable,
)
from .variables.misc import (
    CellVariable,
    ExceptionVariable,
    GetAttrVariable,
    NullVariable,
    PythonModuleVariable,
    UnknownVariable,
)
from .variables.nn_module import NNModuleVariable, UnspecializedNNModuleVariable
from .variables.tensor import supported_comparison_ops, SymNodeVariable, TensorVariable
from .variables.torch_function import (
    SymbolicTorchFunctionState,
    TorchFunctionModeVariable,
)
from .variables.user_defined import (
    RemovableHandleVariable,
    UserDefinedClassVariable,
    UserDefinedExceptionClassVariable,
    UserDefinedExceptionObjectVariable,
    UserDefinedObjectVariable,
)


if TYPE_CHECKING:
    from collections.abc import Callable, Generator, Sequence

    from torch._subclasses.fake_tensor import FakeTensorMode

    from .package import CompilePackage

log = logging.getLogger(__name__)
graph_break_log = torch._logging.getArtifactLogger(__name__, "graph_breaks")
trace_call_log = torch._logging.getArtifactLogger(__name__, "trace_call")
trace_source_log = torch._logging.getArtifactLogger(__name__, "trace_source")
trace_bytecode_log = torch._logging.getArtifactLogger(__name__, "trace_bytecode")
tls = threading.local()
compare_op_handlers: dict[str, Any] = {
    k: BuiltinVariable(v).call_function for k, v in supported_comparison_ops.items()
}
handle_contains = BuiltinVariable(operator.contains).call_function
handle_not = BuiltinVariable(operator.not_).call_function
compare_op_handlers["in"] = lambda tx, args, _: handle_contains(
    tx, [*reversed(args)], {}
)
compare_op_handlers["not in"] = lambda tx, args, _: handle_not(
    tx, [handle_contains(tx, [*reversed(args)], {})], {}
)

PT2_ISSUE_TRACKER_URL = "https://github.com/pytorch/pytorch/issues/new?&labels=oncall%3A+pt2&projects=&template=pt2-bug-report.yml"

ExceptionVals: TypeAlias = Union[
    variables.ExceptionVariable,
    UserDefinedExceptionClassVariable,
    UserDefinedExceptionObjectVariable,
]


@functools.cache
def _import_module(name: str) -> types.ModuleType:
    """
    Import the named module and cache the result. importlib.import_module()
    seems to do some filesystem checking to validate the name so not caching
    this can be slow.
    """
    return importlib.import_module(name)


@dataclasses.dataclass
class SpeculationEntry:
    filename: str
    lineno: int
    instruction_pointer: int
    inst: Instruction  # for debugging only
    _failed: bool = False
    error_on_graph_break: Optional[bool] = None
    reason: Optional[GraphCompileReason] = None

    def fail_and_restart_analysis(self, error_on_graph_break: bool) -> None:
        """
        Start tracing of the current frame over again, and don't take this branch.
        """
        self._failed = True
        self.error_on_graph_break = error_on_graph_break
        if self.reason is not None:
            restart_reason = self.reason.reason
        else:
            restart_reason = "Unknown fail_and_restart_analysis"
        raise exc.SpeculationRestartAnalysis(restart_reason=restart_reason)

    def failed(self, tx: InstructionTranslatorBase) -> bool:
        if self._failed:
            assert self.error_on_graph_break is not None
            tx.error_on_graph_break = self.error_on_graph_break
            return True
        return False


@dataclasses.dataclass
class SpeculationLog:
    """
    SpeculationLog replaces the prior copy_graphstate/restore_graphstate
    checkpointing.  Rather than saving/restoring state, we restart the
    dynamo conversion process over from the beginning -- but when we
    hit the start of the speculation that failed, we instead generate
    a graph break.
    """

    entries: list[SpeculationEntry] = dataclasses.field(default_factory=list)
    index: int = 0

    def restart(self) -> None:
        self.index = 0

    def clear(self) -> None:
        self.entries.clear()
        self.index = 0

    def next(
        self, filename: str, lineno: int, instruction_pointer: int, inst: Instruction
    ) -> SpeculationEntry:
        """
        Lookup or create a SpeculationEntry() that is shared across
        RestartAnalysis calls.  Args are used only for debug checks.
        """
        if len(self.entries) == self.index:
            self.entries.append(
                SpeculationEntry(filename, lineno, instruction_pointer, inst)
            )
        entry = self.entries[self.index]
        prev_entry_msg = ""
        if self.index != 0:
            prev_entry = self.entries[self.index - 1]
            prev_entry_msg = (
                f"Previous instruction: {prev_entry.filename}:{prev_entry.lineno}"
                f"({prev_entry.inst.opname} @ {prev_entry.instruction_pointer})\n"
            )
        if not (
            entry.instruction_pointer == instruction_pointer
            and entry.filename == filename
            and entry.lineno == lineno
        ):
            raise SpeculationLogDivergence(
                f"""
SpeculationLog diverged at index {self.index} (log had {len(self.entries)} entries):
- Expected: {entry.filename}:{entry.lineno} ({entry.inst.opname} at ip={entry.instruction_pointer})
- Actual: {filename}:{lineno} ({inst.opname} at ip={instruction_pointer})
{prev_entry_msg}
There are two usual reasons why this may have occurred:
- When Dynamo analysis restarted, the second run took a different path than
  the first.  If this occurred, the previous instruction is the critical instruction that
  behaved differently.
- Speculation entries are only added under certain conditions (as seen in
  step()), e.g., there must exist operators in the graph; those conditions may
  have changed on restart.

If this divergence was intentional, clear the speculation log before restarting (do NOT
do this for graph breaks, you will infinite loop).

Otherwise, please submit a bug report, ideally including the contents of TORCH_LOGS=+dynamo
"""
            )
        self.index += 1
        return entry


@dataclasses.dataclass
class LocalState:
    automatic_dynamic: dict[str, FrameStateSizeEntry] = dataclasses.field(
        default_factory=dict
    )

    def render(self) -> str:
        return "\n".join(
            f"{k}: {v.render()}" for k, v in self.automatic_dynamic.items()
        )


# Mutable box that is shared across restarts
@dataclasses.dataclass
class DistributedState:
    compile_pg: Any
    local_state: LocalState
    all_states: Optional[list[LocalState]] = None


class TensorifyState:
    # These are the set of string symfloats names (eg. "zf0") that we collect
    # from the tensorify_python_scalars.py joint fx pass to inform us about
    # which float inputs we should specialize when we restart analysis.
    force_specializations: set[str] = set()

    @classmethod
    def specialize(cls, index: str) -> None:
        cls.force_specializations.add(index)

    @classmethod
    def should_specialize(cls, index: str) -> bool:
        return index in cls.force_specializations

    @classmethod
    def clear(cls) -> None:
        cls.force_specializations.clear()

    @classmethod
    def empty(cls) -> bool:
        return len(cls.force_specializations) == 0


@functools.cache
def _step_logger() -> Callable[..., None]:
    return torchdynamo_logging.get_step_logger(log)


@contextlib.contextmanager
def save_and_restart_speculation_log(
    tx: InstructionTranslatorBase,
) -> Generator[None, None, None]:
    # When reconstructing a generator after a graph break, we advance it until
    # it is fully exhausted. This process adds new entries to the speculation
    # log that were not previously observed. Without temporarily clearing the
    # speculation log, this could lead to a divergence error.

    entries = tx.speculation_log.entries
    index = tx.speculation_log.index
    try:
        tx.speculation_log.entries = []
        tx.speculation_log.index = 0
        yield
    finally:
        tx.speculation_log.entries = entries
        tx.speculation_log.index = index


@contextlib.contextmanager
def temporarely_allow_writes_to_output_graph(
    tx: InstructionTranslatorBase,
) -> Generator[None, None, None]:
    try:
        tmp = tx.output.should_exit
        tx.output.should_exit = False
        yield
    finally:
        tx.output.should_exit = tmp


@dataclasses.dataclass
class BlockStackEntry:
    # Current instruction that pushes something to block_stack
    inst: Instruction
    target: Instruction
    stack_index: int
    with_context: Optional[
        Union[ContextWrappingVariable, GenericContextWrappingVariable]
    ] = None

    def can_restore(self) -> bool:
        return self.with_context is not None

    def resume_fn(self) -> ReenterWith:
        assert self.stack_index is not None
        if (
            self.with_context
            and hasattr(self.with_context, "target_values")
            and self.with_context.target_values
        ):
            return ReenterWith(
                self.stack_index - 1, tuple(self.with_context.target_values)
            )
        else:
            return ReenterWith(self.stack_index - 1)

    def exit(self, tx: InstructionTranslatorBase, is_graph_break: bool) -> None:
        assert self.with_context is not None
        if (
            is_graph_break and self.with_context.exit_on_graph_break()
        ) or not is_graph_break:
            return self.with_context.exit(tx)  # type: ignore[arg-type]


class SpeculationLogDivergence(AssertionError):
    pass


class ReturnValueOp(Exception):
    pass


class YieldValueOp(Exception):
    """
    Signal to the symbolic tracer to stop and return control flow to the
    caller
    """


def stack_op(fn: Callable[..., object]) -> Callable[..., Any]:
    nargs = len(inspect.signature(fn).parameters)
    fn_var = BuiltinVariable(fn)

    @functools.wraps(fn)
    def impl(self: InstructionTranslator, inst: Instruction) -> None:
        self.push(fn_var.call_function(self, self.popn(nargs), {}))

    return impl


def is_stdlib(mod: object) -> bool:
    if not isinstance(mod, types.ModuleType):
        return False
    return mod.__name__.split(".")[0] in sys.stdlib_module_names


@functools.cache
def get_assert_bytecode_sequence(with_msg: bool) -> list[str]:
    if with_msg:

        def fn(x: Any) -> None:
            assert x, "msg"
    else:

        def fn(x: Any) -> None:
            assert x

    insts = [inst.opname for inst in dis.get_instructions(fn)]

    # expect to find POP_JUMP_[FORWARD_]IF_TRUE
    begin_idx = next(i for i, inst in enumerate(insts) if inst.startswith("POP_JUMP"))
    end_idx = insts.index("RAISE_VARARGS")

    return insts[begin_idx + 1 : end_idx + 1]


def _detect_and_normalize_assert_statement(
    self: InstructionTranslatorBase,
    truth_fn: Callable[[object], bool],
    push: bool,
) -> bool:
    # Detect if this jump instruction is assert and normalize the assert
    # by pushing dummy error message when nothing is given.
    #
    # Python 3.9-3.13 assertion is in following format (minus small differences)
    # 18 POP_JUMP_IF_TRUE       28
    # 20 LOAD_ASSERTION_ERROR
    # 22 LOAD_CONST               3 ('Assert message') -> optional instruction
    # 24 CALL_FUNCTION            1                    -> optional instruction
    # 26 RAISE_VARARGS

    if (truth_fn is not operator.truth) or push:
        return False

    assert isinstance(self.instruction_pointer, int)
    current_instruction_pointer = self.instruction_pointer

    for with_msg in (False, True):
        assert_insts = get_assert_bytecode_sequence(with_msg)
        cur_insts = self.instructions[
            current_instruction_pointer : current_instruction_pointer
            + len(assert_insts)
        ]
        cur_insts = [inst.opname for inst in cur_insts]
        if cur_insts == assert_insts:
            if with_msg:
                load_const_idx = assert_insts.index("LOAD_CONST")
                error_msg = self.instructions[
                    current_instruction_pointer + load_const_idx
                ].argval
            else:
                error_msg = "assertion error"
            self.push(ConstantVariable.create(error_msg))
            return True

    return False


explain = False


def log_graph_break(
    code_options: dict[str, Any],
    reason: str = "",
    exc_info: bool = False,
    user_stack: Optional[StackSummary] = None,
    latest_bytecode_log: Optional[str] = None,
) -> None:
    if user_stack is None:
        user_stack = torch._guards.TracingContext.extract_stack()

    try:
        frame_loc = (user_stack[-1].filename, user_stack[-1].lineno)
    except IndexError:
        # first instruction
        frame_loc = (
            code_options["co_filename"],
            code_options["co_firstlineno"],
        )

    stack_above_dynamo_formatted = ""
    if config.verbose:
        stack_above_dynamo = get_stack_above_dynamo()
        stack_above_dynamo_formatted = "".join(
            traceback.format_list(stack_above_dynamo)
        )
    else:
        user_stack = get_stack_above_dynamo() + user_stack  # type: ignore[assignment]
        # pyrefly: ignore [bad-argument-type]
        user_stack = collapse_resume_frames(user_stack)
    user_stack_formatted = "".join(traceback.format_list(user_stack))
    user_stack_trace = (
        f"Graph break in user code at {frame_loc[0]}:{frame_loc[1]}\n"
        f"Graph Break Reason: {reason}\n"
        "User code traceback:\n"
    )

    if config.verbose:
        user_stack_trace += (
            f"{stack_above_dynamo_formatted}\n"
            "========== most recent `torch.compile` tracing attempt started here ==========\n\n"
            f"{user_stack_formatted}\n"
            "NOTE: the most recent `torch.compile` tracing attempt might not be where you applied `torch.compile`! "
            "This is due to how graph breaks are implemented - the optimized code object returned by Dynamo will call another "
            "Dynamo-generated resume function and tracing is re-enabled by calling the resume function as a normal Python "
            "function, which Dynamo intercepts as a top-level frame.\n"
        )
    else:
        user_stack_trace += str(user_stack_formatted)

    torch._logging.trace_structured(
        "artifact",
        metadata_fn=lambda: {
            "name": "dynamo_graph_break_reason",
            "encoding": "string",
        },
        payload_fn=lambda: f"{user_stack_trace}\n{traceback.format_exc() if exc_info else ''}",
    )

    # torch._dynamo.explain() formats this a little nicer, and presents a slightly
    # more actionable user code pointer
    if (
        graph_break_log.isEnabledFor(logging.DEBUG)
        and not explain
        and graph_break_dup_warning_checker.add(frame_loc)
    ):
        # This log line MUST contain the string "Graph break in user code",
        # This log line is exercised from
        #   python test/dynamo/test_exc.py -k test_graph_break_log
        if latest_bytecode_log and config.verbose:
            user_stack_trace += "Most recent bytecode instructions traced (max 20):\n"
            user_stack_trace += latest_bytecode_log

        graph_break_log.debug(
            user_stack_trace,
        )
    else:
        # This log line MUST not contain the string "Graph break in user code",
        # exercised by
        #   python test/dynamo/test_misc.py -k test_duplicate_graph_break_log
        graph_break_log.debug(
            "Graph break (user stack suppressed due to duplicate graph break) in user code at %s:%s\nGraph Break Reason: %s",
            frame_loc[0],
            frame_loc[1],
            reason,
        )


def generic_jump(
    truth_fn: Callable[[object], bool], push: bool
) -> Callable[[InstructionTranslatorBase, Instruction], None]:
    # graph break message fields for data dependent branching
    _gb_type = "Data-dependent branching"
    _explanation = (
        "Detected data-dependent branching (e.g. `if my_tensor.sum() > 0:`). "
        "Dynamo does not support tracing dynamic control flow."
    )
    _hints = [
        *graph_break_hints.FUNDAMENTAL,
        "Use `torch.cond` to express dynamic control flow.",
    ]

    def jump_graph_break(
        self: InstructionTranslatorBase,
        inst: Instruction,
        value: VariableTracker,
        extra_msg: str = "",
    ) -> None:
        log_graph_break(
            self.code_options,
            reason=format_graph_break_message(
                gb_type=_gb_type,
                context=f"attempted to jump with {value}",
                explanation=_explanation,
                hints=_hints,
            ),
        )
        assert self.should_compile_partial_graph()
        # compile a partial subgraph prefix then jump into user code
        if self.maybe_has_backedge():
            msg = (
                "Skipping frame because there is a graph break in a for/while loop\n"
                f"{self.frame_summary()}"
            )
            log.info(msg)
            raise exc.SkipFrame(msg)

        self.push(value)
        log.debug("generic_jump triggered compile")
        all_stack_locals_metadata = self.output.compile_subgraph(
            self,
            reason=GraphCompileReason(
                f"generic_jump {typestr(value)}{extra_msg}", [self.frame_summary()]
            ),
            stack_pops=1,
        )
        self.pop()

        if_next = self.codegen_fix_leaf_stack(
            all_stack_locals_metadata[0], self.next_instruction
        ) + self.create_call_resume_at(
            self.next_instruction,
            all_stack_locals_metadata,
        )
        if push:
            self.push(value)
        assert inst.target is not None
        if_jump = self.codegen_fix_leaf_stack(
            all_stack_locals_metadata[0], inst.target
        ) + self.create_call_resume_at(
            inst.target,
            all_stack_locals_metadata,
        )

        if sys.version_info >= (3, 13):
            # 3.13 requires stack[-1] to be bool type
            self.output.add_output_instructions([create_instruction("TO_BOOL")])

        jump_inst = create_instruction(inst.opname, target=if_jump[0])
        jump_inst.copy_positions(inst)
        self.output.add_output_instructions([jump_inst] + if_next + if_jump)

    def inner(self: InstructionTranslatorBase, inst: Instruction) -> None:
        value: VariableTracker = self.pop()
        if (
            config.rewrite_assert_with_torch_assert
            and _detect_and_normalize_assert_statement(self, truth_fn, push)
        ):
            error_msg: VariableTracker = self.pop()
            # Skip over things like `assert True`
            if value.is_python_constant():
                if bool(value.as_python_constant()):
                    return self.jump(inst)
                elif self.should_compile_partial_graph():
                    jump_graph_break(self, inst, value)
                else:
                    unimplemented_v2(
                        gb_type="Data-dependent assertion failed (cannot compile partial graph)",
                        context=f"value: {value}",
                        explanation="Dynamo has determined when encountering a data-dependent assert failure "
                        "that it should not compile the partial graph.",
                        hints=[
                            *graph_break_hints.FUNDAMENTAL,
                            "Use `torch._assert()` to raise a hard AssertionError when the check fails. "
                            "This error will propagate back the user code "
                            "that called the compiled function (i.e. Dynamo will not trace any exception handling).",
                            "Remove the assert statement.",
                            "Move the assert statement outside of any context managers in order to graph break with "
                            "partial graph compilation (if fullgraph=False).",
                        ],
                    )

            # TODO maybe should respect DtoH sync intention of users later??
            # Manually insert torch._assert_async instead of python assert and jump over
            # assert related instructions as we don't need them anymore.

            # if we see Tensor as assert statement, no need to call scalar_tensor
            if isinstance(value, TensorVariable):
                self.output.create_proxy(
                    "call_function",
                    torch._assert_async,
                    *proxy_args_kwargs((value, error_msg), {}),
                )
                self.jump(inst)
                return

            if isinstance(value, SymNodeVariable):
                # if the assertion is normal shape expression.
                # just install guard and bail out.
                sym_expr = value.sym_num
                if not isinstance(sym_expr, torch.SymBool):
                    sym_expr = sym_expr != 0

                result = torch.fx.experimental.symbolic_shapes.expect_true(sym_expr)
                if not result:
                    unimplemented_v2(
                        gb_type="Assertion failed on symbolic shapes",
                        context=str(sym_expr),
                        explanation="",
                        hints=[*graph_break_hints.USER_ERROR],
                    )
                self.jump(inst)
                return

            scalar_to_tensor_proxy = self.output.create_proxy(
                "call_function", torch.scalar_tensor, *proxy_args_kwargs((value,), {})
            )

            scalar_to_tensor = wrap_fx_proxy(
                self,
                scalar_to_tensor_proxy,
                example_value=get_fake_value(scalar_to_tensor_proxy.node, self),
            )

            self.output.create_proxy(
                "call_function",
                torch._assert_async,
                *proxy_args_kwargs((scalar_to_tensor, error_msg), {}),
            )
            self.jump(inst)
            return

        if value.is_python_constant():
            # ConstDictVariable is optimized to be very lazy about insertion of
            # guards, so we have to manually insert a SEQUENCE_LENGTH guard
            # here.
            if isinstance(value, ConstDictVariable) and value.source:
                install_guard(value.source.make_guard(GuardBuilder.SEQUENCE_LENGTH))
            if truth_fn(value.as_python_constant()):
                if push:
                    self.push(value)
                self.jump(inst)
        elif (
            isinstance(value, (TensorVariable)) and self.should_compile_partial_graph()
        ):
            jump_graph_break(self, inst, value)
        elif isinstance(value, NNModuleVariable):
            # Equivalent of "self.nn_module is not None"
            mod = self.output.get_submodule(value.module_key)
            if truth_fn(mod):
                if push:
                    self.push(value)
                self.jump(inst)
        elif isinstance(value, UserDefinedObjectVariable):
            try:
                x = value.var_getattr(self, "__bool__")  # type: ignore[arg-type]
            except exc.ObservedAttributeError:
                exc.handle_observed_exception(self)
                # if __bool__ is missing, trying __len__ to infer a truth value.
                try:
                    x = value.var_getattr(self, "__len__")  # type: ignore[arg-type]
                except exc.ObservedAttributeError:
                    exc.handle_observed_exception(self)
                    x = None

            # __bool__ or __len__ is function
            if isinstance(x, UserMethodVariable):
                result = x.call_function(self, [], {})  # type: ignore[arg-type, assignment]
                if isinstance(result, ConstantVariable) and isinstance(
                    result.value, (bool, int)
                ):
                    if truth_fn(result.value):
                        if push:
                            self.push(value)
                        self.jump(inst)
                elif isinstance(result, SymNodeVariable):
                    if result.evaluate_expr():
                        if push:
                            self.push(value)
                        self.jump(inst)
                else:
                    unimplemented_v2(
                        gb_type="Data-dependent branching with non-constant __bool__",
                        context=f"method: {x}, result: {result}",
                        explanation="Attempted to perform data-dependent branching on a user-defined "
                        "object with a __bool__ method that did not return a constant.",
                        hints=[],
                    )
            # __bool__ or __len__ is non-function or not existed in the user defined object
            else:
                if truth_fn(True):
                    if push:
                        self.push(value)
                    self.jump(inst)
        elif not isinstance(value, TensorVariable) and value.has_unpack_var_sequence(
            self
        ):
            if truth_fn(len(value.unpack_var_sequence(self))):
                if push:
                    self.push(value)
                self.jump(inst)
        elif isinstance(value, SymNodeVariable):
            try:
                # if the user is branching on a SymBool, guard on it
                # if the user has code like:
                #    if size:
                #        ...
                # then they are just testing truthiness: guard that the expr != 0
                if isinstance(value.sym_num, torch.SymBool):
                    eval_result = value.evaluate_expr(self.output)
                else:
                    eval_result = guard_bool(value.sym_num != 0)
            except exc.UserError as e:
                if self.should_compile_partial_graph():
                    return jump_graph_break(self, inst, value, extra_msg=f"\n{e}")
                raise
            if truth_fn(eval_result):
                if push:
                    self.push(value)
                self.jump(inst)
        elif isinstance(value, variables.BackwardHookVariable):
            if truth_fn(True):
                if push:
                    self.push(value)
                self.jump(inst)
        else:
            from .source import is_constant_source

            if value.source is not None and is_constant_source(value.source):
                if truth_fn(value.get_real_value()):  # type: ignore[attr-defined]
                    if push:
                        self.push(value)
                    self.jump(inst)
            else:
                unimplemented_v2(
                    gb_type="Data-dependent branching",
                    context=f"attempted to jump with {value}",
                    explanation=_explanation,
                    hints=[
                        *graph_break_hints.FUNDAMENTAL,
                        "Use `torch.cond` to express dynamic control flow.",
                    ],
                )

    return inner


def break_graph_if_unsupported(
    *, push: int
) -> Callable[
    [Callable[..., None]], Callable[[InstructionTranslatorBase, Instruction], None]
]:
    def decorator(
        inner_fn: Callable[..., None],
    ) -> Callable[[InstructionTranslatorBase, Instruction], None]:
        @functools.wraps(inner_fn)
        def wrapper(self: InstructionTranslatorBase, inst: Instruction) -> None:
            speculation = self.speculate()
            if speculation.failed(self):
                assert speculation.reason is not None
                return handle_graph_break(self, inst, speculation.reason)
            try:
                return inner_fn(self, inst)
            except Unsupported as excp:
                if self.active_generic_context_managers:
                    # We don't support graph break under GenericContextWrappingVariable,
                    # If there is, we roll back to the checkpoint and fall back.
                    excp.remove_from_stats()
                    unimplemented_v2(
                        gb_type="Graph break under GenericContextWrappingVariable",
                        context=f"Active generic context managers: {self.active_generic_context_managers}",
                        explanation="Attempted to graph break in an active context manager(s) that doesn't support graph breaking.",
                        hints=[
                            "Move the offending context manager(s) to outside the compiled region.",
                            *graph_break_hints.CAUSED_BY_EARLIER_GRAPH_BREAK,
                        ],
                        from_exc=excp,
                    )

                if isinstance(excp, exc.UncapturedHigherOrderOpError):
                    raise

                if not self.should_compile_partial_graph():
                    raise

                log_graph_break(
                    self.code_options,
                    exc_info=True,
                    reason=str(excp),
                    user_stack=excp.real_stack,
                    latest_bytecode_log="\n".join(self.latest_bytecode_queue),
                )

                if self.maybe_has_backedge():
                    msg = (
                        "Skipping frame because there is a graph break in a for/while loop\n"
                        f"{self.frame_summary()}"
                    )
                    log.info(msg)
                    raise exc.SkipFrame(msg) from excp

                excp.remove_from_stats()
                excp.add_to_stats("graph_break")
                speculation.reason = GraphCompileReason(excp.msg, excp.real_stack)
            speculation.fail_and_restart_analysis(self.error_on_graph_break)

        def handle_graph_break(
            self: InstructionTranslatorBase,
            inst: Instruction,
            reason: GraphCompileReason,
        ) -> None:
            if (
                sys.version_info >= (3, 11)
                and sys.version_info < (3, 12)
                and inst.opname == "CALL"
            ):
                # stack effect for PRECALL + CALL is split between the two instructions
                stack_effect = dis.stack_effect(
                    dis.opmap["PRECALL"], inst.arg
                ) + dis.stack_effect(dis.opmap["CALL"], inst.arg)
            else:
                stack_effect = dis.stack_effect(inst.opcode, inst.arg)

            all_stack_locals_metadata = self.output.compile_subgraph(
                self, reason=reason, stack_pops=push - stack_effect
            )
            cg = PyCodegen(self.output.root_tx)
            cleanup: list[Instruction] = []
            # Reconstruct the context variable CLASS in the block stack
            for b in self.block_stack:
                # Don't exit any modes we have entered,
                # output bytecode will mutate the tf mode stack accordingly
                if isinstance(b.with_context, TorchFunctionModeVariable):
                    cg.extend_output(
                        b.resume_fn().try_except_torch_function_mode(
                            cg.code_options, cleanup
                        )
                    )
                    continue
                assert b.with_context is not None
                assert isinstance(b.with_context, (ContextWrappingVariable))
                b.with_context.reconstruct_type(cg)
                cg.extend_output(b.resume_fn().try_finally(cg.code_options, cleanup))
            self.output.add_output_instructions(cg.get_instructions())
            del cg

            if sys.version_info >= (3, 11) and inst.opname == "CALL":
                kw_names = (
                    self.kw_names.as_python_constant()
                    if self.kw_names is not None
                    else ()
                )
                if len(kw_names) > 0:
                    # KW_NAMES no longer used in 3.13
                    assert sys.version_info < (3, 13)
                    self.output.add_output_instructions(
                        [create_instruction("KW_NAMES", argval=kw_names)]
                    )
                assert inst.arg is not None
                call_insts = create_call_function(inst.arg, False)
                call_insts[-1].copy_positions(inst)
                self.output.add_output_instructions(call_insts)
            else:
                # copy instruction, but without exception table data
                assert inst.target is None
                inst_copy = copy.copy(inst)
                inst_copy.exn_tab_entry = None
                self.output.add_output_instructions([inst_copy])

            self.output.add_output_instructions(cleanup)

            self.popn(push - stack_effect)
            for _ in range(push):
                self.push(UnknownVariable())
            self.output.add_output_instructions(
                self.codegen_fix_leaf_stack(
                    all_stack_locals_metadata[0], self.next_instruction
                )
                + self.create_call_resume_at(
                    self.next_instruction,
                    all_stack_locals_metadata,
                )
            )

        return wrapper

    return decorator


class BytecodeDispatchTableMeta(type):
    """Installs a `cls.dispatch_table` on every subclass to speed up calls to self.OPCODE()"""

    def __init__(cls: type, name: str, bases: Any, dct: Any) -> None:
        super().__init__(name, bases, dct)  # type: ignore[misc]

        def _missing(opname: str, *args: Any) -> None:
            unimplemented_v2(
                gb_type="Missing bytecode handler",
                context=f"{opname} with args {args}",
                explanation=f"Dynamo does not know how to handle the bytecode instruction `{opname}`.",
                hints=[
                    f"Do not trace code that produces the `{opname}` bytecode instruction "
                    "(see https://docs.python.org/3/library/dis.html for bytecode semantics).",
                    *graph_break_hints.SUPPORTABLE,
                ],
            )

        dispatch_table = {
            op: getattr(cls, opname, functools.partial(_missing, opname))
            for opname, op in dis.opmap.items()
        }
        # pyrefly: ignore [missing-attribute]
        cls.dispatch_table = [dispatch_table.get(i) for i in range(2**8)]


@dataclasses.dataclass
class ExceptionStack:
    """
    Exception stack that it is shared among all InstructionTranslator instances
    """

    # Exception handling in CPython is a bit confusing and some of the bytecode
    # have a slightly different behavior than what is documented. While reading
    # the documentation, is important to notice that the terms "current exception"
    # and "stack" sometimes refers to a C variable with the same name and the
    # exception stack, respectively.
    #
    # The lifetime of an exception is (Python 3.11+):
    #  + tx._raise_exception_variable(...) := sets the current_exception variable
    #  + PUSH_EXC_INFO := pushes the current_exception to the *exception stack*
    #  + POP_EXCEPT := pops TOS from the *exception stack*

    _exc_stack: list[ExceptionVals] = dataclasses.field(default_factory=list)
    _current_exception: Optional[ExceptionVals] = dataclasses.field(default=None)

    def clear_current_exception(self) -> None:
        self._current_exception = None

    def set_current_exception(self, val: ExceptionVals) -> None:
        self._set_context_and_break_context_reference_cycle(val)
        self._current_exception = val

    def move_current_exception_to_stack(self) -> None:
        assert self._current_exception is not None
        self.append(self._current_exception)
        self.clear_current_exception()

    def get_current_exception(self) -> ExceptionVals:
        assert self._current_exception is not None
        return self._current_exception

    def _set_context_recursive(
        self, val: ExceptionVals, prev_idx: int
    ) -> ExceptionVals:
        if (ctx := val.__context__) and type(ctx) is not ConstantVariable:  # type: ignore[union-attr]
            return val
        if len(self._exc_stack) + prev_idx > 0:
            prev = self._exc_stack[prev_idx]
            self._set_context_recursive(prev, prev_idx - 1)
            val.set_context(prev)  # type: ignore[union-attr, arg-type]
        return val

    def _break_context_reference_cycle(self, val: ExceptionVals) -> None:
        # See test_exceptions::test_raise_does_not_create_context_chain_cycle
        # Based on https://github.com/python/cpython/blob/e635bf2e49797ecb976ce45a67fce2201a25ca68/Python/errors.c#L207-L228
        # As noted on CPython, this is O(chain length) but the context chains
        # are usually very small
        o = slow_o = val
        slow_update_toggle = False  # floyd's algorithm for detecting cycle
        while True:
            context = o.__context__  # type: ignore[union-attr]
            if type(context) is ConstantVariable:  # context not set
                break

            if context is val:
                o.set_context(ConstantVariable(None))  # type: ignore[union-attr, arg-type]
                break

            o = context  # type: ignore[assignment]
            if o is slow_o:
                # pre-existing cycle - all exceptions on the path were
                # visited and checked
                break

            if slow_update_toggle:
                # visited all exceptions
                slow_o = slow_o.__context__  # type: ignore[union-attr, assignment]
            slow_update_toggle = not slow_update_toggle

    def _set_context_and_break_context_reference_cycle(
        self, val: ExceptionVals
    ) -> None:
        # set Exception.__context__
        self._set_context_recursive(val, len(self._exc_stack) - 1)
        self._break_context_reference_cycle(val)

    def pop(self) -> ExceptionVals:
        return self._exc_stack.pop()

    def append(self, val: ExceptionVals) -> None:
        self._exc_stack.append(val)

    def __len__(self) -> int:
        return len(self._exc_stack)

    def __getitem__(self, index: int) -> ExceptionVals:
        return self._exc_stack[index]

    def __str__(self) -> str:
        return f"{self._exc_stack=} - {self._current_exception=}"

    __repr__ = __str__


class InstructionTranslatorBase(
    metaclass=BytecodeDispatchTableMeta,
):
    output: OutputGraph
    symbolic_locals: dict[str, VariableTracker]
    symbolic_globals: dict[str, VariableTracker]
    symbolic_torch_function_state: SymbolicTorchFunctionState
    post_prune_cell_and_freevars: Optional[dict[str, VariableTracker]]
    stack: list[VariableTracker]
    instruction_pointer: Optional[int]
    current_instruction: Instruction
    block_stack: list[BlockStackEntry]
    lineno: int
    kw_names: Optional[ConstantVariable]
    accept_prefix_inst: bool
    prefix_insts: list[Instruction]
    inline_depth: int
    inconsistent_side_effects: bool
    current_speculation: Optional[SpeculationEntry]
    dispatch_table: list[Any]
    exn_vt_stack: ExceptionStack
    exec_recorder: Optional[ExecutionRecorder]
    strict_checks_fn: Optional[Callable[[VariableTracker], bool]]
    start_point: Optional[int]
    is_leaf_tracer: bool
    parent: Optional[InstructionTranslatorBase]
    debug_locals: list[tuple[VariableTracker, list[VariableTracker]]]
    package: Optional[CompilePackage]
    latest_bytecode_queue: deque[str]
    # Store the latest bytecode before graph_break() call by user

    def mark_inconsistent_side_effects(self) -> None:
        """
        InstructionTranslator has encountered instructions which may cause
        dynamo to see a different version of history from eager
        See: https://github.com/pytorch/pytorch/issues/110765
        """
        self.inconsistent_side_effects = True

    def maybe_has_backedge(self) -> bool:
        # This function employs a heuristic. It does not reliably detect a backedge.
        # The heuristic is straightforward: starting from the current instruction and
        # continuing to the end, if any jump instruction targets an instruction before
        # the current one, there might be a backedge.

        # Python 3.12 introduced changes to bytecode that group common paths in
        # blockstacks (with or try...else) and allow for early returns. Consequently,
        # there can be multiple RETURN_VALUE instructions. Another heuristic is to
        # halt detection upon encountering the first RETURN_VALUE or RETURN_CONST.

        # These heuristics can result in both false positives and negatives, but
        # in either case, the Dynamo code remains valid. For false positives
        # (where an edge is incorrectly marked as a backedge), Dynamo will
        # perform a SkipFrame instead of potentially applying optimizations. For
        # false negatives (where an edge that should be marked as a backedge
        # isn't), multiple graphs may be generated if there's a break in the
        # graph during a for loop. In general, its better to have fewer false
        # negatives so that Dynamo does not skip the whole frame.

        # If any parent tx has a backedge, then return True
        cur_tx: Optional[InstructionTranslatorBase] = self
        while cur_tx is not None:
            cur_offset = cur_tx.current_instruction.offset
            assert cur_tx.instruction_pointer is not None
            for inst in cur_tx.instructions[cur_tx.instruction_pointer :]:
                if inst.opname in ("RETURN_VALUE", "RETURN_CONST"):
                    break
                if inst.opname in JUMP_OPNAMES:
                    jump_offset = inst.argval
                    if jump_offset < cur_offset:
                        return True
            cur_tx = cur_tx.parent
        return False

    def cellvars(self) -> list[str]:
        return self.code_options["co_cellvars"]

    def freevars(self) -> list[str]:
        return self.code_options["co_freevars"]

    def cell_and_freevars(self) -> list[str]:
        if not hasattr(self, "_cell_and_freevars"):
            self._cell_and_freevars = self.cellvars() + self.freevars()
        return self._cell_and_freevars

    def prune_dead_locals(self) -> None:
        # keep cell and freevar references alive
        self.post_prune_cell_and_freevars = {
            k: v
            for k, v in self.symbolic_locals.items()
            if k in self.cell_and_freevars()
        }
        # Only keep the locals that must remain on the stack.
        reads = livevars_analysis(self.instructions, self.current_instruction)
        self.symbolic_locals = {
            k: v for k, v in self.symbolic_locals.items() if k in reads
        }

    def call_function(
        self,
        fn: VariableTracker,
        args: list[VariableTracker],
        kwargs: dict[str, VariableTracker],
    ) -> None:
        assert isinstance(fn, VariableTracker)
        assert isinstance(args, list)
        assert isinstance(kwargs, dict)
        assert all(
            isinstance(x, VariableTracker)
            for x in itertools.chain(args, kwargs.values())
        )
        inner_fn = None
        if hasattr(fn, "value"):
            inner_fn = fn.value
        if hasattr(fn, "fn"):
            inner_fn = fn.fn
        if inner_fn and callable(inner_fn) and is_forbidden(inner_fn):
            raise AssertionError(f"Attempt to trace forbidden callable {inner_fn}")
        self.push(fn.call_function(self, args, kwargs))  # type: ignore[arg-type]

    def inline_generator_function(
        self, fn: VariableTracker, args: Sequence[Any], kwargs: dict[str, Any]
    ) -> Any:
        """
        Redirect the call to the generator "call_function"
        """
        if not isinstance(fn, LocalGeneratorFunctionVariable):
            fn = LocalGeneratorFunctionVariable(fn)  # type: ignore[arg-type]
        return fn.call_function(self, args, kwargs)  # type: ignore[arg-type]

    def inline_user_function_return(
        self, fn: VariableTracker, args: Sequence[Any], kwargs: dict[str, Any]
    ) -> Any:
        """
        A call to some user defined function by inlining it.
        """
        self.is_leaf_tracer = False
        if config.enable_faithful_generator_behavior and is_generator(fn.get_code()):  # type: ignore[attr-defined]
            return self.inline_generator_function(fn, args, kwargs)
        else:
            return InliningInstructionTranslator.inline_call(self, fn, args, kwargs)

    def get_line_of_code_header(self, lineno: Optional[int] = None) -> str:
        if lineno is None:
            lineno = self.lineno
        inline_depth_str = (
            f" (inline depth: {self.inline_depth})" if self.inline_depth > 0 else ""
        )
        funcname = get_funcname(self.f_code.co_filename, lineno)
        funcname_str = "" if funcname is None else f" ({funcname})"
        return f"{self.f_code.co_filename}:{lineno} in {self.f_code.co_name}{funcname_str}{inline_depth_str}"

    def get_log_starts_line_log_str(self) -> str:
        log_str = f"TRACE starts_line {self.get_line_of_code_header()}\n"
        line = linecache.getline(self.f_code.co_filename, self.lineno).rstrip()
        log_str += f"    {line}"
        return log_str

    def starts_line(self, lineno: int) -> None:
        if self.lineno == lineno:
            return
        self.lineno = lineno
        TracingContext.set_current_loc(
            self.f_code.co_filename, lineno, self.f_code.co_name
        )

        if self.is_trace_source_log_enabled:
            trace_source_log.debug("%s", LazyString(self.get_log_starts_line_log_str))

    def step(self) -> bool:
        """Process exactly one instruction, return False we should exit"""
        self.error_on_graph_break = _get_error_on_graph_break()

        ip = self.instruction_pointer
        if ip is None:
            return False
        self.current_instruction = inst = self.instructions[ip]
        self.instruction_pointer = ip + 1

        if inst.starts_line:
            self.starts_line(inst.starts_line)

        if (
            not self.stack
            and self.should_compile_partial_graph()
            and self.is_non_empty_graph()
        ):
            self.current_speculation = self.speculate()
            if self.current_speculation.failed(self):
                self.step_graph_break(inst)
                return False

        if self.is_trace_bytecode_log_enabled:
            trace_bytecode_log.debug(
                "TRACE %s %s %s", inst.opname, inst.argval, repr(self.stack)
            )

        # Store the latest 20 bytecode execution for the process,
        # Used repr for byte processing and limiting the length to 2048
        if config.verbose:
            try:
                stack_repr = repr(self.stack)
            except ValueError:
                # Handle large integers that exceed sys.int_info.str_digits_check_threshold
                stack_repr = "<self.stack repr truncated due to large integer>"
            self.latest_bytecode_queue.append(
                f"TRACE {inst.opname} {repr(inst.argval)} {stack_repr}"
            )

        self.update_block_stack(inst)

        try:
            self.dispatch_table[inst.opcode](self, inst)
            return not self.output.should_exit
        except TensorifyScalarRestartAnalysis:
            raise
        except exc.ObservedException as e:
            self.exception_handler(e)
            return True
        except (ReturnValueOp, YieldValueOp):
            return False
        except (Unsupported, StepUnsupported) as e:
            if self.current_speculation is None:
                log.debug("empty checkpoint")
                if isinstance(e, StepUnsupported):
                    unimplemented_v2(
                        gb_type="torch._dynamo.step_unsupported() with empty checkpoint",
                        context="",
                        explanation="traced torch._dynamo.step_unsupported(), but there is no checkpoint "
                        "to step_graph_break from. This graph break is used for debugging only.",
                        hints=[
                            "Remove the torch._dynamo.step_unsupported() call.",
                            "Include at least one checkpoint: (1) include at least 2 ops and (2) make sure there is some "
                            "line of code that is not in a try/with block, and has an empty Python stack.",
                            *graph_break_hints.DYNAMO_BUG,
                        ],
                    )
                raise
            log.debug("step triggered compile", exc_info=True)

        self.current_speculation.fail_and_restart_analysis(self.error_on_graph_break)
        return False

    if sys.version_info >= (3, 11):

        def update_block_stack(self, inst: Instruction) -> None:
            # 3.11+ no longer uses a block stack, but we still keep track of one
            # so that we know which contexts are currently active.
            # For our purposes, all exception table entries with the same target
            # are considered to be part of the same "block".
            # NOTE: we only keep track of with blocks that are not contained in try blocks.
            # This is because we will not create continuation functions on graph breaks in try blocks,
            # but we may for with blocks. We do not push blocks here since
            # with blocks are pushed when handling BEFORE_WITH.
            entry = inst.exn_tab_entry
            if entry:
                # Detect when we have exited the top with block.
                # The with blocks on the block stack are not enclosed in try
                # blocks, so a with block's cleanup code should be in the
                # previous with block (if any).
                if (
                    len(self.block_stack) >= 2
                    and entry.target is not self.block_stack[-1].target
                    and entry.target is self.block_stack[-2].target
                ):
                    # exit the current block
                    self.block_stack.pop()
            else:
                # no longer in any block
                # It is possible for NOPs to be between two instructions
                # in the same block, but the NOPs are not covered by an
                # exception table entry. In this case, assume that we
                # are still in the same block.
                # In 3.12+, JUMP_BACKWARD might also not be covered by
                # an exception table entry, so we also assume that we
                # are still in the same block. It is probably safe to do
                # this in 3.11, even though we haven't encountered this case before.
                if self.block_stack and inst.opname not in ("NOP", "JUMP_BACKWARD"):
                    # If we really escape from a block and the current
                    # instruction is not in another block, then there
                    # should be no other nested blocks that we are in.
                    assert len(self.block_stack) == 1
                    self.block_stack.pop()

    else:

        def update_block_stack(self, inst: Instruction) -> None:
            pass

    @property
    def next_instruction(self) -> Instruction:
        assert self.instruction_pointer is not None
        return self.instructions[self.instruction_pointer]

    def step_graph_break(self, continue_inst: Instruction) -> None:
        # generate code from checkpoint
        assert not self.output.output_instructions
        assert self.current_speculation is not None
        # NOTE: adding an assert here since it seems like the only place
        # where we call step_graph_break right now is when the stack is empty,
        # so let's enforce that for now.
        assert not self.stack
        # NOTE: if we support non-empty self.stack in the future, the `stack_pops` argument
        # below should be set to the stack length to ensure that the stack is codegen'd
        # for the rest of the function.
        all_stack_locals_metadata = self.output.compile_subgraph(
            self,
            partial_convert=True,
            reason=GraphCompileReason("step_unsupported", [self.frame_summary()]),
        )
        # current frame state
        # cells,
        # [
        #   frame N locals,
        #   frame N-1 stack + locals,
        #   ...,
        #   frame 1 stack + locals,
        # ],
        if self.parent:
            from .eval_frame import skip_code

            # nested graph break
            assert config.nested_graph_breaks
            cg = PyCodegen(self.output.root_tx)

            # codegen cells and frame values only for frame N
            cg.extend_output(
                [
                    *create_copy(2),
                    cg.create_load_const(0),
                    cg.create_binary_subscr(),
                    create_instruction("BUILD_LIST", arg=1),
                    *create_copy(2),
                    cg.create_load_const(0),
                    cg.create_binary_subscr(),
                    create_instruction("BUILD_LIST", arg=1),
                ]
            )
            # No need to fix stack, since stack is assumed to be empty here.
            # Do NOT handle_inactive_ctx because we will be skipping this resume code.
            leaf_resume_code, leaf_resume_name = self.create_resume(
                0, continue_inst, all_stack_locals_metadata[0], [], cg, True, False
            )
            skip_code(leaf_resume_code)

            # current frame state
            # cells,
            # [
            #   frame N locals,
            #   frame N-1 stack + locals,
            #   ...,
            #   frame 1 stack + locals,
            # ], [frame N cells], [frame N locals],
            self.codegen_call_resume([leaf_resume_code], [leaf_resume_name], cg)

            # current frame state
            # cells,
            # [
            #   frame N locals,
            #   frame N-1 stack + locals,
            #   ...,
            #   frame 1 stack + locals,
            # ], leaf_resume result

            # add the leaf_resume result to frame N-1 stack
            num_stack = all_stack_locals_metadata[1].num_stack
            cg.extend_output(
                [
                    create_instruction("BUILD_LIST", arg=1),
                    *create_copy(2),
                    cg.create_load_const(1),
                    cg.create_binary_subscr(),
                    *create_binary_slice(num_stack, num_stack, True),
                ]
            )

            # pop frame N cells and locals
            cg.extend_output(
                [
                    *create_copy(1),
                    cg.create_load_const(0),
                    create_instruction("DELETE_SUBSCR"),
                    *create_copy(2),
                    cg.create_load_const(0),
                    create_instruction("DELETE_SUBSCR"),
                ]
            )

            # call the remaining resume functions
            # current frame state
            # [frame N-1 cells, ..., frame 1 cells],
            # [
            #   frame N-1 stack (including leaf_resume result) + locals,
            #   ...,
            #   frame 1 stack + locals,
            # ],
            self.parent.push(UnknownVariable())
            all_stack_locals_metadata[1].num_stack += 1
            self.output.add_output_instructions(
                cg.get_instructions()
                + self.parent.create_call_resume_at(
                    self.parent.next_instruction, all_stack_locals_metadata[1:]
                )
            )
        else:
            # pop cells
            self.output.add_output_instructions(
                [
                    *create_swap(2),
                    create_instruction("POP_TOP"),
                ]
            )
            # load locals from frame values
            cg = PyCodegen(self.output.root_tx)
            self.output.add_output_instructions(
                [
                    cg.create_load_const(-1),
                    cg.create_binary_subscr(),
                ]
            )
            for local, idx in all_stack_locals_metadata[-1].locals_names.items():
                self.output.add_output_instructions(
                    [
                        create_dup_top(),
                        cg.create_load_const(idx),
                        cg.create_binary_subscr(),
                        cg.create_store(local),
                    ]
                )
            self.output.add_output_instructions(
                [
                    create_instruction("POP_TOP"),
                    create_jump_absolute(continue_inst),
                    *self.instructions,
                ]
            )

    def run_ctx_mgr(self) -> Any:
        # NB: Don't push the top level frame summary; set_current_loc will
        # take care of it.  However, DO make sure we attach real_stack to
        # exceptions
        return TracingContext.current_frame(None)

    def run(self) -> None:
        with self.run_ctx_mgr():
            dump_file(self.f_code.co_filename)
            try:
                self.output.push_tx(self)
                self.start_point = self.instruction_pointer
                try:
                    while self.step():
                        pass
                except Exception as e:
                    if self.is_tracing_resume_prologue:
                        raise ResumePrologueTracingError(
                            "Error while tracing through a Dynamo-generated resume function prologue. "
                            "Errors are not allowed when tracing resume function prologues.\n"
                            f"{type(e).__qualname__}: {str(e)}"
                        ).with_traceback(e.__traceback__) from None
                    raise
            except TensorifyScalarRestartAnalysis:
                raise
            except BackendCompilerFailed:
                raise
            except RuntimeError as e:
                if hasattr(e, "msg") and "Data-dependent" in e.msg:
                    readable_graph = torch.fx.GraphModule(
                        self.output.nn_modules, self.output.graph
                    ).print_readable(
                        print_output=False, include_stride=True, include_device=True
                    )
                    e.partial_fx_graph = readable_graph  # type: ignore[attr-defined]
                    raise

                raise
            except Exception as e:
                if self.exec_recorder:
                    e.exec_record = self.exec_recorder.get_record()  # type: ignore[attr-defined]

                raise
            finally:
                self.output.pop_tx()
                # Cleanup the outputGraph to delete the held tensors. We perform the
                # cleanup only for InstructionTranslator and not
                # InliningInstructionTranslator. The InliningInstructionTranslator
                # mutates the output object and is restored to original state if
                # there was an exception.
                if isinstance(self, InstructionTranslator):
                    self.output.cleanup()

                    # Note that this call maybe redundant if compile_subgraph is
                    # called. This is ok, because calling exit stack close()
                    # twice is not an issue (second stop is a no op).
                    self.output.mark_bytecode_tracing_stop()

    def push(self, val: Optional[VariableTracker]) -> None:
        assert val is None or isinstance(val, VariableTracker), (
            f"push expects VariableTracker, got {typestr(val)}"
        )
        self.stack.append(val)  # type: ignore[arg-type]

    def push_many(self, vals: list[VariableTracker]) -> None:
        for val in vals:
            self.push(val)

    def pop(self) -> VariableTracker:
        return self.stack.pop()

    def popn(self, n: int) -> list[VariableTracker]:
        return [*reversed([self.pop() for _ in range(n)])]

    def LOAD_FAST(self, inst: Instruction) -> None:
        name = inst.argval
        if self.exec_recorder and name in self.f_locals:
            self.exec_recorder.add_local_var(name, self.f_locals[name])

        try:
            self.push(self.symbolic_locals[name].unwrap())
        except KeyError:
            if name.startswith("."):
                try:
                    # This happens in dict/list comprehensions
                    new_name = name.replace(".", "implicit")
                    self.push(self.symbolic_locals[new_name])
                except KeyError:
                    unimplemented_v2(
                        gb_type="Attempted to read undefined local variable (implicit)",
                        context=f"LOAD_FAST {name}",
                        explanation=f"Could not find an implicit local variable with name `{name}`",
                        hints=[
                            "This happens in dict/list comprehensions",
                            *graph_break_hints.USER_ERROR,
                        ],
                    )
            else:
                unimplemented_v2(
                    gb_type="Attempted to read undefined local variable",
                    context=f"LOAD_FAST {name}",
                    explanation=f"Could not find a local variable with name `{name}`",
                    hints=[*graph_break_hints.USER_ERROR],
                )

        # for continuation functions
        if name.startswith("__stack"):
            self.symbolic_locals.pop(name)

    def LOAD_DEREF(self, inst: Instruction) -> None:
        assert inst.argval in self.cell_and_freevars()
        cell = self.symbolic_locals[inst.argval]
        contents_var = self.output.side_effects.load_cell(cell)
        self.push(contents_var)

        if self.exec_recorder and inst.argval in self.f_locals:
            self.exec_recorder.add_local_var(inst.argval, self.f_locals[inst.argval])

    def STORE_FAST(self, inst: Instruction) -> None:
        name = inst.argval
        loaded_vt = self.pop()
        loaded_vt.set_name_hint(name)
        self.symbolic_locals[name] = loaded_vt
        if name == IS_TRACING_RESUME_PROLOGUE_VARNAME:
            val = loaded_vt.as_python_constant()
            assert type(val) is bool
            self.is_tracing_resume_prologue = val

    def DELETE_FAST(self, inst: Instruction) -> None:
        del self.symbolic_locals[inst.argval]

    def STORE_DEREF(self, inst: Instruction) -> None:  # type: ignore[override]
        assert inst.argval in self.cell_and_freevars()
        cell = self.symbolic_locals[inst.argval]
        val = self.pop()
        self.output.side_effects.store_cell(cell, val)

        assert isinstance(cell, CellVariable)  # tame mypy
        if cell.local_name is not None:
            val.set_name_hint(cell.local_name)  # type: ignore[attr-defined]

    LOAD_CLOSURE = LOAD_FAST

    def _load_const(self, inst: Instruction) -> VariableTracker:
        i = inst.arg
        if i is None:
            return ConstantVariable.create(value=inst.argval)  # type: ignore[return-value]
        val = self._constants_cache[i]
        if not val:
            self._constants_cache[i] = ConstantVariable.create(value=inst.argval)  # type: ignore[call-overload]
            val = self._constants_cache[i]
        assert val is not None
        return val

    def LOAD_CONST(self, inst: Instruction) -> None:
        self.push(self._load_const(inst))

    def _load_global(self, inst: Instruction) -> None:
        name = inst.argval

        if self.exec_recorder:
            if name in self.f_globals:
                self.exec_recorder.add_global_var(name, self.f_globals[name])
            else:
                assert name in self.f_builtins
                self.exec_recorder.builtins[name] = self.f_builtins[name]

        if name not in self.f_globals:
            return self.load_builtin(inst)

        if name in self.symbolic_globals:
            variable = self.output.side_effects[self.symbolic_globals[name]]
            self.push(self.output.side_effects.load_global(variable, name))
            return

        value = self.f_globals[name]
        self.push(VariableTracker.build(self, value, GlobalSource(name)))

    @functools.cached_property
    def nn_modules_globals_vt(self) -> VariableTracker:
        module_name = "torch.nn.modules.module"
        module_source = self.import_source(module_name)
        fglobals_value = _import_module(module_name)
        return VariableTracker.build(self, fglobals_value, module_source)

    def LOAD_GLOBAL(self, inst: Instruction) -> None:
        assert inst.arg is not None
        if sys.version_info >= (3, 11) and sys.version_info < (3, 13) and inst.arg % 2:
            self.PUSH_NULL(inst)
        self._load_global(inst)
        if sys.version_info >= (3, 13) and inst.arg % 2:
            self.PUSH_NULL(inst)

    def STORE_GLOBAL(self, inst: Instruction) -> None:
        value = self.pop()
        name = inst.argval
        source = GlobalSource(name)
        if name not in self.symbolic_globals:
            self.symbolic_globals[name] = object()  # type: ignore[assignment]  # sentinel object
        variable = self.output.side_effects.track_global_existing(
            source, self.symbolic_globals[name]
        )
        if isinstance(value, RemovableHandleVariable):
            unimplemented_v2(
                gb_type="Storing Tensor hook handle in globals",
                context=name,
                explanation="This is not supported.",
                hints=[],
            )
        self.output.side_effects.store_global(variable, name, value)

    # Cache note: This cache only exists for the duration of this
    # InstructionTranslator - so it should be safe to do.
    @cache_method
    def import_source(self, module_name: str) -> GlobalSource:
        """Create an alias to a module for use in guards"""
        if "torch_package" in module_name:
            value = torch.package.package_importer._package_imported_modules[
                module_name
            ]
            alias = (
                module_name.replace(">", "_").replace("<", "_").replace(".", "_dot_")
            )
        else:
            value = _import_module(module_name)
            alias = f"__import_{module_name.replace('.', '_dot_')}"

        if self.package is not None:
            self.package.add_import_source(alias, module_name)
        self.output.import_sources[alias] = module_name
        f_globals = self.output.global_scope
        assert alias not in f_globals or f_globals[alias] is value
        f_globals[alias] = value
        self.output.update_co_names(alias)
        return GlobalSource(alias)

    def resolve_name(self, name: str, package: str, level: int) -> str:
        """
        Copied from the Cpython implementation of __import__
        Resolve a relative module name to an absolute one.
        https://github.com/python/cpython/blob/5a094f0255eea1db58fb2cf14c200971e64ec36e/Lib/importlib/_bootstrap.py#L902
        """
        bits = package.rsplit(".", level - 1)
        if len(bits) < level:
            raise ImportError("attempted relative import beyond top-level package")
        base = bits[0]
        return f"{base}.{name}" if name else base

    def calc_package(self) -> str:
        """
        Copied from the Cpython implementation of __import__
        https://github.com/python/cpython/blob/5a094f0255eea1db58fb2cf14c200971e64ec36e/Lib/importlib/_bootstrap.py#L1090
        """
        package = self.f_globals.get("__package__")
        spec = self.f_globals.get("__spec__")
        if package is not None:
            if spec is not None and package != spec.parent:
                log.warning(
                    "__package__ != __spec__.parent (%r != %r)",
                    package,
                    spec.parent,
                    stacklevel=3,
                )
            return package
        elif spec is not None:
            return spec.parent
        else:
            log.warning(
                "can't resolve package from __spec__ or __package__, "
                "falling back on __name__ and __path__",
                stacklevel=3,
            )
            package = self.f_globals["__name__"]
            if "__path__" not in self.f_globals:
                package = package.rpartition(".")[0]
        return package

    def IMPORT_NAME(self, inst: Instruction) -> None:
        level, fromlist = self.popn(2)
        level = level.as_python_constant()
        fromlist = fromlist.as_python_constant()
        module_name = inst.argval

        # Are we replaying? if so, load recorded module
        recorded_name = (
            f"{ExecutionRecorder.LOCAL_MOD_PREFIX}_{level}_{fromlist}_{module_name}"
        )
        if recorded_name in self.f_globals:
            value = self.f_globals[recorded_name]
            source = GlobalSource(recorded_name)
        else:
            try:
                value = __import__(
                    module_name,
                    fromlist=fromlist,
                    level=level,
                    globals=self.f_globals,
                )
            except ImportError:
                unimplemented_v2(
                    gb_type="Import failure",
                    context=f"module_name: {module_name}, fromlist: {fromlist}, level={level}",
                    explanation="Failure when attempting to import.",
                    hints=[*graph_break_hints.USER_ERROR],
                )

            if level != 0:
                pkg = self.calc_package()
                module_name = self.resolve_name(module_name, pkg, level)

            # For __import__, when the name variable is of the form package.module,
            # normally, the top-level package (the name up till the first dot) is
            # returned, not the module named by module_name. However, when a
            # non-empty fromlist argument is given, the module named by name is
            # returned. Therefore, we set the source correctly here.
            if not fromlist:
                top_level_module_name = module_name.partition(".")[0]
                source = self.import_source(top_level_module_name)
            else:
                source = self.import_source(module_name)

        if self.exec_recorder:
            # pyrefly: ignore [unbound-name]
            self.exec_recorder.add_local_mod(recorded_name, value)

        # pyrefly: ignore [unbound-name]
        if istype(value, (types.ModuleType, DummyModule)):
            # pyrefly: ignore [unbound-name]
            self.push(PythonModuleVariable(value, source=source))
        else:
            unimplemented_v2(
                gb_type="Bad import result",
                # pyrefly: ignore [unbound-name]
                context=typestr(value),
                explanation="Import result is not a Python module.",
                hints=[],
            )

    # fb internal 3.12 opcode
    EAGER_IMPORT_NAME = IMPORT_NAME

    def IMPORT_FROM(self, inst: Instruction) -> None:
        self.DUP_TOP(inst)
        self._load_attr(inst.argval)

    # Cache note: This cache only exists for the duration of this
    # InstructionTranslator - so it should be safe to do.
    @cache_method
    def load_builtin_from_argval(self, argval: Any) -> VariableTracker:
        if argval not in self.f_builtins:
            raise Unsupported(f"name '{argval}' is not defined")
        val = self.f_builtins[argval]

        if callable(val):
            builtins_source = GlobalSource(
                self.output.name_of_builtins_dict_key_in_fglobals
            )
            var_source = DictGetItemSource(builtins_source, argval)
            return VariableTracker.build(self, val, var_source)
        else:
            assert is_builtin_constant(val)
            return ConstantVariable.create(value=val)

    def load_builtin(self, inst: Instruction) -> None:
        self.push(self.load_builtin_from_argval(inst.argval))

    def jump(self, inst: Instruction) -> None:
        assert self.instruction_pointer is not None
        assert self.start_point is not None
        assert inst.target is not None
        get_metrics_context().increment(
            "ir_count", self.instruction_pointer - self.start_point
        )
        self.instruction_pointer = self.indexof[inst.target]
        self.start_point = self.instruction_pointer

    JUMP_FORWARD = jump
    JUMP_ABSOLUTE = jump

    POP_JUMP_IF_FALSE = generic_jump(operator.not_, False)
    POP_JUMP_IF_TRUE = generic_jump(operator.truth, False)
    JUMP_IF_FALSE_OR_POP = generic_jump(operator.not_, True)
    JUMP_IF_TRUE_OR_POP = generic_jump(operator.truth, True)

    def SETUP_LOOP(self, inst: Instruction) -> None:
        # only exists in python<=3.7
        assert inst.target is not None
        self.block_stack.append(BlockStackEntry(inst, inst.target, len(self.stack)))

    def SETUP_EXCEPT(self, inst: Instruction) -> None:
        # only exists in python<=3.7
        assert inst.target is not None
        self.block_stack.append(BlockStackEntry(inst, inst.target, len(self.stack)))

    def POP_BLOCK(self, inst: Instruction) -> None:
        self.block_stack.pop()

    def SETUP_WITH(self, inst: Instruction) -> None:
        self.setup_or_before_with(inst)

    def SETUP_FINALLY(self, inst: Instruction) -> None:
        assert inst.target is not None
        self.block_stack.append(BlockStackEntry(inst, inst.target, len(self.stack)))

    def BEGIN_FINALLY(self, inst: Instruction) -> None:
        self.push(None)

    def WITH_CLEANUP_START(self, inst: Instruction) -> None:
        exit, exc = self.popn(2)
        assert exc is None
        self.push(exc)
        # pyrefly: ignore [bad-argument-type]
        self.push(exit.call_function(self, [ConstantVariable.create(None)] * 3, {}))

    def WITH_CLEANUP_FINISH(self, inst: Instruction) -> None:
        self.popn(2)
        self.push(None)

    def FOR_ITER(self, inst: Instruction) -> None:
        it = self.pop().realize()
        try:
            val = it.next_variable(self)
            self.push(it)
            self.push(val)
        except (StopIteration, exc.ObservedUserStopIteration) as e:
            if isinstance(e, exc.ObservedUserStopIteration):
                exc.handle_observed_exception(self)

            # leave iterator upon exhaustion in 3.12
            if sys.version_info >= (3, 12):
                # CPython 3.12 actually jumps to the instruction after the END_FOR
                # and performs the action of END_FOR as part of FOR_ITER. We jump
                # to the END_FOR and run it, so we need to make sure 2 values are
                # on the stack for it to pop.
                self.push(it)
                self.push(ConstantVariable.create(None))
            self.jump(inst)

    def _create_exception_type(self, val: VariableTracker) -> VariableTracker:
        if isinstance(
            val, (variables.BuiltinVariable, UserDefinedExceptionClassVariable)
        ):
            # Create the instance of the exception type
            # https://github.com/python/cpython/blob/3.11/Python/ceval.c#L6547-L6549
            val = val.call_function(self, [], {})  # type: ignore[arg-type]
        return val

    def _raise_exception_variable(self, val: VariableTracker) -> NoReturn:
        # User can raise exception in 2 ways
        #   1) raise exception type - raise NotImplementedError
        #   2) raise exception instance - raise NotImplemetedError("foo")

        # 1) when user raises exception type
        val = self._create_exception_type(val)

        # Handle https://peps.python.org/pep-0479/
        # CPython 3.12+ has a specific bytecode instruction (CALL_INTRINSIC_1 3) for this
        if (
            is_generator(self.f_code)
            and isinstance(val, variables.ExceptionVariable)
            and val.exc_type is StopIteration
        ):
            val = variables.BuiltinVariable(RuntimeError).call_function(self, [], {})  # type: ignore[arg-type]

        # Save the exception in a global data structure
        self.exn_vt_stack.set_current_exception(val)  # type: ignore[arg-type]

        # 2) when user raises exception instance
        if self._isinstance_exception(val):
            observed_exception_type = exc.get_dynamo_observed_exception(val.exc_type)  # type: ignore[attr-defined, union-attr]
            raise observed_exception_type(f"raised exception {val}")
        unimplemented_v2(
            gb_type="Failed to raise exception",
            context=str(exc),
            explanation="Attempted to raise a non-Exception type/value.",
            hints=[*graph_break_hints.USER_ERROR],
        )

    def RAISE_VARARGS(self, inst: Instruction) -> None:
        if inst.arg == 0:
            if not len(self.exn_vt_stack):
                msg = ConstantVariable("No active exception to reraise")
                exc.raise_observed_exception(RuntimeError, self, args=[msg])

            # re-raise the previous exception. Here CPython refers to the exception
            # on top of the exception stack
            assert len(self.exn_vt_stack)
            val = self.exn_vt_stack[-1]
            assert self._isinstance_exception(val), val
            self._raise_exception_variable(val)
        elif inst.arg == 1:
            # raise TOS
            val = self.stack[-1]  # type: ignore[assignment]
            self._raise_exception_variable(val)
        else:
            # raise .. from ...
            from_vt = self.pop()
            val = self.pop()  # type: ignore[assignment]
            try:
                self._raise_exception_variable(val)
            finally:
                # Update __cause__/__supppress_context__ in the raised exception
                curr_exc = self.exn_vt_stack.get_current_exception()
                cause = self._create_exception_type(from_vt)
                curr_exc.call_setattr(self, ConstantVariable("__cause__"), cause)  # type: ignore[arg-type, union-attr, assignment]

    def CLEANUP_THROW(self, inst: Instruction) -> None:
        # https://github.com/python/cpython/pull/96010
        tos = self.stack[-1]
        assert isinstance(tos, ExceptionVariable)
        if tos.exc_type is StopIteration:
            unimplemented_v2(
                gb_type="CLEANUP_THROW with StopIteration",
                context="",
                explanation="Received StopIteration when handling generator.throw/close. This is not supported.",
                hints=[],
            )
        else:
            self.RERAISE(inst)

    def RERAISE(self, inst: Instruction) -> None:
        # https://docs.python.org/3/library/dis.html#opcode-RERAISE
        #   Re-raises the exception currently on top of the stack. If oparg is
        #   non-zero, pops an additional value from the stack which is used to
        #   set f_lasti of the current frame.

        if sys.version_info >= (3, 11):
            # RERAISE is currently supported in a narrow case of `raise ... from None`
            val = self.pop()
            if inst.argval:
                # RERAISE 1
                _ = self.pop()
                self._raise_exception_variable(val)
            else:
                # RERAISE 0
                self.push(val)
                self._raise_exception_variable(val)
        else:
            _exc = self.pop()
            val = self.pop()
            _tb = self.pop()
            self._raise_exception_variable(val)

    def _isinstance_exception(self, val: VariableTracker) -> TypeIs[ExceptionVals]:
        return isinstance(
            val,
            (
                variables.ExceptionVariable,
                UserDefinedExceptionClassVariable,
                UserDefinedExceptionObjectVariable,
            ),
        )

    def WITH_EXCEPT_START(self, inst: Instruction) -> None:
        args: list[VariableTracker] = []
        if sys.version_info >= (3, 11):
            fn_loc = 4 if sys.version_info < (3, 14) else 5
            # At the top of the stack are 4 values:
            #    - TOP = exc_info()
            #    - SECOND = previous exception
            #    - THIRD: lasti of exception in exc_info()
            #    - FOURTH: the context.__exit__ bound method
            #    We call FOURTH(type(TOP), TOP, GetTraceback(TOP)).
            #    Then we push the __exit__ return value.
            # In Python 3.14+, there is a NULL placed between the context.__exit__ bound method and the lasti,
            # that is, fn is now the 5th from TOS.
            assert len(self.stack) >= fn_loc
            fn = self.stack[-fn_loc]
            val = self.stack[-1]
            assert self._isinstance_exception(val)
            typ = BuiltinVariable(val.exc_type)  # type: ignore[attr-defined, union-attr]
            tb = ConstantVariable(None)
            if sys.version_info >= (3, 14):
                if not isinstance(self.stack[-4], NullVariable):
                    args.append(self.stack[-4])
        else:
            assert len(self.stack) >= 7
            fn = self.stack[-7]
            val = self.stack[-2]
            assert self._isinstance_exception(val)
            typ = BuiltinVariable(val.exc_type)  # type: ignore[attr-defined]
            tb = ConstantVariable(None)

        args += [typ, val, tb]
        self.call_function(fn, args, {})

    def exception_handler(self, raised_exception: ObservedException) -> None:
        observed_exn_gb_explanation = (
            "Dynamo found no exception handler at the top-level compiled function "
            "when encountering an exception. Exception will propagate outside the compiled region."
        )

        def bubble_exception_to_interpreter() -> None:
            # Bubble the exception to the interpreter
            curr_exc = self.exn_vt_stack.get_current_exception()
            dynamo_exc = exc.get_dynamo_observed_exception(curr_exc.python_type())
            assert isinstance(raised_exception, dynamo_exc)  # sanity check
            unimplemented_v2(
                gb_type="Observed exception",
                context=f"raised exception {curr_exc.python_type_name()}({curr_exc.args})",  # type: ignore[union-attr]
                explanation=observed_exn_gb_explanation,
                hints=[
                    *graph_break_hints.USER_ERROR,
                    *graph_break_hints.SUPPORTABLE,
                ],
                from_exc=raised_exception,
            )

        if sys.version_info >= (3, 11):
            exn_tab_entry = self.current_instruction.exn_tab_entry
            if exn_tab_entry:
                # Implementation is based on https://github.com/python/cpython/blob/3.11/Objects/exception_handling_notes.txt

                # 1) pop values from the stack until it matches the stack depth
                # for the handler
                while len(self.stack) > exn_tab_entry.depth:
                    self.pop()

                # 2) if 'lasti' is true, then push the offset that the exception was raised at
                if exn_tab_entry.lasti:
                    self.push(
                        variables.ConstantVariable(self.current_instruction.offset)
                    )

                # 3) push the exception to the stack
                self.push(self.exn_vt_stack.get_current_exception())

                # 4) jump to the handler
                self.jump(exn_tab_entry)  # type: ignore[arg-type]
            else:
                # No handler found. Bubble the exception to the parent
                # instruction translator. We use special exception for this.
                self.stack.clear()
                if type(self) is InstructionTranslator:
                    bubble_exception_to_interpreter()
                raise raised_exception
        else:
            if len(self.block_stack):
                # base implementation - https://github.com/python/cpython/blob/3.10/Python/ceval.c#L4455

                block_stack_entry = self.block_stack.pop()

                while block_stack_entry.inst.opname == "EXCEPT_HANDLER":
                    # TODO(anijain2305) - This is not tested .. unable to create a testcase
                    # https://github.com/python/cpython/blob/3.10/Python/ceval.c#L1456
                    self.popn(3)
                    self.exn_vt_stack.pop()
                    if len(self.block_stack) == 0:
                        # No handler found in this frame. Bubble the exception to the parent
                        # instruction translator.
                        self.stack.clear()
                        if type(self) is InstructionTranslator:
                            unimplemented_v2(
                                gb_type="Observed exception (EXCEPT_HANDLER)",
                                context=str(raised_exception),
                                explanation=observed_exn_gb_explanation
                                + " This graph break is unexpected.",
                                hints=[*graph_break_hints.DYNAMO_BUG],
                            )

                        raise raised_exception
                    block_stack_entry = self.block_stack.pop()

                exception_var = self.exn_vt_stack.get_current_exception()
                self.exn_vt_stack.move_current_exception_to_stack()

                # 1) pop values from the stack until it matches the stack depth
                # for the handler
                while len(self.stack) > block_stack_entry.stack_index:
                    self.pop()

                # Push a dummy block stack entry of EXCEPT_HANDLER
                # https://github.com/python/cpython/blob/3.10/Python/ceval.c#L1456
                except_handler_inst = Instruction(1e6, "EXCEPT_HANDLER", None, 0)
                self.block_stack.append(
                    BlockStackEntry(except_handler_inst, None, len(self.stack))
                )

                # Push old exception
                if len(self.exn_vt_stack) >= 2:
                    old_exception = self.exn_vt_stack[-2]

                    # Push the old exception on to stack - tb, value, type
                    # Traceback is currently mapped to UnknownVariable
                    self.push(variables.UnknownVariable())
                    self.push(old_exception)
                    self.push(variables.BuiltinVariable(old_exception.exc_type))
                else:
                    # Push empty exception tb, value, type
                    self.push(variables.ConstantVariable(None))
                    self.push(variables.ConstantVariable(None))
                    self.push(variables.ConstantVariable(None))

                # Push new exception - tb, val, type
                # Traceback is currently mapped to UnknownVariable
                self.push(variables.UnknownVariable())
                self.push(exception_var)
                self.push(variables.BuiltinVariable(exception_var.exc_type))

                # Jump to target
                self.jump(block_stack_entry)
            else:
                # No handler found. Bubble the exception to the parent
                # instruction translator. We use special exception for this.
                self.stack.clear()
                if type(self) is InstructionTranslator:
                    bubble_exception_to_interpreter()
                raise raised_exception

    def PUSH_EXC_INFO(self, inst: Instruction) -> None:
        # https://docs.python.org/3/library/dis.html#opcode-PUSH_EXC_INFO
        #   Pops a value from the stack. Pushes the current exception to the top
        #   of the stack. Pushes the value originally popped back to the stack.
        #
        # The behavior of this opcode in CPython is a bit different than what it
        # is described. It pops a value from the stack, pushes the top of the
        # exception stack to the interpreter stack and moves the
        # "current exception" to the exception stack.
        #
        # As an example, suppose the stack is in the following state:
        #   + stack = [..., ConstantVariable(1), ConstantVariable(2)]
        #   + current_exception = TypeError
        #   + exception_stack = [ValueError]
        #
        # After PUSH_EXC_INFO is executed
        #   + stack = [..., ConstantVariable(1), ValueError, ConstantVariable(2)]
        #   + current_exception = None
        #   + exception_stack = [ValueError, TypeError]

        val = self.pop()
        if len(self.exn_vt_stack) == 0:
            prev_exc: VariableTracker = ConstantVariable(None)
        else:
            prev_exc = self.exn_vt_stack[-1]
        self.push(prev_exc)
        self.push(val)
        self.exn_vt_stack.move_current_exception_to_stack()

    def POP_EXCEPT(self, inst: Instruction) -> None:
        if sys.version_info >= (3, 11):
            _ = self.pop()
            # This exception is handled and therefore we can clear the error indicator
            assert len(self.exn_vt_stack)
            self.exn_vt_stack.pop()
        else:
            assert len(self.block_stack) > 0
            if self.block_stack[-1].inst.opname != "EXCEPT_HANDLER":
                raise AssertionError(
                    "Bug in Dynamo tracing of exception handling."
                    "Top of the block stack is not EXCEPT_HANDLER."
                )
            self.block_stack.pop()

            self.popn(3)

            # This exception is handled and therefore we can clear the error indicator
            assert len(self.exn_vt_stack)
            self.exn_vt_stack.pop()

    def check_if_exc_matches(self) -> bool:
        assert len(self.stack) >= 2
        expected_exc_types = self.pop()
        if sys.version_info >= (3, 11):
            # CHECK_EXC_MATCH (which is used from 3.11 onwards) does not pop.
            # This is the description from the disassembly doc
            #
            # Performs exception matching for ``except``. Tests whether the ``STACK[-2]``
            # is an exception matching ``STACK[-1]``. Pops ``STACK[-1]`` and pushes the boolean
            # result of the test.
            exc_instance = self.stack[-1]
        else:
            # This is used prior to 3.11 via opcode JUMP_IF_NOT_EXC_MATCH
            # There is no documentation but here is the code pointer that does 2 pops
            # https://github.com/python/cpython/blob/3.10/Python/ceval.c#L3650-L3665
            exc_instance = self.stack.pop()

        # Users can check exception in 3 ways
        # 1) except NotImplementedError --> BuiltinVariable
        # 2) except CustomException --> UserDefinedExceptionClasVariable
        # 3) except (NotImplemetedError, AttributeError) -> TupleVariable

        if not isinstance(
            expected_exc_types,
            (
                BuiltinVariable,
                TupleVariable,
                UserDefinedExceptionClassVariable,
                UserDefinedExceptionObjectVariable,
            ),
        ):
            unimplemented_v2(
                gb_type="Exception with bad expected type",
                context=str(expected_exc_types),
                explanation=f"`except ...` has unsupported type {expected_exc_types}.",
                hints=[*graph_break_hints.USER_ERROR],
            )

        if sys.version_info >= (3, 11):
            if not self._isinstance_exception(exc_instance):
                unimplemented_v2(
                    gb_type="Caught non-Exception value",
                    context=str(exc_instance),
                    explanation=f"Except expects to receive an object of Exception type but received {exc_instance}.",
                    hints=[*graph_break_hints.USER_ERROR],
                )

        if isinstance(expected_exc_types, TupleVariable):
            expected_types = expected_exc_types.items
        else:
            expected_types = [
                expected_exc_types,
            ]

        for expected_type in expected_types:
            if not isinstance(
                expected_type,
                (
                    BuiltinVariable,
                    UserDefinedExceptionObjectVariable,
                    UserDefinedExceptionClassVariable,
                ),
            ):
                unimplemented_v2(
                    gb_type="Exception with non-type expectation",
                    context=str(expected_type),
                    explanation=f"`except ...` expects a non-type: {expected_type}.",
                    hints=[*graph_break_hints.USER_ERROR],
                )
            if self._isinstance_exception(exc_instance) and issubclass(
                exc_instance.exc_type,  # type: ignore[union-attr]
                expected_type.fn,  # type: ignore[attr-defined]
            ):
                return True
            elif isinstance(exc_instance, variables.BuiltinVariable) and issubclass(
                exc_instance.fn,
                # pyrefly: ignore [missing-attribute]
                expected_type.fn,
            ):
                return True

        return False

    def CHECK_EXC_MATCH(self, inst: Instruction) -> None:
        self.push(variables.ConstantVariable(self.check_if_exc_matches()))

    def JUMP_IF_NOT_EXC_MATCH(self, inst: Instruction) -> None:
        if not self.check_if_exc_matches():
            self.jump(inst)

    def COMPARE_OP(self, inst: Instruction) -> None:
        if inst.argval == "exception match":
            self.CHECK_EXC_MATCH(inst)
        else:
            self.push(compare_op_handlers[inst.argval](self, self.popn(2), {}))

    def GET_ITER(self, inst: Instruction) -> None:
        self.call_function(BuiltinVariable(iter), [self.pop()], {})

    @break_graph_if_unsupported(push=1)
    def CALL_FUNCTION(self, inst: Instruction) -> None:
        args = self.popn(inst.argval)
        fn = self.pop()
        self.call_function(fn, args, {})

    @break_graph_if_unsupported(push=1)
    def CALL_FUNCTION_EX(self, inst: Instruction) -> None:
        kwargsvars: VariableTracker
        if inst.argval == 0:
            kwargsvars = ConstDictVariable({})
            argsvars = self.pop()
        elif inst.argval == 1 or sys.version_info >= (3, 14):
            # Python 3.14+ removed the argval and replaced it with a possibly NULL kwargs
            kwargsvars = self.pop()
            if isinstance(kwargsvars, NullVariable):
                kwargsvars = ConstDictVariable({})
            argsvars = self.pop()
        else:
            unimplemented_v2(
                gb_type="Variadic function call with bad flags",
                context=f"flags: {inst.argval}",
                explanation=f"Attempted to call a variadic function (CALL_FUNCTION_EX) with bad flags {inst.argval}",
                hints=[*graph_break_hints.DYNAMO_BUG],
            )

        if sys.version_info >= (3, 13):
            # 3.13 swapped null and callable
            null = self.pop()
            assert isinstance(null, NullVariable)

        fn = self.pop()

        if sys.version_info >= (3, 11) and sys.version_info < (3, 13):
            null = self.pop()
            assert isinstance(null, NullVariable)

        if not isinstance(
            # pyrefly: ignore [unbound-name]
            argsvars,
            BaseListVariable,
            # pyrefly: ignore [unbound-name]
        ) and argsvars.has_force_unpack_var_sequence(self):
            # pyrefly: ignore [unbound-name]
            argsvars = TupleVariable(argsvars.force_unpack_var_sequence(self))

        # Unpack for cases like fn(**obj) where obj is a map
        # pyrefly: ignore [unbound-name]
        if isinstance(kwargsvars, UserDefinedObjectVariable):
            kwargsvars = BuiltinVariable.call_custom_dict(self, dict, kwargsvars)  # type: ignore[arg-type]

        # pyrefly: ignore [unbound-name]
        if not isinstance(argsvars, BaseListVariable) or not isinstance(
            # pyrefly: ignore [unbound-name]
            kwargsvars,
            ConstDictVariable,
        ):
            unimplemented_v2(
                gb_type="Variadic function call with bad args/kwargs type",
                # pyrefly: ignore [unbound-name]
                context=f"args type: {typestr(argsvars)}, kwargs type: {typestr(kwargsvars)}",
                explanation="Expected args to be a list and kwargs to be a dict",
                hints=[*graph_break_hints.USER_ERROR],
            )

        # Map to a dictionary of str -> VariableTracker
        # pyrefly: ignore [unbound-name, missing-attribute]
        kwargsvars = kwargsvars.keys_as_python_constant()
        # pyrefly: ignore [unbound-name, missing-attribute]
        self.call_function(fn, argsvars.items, kwargsvars)

    @break_graph_if_unsupported(push=1)
    def CALL_FUNCTION_KW(self, inst: Instruction) -> None:
        argnames = self.pop()
        args = self.popn(inst.argval)
        fn = self.pop()
        assert isinstance(argnames, TupleVariable) and argnames.is_python_constant()
        argnames = argnames.as_python_constant()
        args, kwargs_list = args[: -len(argnames)], args[-len(argnames) :]
        kwargs = dict(zip(argnames, kwargs_list))
        assert len(kwargs) == len(argnames)
        self.call_function(fn, args, kwargs)

    def LOAD_METHOD_SUPER(self, inst: Instruction) -> None:
        self.CALL_FUNCTION(dataclasses.replace(inst, argval=2))
        arg = inst.argval[0]
        argval = self.code_options["co_names"][arg]
        if sys.version_info < (3, 11):
            self._load_attr(argval)
        else:
            self.LOAD_METHOD(dataclasses.replace(inst, argval=argval))

    def LOAD_ATTR_SUPER(self, inst: Instruction) -> None:
        self.CALL_FUNCTION(dataclasses.replace(inst, argval=2))
        arg = inst.argval[0]
        argval = self.code_options["co_names"][arg]
        self._load_attr(argval)

    def LOAD_METHOD(self, inst: Instruction) -> None:
        self._load_attr(inst.argval)
        obj = self.pop()
        if sys.version_info >= (3, 13):
            self.push(obj)
            self.PUSH_NULL(inst)
        elif sys.version_info >= (3, 11):
            # always follow the NULL + fn convention, since if obj
            # is actually a method, self is already bound to it, so it
            # doesn't need to be passed in as an arg.
            self.PUSH_NULL(inst)
            self.push(obj)
        else:
            self.push(obj)
            self.push(None)

    def CALL_METHOD(self, inst: Instruction) -> None:
        args = self.popn(inst.argval)
        dummy = self.pop()
        assert dummy is None
        fn = self.pop()
        self.call_function(fn, args, {})

    def _load_attr(self, attr: Any) -> None:
        obj = self.pop()
        result = BuiltinVariable(getattr).call_function(
            self,  # type: ignore[arg-type]
            [obj, ConstantVariable.create(attr)],
            {},
        )
        self.push(result)

    def LOAD_ATTR(self, inst: Instruction) -> None:
        if sys.version_info >= (3, 12):
            # pyrefly: ignore [unsupported-operation]
            if inst.arg % 2:
                self.LOAD_METHOD(inst)
                return
        self._load_attr(inst.argval)

    def STORE_ATTR(self, inst: Instruction) -> None:
        speculation = self.speculate()
        if speculation.failed(self):
            return self.store_attr_graph_break(inst)
        val, obj = self.popn(2)

        if isinstance(obj, NNModuleVariable) and not isinstance(val, ConstantVariable):
            # We don't allow side effects during export on non-constant values
            # https://github.com/pytorch/torchdynamo/issues/1475
            assert not self.export, (
                f"Mutating module attribute {inst.argval} during export."
            )

        try:
            BuiltinVariable(setattr).call_function(
                self,  # type: ignore[arg-type]
                [obj, ConstantVariable.create(inst.argval), val],
                {},
            )
            return
        except Unsupported as e:
            if not self.should_compile_partial_graph():
                raise
            log.debug("STORE_ATTR triggered compile", exc_info=True)
            e.remove_from_stats()
            e.add_to_stats("graph_break")
        speculation.fail_and_restart_analysis(self.error_on_graph_break)

    def store_attr_graph_break(self, inst: Instruction) -> None:
        log_graph_break(self.code_options, reason="STORE_ATTR-caused graph break")
        if not self.should_compile_partial_graph():
            unimplemented_v2(
                gb_type="Should not compile partial graph (STORE_ATTR)",
                context="",
                explanation="Dynamo has determined when encountering an unsupported "
                "STORE_ATTR instruction (i.e. `obj.attr = val`) that it should not compile the partial graph.",
                hints=[],
            )
        all_stack_locals_metadata = self.output.compile_subgraph(
            self,
            reason=GraphCompileReason("store_attr", [self.frame_summary()]),
            stack_pops=2,
        )
        self.output.add_output_instructions([copy.copy(inst)])
        self.popn(2)
        self.output.add_output_instructions(
            self.codegen_fix_leaf_stack(
                all_stack_locals_metadata[0], self.next_instruction
            )
            + self.create_call_resume_at(
                self.next_instruction,
                all_stack_locals_metadata,
            )
        )

    def DELETE_ATTR(self, inst: Instruction) -> None:
        obj = self.pop()
        BuiltinVariable(delattr).call_function(
            self,  # type: ignore[arg-type]
            [obj, ConstantVariable.create(inst.argval)],
            {},
        )

    @staticmethod
    def codegen_return_with_pops(
        inst: Instruction, num_stack: int
    ) -> list[Instruction]:
        """
        Debug CPython expects the stack to be empty after the return.
        Calling compile_subgraph will push cells and frame values to TOS.
        This function will pop those 2 values from the stack before actually returning.

        Expects the stack to be:
            cells, frame values, current frame stack (0 or 1 values)

        Pops cells and frame values, leaving the current frame stack as TOS.
        A return instruction is included.
        """
        insts = []
        # NOTE: Debug CPython expects the stack to be empty after the return.
        # Expect the current stack to be in the state
        # cells, frame values, current frame stack (0 or 1 values)
        assert num_stack <= 1
        if num_stack == 1:
            insts.extend(create_swap(3))
        return_inst = (
            create_instruction("RETURN_VALUE")
            if inst.opname == "RETURN_VALUE"
            else create_instruction("RETURN_CONST", argval=inst.argval)
        )
        insts.extend(
            [create_instruction("POP_TOP"), create_instruction("POP_TOP"), return_inst]
        )
        return insts

    def codegen_fix_leaf_stack(
        self, meta: StackLocalsMetadata, resume_inst: Instruction
    ) -> list[Instruction]:
        """
        Fixes the stack values of the current/leaf frame (self).

        Expects the TOS to be:
            [
                frame N locals,
                frame N-1 stack + locals,
                ...,
                frame 1 stack + locals
            ], *(frame N stack (post-unsupported instruction))

        Rearranges the TOS to become:
            [
                frame N stack + locals,
                ...,
                frame 1 stack + locals
            ]

        Args:
            - meta: metadata for the leaf frame returned from OutputGraph.compile_subgraph
            - resume_inst: if the resume instruction is a return instruction, then don't return any instructions
        """
        if resume_inst.opname in ("RETURN_VALUE", "RETURN_CONST"):
            return []
        # move frame N stack to the frame values list
        current_num_stack = len(self.stack) - len(meta.stack_null_idxes)
        meta.num_stack = current_num_stack
        return [
            create_instruction("BUILD_LIST", arg=current_num_stack),
            *create_copy(2),
            # frame_values, frame N stack, frame_values
            create_load_const(0),
            create_binary_subscr(),
            *create_binary_slice(0, 0, True),
            # frame_values[0][0:0] = frame N stack
            # frame_values left on top of stack
        ]

    def create_resume(
        self,
        idx: int,
        resume_inst: Instruction,
        meta: StackLocalsMetadata,
        resume_codes: list[types.CodeType],
        cg: PyCodegen,
        is_leaf: bool,
        handle_inactive_ctx: bool,
    ) -> tuple[types.CodeType, str]:
        """
        Creates the resume function for the frame corresponding to `self`.

        Expects the TOS to be:
            [frame N cells, ..., frame 1 cells],
            [
                frame N stack + locals,
                ...,
                frame 1 stack + locals
            ]

        Some additional codegen may happen to prepare the frame stack + locals values for the generated resume function:
        - inactive context variables in the stack and locals will be replaced by their types
        - if the frame is a leaf frame, prune dead locals

        Regardless of codegen, the stack will be left in the same state as before.

        Args:
            - idx: depth of this frame: 0 corresponds to the leaf frame (frame N), N-1 to the root frame (frame 1).
            - resume_inst: the instruction that this frame should resume at
            - meta: metadata for this frame returned from OutputGraph.compile_subgraph
            - resume_codes: nested resume code objects generated from previous create_resume calls.
            - cg: codegen object to output to
            - is_leaf: True if `self` corresponds to the leaf frame.
            - handle_inactive_ctx: If True, handles inactive context variables as described above. This is necessary
                iff the resume function is traced
        """
        # Handle inactive context variables.
        # The resume function assumes that context variables are the class, NOT the object.
        # e.g. torch.set_grad_enabled(True) will be reconstructed as torch.set_grad_enabled
        # NOTE: if the unsupported instruction modifies the inactive context variable, it may
        # result in silent incorrectness!
        if handle_inactive_ctx:
            for (j, _), j_orig in zip(meta.stack_ctx_args, meta.stack_ctx_idxes_orig):
                # Replace the stack var with the context class
                ctx = cast(ContextWrappingVariable, self.stack[j_orig])
                # frames[idx][j] = reconstructed_ctx
                cg.append_output(create_dup_top())
                ctx.reconstruct_type(cg)
                cg.extend_output(
                    [
                        *create_swap(2),
                        cg.create_load_const(idx),
                        cg.create_binary_subscr(),
                        cg.create_load_const(j),
                        create_instruction("STORE_SUBSCR"),
                    ]
                )

            for name, _ in meta.locals_ctx_args:
                # Replace the local with the context class
                ctx = cast(ContextWrappingVariable, self.symbolic_locals[name])
                # frames[idx][meta.num_stack +meta.locals_names[name]] = reconstructed_ctx
                cg.append_output(create_dup_top())
                ctx.reconstruct_type(cg)
                cg.extend_output(
                    [
                        *create_swap(2),
                        cg.create_load_const(idx),
                        cg.create_binary_subscr(),
                        cg.create_load_const(meta.num_stack + meta.locals_names[name]),
                        create_instruction("STORE_SUBSCR"),
                    ]
                )

        # If the resume instruction is a jump absolute, then resume
        # at the target instead. This handles the case where we
        # graph break again in a nested function before jump-resuming
        # this frame.
        if is_jump_absolute(resume_inst):
            assert resume_inst.target
            resume_inst = resume_inst.target

        resume_name = unique_id(f"__resume_at_{resume_inst.offset}")

        # More locals may have been pruned in the current/leaf frame
        # after the unsupported instruction (e.g. branch).
        # There should not be any pruning in the other frames since
        # the current instruction there should be a CALL.
        if is_leaf:
            reads = livevars_analysis(self.instructions, resume_inst)
            all_argnames = tuple(
                k
                for k in self.symbolic_locals.keys()
                if k in reads and k not in self.cell_and_freevars()
            )
            argnames_null_set = set(meta.locals_null_keys)
            argnames = tuple(k for k in all_argnames if k not in argnames_null_set)
            argnames_null = tuple(k for k in all_argnames if k in argnames_null_set)

            # codegen filter for current frame's locals
            # current stack state: frames
            cg.extend_output(
                [
                    create_dup_top(),
                    cg.create_load_const(idx),
                    cg.create_binary_subscr(),
                    create_dup_top(),
                ]
            )
            for arg in argnames:
                # current stack state: frames, frames[i], *(prev locals), frames[i]
                cg.extend_output(
                    [
                        create_dup_top(),
                        cg.create_load_const(meta.num_stack + meta.locals_names[arg]),
                        cg.create_binary_subscr(),
                        *create_swap(2),
                    ],
                )
            # current stack state: frames, frames[i], *(frame i live locals), frames[i]
            cg.extend_output(
                [
                    create_instruction("POP_TOP"),
                    create_instruction("BUILD_LIST", arg=len(argnames)),
                    *create_swap(2),
                    # frames, frames i live locals, frames[i]
                    *create_binary_slice(meta.num_stack, None, True),
                    # frames[i][num_stack:] = frame i live locals
                ]
            )
            # current stack state: frames
        else:
            argnames = tuple(meta.locals_names.keys())
            argnames_null = tuple(meta.locals_null_keys)

        if sys.version_info < (3, 12):
            assert len(argnames_null) == 0, "variables should not be NULL in < 3.12"

        # compile_subgraph did not codegen any NULLs,
        # so we should not count NullVariables
        stack_len = len(self.stack) - len(meta.stack_null_idxes)

        new_code: types.CodeType = ContinueExecutionCache.lookup(
            self.f_code,
            self.lineno,
            resume_inst.offset,
            tuple(b.target.offset for b in self.block_stack),
            stack_len,
            argnames,
            argnames_null,
            tuple(b.resume_fn() for b in self.block_stack),
            handle_inactive_ctx,
            tuple(meta.stack_ctx_args),
            tuple(meta.locals_ctx_args),
            tuple(meta.stack_null_idxes),
            tuple(resume_codes),
        )

        # Add original GraphModule context to the resume function to handle
        # the case of a graph break while tracing a GraphModule
        orig_graphmodule_maybe = code_context.get_context(self.f_code).get(
            "orig_graphmodule", lambda: None
        )()
        if orig_graphmodule_maybe is not None:
            code_context.get_context(new_code)["orig_graphmodule"] = weakref.ref(
                orig_graphmodule_maybe
            )

        # add resume function to the global scope
        if new_code.co_freevars:
            # expose code object for debugging purposes
            self.output.install_global_unsafe(resume_name, new_code)
            package_name = None
        else:
            # This is safe: we pre-generate a unique name
            self.output.install_global_unsafe(
                resume_name,
                types.FunctionType(new_code, self.f_globals, resume_name),
            )
            package_name = resume_name

        if self.package is not None:
            self.package.add_resume_function(
                new_code, self.f_globals["__name__"], package_name
            )

        return new_code, resume_name

    def create_call_resume_at(
        self,
        inst: Instruction,
        all_stack_locals_metadata: list[StackLocalsMetadata],
    ) -> list[Instruction]:
        """
        Codegen all resume function(s) from the frame stack starting at `self` and call them.
        Assumes that the unsupported instruction has already been run.

        Expects the stack to be in the state:
            [frame N cells, ..., frame 1 cells],
            [
                frame N stack + locals,
                frame N-1 stack + locals,
                ...,
                frame 1 stack + locals
            ]

        Pops the cells and frame values list from the stack.
        Also includes a return instruction (stack expected to be empty after return).

        Args:
            - inst: the instruction of the current (deepest) frame to resume at
            - all_stack_locals_metadata: metadata returned from OutputGraph.compile_subgraph - contains
                metadata such as local names, NULL positions, stack length, etc.
        """

        self.instruction_pointer = None

        current_num_stack = len(self.stack) - len(
            all_stack_locals_metadata[0].stack_null_idxes
        )
        all_stack_locals_metadata[0].num_stack = current_num_stack

        if inst.opname in ("RETURN_VALUE", "RETURN_CONST"):
            return self.codegen_return_with_pops(
                inst, all_stack_locals_metadata[0].num_stack
            )

        cg = PyCodegen(self.output.root_tx)

        cur_tx: Optional[InstructionTranslatorBase] = self
        idx = 0
        resume_codes: list[types.CodeType] = []
        resume_names = []
        while cur_tx is not None:
            if cur_tx is self:
                resume_inst = inst
            else:
                resume_inst = cur_tx.next_instruction
            resume_code, resume_name = cur_tx.create_resume(
                idx,
                resume_inst,
                all_stack_locals_metadata[idx],
                resume_codes,
                cg,
                cur_tx is self,
                True,
            )
            resume_codes.append(resume_code)
            resume_names.append(resume_name)

            cur_tx = cur_tx.parent
            idx += 1

        self.codegen_call_resume(resume_codes, resume_names, cg)
        return cg.get_instructions() + [create_instruction("RETURN_VALUE")]

    @staticmethod
    def codegen_call_resume(
        resume_codes: list[types.CodeType], resume_names: list[str], cg: PyCodegen
    ) -> None:
        """
        Calls the provided resume functions.

        Expects the TOS to be in the state:
            [frame N cells, ..., frame 1 cells],
            [
                frame N stack + locals,
                frame N-1 stack + locals,
                ...,
                frame 1 stack + locals
            ]

        Pops the cells and frame values, leaving the result of calling the resume functions on TOS.

        Args:
            - resume_codes: list of resume function code objects to call
            - resume_names: list of the corresponding names of the resume functions
            - cg: PyCodegen object to output instructions to
        """
        # NOTE: We will load cells as we load resume functions

        # load resume functions except the root's
        cg.extend_output(create_copy(2))
        for i, (name, code) in enumerate(zip(resume_names, resume_codes)):
            if i == len(resume_names) - 1:
                break
            # stack: cells, frames, *(resume 1, ...), cells
            if code.co_freevars:
                cg.extend_output(
                    [
                        create_dup_top(),
                        cg.create_load_const(i),
                        cg.create_binary_subscr(),
                    ]
                )
                cg.make_function_with_closure(name, code)
            else:
                cg.extend_output(cg.load_function_name(name, False, 0))
            cg.extend_output(create_swap(2))
        cg.extend_output(
            [
                create_instruction("POP_TOP"),
                create_instruction("BUILD_LIST", arg=len(resume_codes) - 1),
            ]
        )

        # stack: cells, frames, [resume 1, ..., resume N - 1]
        # load root resume function
        cg.extend_output(create_swap(3))
        if resume_codes[-1].co_freevars:
            cg.extend_output(
                [
                    cg.create_load_const(-1),
                    cg.create_binary_subscr(),
                ]
            )
            cg.make_function_with_closure(resume_names[-1], resume_codes[-1])
            cg.extend_output(
                [
                    *create_rot_n(3),
                ]
            )
        else:
            cg.extend_output(
                [
                    create_instruction("POP_TOP"),
                    *cg.load_function_name(resume_names[-1], False),
                    *create_rot_n(3),
                ]
            )

        # resume 1, [resume N, ..., resume 2], frames

        # load top level-frame; final stack state should be:
        # first resume function (+ NULL),
        # [
        #     [resume N, ..., resume 2],
        #     [
        #         frame N stack + locals,
        #         ...,
        #         frame 2 stack + locals,
        #     ], *(frame 1 stack + locals)
        # ]
        cg.extend_output(
            [
                create_dup_top(),
                create_dup_top(),
                # frames, frames, frames
                cg.create_load_const(-1),
                cg.create_binary_subscr(),
                # frames, frames, frames[-1]
                *create_swap(2),
                # frames, frames[-1], frames
                cg.create_load_const(-1),
                create_instruction("DELETE_SUBSCR"),
            ]
        )

        # TOS: resumes, frames (popped), frame 1 stack + locals
        cg.extend_output(
            [
                *create_rot_n(3),
                create_instruction("BUILD_LIST", arg=2),
                *create_swap(2),
                # [resumes, frames (popped)], frame 1 stack + locals
                create_instruction("LIST_EXTEND", arg=1),
            ]
        )

        # TOS: [resumes, frames, *(frame 1 stack + locals)]
        cg.extend_output(
            [
                *create_call_function_ex(False, True),
            ]
        )

    def should_compile_partial_graph(self) -> bool:
        if sys.version_info >= (3, 11):
            # Do not compile if current instruction's block is not the top with block
            entry = self.current_instruction.exn_tab_entry
            if entry and (
                not self.block_stack or entry.target is not self.block_stack[-1].target
            ):
                return False
        return (
            all(b.can_restore() for b in self.block_stack)
            and not self.one_graph
            and not self.error_on_graph_break
            and not self.is_tracing_resume_prologue
            and not self.active_generic_context_managers
        )

    @break_graph_if_unsupported(push=0)
    def STORE_SUBSCR(self, inst: Instruction) -> None:
        val, obj, key = self.popn(3)
        obj.call_method(self, "__setitem__", [key, val], {})

    def DELETE_SUBSCR(self, inst: Instruction) -> None:
        obj, key = self.popn(2)
        obj.call_method(self, "__delitem__", [key], {})

    def BUILD_TUPLE(self, inst: Instruction) -> None:
        items = self.popn(inst.argval)
        self.push(TupleVariable(items))

    def BUILD_SLICE(self, inst: Instruction) -> None:
        items = self.popn(inst.argval)
        self.push(SliceVariable(items))

    def BUILD_LIST(self, inst: Instruction) -> None:
        items = self.popn(inst.argval)
        self.push(ListVariable(items, mutation_type=ValueMutationNew()))

    def BUILD_SET(self, inst: Instruction) -> None:
        if config.inject_BUILD_SET_unimplemented_TESTING_ONLY:
            unimplemented_v2(
                gb_type="missing BUILD_SET handler",
                context="",
                explanation="Missing BUILD_SET bytecode handler (for testing purposes).",
                hints=[],
            )
        items = self.popn(inst.argval)
        new_set = SetVariable(items, mutation_type=ValueMutationNew())
        self.push(new_set)

    def BUILD_LIST_UNPACK(self, inst: Instruction, cls: type = ListVariable) -> None:
        seqs = self.popn(inst.argval)
        items = []
        for seq in seqs:
            try:
                items.extend(seq.force_unpack_var_sequence(self))
            except NotImplementedError:
                unimplemented_v2(
                    gb_type="Failed to unpack object for BUILD_LIST_UNPACK",
                    context=str(seq),
                    explanation=f"{seq} cannot be unpacked into a list for the BUILD_LIST_UNPACK "
                    "bytecode (`[*x, *y, ...]`).",
                    hints=[*graph_break_hints.USER_ERROR],
                )
        self.push(cls(items, mutation_type=ValueMutationNew()))

    def BUILD_TUPLE_UNPACK(self, inst: Instruction) -> None:
        self.BUILD_LIST_UNPACK(inst, cls=TupleVariable)

    BUILD_TUPLE_UNPACK_WITH_CALL = BUILD_TUPLE_UNPACK

    def BUILD_MAP(self, inst: Instruction) -> None:
        items = self.popn(inst.argval * 2)
        d = dict(zip(items[::2], items[1::2]))
        self.push(ConstDictVariable(d, mutation_type=ValueMutationNew()))

    def BUILD_MAP_UNPACK(self, inst: Instruction) -> None:
        items = self.popn(inst.argval)
        # ensure everything is a dict
        items = [BuiltinVariable(dict).call_function(self, [x], {}) for x in items]  # type: ignore[arg-type]
        result: dict[Any, Any] = {}
        for x in items:
            assert isinstance(x, ConstDictVariable)
            result.update(x.items)
        self.push(
            ConstDictVariable(
                result,
                mutation_type=ValueMutationNew(),
            )
        )

    BUILD_MAP_UNPACK_WITH_CALL = BUILD_MAP_UNPACK

    def BUILD_CONST_KEY_MAP(self, inst: Instruction) -> None:
        keys = self.pop()
        values = self.popn(inst.argval)
        assert isinstance(keys, TupleVariable)
        assert keys.is_python_constant()

        keys = keys.force_unpack_var_sequence(self)
        assert len(keys) == len(values)

        self.push(
            ConstDictVariable(
                dict(zip(keys, values)),
                mutation_type=ValueMutationNew(),
            )
        )

    def MAP_ADD(self, inst: Instruction) -> None:
        k, v = self.popn(2)
        assert inst.argval > 0
        assert inst.arg is not None
        obj = self.stack[-inst.arg].realize()
        assert isinstance(obj, ConstDictVariable)
        obj.call_method(self, "__setitem__", (k, v), {})  # type: ignore[arg-type]

    def SET_ADD(self, inst: Instruction) -> None:
        v = self.pop()
        assert inst.argval > 0
        assert inst.arg is not None
        obj = self.stack[-inst.arg]
        assert isinstance(obj, SetVariable)
        assert obj.is_mutable()
        obj.call_method(self, "add", [v], {})

    def SET_UPDATE(self, inst: Instruction) -> None:
        v = self.pop()
        assert inst.argval > 0
        assert inst.arg is not None
        obj = self.stack[-inst.arg]
        assert isinstance(obj, SetVariable)
        assert obj.is_mutable()
        obj.call_method(self, "update", [v], {})

    def LIST_APPEND(self, inst: Instruction) -> None:
        v = self.pop()
        assert inst.argval > 0
        assert inst.arg is not None
        obj = self.stack[-inst.arg].realize()
        assert isinstance(obj, ListVariable)
        assert obj.is_mutable()
        self.output.side_effects.mutation(obj)
        obj.items.append(v)

    def MAKE_FUNCTION(self, inst: Instruction) -> None:
        flags = inst.arg
        if sys.version_info < (3, 11):
            fn_name = self.pop()
        code = self.pop()
        if sys.version_info >= (3, 11):
            # MAKE_FUNCTION behavior actually changed in 3.11, see
            # https://github.com/python/cpython/pull/93189/
            assert hasattr(code.value, "co_qualname")  # type: ignore[attr-defined]
            fn_name = ConstantVariable.create(value=code.value.co_qualname)  # type: ignore[attr-defined]
        defaults = None
        closure = None
        annotations = None
        kwdefaults = None

        if sys.version_info < (3, 13):
            # in 3.13, this is handled in SET_FUNCTION_ATTRIBUTE
            if flags is not None:
                if flags & 0x08:
                    closure = self.pop()
                if flags & 0x04:
                    annotations = self.pop()
                if flags & 0x02:
                    kwdefaults = self.pop()
                if flags & 0x01:
                    defaults = self.pop()

        self.push(
            NestedUserFunctionVariable(
                fn_name,
                code,
                self.f_globals,
                defaults,
                kwdefaults,
                annotations,
                closure,
            )
        )

    def UNPACK_SEQUENCE(self, inst: Instruction) -> None:
        seq = self.pop()
        if isinstance(seq, TensorVariable):
            val = seq.unpack_var_sequence(self, idxes=range(inst.argval))  # type: ignore[arg-type]
        elif isinstance(seq, GetAttrVariable) and isinstance(seq.obj, TensorVariable):
            # x, y = a.shape
            proxy = getattr(seq.obj.as_proxy(), seq.name)
            val = [wrap_fx_proxy(self, proxy[i]) for i in range(inst.argval)]
        elif seq.has_force_unpack_var_sequence(self):
            val = seq.force_unpack_var_sequence(self)
        else:
            unimplemented_v2(
                gb_type="Failed to unpack object for UNPACK_SEQUENCE",
                context=str(seq),
                explanation=f"{seq} cannot be unpacked into a list for the UNPACK_SEQUENCE bytecode "
                "(i.e. `a, b, c = d`).",
                hints=[*graph_break_hints.USER_ERROR],
            )
        # pyrefly: ignore [unbound-name]
        if len(val) != inst.argval:
            unimplemented_v2(
                gb_type="Length mismatch when unpacking object for UNPACK_SEQUENCE",
                # pyrefly: ignore [unbound-name]
                context=f"expected length: {inst.argval}, actual: {len(val)}",
                explanation=f"{seq} unpacked to a list for the UNPACK_SEQUENCE bytecode "
                "(i.e. `a, b, c = d`) with unexpected length.",
                hints=[*graph_break_hints.DYNAMO_BUG],
            )
        # pyrefly: ignore [unbound-name]
        for i in reversed(val):
            self.push(i)

    def UNPACK_EX(self, inst: Instruction) -> None:
        assert 0 <= inst.argval <= 0xFFFF
        prefix = inst.argval & 0xFF  # low byte
        suffix = inst.argval >> 8  # high byte
        seq = self.pop()
        if seq.has_force_unpack_var_sequence(self):
            vals = list(seq.force_unpack_var_sequence(self))
            assert len(vals) >= prefix + suffix
            vals_prefix = vals[:prefix]
            vals_list = vals[prefix : len(vals) - suffix]
            vals_suffix = vals[len(vals) - suffix :]
            for item in reversed(vals_suffix):
                self.push(item)
            self.push(TupleVariable(vals_list))
            for item in reversed(vals_prefix):
                self.push(item)
        else:
            unimplemented_v2(
                gb_type="Failed to unpack object for UNPACK_EX",
                context=str(seq),
                explanation=f"{seq} cannot be unpacked into a list for the UNPACK_EX bytecode.",
                hints=[*graph_break_hints.USER_ERROR],
            )

    @break_graph_if_unsupported(push=0)
    def graph_break_on_leaf_function(self, inst: Instruction) -> None:
        if self.is_leaf_tracer:
            unimplemented_v2(
                gb_type="Forced graph break on leaf function",
                context="",
                explanation="Forced graph break for nested graph break testing purposes",
                hints=[
                    "Set torch._dynamo.config.debug_force_graph_break_on_leaf_return = False",
                ],
            )

    def NOP(self, inst: Instruction) -> None:
        # Dynamo-specific testing behavior
        if inst.argval == "GRAPH_BREAK_IF_LEAF":
            self.graph_break_on_leaf_function(inst)

    def POP_TOP(self, inst: Instruction) -> None:
        self.pop()

    def ROT_TWO(self, inst: Instruction) -> None:
        a = self.pop()
        b = self.pop()
        self.push(a)
        self.push(b)

    def ROT_THREE(self, inst: Instruction) -> None:
        a = self.pop()
        b = self.pop()
        c = self.pop()
        self.push(a)
        self.push(c)
        self.push(b)

    def ROT_FOUR(self, inst: Instruction) -> None:
        a = self.pop()
        b = self.pop()
        c = self.pop()
        d = self.pop()
        self.push(a)
        self.push(d)
        self.push(c)
        self.push(b)

    def DUP_TOP(self, inst: Instruction) -> None:
        a = self.pop()
        self.push(a)
        self.push(a)

    def DUP_TOP_TWO(self, inst: Instruction) -> None:
        a = self.pop()
        b = self.pop()
        self.push(b)
        self.push(a)
        self.push(b)
        self.push(a)

    def _convert_value(self, value: VariableTracker, flag: int) -> VariableTracker:
        if flag == 1:
            return BuiltinVariable(str).call_function(self, [value], {})  # type: ignore[arg-type]
        elif flag == 2:
            return BuiltinVariable(repr).call_function(self, [value], {})  # type: ignore[arg-type]
        elif flag == 3:
            return BuiltinVariable(ascii).call_function(self, [value], {})  # type: ignore[arg-type]
        return value

    def _format_value(self, fmt_spec: VariableTracker, flags: int) -> None:
        value = self.pop()
        if isinstance(value, SymNodeVariable):
            from torch._dynamo.variables.lazy import (
                LazySymNodeFormatString,
                LazyVariableTracker,
            )

            value = LazyVariableTracker.create(
                LazySymNodeFormatString(value, fmt_spec), source=value.source
            )
            self.push(value)
            return

        value = self._convert_value(value, flags & 0x03)

        fmt_var = ConstantVariable.create("{:" + fmt_spec.as_python_constant() + "}")

        self.call_function(BuiltinVariable(str.format), [fmt_var, value], {})

    def FORMAT_VALUE(self, inst: Instruction) -> None:
        flags = inst.arg
        assert flags is not None
        if (flags & 0x04) == 0x04:
            fmt_spec = self.pop()
        else:
            fmt_spec = ConstantVariable.create("")

        return self._format_value(fmt_spec, flags)

    def BUILD_STRING(self, inst: Instruction) -> None:
        format_string_parts: list[str] = []
        args: list[VariableTracker] = []
        kwargs: dict[str, VariableTracker] = {}
        assert inst.arg is not None
        for part in self.popn(inst.arg):
            if isinstance(part, ConstantVariable):
                format_string_parts.append("{}")
                args.append(part)
            elif isinstance(part, variables.StringFormatVariable):
                format_string_parts.append(part.format_string)
                args.extend(part.sym_args)
                if set(kwargs.keys()) & set(part.sym_kwargs.keys()):
                    unimplemented_v2(
                        gb_type="BUILD_STRING key conflict",
                        context=f"format_string_parts: {format_string_parts}, kwargs: {kwargs}, part.sym_kwargs: {part.sym_kwargs}",
                        explanation="Failed to build format string due to key conflict",
                        hints=[*graph_break_hints.USER_ERROR],
                    )
                kwargs.update(part.sym_kwargs)
            else:
                unimplemented_v2(
                    gb_type="BUILD_STRING type error",
                    context=str(part),
                    explanation="Format string part type is not correct - expected constant or format string.",
                    hints=[*graph_break_hints.USER_ERROR],
                )
        self.push(
            variables.StringFormatVariable.create(
                "".join(format_string_parts), args, kwargs
            )
        )

    def IS_OP(self, inst: Instruction) -> None:
        assert inst.argval == 0 or inst.argval == 1
        if inst.argval == 0:
            new_argval = "is"
        else:
            new_argval = "is not"
        new_inst = create_instruction("COMPARE_OP", argval=new_argval)
        self.COMPARE_OP(new_inst)

    def CONTAINS_OP(self, inst: Instruction) -> None:
        assert inst.argval == 0 or inst.argval == 1
        left, right = self.popn(2)
        op = inst.argval
        try:
            self.push(right.call_method(self, "__contains__", [left], {}))
        except (
            # right.__contains__ can raise TypeError
            exc.ObservedTypeError,
            # Ideally we should only capture TypeError here but some VTs don't
            # implement hasattr(vt, "__contains__") entirely
            Unsupported,
        ) as excp:  # object doesn't support __contains__
            # Use __iter__ as fallback
            if isinstance(excp, Unsupported):
                excp.remove_from_stats()
            self.push(
                self.inline_user_function_return(
                    VariableTracker.build(self, impl_CONTAINS_OP_fallback),
                    [left, right],
                    {},
                )
            )
        if op == 1:
            self.UNARY_NOT(inst)

    def LIST_EXTEND(self, inst: Instruction) -> None:
        v = self.pop()
        assert inst.argval > 0
        assert inst.arg is not None
        obj = self.stack[-inst.arg]
        assert isinstance(obj, ListVariable)
        assert obj.is_mutable()
        obj.call_method(self, "extend", [v], {})

    def LIST_TO_TUPLE(self, inst: Instruction) -> None:
        self.push(BuiltinVariable(tuple).call_function(self, [self.pop()], {}))  # type: ignore[arg-type]

    def STOPITERATION_ERROR(self, inst: Instruction) -> None:
        # wrap the generator body in a try: ... except StopIteration: ... which
        # converts the StopIteration into a RuntimeError
        # https://peps.python.org/pep-0479/
        # https://github.com/python/cpython/pull/99006
        # https://github.com/python/cpython/commit/28187141cc34063ef857976ddbca87ba09a882c2
        val = self.stack[-1]
        assert self._isinstance_exception(val)
        if val.exc_type is StopIteration:  # type: ignore[union-attr]
            new_val = variables.BuiltinVariable(RuntimeError).call_function(
                self,  # type: ignore[arg-type]
                [ConstantVariable("generator raised StopIteration")],
                {},
            )
            new_val.call_setattr(self, ConstantVariable("__context__"), val)  # type: ignore[attr-defined]
            new_val.call_setattr(self, ConstantVariable("__cause__"), val)  # type: ignore[attr-defined]
            self.stack[-1] = new_val

    def DICT_MERGE(self, inst: Instruction) -> None:
        v = self.pop()
        assert inst.argval > 0
        assert inst.arg is not None
        obj = self.stack[-inst.arg].realize()
        assert isinstance(obj, ConstDictVariable)
        assert obj.is_mutable()
        obj.call_method(self, "update", [v], {})

    DICT_UPDATE = DICT_MERGE

    def GEN_START(self, inst: Instruction) -> None:
        self.pop()

    def GET_LEN(self, inst: Instruction) -> None:
        tos = self.stack[-1]
        if tos.is_python_constant():
            self.push(ConstantVariable.create(len(tos.as_python_constant())))
        else:
            self.push(tos.call_method(self, "__len__", [], {}))

    def MATCH_MAPPING(self, inst: Instruction) -> None:
        tos = self.stack[-1]
        assert isinstance(tos, ConstDictVariable)
        if isinstance(tos.items, collections.abc.Mapping):
            self.push(ConstantVariable.create(True))
        else:
            self.push(ConstantVariable.create(False))

    def MATCH_SEQUENCE(self, inst: Instruction) -> None:
        tos = self.stack[-1]
        assert tos.is_python_constant()
        tos_value = tos.as_python_constant()
        if isinstance(tos_value, collections.abc.Sequence) and not isinstance(
            tos_value, (str, bytes, bytearray)
        ):
            self.push(ConstantVariable.create(True))
        else:
            self.push(ConstantVariable.create(False))

    def MATCH_KEYS(self, inst: Instruction) -> None:
        tos = self.stack[-1]
        assert isinstance(tos, TupleVariable)
        keys = tos.unpack_var_sequence(self)
        tos1 = self.stack[-2]
        assert isinstance(tos1, ConstDictVariable)

        if all(k in tos1 for k in keys):  # type: ignore[attr-defined]
            self.push(TupleVariable([tos1.getitem_const(self, k) for k in keys]))  # type: ignore[attr-defined,arg-type]
            if sys.version_info < (3, 11):
                self.push(ConstantVariable.create(True))
        else:
            self.push(ConstantVariable.create(None))
            if sys.version_info < (3, 11):
                self.push(ConstantVariable.create(False))

    def LOAD_ASSERTION_ERROR(self, inst: Instruction) -> None:
        self.push(self.load_builtin_from_argval("AssertionError"))

    def LOAD_BUILD_CLASS(self, inst: Instruction) -> None:
        self.push(self.load_builtin_from_argval("__build_class__"))

    UNARY_POSITIVE = stack_op(operator.pos)
    UNARY_NEGATIVE = stack_op(operator.neg)
    UNARY_NOT = stack_op(operator.not_)
    UNARY_INVERT = stack_op(operator.invert)

    BINARY_POWER = stack_op(operator.pow)
    BINARY_MULTIPLY = stack_op(operator.mul)
    BINARY_MATRIX_MULTIPLY = stack_op(operator.matmul)
    BINARY_FLOOR_DIVIDE = stack_op(operator.floordiv)
    BINARY_TRUE_DIVIDE = stack_op(operator.truediv)
    BINARY_MODULO = stack_op(operator.mod)
    BINARY_REMAINDER = stack_op(operator.mod)
    BINARY_ADD = stack_op(operator.add)
    BINARY_SUBTRACT = stack_op(operator.sub)
    BINARY_SUBSCR = break_graph_if_unsupported(push=1)(stack_op(operator.getitem))
    BINARY_LSHIFT = stack_op(operator.lshift)
    BINARY_RSHIFT = stack_op(operator.rshift)
    BINARY_AND = stack_op(operator.and_)
    BINARY_OR = stack_op(operator.or_)
    BINARY_XOR = stack_op(operator.xor)

    INPLACE_POWER = stack_op(operator.ipow)
    INPLACE_MULTIPLY = stack_op(operator.imul)
    INPLACE_MATRIX_MULTIPLY = stack_op(operator.imatmul)
    INPLACE_FLOOR_DIVIDE = stack_op(operator.ifloordiv)
    INPLACE_TRUE_DIVIDE = stack_op(operator.itruediv)
    INPLACE_MODULO = stack_op(operator.imod)
    INPLACE_REMAINDER = stack_op(operator.imod)
    INPLACE_ADD = stack_op(operator.iadd)
    INPLACE_SUBTRACT = stack_op(operator.isub)
    INPLACE_LSHIFT = stack_op(operator.ilshift)
    INPLACE_RSHIFT = stack_op(operator.irshift)
    INPLACE_AND = stack_op(operator.iand)
    INPLACE_XOR = stack_op(operator.ixor)
    INPLACE_OR = stack_op(operator.ior)

    # 3.11 opcodes
    def RESUME(self, inst: Instruction) -> None:
        if inst.arg == 0:
            self.append_prefix_inst(inst)
            self.accept_prefix_inst = False
        else:
            assert not self.accept_prefix_inst

    if sys.version_info >= (3, 11):

        def BINARY_OP(self, inst: Instruction) -> None:
            assert inst.arg is not None
            return _binary_op_lookup[inst.arg](self, inst)

    def PRECALL(self, inst: Instruction) -> None:
        pass

    def KW_NAMES(self, inst: Instruction) -> None:
        kw_names = self.code_options["co_consts"][inst.arg]
        assert isinstance(kw_names, tuple)
        for name in kw_names:
            assert isinstance(name, str)
        assert self.kw_names is None
        self.kw_names = ConstantVariable.create(value=kw_names)  # type: ignore[assignment]

    def PUSH_NULL(self, inst: Instruction) -> None:
        self.push(NullVariable())

    def _call(self, inst: Instruction, call_kw: bool = False) -> None:
        # see https://docs.python.org/3.11/library/dis.html#opcode-CALL
        # for convention
        if call_kw:
            # TOS is kw_names for CALL_KW instruction
            assert sys.version_info >= (3, 13)
            kw_names = self.pop()
            assert isinstance(kw_names, TupleVariable) and kw_names.is_python_constant()
            kw_names = kw_names.as_python_constant()
        else:
            kw_names = self.kw_names.value if self.kw_names else ()

        assert inst.arg is not None
        contents = self.popn(inst.arg + 2)
        if sys.version_info >= (3, 13):
            # NULL and callable swapped
            fn = contents[0]
            args = [] if isinstance(contents[1], NullVariable) else [contents[1]]
        else:
            if isinstance(contents[0], NullVariable):
                fn = contents[1]
                args = []
            else:
                fn = contents[0]
                args = [contents[1]]

        if kw_names:
            # pyrefly: ignore [bad-argument-type]
            args = args + contents[2 : -len(kw_names)]
            # pyrefly: ignore [bad-argument-type]
            kwargs_list = contents[-len(kw_names) :]
            # pyrefly: ignore [no-matching-overload]
            kwargs = dict(zip(kw_names, kwargs_list))
            # pyrefly: ignore [bad-argument-type]
            assert len(kwargs) == len(kw_names)
        else:
            args = args + contents[2:]
            kwargs = {}

        try:
            # if call_function fails, need to set kw_names to None, otherwise
            # a subsequent call may have self.kw_names set to an old value
            self.call_function(fn, args, kwargs)
        finally:
            self.kw_names = None

    @break_graph_if_unsupported(push=1)
    def CALL(self, inst: Instruction) -> None:
        self._call(inst)

    def COPY(self, inst: Instruction) -> None:
        assert inst.arg is not None
        self.push(self.stack[-inst.arg])

    def SWAP(self, inst: Instruction) -> None:
        assert inst.arg is not None
        self.stack[-1], self.stack[-inst.arg] = self.stack[-inst.arg], self.stack[-1]

    JUMP_BACKWARD = jump
    JUMP_BACKWARD_NO_INTERRUPT = jump

    POP_JUMP_FORWARD_IF_TRUE = generic_jump(operator.truth, False)
    POP_JUMP_BACKWARD_IF_TRUE = generic_jump(operator.truth, False)
    POP_JUMP_FORWARD_IF_FALSE = generic_jump(operator.not_, False)
    POP_JUMP_BACKWARD_IF_FALSE = generic_jump(operator.not_, False)

    def CACHE(self, inst: Instruction) -> None:
        pass

    def BEFORE_WITH(self, inst: Instruction) -> None:
        self.setup_or_before_with(inst)

    def enter_ctx(
        self,
        ctx: Union[ContextWrappingVariable, GenericContextWrappingVariable],
        inst: Instruction,
    ) -> VariableTracker:
        if (
            isinstance(ctx, GenericContextWrappingVariable)
            and not ctx.supports_graph_breaks()
        ):
            self.active_generic_context_managers.append(ctx)

        if sys.version_info >= (3, 11):
            # See update_block_stack/create_resume for block stack details.
            # Only push a block if the current instruction's block is a
            # with block that is not nested in a try block - that is, the current
            # instruction's block target is the same as the top block's target.
            if inst.exn_tab_entry and (
                not self.block_stack
                or inst.exn_tab_entry.target is not self.block_stack[-1].target
            ):
                target = None
            else:
                assert self.next_instruction.exn_tab_entry is not None
                target = self.next_instruction.exn_tab_entry.target
        else:
            target = inst.target

        if target:
            if isinstance(self, InstructionTranslator) or config.nested_graph_breaks:
                self.block_stack.append(
                    BlockStackEntry(inst, target, len(self.stack), ctx)
                )
            else:
                self.block_stack.append(BlockStackEntry(inst, target, len(self.stack)))

        return ctx.enter(self)

    @staticmethod
    def unsupported_ctx_graph_break(ctx: VariableTracker) -> NoReturn:
        unimplemented_v2(
            gb_type="Unsupported context manager",
            context=f"Attempted SETUP_WITH/BEFORE_WITH/LOAD_SPECIAL on {ctx}",
            explanation=f"Dynamo does not know how to enter a `{ctx.python_type_name()}` context manager.",
            hints=[
                "Avoid using the unsupported context manager.",
                "If the context manager seems like it should be supported (e.g. torch.set_grad_enabled), then "
                "it may be the case that it was created outside the compiled region, which Dynamo does not support. "
                "Supported context managers can cross graph break boundaries only if they are local non-closure "
                "variables, or are intermediate values.",
                "File an issue to PyTorch. Simple context managers can potentially be supported, "
                "but note that context managers can't be supported in general",
            ],
        )

    def setup_or_before_with(self, inst: Instruction) -> None:
        ctx = self.pop()
        if not isinstance(
            ctx, (ContextWrappingVariable, GenericContextWrappingVariable)
        ):
            self.unsupported_ctx_graph_break(ctx)

        # Need this redundant check for mypy
        assert isinstance(
            ctx, (ContextWrappingVariable, GenericContextWrappingVariable)
        )

        self.push(WithExitFunctionVariable(ctx, inst.target))
        self.push(self.enter_ctx(ctx, inst))

    def append_prefix_inst(self, inst: Instruction) -> None:
        assert self.accept_prefix_inst
        self.prefix_insts.append(inst)

    def MAKE_CELL(self, inst: Instruction) -> None:
        if sys.version_info >= (3, 12) and not self.accept_prefix_inst:
            # In 3.12+, MAKE_CELL is not longer necessarily a prefix instruction.
            # It can be generated by inlined comprehensions.
            assert isinstance(self.symbolic_locals[inst.argval], NullVariable)
            self.symbolic_locals[inst.argval] = (
                self.output.side_effects.track_cell_new()
            )
        else:
            self.append_prefix_inst(inst)

    def COPY_FREE_VARS(self, inst: Instruction) -> None:
        self.append_prefix_inst(inst)

    def RETURN_GENERATOR(self, inst: Instruction) -> None:
        self.append_prefix_inst(inst)

    # 3.12 opcodes
    # BINARY/STORE_SLICE opcodes are broken down into
    # BUILD_SLICE 2 and BINARY/STORE_SUBSCR

    def END_FOR(self, inst: Instruction) -> None:
        if sys.version_info >= (3, 13):
            self.pop()
        else:
            self.popn(2)

    def LOAD_FAST_CHECK(self, inst: Instruction) -> None:
        if istype(self.symbolic_locals.get(inst.argval, None), NullVariable):
            unimplemented_v2(
                gb_type="LOAD_FAST_CHECK on uninitialized variable",
                context=inst.argval,
                explanation=f"Attempted to load uninitialized local variable {inst.argval}",
                hints=[*graph_break_hints.USER_ERROR],
            )
        self.LOAD_FAST(inst)

    def LOAD_FAST_AND_CLEAR(self, inst: Instruction) -> None:
        if inst.argval not in self.symbolic_locals:
            self.push(NullVariable())
        else:
            self.LOAD_FAST(inst)
        self.symbolic_locals[inst.argval] = NullVariable()

    def LOAD_SUPER_ATTR(self, inst: Instruction) -> None:
        self.CALL_FUNCTION(dataclasses.replace(inst, argval=2))
        assert inst.arg is not None
        if inst.arg & 1:
            self.LOAD_METHOD(inst)
        else:
            self._load_attr(inst.argval)

    def CALL_INTRINSIC_1(self, inst: Instruction) -> None:
        if inst.argval == 3:
            # INTRINSIC_STOPITERATION_ERROR
            self.STOPITERATION_ERROR(inst)
        elif inst.argval == 5:
            # INTRINSIC_UNARY_POSITIVE
            self.UNARY_POSITIVE(inst)
        elif inst.argval == 6:
            # INTRINSIC_LIST_TO_TUPLE
            self.push(TupleVariable(self.pop().force_unpack_var_sequence(self)))
        else:
            unimplemented_v2(
                gb_type="Missing CALL_INTRINSIC_1 handler",
                context=f"CALL_INTRINSIC_1 operand: {inst.argval}",
                explanation=f"No handler implemented for CALL_INTRINSIC_1 {inst.argval} instruction.",
                hints=[*graph_break_hints.SUPPORTABLE],
            )

    def END_SEND(self, inst: Instruction) -> None:
        tos = self.pop()
        self.pop()
        self.push(tos)

    # 3.13 opcodes
    # fused instructions LOAD_FAST_LOAD_FAST, STORE_FAST_STORE_FAST, STORE_FAST_LOAD_FAST
    # are broken down.
    @break_graph_if_unsupported(push=1)
    def CALL_KW(self, inst: Instruction) -> None:
        self._call(inst, call_kw=True)

    def TO_BOOL(self, inst: Instruction) -> None:
        # TO_BOOL only precedes a conditional jump or UNARY_NOT (see compile.c in CPython)
        # So we can skip this instruction as long as we remember to codegen a TO_BOOL
        # before conditional jumps/UNARY_NOT.
        assert self.next_instruction.opname in (
            "POP_JUMP_IF_TRUE",
            "POP_JUMP_IF_FALSE",
            "UNARY_NOT",
        )

    def SET_FUNCTION_ATTRIBUTE(self, inst: Instruction) -> None:
        flags = inst.arg
        assert flags is not None
        fn = self.pop()
        assert isinstance(fn, NestedUserFunctionVariable)
        attr = self.pop()

        if flags & 0x08:
            fn.closure = attr
        elif flags & 0x04:
            fn.annotations = attr
        elif flags & 0x02:
            fn.kwdefaults = attr
        elif flags & 0x01:
            fn.defaults = attr

        self.push(fn)

    def CONVERT_VALUE(self, inst: Instruction) -> None:
        self.push(self._convert_value(self.pop(), inst.argval))

    def FORMAT_SIMPLE(self, inst: Instruction) -> None:
        self._format_value(ConstantVariable.create(""), 0)

    def FORMAT_WITH_SPEC(self, inst: Instruction) -> None:
        self._format_value(self.pop(), 0)

    # 3.14 opcodes
    LOAD_FAST_BORROW = LOAD_FAST
    NOT_TAKEN = NOP
    POP_ITER = POP_TOP

    # See
    # https://github.com/python/cpython/blob/805e3368d6d07e58430654d1365283924fdf4143/Python/ceval.c#L559
    # for the LOAD_SPECIAL table - make sure it matches for Python 3.14+
    _load_special_names = (
        "__enter__",
        "__exit__",
        "__aenter__",
        "__aexit__",
    )

    def LOAD_SPECIAL(self, inst: Instruction) -> None:
        assert isinstance(inst.arg, int), "expected LOAD_SPECIAL arg to be set to int"
        attr = self._load_special_names[inst.arg]
        if attr in ("__enter__", "__exit__"):
            ctx = self.pop()
            if not isinstance(
                ctx, (ContextWrappingVariable, GenericContextWrappingVariable)
            ):
                self.unsupported_ctx_graph_break(ctx)

            # Need this redundant check for mypy
            assert isinstance(
                ctx, (ContextWrappingVariable, GenericContextWrappingVariable)
            )
            if attr == "__enter__":
                self.push(WithEnterFunctionVariable(ctx))
                self.PUSH_NULL(inst)
            else:
                # WithExitFunctionVariable doesn't really do anything with target for 3.11+
                self.push(WithExitFunctionVariable(ctx, None))
                self.PUSH_NULL(inst)
        else:
            # Implementation is similar to LOAD_METHOD for 3.13+
            self._load_attr(attr)
            obj = self.pop()
            self.push(obj)
            self.PUSH_NULL(inst)

    def LOAD_SMALL_INT(self, inst: Instruction) -> None:
        self.push(ConstantVariable.create(inst.argval))

    # See
    # https://github.com/python/cpython/blob/7519ac294fc5c4fd7fb9cb8dc0edc960688cf887/Python/pylifecycle.c#L814
    # for the common constants - make sure it matches for Python 3.14+.
    # The common constants are all attributes of `builtins`.
    _common_constants = (
        "AssertionError",
        "NotImplementedError",
        "tuple",
        "all",
        "any",
    )

    def LOAD_COMMON_CONSTANT(self, inst: Instruction) -> None:
        assert isinstance(inst.arg, int), (
            "expected LOAD_COMMON_CONSTANT arg to be set to int"
        )
        self.push(self.load_builtin_from_argval(self._common_constants[inst.arg]))

    def is_non_empty_graph(self) -> bool:
        if self.output.count_calls() > 1:
            # perf optimization only
            self.is_non_empty_graph = lambda: True  # type: ignore[method-assign]
            return True
        return False

    def format_frame_summary(
        self, additional_stack_frames: Optional[list[Any]] = None
    ) -> str:
        if additional_stack_frames is None:
            additional_stack_frames = []
        return "".join(
            traceback.format_list(
                [self.frame_summary()] + list(reversed(additional_stack_frames))
            )
        )

    def frame_summary(self) -> traceback.FrameSummary:
        return traceback.FrameSummary(
            getattr(self.f_code, "co_filename", "<unknown>"),
            self.lineno,
            getattr(self.f_code, "co_name", "<unknown>"),
            lookup_line=False,
        )

    def is_co_filename_from_nn_modules(self) -> bool:
        filename = getattr(self.f_code, "co_filename", "<unknown>")
        nn_modules_pattern = re.compile(r".*torch/nn/modules.*")
        return nn_modules_pattern.match(filename) is not None

    def store_global_weakref_by_id(self, prefix: str, value: Any) -> str:
        global_name = self.output.install_global_by_id(prefix, weakref.ref(value))
        install_guard(
            GlobalWeakRefSource(global_name).make_guard(GuardBuilder.WEAKREF_ALIVE)
        )
        return global_name

    @property
    def fake_mode(self) -> Optional[FakeTensorMode]:
        return self.output.tracing_context.fake_mode

    @contextlib.contextmanager
    def strict_translation_mode(
        self, check_fn: Callable[[VariableTracker], bool]
    ) -> Any:
        """
        Strict mode is enabled on a per-VariableTracker level depending on the return value of check_fn(node).
        """
        prior = self.strict_checks_fn
        self.strict_checks_fn = check_fn
        try:
            yield
        finally:
            self.strict_checks_fn = prior

    def speculate(self) -> SpeculationEntry:
        assert self.instruction_pointer is not None
        assert self.instruction_pointer > 0
        return self.speculation_log.next(
            self.f_code.co_filename,
            self.lineno,
            self.instruction_pointer - 1,
            self.instructions[self.instruction_pointer - 1],
        )

    def __init__(
        self,
        output: OutputGraph,
        instructions: list[Instruction],
        f_locals: dict[str, Any],
        f_globals: dict[str, Any],
        f_builtins: dict[str, Any],
        code_options: dict[str, Any],
        symbolic_locals: dict[str, VariableTracker],
        symbolic_globals: dict[str, VariableTracker],
        symbolic_torch_function_state: SymbolicTorchFunctionState,
        f_code: types.CodeType,
        export: bool,
        inline_depth: int,
        speculation_log: SpeculationLog,
        exn_vt_stack: ExceptionStack,
        distributed_state: Optional[DistributedState],
        # This determines whether to use the execution recorder.
        closure: Optional[tuple[types.CellType]] = None,
        package: Optional[CompilePackage] = None,
    ) -> None:
        super().__init__()
        self.speculation_log = speculation_log
        self.distributed_state = distributed_state

        # Mutable state checkpointed by copy_graphstate()
        self.output = output
        self.symbolic_locals = symbolic_locals
        self.symbolic_globals = symbolic_globals
        self.symbolic_torch_function_state = symbolic_torch_function_state
        # used to keep cell/freevars alive after pruning symbolic_locals (prune_dead_locals)
        # in order to generate any nested closures
        self.post_prune_cell_and_freevars = None
        self.stack: list[VariableTracker] = []
        self.instruction_pointer = 0
        self.start_point = None
        self.current_instruction = create_instruction("NOP")
        self.block_stack = []
        # states before SETUP_WITH for checkpointing and fallback
        self.active_generic_context_managers: list[GenericContextWrappingVariable] = []
        self.lineno = -1
        self.kw_names = None
        self.accept_prefix_inst = True
        self.prefix_insts = []
        self.exn_vt_stack = exn_vt_stack
        self.latest_bytecode_queue = deque(maxlen=20)

        # Properties of the input/output code
        self.instructions: list[Instruction] = instructions
        self.indexof: dict[Instruction, int] = get_indexof(self.instructions)
        self.f_locals: dict[str, Any] = (
            f_locals  # needed for recording accessed locals for replay
        )
        self.f_globals: dict[str, Any] = f_globals
        self.f_builtins: dict[str, Any] = f_builtins
        self.code_options: dict[str, Any] = code_options
        self.f_code: types.CodeType = f_code

        # Execution record for replaying errors
        if closure is not None and config.replay_record_enabled:
            self.exec_recorder = ExecutionRecorder(
                code=f_code, closure=closure, code_options=code_options
            )
        else:
            self.exec_recorder = None
        # Stack of module being parsed, current nn.module is at the end of ordered dict.
        # The first field of tuple is the fully qualified name of current module
        # in original hierarchy.  The second field is the type of current nn.module
        self.nn_module_stack: dict[str, tuple[str, type[Any]]] = {}
        self.num_calls: dict[str, int] = {}
        # Flag to indicate whether tracing is used for export.
        self.export = export
        # NOTE: one_graph is used for export/fullgraph=True to always force errors on graph breaks.
        # To toggle erroring/resuming on graph breaks during fullgraph=False compile, self.error_on_graph_break
        # is used instead. Every step(), its value is updated to the global tls.error_on_graph_break.
        # We mirror this value since cleanup may (correctly) inadvertently change tls.error_on_graph_break.
        # This assumes that we cannot both trace a change to tls.error_on_graph_break and graph break on
        # the same instruction.
        self.one_graph = False
        self.error_on_graph_break = False
        # Also do not graph break when tracing resume function prologues
        self.is_tracing_resume_prologue = False

        self.current_speculation = None

        self.strict_checks_fn = None

        self.is_leaf_tracer = True
        self.parent = None
        self.debug_locals = []

        self.package = package

        from .resume_execution import (
            CO_ASYNC_GENERATOR,
            CO_COROUTINE,
            CO_GENERATOR,
            CO_ITERABLE_COROUTINE,
        )

        if f_code.co_flags & (
            CO_GENERATOR | CO_COROUTINE | CO_ITERABLE_COROUTINE | CO_ASYNC_GENERATOR
        ):
            self.push(BuiltinVariable(None))

        self.inline_depth = inline_depth
        self.inconsistent_side_effects = False
        self._constants_cache: list[
            Optional[Union[ConstantVariable, SliceVariable]]
        ] = [None] * len(f_code.co_consts)

        self.is_trace_bytecode_log_enabled: Optional[bool] = (
            trace_bytecode_log.isEnabledFor(logging.DEBUG)
        )
        self.is_trace_source_log_enabled: Optional[bool] = (
            trace_source_log.isEnabledFor(logging.DEBUG)
        )
        linecache.lazycache(f_code.co_filename, f_globals)


class InstructionTranslator(InstructionTranslatorBase):
    @staticmethod
    def current_tx() -> InstructionTranslator:
        return tls.current_tx

    @contextlib.contextmanager
    def set_current_tx(self) -> Any:
        prior = getattr(tls, "current_tx", None)
        tls.current_tx = self
        try:
            yield
        finally:
            tls.current_tx = prior

    def __init__(
        self,
        instructions: list[Instruction],
        f_code: types.CodeType,
        f_locals: dict[str, Any],
        f_globals: dict[str, Any],
        f_builtins: dict[str, Any],
        closure: Optional[tuple[Any, ...]],
        torch_function_mode_stack: Any,
        code_options: dict[str, Any],
        compiler_fn: Any,
        one_graph: bool,
        export: bool,
        export_constraints: Any,
        frame_state: Any,
        speculation_log: SpeculationLog,
        exn_vt_stack: ExceptionStack,
        distributed_state: Optional[DistributedState],
        package: Optional[CompilePackage],
    ) -> None:
        _step_logger()(
            logging.INFO,
            f"torchdynamo start tracing {f_code.co_name} {code_options['co_filename']}:{code_options['co_firstlineno']}",
        )
        super().__init__(
            output=OutputGraph(
                code_options,
                compiler_fn,
                self,
                export,
                export_constraints,
                frame_state,
                local_scope=f_locals,
                global_scope=f_globals,
                f_code=f_code,
                torch_function_mode_stack=torch_function_mode_stack,
                one_graph=one_graph,
                package=package,
            ),
            instructions=instructions,
            f_locals=f_locals,
            f_globals=f_globals,
            f_builtins=f_builtins,
            closure=closure,
            code_options=code_options,
            symbolic_locals={},  # set below
            # A global var is inserted only after a STORE_GLOBAL happens to it
            symbolic_globals={},
            symbolic_torch_function_state=None,  # type: ignore[arg-type] # set below
            f_code=f_code,
            export=export,
            inline_depth=0,
            speculation_log=speculation_log,
            exn_vt_stack=exn_vt_stack,
            distributed_state=distributed_state,
            package=package,
        )

        self._throw_if_in_functorch()

        # as soon as we create the tracing context we should keep it active, so any calls
        # into dynamo apis can rely on finding it
        with tracing(self.output.tracing_context), self.set_current_tx():
            self.one_graph: bool = one_graph
            self.export = export
            if self.export:
                assert self.one_graph, (
                    "Export without one graph - something has gone wrong."
                )

            self.symbolic_locals = {}
            # Populate `symbolic_locals` with non-cell variables.
            cell_and_freevars: set[str] = set(self.cell_and_freevars())

            dynamism = code_context.get_context(f_code).get("dynamism", None)
            for name, value in f_locals.items():
                if name not in cell_and_freevars:
                    local_dynamism = None
                    if dynamism:
                        local_dynamism = frozenset(dynamism.get(name, {}).items())
                    var = LazyVariableTracker.create(
                        value,
                        LocalSource(
                            name,
                            is_input=True,
                            dynamism=local_dynamism,
                        ),
                    )
                    self.symbolic_locals[name] = var

            # Populate `symbolic_locals` with cells created by this frame,
            # effectively implementing the `MAKE_CELL` instructions.
            side_effects = self.output.side_effects
            for name in self.cellvars():
                if name in f_locals:
                    # This models cells that are also function inputs.
                    value = f_locals[name]
                    # NOTE: root frame inputs that are captured by a nested
                    # function become special cell objects -- they exist in
                    # `f_locals` as contents of the cells, rather than the cells
                    # objects themselves.
                    #
                    # In Dynamo, we choose to represent such input cell objects
                    # as newly created (rather than pre-existing) cell objects,
                    # because
                    #
                    # 1. The reason for representing a pre-existing cell object
                    # is to emit guard or codegen mutations. However, local
                    # cells should never be used for guards. Moreover, at this
                    # point these input cell objects should've never been
                    # accessed by anyone else, since Dynamo intercepts the frame
                    # right after its evaluation starts, i.e., right after these
                    # cell objects are created. So they should have no external
                    # reference, meaning no mutation needs to be propagated.
                    #
                    # 2. This conveniently allows codegen to prune away
                    # mutations to these cells, unless they escape the frame.
                    contents_source = LocalSource(
                        name, is_input=True, is_derefed_cell_contents=True
                    )
                    contents_var: VariableTracker = LazyVariableTracker.create(
                        value, contents_source
                    )
                    cell_var = side_effects.track_cell_new()
                    side_effects.store_cell(cell_var, contents_var)
                else:
                    cell_var = side_effects.track_cell_new()
                cell_var.local_name = name  # type: ignore[attr-defined]
                self.symbolic_locals[name] = cell_var

            # Populate `symbolic_locals` with cells captured by this frame,
            # effectively implementing the `COPY_FREE_VARS` instruction.
            assert closure is not None
            for name, cell in zip(self.freevars(), closure):
                cell_source = LocalCellSource(name)
                contents_source = LocalSource(name, is_derefed_cell_contents=True)
                try:
                    contents_var = LazyVariableTracker.create(
                        cell.cell_contents, contents_source
                    )
                except ValueError:
                    # Cell has not yet been assigned
                    contents_var = variables.DeletedVariable()
                cell_var = side_effects.track_cell_existing(
                    cell_source, cell, contents_var
                )
                cell_var.local_name = name  # type: ignore[attr-defined]
                self.symbolic_locals[name] = cell_var

            self.symbolic_torch_function_state = SymbolicTorchFunctionState(
                torch_function_mode_stack
            )

            if export:
                # export gets confused if we never realize unused inputs
                # in export mode just eagerly realize everything
                self.symbolic_locals = variables.LazyVariableTracker.realize_all(
                    self.symbolic_locals
                )

    def _throw_if_in_functorch(self) -> None:
        # Fallback to eager in case of a graph break inside vmap
        eager = torch._dynamo.lookup_backend("eager")
        compiler_fn = inspect.getattr_static(
            self.output.compiler_fn, "compiler_fn", self.output.compiler_fn
        )
        ci = torch._C._functorch.peek_interpreter_stack()
        forbidden_keys = (
            torch._C._functorch.TransformType.Vmap,
            torch._C._functorch.TransformType.Grad,
            torch._C._functorch.TransformType.Jvp,
        )

        if ci is not None and ci.key() in forbidden_keys and compiler_fn is not eager:
            name = ci.key().name.lower()
            msg = (
                "If you are reaching here, it means dynamo failed for one of the following reasons:\n"
                # Calling a torch.compiled function
                f"- Calling torch.func.{name}(compiled_fn) function from eager mode is not supported. "
                f"Ensure that torch.func.{name} is also wrapped within a torch.compile function. "
                "For more information, see PyTorch issue #128711.\n"
                # if it reaches here, it means Dynamo failed to inline a functorch function
                f"- torch.func.{name}(fn) requires the function to be inlined by dynamo"
            )
            unimplemented_v2(
                gb_type="Unsupported functorch tracing attempt",
                context="",
                explanation=msg,
                hints=[],
            )

    def get_example_value(self, source: Source) -> Any:
        if isinstance(source, LocalSource):
            return self.f_locals[source.local_name]
        if isinstance(source, GlobalSource):
            return self.f_globals[source.global_name]
        raise KeyError

    def symbolic_locals_contain_module_class(self) -> bool:
        for v in self.symbolic_locals.values():
            if isinstance(v, UserDefinedClassVariable) and issubclass(
                v.as_python_constant(), torch.nn.Module
            ):
                return True
        return False

    def replace_tos_if_return_is_generator(self) -> None:
        if (
            len(self.stack)
            and (tos := self.stack[-1])
            and isinstance(tos, LocalGeneratorObjectVariable)
        ):
            self.stack[-1] = ListIteratorVariable(
                tos.force_unpack_var_sequence(self),
                mutation_type=ValueMutationNew(),
            )

    def _return(self, inst: Instruction) -> None:
        self.replace_tos_if_return_is_generator()
        assert self.instruction_pointer is not None
        assert self.start_point is not None
        get_metrics_context().increment(
            "ir_count", self.instruction_pointer - self.start_point
        )

        if (
            not config.allow_empty_graphs
            and self.output.count_calls() == 0
            and not self.inconsistent_side_effects
            and not self.symbolic_locals_contain_module_class()
            and not self.export
            and not self.one_graph
            and not self.error_on_graph_break
            and not self.is_tracing_resume_prologue
        ):
            raise exc.SkipFrame("because no content in function call")

        self.instruction_pointer = None
        _step_logger()(
            logging.INFO,
            f"torchdynamo done tracing {self.f_code.co_name} ({inst.opname})",
        )
        log.debug("%s triggered compile", inst.opname)
        all_stack_locals_metadata = self.output.compile_subgraph(
            self,
            reason=GraphCompileReason(
                "return_value", [self.frame_summary()], graph_break=False
            ),
            # the value to be returned
            stack_pops=1 if inst.opname == "RETURN_VALUE" else 0,
        )
        # check that our stack/locals meta are correct:
        # we should only be tracing 1 frame, and there should not be any NULLs on the stack
        assert len(all_stack_locals_metadata) == 1
        assert not all_stack_locals_metadata[0].stack_null_idxes
        self.output.add_output_instructions(
            self.codegen_return_with_pops(inst, all_stack_locals_metadata[0].num_stack)
        )
        raise ReturnValueOp

    def RETURN_VALUE(self, inst: Instruction) -> None:
        self._return(inst)

    def RETURN_CONST(self, inst: Instruction) -> None:
        self._return(inst)


if sys.version_info >= (3, 11):
    _binary_op_lookup = [
        getattr(
            InstructionTranslator,
            opname[3:] if "INPLACE" in opname else f"BINARY_{opname[3:]}",
        )
        for opname, _ in dis._nb_ops  # type: ignore[attr-defined]
    ]


class InliningInstructionTranslator(InstructionTranslatorBase):
    """Trace and inline a called method"""

    symbolic_result: Optional[VariableTracker]
    # pyrefly: ignore [bad-override]
    parent: InstructionTranslatorBase

    @classmethod
    def inline_call(cls, parent: Any, func: Any, args: Any, kwargs: Any) -> Any:
        tracer = cls.build_inline_tracer(parent, func, args, kwargs)
        return tracer.inline_call_()

    @staticmethod
    def check_inlineable(func: Any) -> trace_rules.SkipResult:
        if func.has_self():
            unimplemented_v2(
                gb_type="Inline attempt with __self__",
                context=str(func),
                explanation="Attempted to inline a function with the `__self__` attribute. "
                "Dynamo is expected to decompose method calls into function calls with a `self` argument.",
                hints=[],
            )

        if isinstance(func, UserFunctionVariable) and inspect.getattr_static(
            func.get_function(), "_torchdynamo_disable", False
        ):
            msg = inspect.getattr_static(
                func.get_function(), "_torchdynamo_disable_msg", None
            )
            unimplemented_v2(
                gb_type="Skip inlining `torch.compiler.disable()`d function",
                context=str(func.get_function()),
                explanation=f"Skip inlining function {func.get_function()} since it was wrapped "
                f"with `torch.compiler.disable` (reason: {msg})",
                hints=[
                    "Remove the `torch.compiler.disable` call",
                ],
            )

        result = trace_rules.check_verbose(func, is_inlined_call=True)
        if result.skipped:
            from torch._dynamo.variables.misc import produce_trampoline_autograd_apply

            # _origin marks this as coming from an internal dynamo known function that is safe to
            # trace through.
            if (
                hasattr(getattr(func, "fn", None), "_origin")
                # pyrefly: ignore [missing-attribute]
                and func.fn._origin is produce_trampoline_autograd_apply
            ):
                # Known sound
                return trace_rules.SkipResult(
                    False, "allowlist in dynamo known function"
                )
            fn_qualname = func.fn.__qualname__ if hasattr(func, "fn") else ""
            hints = [
                f"Avoid calling the function `{fn_qualname}`.",
            ]
            if "_dynamo" not in func.get_filename():
                hints += [
                    f"Apply `@torch._dynamo.dont_skip_tracing` to the function `{fn_qualname}` "
                    "to force tracing into the function. "
                    "More graph breaks may occur as a result of attempting to trace into the function.",
                    "Please file an issue to PyTorch.",
                ]
            unimplemented_v2(
                gb_type="Attempted to inline function marked as skipped",
                context=f"qualname: {fn_qualname}, name: {func.get_name()}, "
                f"filename: `{func.get_filename()}`, skip reason: {result.reason}",
                explanation=f"Dynamo developers have intentionally marked that the function `{fn_qualname}` "
                "should not be traced.",
                hints=hints,
            )

        return result

    @staticmethod
    def build_inline_tracer(
        parent: Any,
        func: VariableTracker,
        args: list[VariableTracker],
        kwargs: Any,
    ) -> InliningInstructionTranslator:
        assert isinstance(
            func,
            (
                UserFunctionVariable,
                NestedUserFunctionVariable,
                LocalGeneratorFunctionVariable,
                LocalGeneratorObjectVariable,
            ),
        )
        code: types.CodeType = func.get_code()
        result = None
        tracing_ctx = parent.output.tracing_context

        # Check if we have already identified this function to be inline-able.
        # The exception is dont_skip_tracing flag which affects the inline
        # behavior. If the flag is True, don't rely on previous results.
        if not config.dont_skip_tracing and tracing_ctx:
            if previous_result := tracing_ctx.previously_inlined_functions.get(
                code, None
            ):
                result = previous_result

        if result is None:
            if isinstance(func, SkipFunctionVariable):
                unimplemented_v2(
                    gb_type="Attempted to inline function marked as skipped (SkipFunctionVariable)",
                    context=f"Attempted to inline a SkipFunctionVariable {func}",
                    explanation=(
                        "Attempted to inline a function that was previously determined to be marked as intentionally skipped."
                    ),
                    hints=[],
                )
            result = InliningInstructionTranslator.check_inlineable(func)
            assert result.skipped is False

            if not config.dont_skip_tracing and tracing_ctx:
                tracing_ctx.previously_inlined_functions[code] = result

        try:
            # pyrefly: ignore [missing-attribute]
            sub_locals = func.bind_args(parent, args, kwargs)
        except TypeError as e:
            # Wrap the general TypeError during bind_args() to the internal ArgsMismatchError with detailed info
            raise ArgsMismatchError(  # noqa: B904
                "{reason}.\n  func = {func}, args = {args}, kwargs = {kwargs}".format(
                    reason=str(e),
                    # pyrefly: ignore [missing-attribute]
                    func=f"'{func.get_name()}' {func.get_filename()}:{func.get_code().co_firstlineno}",
                    args=[arg.python_type() for arg in args],
                    kwargs=kwargs,
                ),
            )

        for v in itertools.chain(sub_locals.values()):
            if not isinstance(v, VariableTracker):
                unimplemented_v2(
                    gb_type="Encountered unconverted argument when attempting to inline",
                    context=f"func: {func}, arg: {v}",
                    explanation="An argument to an inlined function was not successfully converted to a VariableTracker.",
                    hints=[*graph_break_hints.DYNAMO_BUG],
                )

        if code.co_name in ("__setitem__", "__setattr__") and not (
            args and isinstance(args[0], variables.UserDefinedObjectVariable)
        ):
            unimplemented_v2(
                gb_type="Unsupported __setitem__/__setattr__ inline attempt",
                context=f"code name: {code.co_name}, args: {args}",
                explanation=f"Attempted to inline {code.co_name} where first argument (self) is not a user-defined object.",
                hints=[],
            )

        suffix = ""
        # TODO: mlazos, add support for enabling multiple artifact logs
        # with a single alias
        if torch._logging._internal.log_state.is_artifact_enabled("bytecode"):
            suffix = f"\n{dis.Bytecode(code).dis()}"
        if sys.version_info >= (3, 11):
            cur_inst = parent.current_instruction
            parent_code = parent.f_code

            def get_trace_call_log_str() -> str:
                header = parent.get_line_of_code_header(
                    lineno=cur_inst.positions.lineno
                )
                line = get_instruction_source_311(parent_code, cur_inst).rstrip()
                return f"TRACE inlined call {code.co_name} from {header}\n{line}"

            trace_call_log.debug("%s", LazyString(get_trace_call_log_str))
        log.debug("INLINING %s%s, %s", code, suffix, result.reason)

        # Detect inline GraphModule calls in order to propagate node metadata,
        # by checking if the first argument (self) is a variable tracking a GraphModule.
        if args and isinstance(args[0], NNModuleVariable):
            module = parent.output.get_submodule(args[0].module_key)
            if isinstance(module, torch.fx.GraphModule):
                # The inline call might not actually be a call to `forward`,
                # but it is enough to add a context for `forward` in case it is called.
                code_context.get_context(module.forward.__code__)[
                    "orig_graphmodule"
                ] = weakref.ref(module)
        # When we have inline_nn_module turned on, modules resolve to UnspecializedNNModuleVariable
        if args and isinstance(args[0], UnspecializedNNModuleVariable):
            module = args[0].value
            if isinstance(module, torch.fx.GraphModule):
                # The inline call might not actually be a call to `forward`,
                # but it is enough to add a context for `forward` in case it is called.
                code_context.get_context(module.forward.__code__)[
                    "orig_graphmodule"
                ] = weakref.ref(module)

        tracer: InliningInstructionTranslator
        if is_generator(code):
            tracer = InliningGeneratorInstructionTranslator(
                parent,
                code,
                sub_locals,
                parent.symbolic_globals,
                parent.symbolic_torch_function_state,
                func,
            )
        else:
            # need the line below to make MyPy happy
            assert not isinstance(func, LocalGeneratorObjectVariable)
            tracer = InliningInstructionTranslator(
                parent,
                code,
                sub_locals,
                parent.symbolic_globals,
                parent.symbolic_torch_function_state,
                # pyrefly: ignore [bad-argument-type]
                func,
            )
        return tracer

    def inline_call_(self) -> VariableTracker:
        parent = self.parent
        code = self.f_code

        strict_ctx: Any = contextlib.nullcontext()
        if parent.strict_checks_fn:
            strict_ctx = self.strict_translation_mode(parent.strict_checks_fn)
        try:
            with strict_ctx:
                self.run()
        except exc.ObservedException as e:
            msg = f"Observed exception DURING INLING {code} : {e}"
            log.debug(msg)
            # bubble up the exception to the parent frame.
            raise
        except exc.SkipFrame as e:
            msg = f"SKIPPED INLINING {code}: {e}"
            log.debug(msg)
            raise Unsupported(msg) from e
        except Exception:
            log.debug("FAILED INLINING %s", code)
            raise
        finally:
            parent.error_on_graph_break = self.error_on_graph_break

        if self.output.should_exit:
            # graph break
            return ConstantVariable.create(None)  # return dummy variable

        assert self.symbolic_result is not None

        if self.f_globals is parent.f_globals:
            # Merge symbolic_globals back if parent and child are in the same namespace
            parent.symbolic_globals.update(self.symbolic_globals)

        parent.inconsistent_side_effects |= self.inconsistent_side_effects

        log.debug("DONE INLINING %s", code)
        self.output.tracing_context.traced_code.append(code)

        if config.enable_faithful_generator_behavior or (
            isinstance(self, InliningGeneratorInstructionTranslator)
            and self.is_generator_from_ctx_manager
        ):
            if (
                is_generator(code)
                and isinstance(self, InliningGeneratorInstructionTranslator)
                and self.generator_exhausted
            ):
                assert isinstance(self, InliningGeneratorInstructionTranslator)
                # When the generator returns None, we raise StopIteration
                args = []
                if not (
                    isinstance(self.symbolic_result, ConstantVariable)
                    and self.symbolic_result.value is None
                ):
                    args = [self.symbolic_result]
                exc.raise_observed_exception(StopIteration, self, args=args)
            else:
                return self.symbolic_result
        else:
            if is_generator(code):
                assert isinstance(self, InliningGeneratorInstructionTranslator)
                assert self.symbolic_result.as_python_constant() is None
                return ListIteratorVariable(
                    self.generated_items,
                    mutation_type=ValueMutationNew(),
                )
            else:
                return self.symbolic_result

    def __init__(
        self,
        parent: InstructionTranslatorBase,
        code: types.CodeType,
        symbolic_locals: dict[str, VariableTracker],
        symbolic_globals: dict[str, VariableTracker],
        symbolic_torch_function_state: SymbolicTorchFunctionState,
        funcvar: BaseUserFunctionVariable,
    ) -> None:
        f_globals = funcvar.get_globals()  # type: ignore[attr-defined]
        f_builtins = f_globals["__builtins__"]
        if not isinstance(f_builtins, dict):
            f_builtins = f_builtins.__dict__

        # Get the cached instructions. These instructions are safe to cache
        # because we dont mutate them in transform_code_object (those
        # instructions are for the top most Instruction translator).  Also, we
        # have to be careful about not using _cached_cleaned_instructions here
        # because that function is global, while we want the cache to be
        # alive only during a compmilation.
        tracing_ctx = parent.output.tracing_context
        instructions = None
        if tracing_ctx:
            if tracing_ctx.previously_cleaned_instructions.get(code):
                instructions = tracing_ctx.previously_cleaned_instructions[code]

        if instructions is None:
            instructions = cleaned_instructions(code)
            propagate_line_nums(instructions)
            if tracing_ctx:
                tracing_ctx.previously_cleaned_instructions[code] = instructions

        super().__init__(
            output=parent.output,
            f_locals={},
            f_globals=f_globals,
            f_builtins=f_builtins,
            symbolic_locals=symbolic_locals,
            symbolic_globals=symbolic_globals,
            symbolic_torch_function_state=symbolic_torch_function_state,
            instructions=instructions,
            code_options={k: getattr(code, k) for k in get_code_keys()},
            f_code=code,
            export=parent.export,
            inline_depth=parent.inline_depth + 1,
            speculation_log=parent.speculation_log,
            exn_vt_stack=parent.exn_vt_stack,
            distributed_state=parent.distributed_state,
            package=parent.package,
        )
        self.funcvar = funcvar
        self.parent = parent
        self.num_calls = parent.num_calls
        self.symbolic_result = None
        self.nn_module_stack = parent.nn_module_stack.copy()
        self.one_graph = parent.one_graph

    @property
    def fake_mode(self) -> Optional[FakeTensorMode]:
        return self.parent.fake_mode

    def run_ctx_mgr(self) -> Any:
        return TracingContext.current_frame(self.parent.frame_summary())

    def should_compile_partial_graph(self) -> bool:
        if config.nested_graph_breaks:
            if not self.parent.should_compile_partial_graph():
                return False
            return super().should_compile_partial_graph()
        return False  # inlining functions is all-or-nothing

    def create_call_resume_at(
        self,
        inst: Instruction,
        all_stack_locals_metadata: list[StackLocalsMetadata],
    ) -> list[Instruction]:
        if config.nested_graph_breaks:
            return super().create_call_resume_at(inst, all_stack_locals_metadata)
        unimplemented_v2(
            gb_type="Graph break in inlined function",
            context="",
            explanation="Graph breaks in an inlined call are not supported.",
            hints=[],
        )

    def RETURN_VALUE(self, inst: Instruction) -> None:
        self.symbolic_result = self.pop()  # type: ignore[assignment]
        self.instruction_pointer = None
        raise ReturnValueOp

    def RETURN_CONST(self, inst: Instruction) -> None:
        self.symbolic_result = self._load_const(inst)
        self.instruction_pointer = None
        raise ReturnValueOp

    def get_globals_source_and_value(
        self, name: str
    ) -> tuple[Any, VariableTracker, Source]:
        # NamedTuple's `__new__` has a fake global scope that's not an actual
        # module. TODO generalize the check for other non-importable cases.
        # https://github.com/python/cpython/blob/8421b03b16a4852a527256cb7cdce2ab2d318548/Lib/collections/__init__.py#L441-L447
        if "__name__" in self.f_globals and not self.f_globals["__name__"].startswith(
            "namedtuple_"
        ):
            module_name = self.f_globals["__name__"]
            module_source = self.import_source(module_name)
            if "torch_package" in module_name:
                fglobals_value = (
                    torch.package.package_importer._package_imported_modules[
                        module_name
                    ]
                )  # type: ignore[assignment]
            else:
                fglobals_value = _import_module(module_name)
            # Dont use lazy vt because we will do a setattr afterwards
            fglobals_vt = VariableBuilder(self, module_source)(fglobals_value)
            global_source = AttrSource(module_source, name)
        else:
            globals_name = self.output.install_global_by_id(
                "___unnamed_scope", self.f_globals
            )
            globals_source = GlobalSource(globals_name)
            fglobals_value = self.f_globals  # type: ignore[assignment]
            # Dont use lazy vt because we will do a setattr afterwards
            fglobals_vt = VariableBuilder(self, globals_source)(fglobals_value)
            global_source = DictGetItemSource(globals_source, name)  # type: ignore[assignment]

        if is_stdlib(fglobals_value):
            # Users don't inplace mutate a stdlib attribute (like inspect,
            # collections), skip guards that originate from the stdlib modules.
            global_source = SkipGuardSource(global_source)  # type: ignore[assignment]

        return fglobals_value, fglobals_vt, global_source

    def _load_global(self, inst: Instruction) -> None:
        name = inst.argval
        if name not in self.f_globals:
            return self.load_builtin(inst)

        if self.output.global_scope is self.f_globals:
            # If the global scope matches that of the root frame, use handler in
            # root frame instruction translator, to enforce consistency.
            super()._load_global(inst)
        else:
            _, fglobals_vt, global_source = self.get_globals_source_and_value(name)
            if self.output.side_effects.has_pending_mutation_of_attr(fglobals_vt, name):
                self.push(self.output.side_effects.load_attr(fglobals_vt, name))
            else:
                value = self.f_globals[name]
                self.push(VariableTracker.build(self, value, global_source))

    def STORE_GLOBAL(self, inst: Instruction) -> None:
        if self.output.global_scope is self.f_globals:
            # If the global scope matches that of the root frame, use handler in
            # root frame instruction translator, to enforce consistency.
            super().STORE_GLOBAL(inst)
        else:
            value = self.pop()
            if isinstance(value, RemovableHandleVariable):
                unimplemented_v2(
                    gb_type="Storing Tensor hook handle in globals (inline call)",
                    context=inst.argval,
                    explanation="This is not supported.",
                    hints=[],
                )
            name = inst.argval
            _fglobals_value, fglobals_vt, _ = self.get_globals_source_and_value(name)
            self.output.side_effects.store_attr(fglobals_vt, name, value)


class InliningGeneratorInstructionTranslator(InliningInstructionTranslator):
    generated_items: list[VariableTracker]
    # Flag whether or not the InlineGenerator should consume the entire iterator

    def __init__(self, *args: Any, **kwargs: Any) -> None:
        super().__init__(*args, **kwargs)
        self.generated_items = []
        self.generator_exhausted = False
        self.is_generator_from_ctx_manager = False

    def YIELD_VALUE(self, inst: Instruction) -> None:
        top = self.pop()
        self.generated_items.append(top)
        if len(self.generated_items) > MAX_ITERATOR_LIMIT:
            raise exc.InfiniteGeneratorError(
                "Too many yield values in generator. Maybe you are inlining an infinite generator. "
                f"If not, please report a bug at {PT2_ISSUE_TRACKER_URL}",
            )
        self.push(ConstantVariable.create(None))
        if (
            config.enable_faithful_generator_behavior
            or self.is_generator_from_ctx_manager
        ):
            self.symbolic_result = top
            # Stop tracing
            raise YieldValueOp

    def GET_YIELD_FROM_ITER(self, inst: Instruction) -> None:
        tos = self.stack[-1]
        if not isinstance(tos, ListIteratorVariable):
            self.pop()
            res = BuiltinVariable(iter).call_function(self, [tos], {})  # type: ignore[arg-type]
            self.push(res)

    def RETURN_VALUE(self, inst: Instruction) -> None:
        self.generator_exhausted = True
        return super().RETURN_VALUE(inst)

    def RETURN_CONST(self, inst: Instruction) -> None:
        self.generator_exhausted = True
        return super().RETURN_CONST(inst)

    def YIELD_FROM(self, inst: Instruction) -> None:
        assert len(self.stack) >= 2
        val = self.pop()
        tos = self.stack[-1]
        if not (isinstance(val, ConstantVariable) and val.value is None):
            # invoke send
            # Unreachable code - if you hit this, you are implementing generator support and have
            # lifted the `unimplemented("generator")` in frame conversion. This codepath handles
            # subgenerator and lines up with this line in Python 3.10
            # https://github.com/python/cpython/blob/3.10/Python/ceval.c#L2599
            unimplemented_v2(
                gb_type="Unreachable sub-generator code",
                context="",
                explanation="Should only be encountered while implementing generator support.",
                hints=[],
            )

        try:
            val = tos.next_variable(self)
        except (StopIteration, exc.ObservedUserStopIteration) as ex:
            if isinstance(ex, exc.ObservedUserStopIteration):
                exc.handle_observed_exception(self)

            # The iterator is exhausted. Stop the loop and return.
            self.pop()
            self.push(ConstantVariable.create(ex.value))
        else:
            # Repeat the YIELD_FROM instruction in the next eval loop
            assert (
                isinstance(self.instruction_pointer, int)
                and self.instruction_pointer > 0
            )
            self.instruction_pointer -= 1

            self.push(val)
            # Add the value to yield into generated_items and replace the top of the stack with None
            self.YIELD_VALUE(inst)

    def SEND(self, inst: Instruction) -> None:
        assert len(self.stack) >= 2
        val = self.pop()
        tos = self.stack[-1]
        if isinstance(tos, (IteratorVariable, LocalGeneratorObjectVariable)) or (
            isinstance(tos, UserDefinedObjectVariable)
            and isinstance(tos.value, collections.abc.Iterator)
        ):
            if isinstance(val, ConstantVariable) and val.value is None:
                try:
                    val = tos.next_variable(self)
                except (StopIteration, exc.ObservedUserStopIteration) as ex:
                    # To implement SEND, we have to look at the implementation
                    # when the iterator returns StopIteration. This translates to this code
                    # 3.11: https://github.com/python/cpython/blob/3.11/Python/ceval.c#L2613-L2619
                    # 3.12: https://github.com/python/cpython/blob/3.12/Python/bytecodes.c#L863-L866
                    # The implementation is different in 3.11 and 3.12. In 3.12, we rely
                    # on END_SEND to clean up. In 3.11, SEND does the cleanup as well.
                    if sys.version_info < (3, 12):
                        self.pop()  # Python 3.12 uses new opcode END_SEND
                    self.push(ConstantVariable.create(ex.value))
                    self.jump(inst)
                else:
                    self.push(val)
            else:
                # invoke send
                # Unreachable code - if you hit this, you are implementing generator support and have
                # lifted the `unimplemented("generator")` in frame conversion. This codepath handles
                # subgenerator and lines up with this line in Python 3.11
                # https://github.com/python/cpython/blob/3.11/Python/ceval.c#L2597
                unimplemented_v2(
                    gb_type="Unreachable sub-generator code",
                    context="",
                    explanation="Should only be encountered while implementing generator support.",
                    hints=[],
                )
        else:
            unimplemented_v2(
                gb_type="SEND with bad type",
                context=f"TOS type: {typestr(tos)}",
                explanation=f"Attempted to SEND with unsupported type {typestr(tos)}.",
                hints=[],
            )<|MERGE_RESOLUTION|>--- conflicted
+++ resolved
@@ -45,14 +45,8 @@
 import weakref
 from collections import deque
 from traceback import StackSummary
-<<<<<<< HEAD
-from typing import Any, Callable, cast, NoReturn, Optional, TYPE_CHECKING, Union
-from typing_extensions import TypeAlias, TypeIs
-=======
 from typing import Any, cast, NoReturn, Optional, TYPE_CHECKING, TypeAlias, Union
 from typing_extensions import TypeIs
-from unittest.mock import patch
->>>>>>> 453eea2e
 
 import torch
 import torch._logging
