"""
Core module responsible for converting Python bytecode into TorchDynamo's symbolic execution format.

This module implements the bytecode-level tracing system that allows TorchDynamo to analyze
and transform Python code. It converts Python bytecode instructions into a symbolic format
that tracks the flow of tensors and other values through the program.

Key components:
- InstructionTranslatorBase: Base class for converting bytecode to symbolic execution
- InstructionTranslator: Main translator for function bytecode
- InliningInstructionTranslator: Handles inlining of called functions
- SpeculationLog: Manages state for speculative execution and rollback

The symbolic conversion process handles:
- Control flow (loops, conditionals, etc.)
- Function inlining and call stack management
- Tracking of program values and side effects
- Graph breaks and resumption points
- Exception handling and stack frame management

This is a core part of TorchDynamo's tracing system that enables ahead-of-time
optimization of PyTorch programs.
"""

from __future__ import annotations

import collections
import collections.abc
import contextlib
import copy
import dataclasses
import dis
import functools
import importlib
import inspect
import itertools
import linecache
import logging
import operator
import re
import sys
import threading
import traceback
import types
import weakref
from traceback import StackSummary
from typing import Any, Callable, cast, NoReturn, Optional, TYPE_CHECKING, Union
from typing_extensions import TypeAlias, TypeIs
from unittest.mock import patch

import torch
import torch._logging
from torch._dynamo.exc import ObservedException, TensorifyScalarRestartAnalysis
from torch._guards import tracing, TracingContext
from torch._logging.structured import dump_file
from torch.fx.experimental.symbolic_shapes import guard_bool
from torch.utils._functools import cache_method

from . import (
    config,
    exc,
    graph_break_hints,
    logging as torchdynamo_logging,
    trace_rules,
    variables,
)
from .bytecode_analysis import (
    get_indexof,
    JUMP_OPNAMES,
    livevars_analysis,
    propagate_line_nums,
)
from .bytecode_transformation import (
    cleaned_instructions,
    create_binary_slice,
    create_call_function,
    create_call_function_ex,
    create_copy,
    create_dup_top,
    create_instruction,
    create_jump_absolute,
    create_load_const,
    create_rot_n,
    create_swap,
    get_code_keys,
    Instruction,
    is_generator,
    is_jump_absolute,
    unique_id,
)
from .code_context import code_context
from .codegen import PyCodegen
from .exc import (
    ArgsMismatchError,
    BackendCompilerFailed,
    collapse_resume_frames,
    format_graph_break_message,
    get_stack_above_dynamo,
    ResumePrologueTracingError,
    StepUnsupported,
    unimplemented_v2,
    Unsupported,
)
from .funcname_cache import get_funcname
from .guards import GuardBuilder, install_guard
from .output_graph import GraphCompileReason, OutputGraph, StackLocalsMetadata
from .polyfills import impl_CONTAINS_OP_fallback
from .replay_record import DummyModule, ExecutionRecorder
from .resume_execution import (
    ContinueExecutionCache,
    IS_TRACING_RESUME_PROLOGUE_VARNAME,
    ReenterWith,
)
from .source import (
    AttrSource,
    DictGetItemSource,
    GlobalSource,
    GlobalWeakRefSource,
    LocalCellSource,
    LocalSource,
    SkipGuardSource,
    Source,
)
from .trace_rules import is_builtin_constant, is_forbidden
from .utils import (
    _get_error_on_graph_break,
    counters,
    get_fake_value,
    get_instruction_source_311,
    get_metrics_context,
    graph_break_dup_warning_checker,
    istype,
    LazyString,
    proxy_args_kwargs,
)
from .variables.base import typestr, ValueMutationNew, VariableTracker
from .variables.builder import FrameStateSizeEntry, VariableBuilder, wrap_fx_proxy
from .variables.builtin import BuiltinVariable
from .variables.constant import ConstantVariable
from .variables.ctx_manager import (
    ContextWrappingVariable,
    GenericContextWrappingVariable,
    WithEnterFunctionVariable,
    WithExitFunctionVariable,
)
from .variables.dicts import ConstDictVariable, SetVariable
from .variables.functions import (
    BaseUserFunctionVariable,
    LocalGeneratorFunctionVariable,
    LocalGeneratorObjectVariable,
    NestedUserFunctionVariable,
    SkipFunctionVariable,
    UserFunctionVariable,
    UserMethodVariable,
)
from .variables.iter import MAX_ITERATOR_LIMIT
from .variables.lazy import LazyVariableTracker
from .variables.lists import (
    BaseListVariable,
    IteratorVariable,
    ListIteratorVariable,
    ListVariable,
    SliceVariable,
    TupleVariable,
)
from .variables.misc import (
    CellVariable,
    ExceptionVariable,
    GetAttrVariable,
    NullVariable,
    PythonModuleVariable,
    UnknownVariable,
)
from .variables.nn_module import NNModuleVariable, UnspecializedNNModuleVariable
from .variables.tensor import supported_comparison_ops, SymNodeVariable, TensorVariable
from .variables.torch_function import (
    SymbolicTorchFunctionState,
    TorchFunctionModeVariable,
)
from .variables.user_defined import (
    RemovableHandleVariable,
    UserDefinedClassVariable,
    UserDefinedExceptionClassVariable,
    UserDefinedExceptionObjectVariable,
    UserDefinedObjectVariable,
)


if TYPE_CHECKING:
    from collections.abc import Generator, Sequence

    from torch._subclasses.fake_tensor import FakeTensorMode

    from .package import CompilePackage

log = logging.getLogger(__name__)
graph_break_log = torch._logging.getArtifactLogger(__name__, "graph_breaks")
trace_call_log = torch._logging.getArtifactLogger(__name__, "trace_call")
trace_source_log = torch._logging.getArtifactLogger(__name__, "trace_source")
trace_bytecode_log = torch._logging.getArtifactLogger(__name__, "trace_bytecode")
tls = threading.local()
compare_op_handlers: dict[str, Any] = {
    k: BuiltinVariable(v).call_function for k, v in supported_comparison_ops.items()
}
handle_contains = BuiltinVariable(operator.contains).call_function
handle_not = BuiltinVariable(operator.not_).call_function
compare_op_handlers["in"] = lambda tx, args, _: handle_contains(
    tx, [*reversed(args)], {}
)
compare_op_handlers["not in"] = lambda tx, args, _: handle_not(
    tx, [handle_contains(tx, [*reversed(args)], {})], {}
)

PT2_ISSUE_TRACKER_URL = "https://github.com/pytorch/pytorch/issues/new?&labels=oncall%3A+pt2&projects=&template=pt2-bug-report.yml"

ExceptionVals: TypeAlias = Union[
    variables.ExceptionVariable,
    UserDefinedExceptionClassVariable,
    UserDefinedExceptionObjectVariable,
]


@functools.cache
def _import_module(name: str) -> types.ModuleType:
    """
    Import the named module and cache the result. importlib.import_module()
    seems to do some filesystem checking to validate the name so not caching
    this can be slow.
    """
    return importlib.import_module(name)


@dataclasses.dataclass
class SpeculationEntry:
    filename: str
    lineno: int
    instruction_pointer: int
    inst: Instruction  # for debugging only
    _failed: bool = False
    error_on_graph_break: Optional[bool] = None
    reason: Optional[GraphCompileReason] = None

    def fail_and_restart_analysis(self, error_on_graph_break: bool) -> None:
        """
        Start tracing of the current frame over again, and don't take this branch.
        """
        self._failed = True
        self.error_on_graph_break = error_on_graph_break
        if self.reason is not None:
            restart_reason = self.reason.reason
        else:
            restart_reason = "Unknown fail_and_restart_analysis"
        raise exc.SpeculationRestartAnalysis(restart_reason=restart_reason)

    def failed(self, tx: InstructionTranslatorBase) -> bool:
        if self._failed:
            assert self.error_on_graph_break is not None
            tx.error_on_graph_break = self.error_on_graph_break
            return True
        return False


@dataclasses.dataclass
class SpeculationLog:
    """
    SpeculationLog replaces the prior copy_graphstate/restore_graphstate
    checkpointing.  Rather than saving/restoring state, we restart the
    dynamo conversion process over from the beginning -- but when we
    hit the start of the speculation that failed, we instead generate
    a graph break.
    """

    entries: list[SpeculationEntry] = dataclasses.field(default_factory=list)
    index: int = 0

    def restart(self) -> None:
        self.index = 0

    def clear(self) -> None:
        self.entries.clear()
        self.index = 0

    def next(
        self, filename: str, lineno: int, instruction_pointer: int, inst: Instruction
    ) -> SpeculationEntry:
        """
        Lookup or create a SpeculationEntry() that is shared across
        RestartAnalysis calls.  Args are used only for debug checks.
        """
        if len(self.entries) == self.index:
            self.entries.append(
                SpeculationEntry(filename, lineno, instruction_pointer, inst)
            )
        entry = self.entries[self.index]
        prev_entry_msg = ""
        if self.index != 0:
            prev_entry = self.entries[self.index - 1]
            prev_entry_msg = (
                f"Previous instruction: {prev_entry.filename}:{prev_entry.lineno}"
                f"({prev_entry.inst.opname} @ {prev_entry.instruction_pointer})\n"
            )
        if not (
            entry.instruction_pointer == instruction_pointer
            and entry.filename == filename
            and entry.lineno == lineno
        ):
            raise SpeculationLogDivergence(
                f"""
SpeculationLog diverged at index {self.index} (log had {len(self.entries)} entries):
- Expected: {entry.filename}:{entry.lineno} ({entry.inst.opname} at ip={entry.instruction_pointer})
- Actual: {filename}:{lineno} ({inst.opname} at ip={instruction_pointer})
{prev_entry_msg}
There are two usual reasons why this may have occurred:
- When Dynamo analysis restarted, the second run took a different path than
  the first.  If this occurred, the previous instruction is the critical instruction that
  behaved differently.
- Speculation entries are only added under certain conditions (as seen in
  step()), e.g., there must exist operators in the graph; those conditions may
  have changed on restart.

If this divergence was intentional, clear the speculation log before restarting (do NOT
do this for graph breaks, you will infinite loop).

Otherwise, please submit a bug report, ideally including the contents of TORCH_LOGS=+dynamo
"""
            )
        self.index += 1
        return entry


@dataclasses.dataclass
class LocalState:
    automatic_dynamic: dict[str, FrameStateSizeEntry] = dataclasses.field(
        default_factory=dict
    )

    def render(self) -> str:
        return "\n".join(
            f"{k}: {v.render()}" for k, v in self.automatic_dynamic.items()
        )


# Mutable box that is shared across restarts
@dataclasses.dataclass
class DistributedState:
    compile_pg: Any
    local_state: LocalState
    all_states: Optional[list[LocalState]] = None


class TensorifyState:
    # These are the set of string symfloats names (eg. "zf0") that we collect
    # from the tensorify_python_scalars.py joint fx pass to inform us about
    # which float inputs we should specialize when we restart analysis.
    force_specializations: set[str] = set()

    @classmethod
    def specialize(cls, index: str) -> None:
        cls.force_specializations.add(index)

    @classmethod
    def should_specialize(cls, index: str) -> bool:
        return index in cls.force_specializations

    @classmethod
    def clear(cls) -> None:
        cls.force_specializations.clear()

    @classmethod
    def empty(cls) -> bool:
        return len(cls.force_specializations) == 0


@functools.cache
def _step_logger() -> Callable[..., None]:
    return torchdynamo_logging.get_step_logger(log)


@contextlib.contextmanager
def save_and_restart_speculation_log(
    tx: InstructionTranslatorBase,
) -> Generator[None, None, None]:
    # When reconstructing a generator after a graph break, we advance it until
    # it is fully exhausted. This process adds new entries to the speculation
    # log that were not previously observed. Without temporarily clearing the
    # speculation log, this could lead to a divergence error.

    entries = tx.speculation_log.entries
    index = tx.speculation_log.index
    try:
        tx.speculation_log.entries = []
        tx.speculation_log.index = 0
        yield
    finally:
        tx.speculation_log.entries = entries
        tx.speculation_log.index = index


@contextlib.contextmanager
def temporarely_allow_writes_to_output_graph(
    tx: InstructionTranslatorBase,
) -> Generator[None, None, None]:
    try:
        tmp = tx.output.should_exit
        tx.output.should_exit = False
        yield
    finally:
        tx.output.should_exit = tmp


@dataclasses.dataclass
class BlockStackEntry:
    # Current instruction that pushes something to block_stack
    inst: Instruction
    target: Instruction
    stack_index: int
    with_context: Optional[
        Union[ContextWrappingVariable, GenericContextWrappingVariable]
    ] = None

    def can_restore(self) -> bool:
        return self.with_context is not None

    def resume_fn(self) -> ReenterWith:
        assert self.stack_index is not None
        if (
            self.with_context
            and hasattr(self.with_context, "target_values")
            and self.with_context.target_values
        ):
            return ReenterWith(
                self.stack_index - 1, tuple(self.with_context.target_values)
            )
        else:
            return ReenterWith(self.stack_index - 1)

    def exit(self, tx: InstructionTranslatorBase, is_graph_break: bool) -> None:
        assert self.with_context is not None
        if (
            is_graph_break and self.with_context.exit_on_graph_break()
        ) or not is_graph_break:
            return self.with_context.exit(tx)  # type: ignore[arg-type]


class SpeculationLogDivergence(AssertionError):
    pass


class ReturnValueOp(Exception):
    pass


class YieldValueOp(Exception):
    """
    Signal to the symbolic tracer to stop and return control flow to the
    caller
    """


def stack_op(fn: Callable[..., object]) -> Callable[..., Any]:
    nargs = len(inspect.signature(fn).parameters)
    fn_var = BuiltinVariable(fn)

    @functools.wraps(fn)
    def impl(self: InstructionTranslator, inst: Instruction) -> None:
        self.push(fn_var.call_function(self, self.popn(nargs), {}))

    return impl


def is_stdlib(mod: object) -> bool:
    if not isinstance(mod, types.ModuleType):
        return False
    return mod.__name__.split(".")[0] in sys.stdlib_module_names


@functools.cache
def get_assert_bytecode_sequence(with_msg: bool) -> list[str]:
    if with_msg:

        def fn(x: Any) -> None:
            assert x, "msg"
    else:

        def fn(x: Any) -> None:
            assert x

    insts = [inst.opname for inst in dis.get_instructions(fn)]

    # expect to find POP_JUMP_[FORWARD_]IF_TRUE
    begin_idx = next(i for i, inst in enumerate(insts) if inst.startswith("POP_JUMP"))
    end_idx = insts.index("RAISE_VARARGS")

    return insts[begin_idx + 1 : end_idx + 1]


def _detect_and_normalize_assert_statement(
    self: InstructionTranslatorBase,
    truth_fn: Callable[[object], bool],
    push: bool,
) -> bool:
    # Detect if this jump instruction is assert and normalize the assert
    # by pushing dummy error message when nothing is given.
    #
    # Python 3.9-3.13 assertion is in following format (minus small differences)
    # 18 POP_JUMP_IF_TRUE       28
    # 20 LOAD_ASSERTION_ERROR
    # 22 LOAD_CONST               3 ('Assert message') -> optional instruction
    # 24 CALL_FUNCTION            1                    -> optional instruction
    # 26 RAISE_VARARGS

    if (truth_fn is not operator.truth) or push:
        return False

    assert isinstance(self.instruction_pointer, int)
    current_instruction_pointer = self.instruction_pointer

    for with_msg in (False, True):
        assert_insts = get_assert_bytecode_sequence(with_msg)
        cur_insts = self.instructions[
            current_instruction_pointer : current_instruction_pointer
            + len(assert_insts)
        ]
        cur_insts = [inst.opname for inst in cur_insts]
        if cur_insts == assert_insts:
            if with_msg:
                load_const_idx = assert_insts.index("LOAD_CONST")
                error_msg = self.instructions[
                    current_instruction_pointer + load_const_idx
                ].argval
            else:
                error_msg = "assertion error"
            self.push(ConstantVariable.create(error_msg))
            return True

    return False


explain = False


def log_graph_break(
    code_options: dict[str, Any],
    reason: str = "",
    exc_info: bool = False,
    user_stack: Optional[StackSummary] = None,
) -> None:
    if user_stack is None:
        user_stack = torch._guards.TracingContext.extract_stack()

    try:
        frame_loc = (user_stack[-1].filename, user_stack[-1].lineno)
    except IndexError:
        # first instruction
        frame_loc = (
            code_options["co_filename"],
            code_options["co_firstlineno"],
        )

    stack_above_dynamo_formatted = ""
    if config.verbose:
        stack_above_dynamo = get_stack_above_dynamo()
        stack_above_dynamo_formatted = "".join(
            traceback.format_list(stack_above_dynamo)
        )
    else:
        user_stack = get_stack_above_dynamo() + user_stack  # type: ignore[assignment]
        user_stack = collapse_resume_frames(user_stack)
    user_stack_formatted = "".join(traceback.format_list(user_stack))
    user_stack_trace = (
        f"Graph break in user code at {frame_loc[0]}:{frame_loc[1]}\n"
        f"Graph Break Reason: {reason}\n"
        "User code traceback:\n"
    )

    if config.verbose:
        user_stack_trace += (
            f"{stack_above_dynamo_formatted}\n"
            "========== most recent `torch.compile` tracing attempt started here ==========\n\n"
            f"{user_stack_formatted}\n"
            "NOTE: the most recent `torch.compile` tracing attempt might not be where you applied `torch.compile`! "
            "This is due to how graph breaks are implemented - the optimized code object returned by Dynamo will call another "
            "Dynamo-generated resume function and tracing is re-enabled by calling the resume function as a normal Python "
            "function, which Dynamo intercepts as a top-level frame.\n"
        )
    else:
        user_stack_trace += str(user_stack_formatted)

    torch._logging.trace_structured(
        "artifact",
        metadata_fn=lambda: {
            "name": "dynamo_graph_break_reason",
            "encoding": "string",
        },
        payload_fn=lambda: f"{user_stack_trace}\n{traceback.format_exc() if exc_info else ''}",
    )

    # torch._dynamo.explain() formats this a little nicer, and presents a slightly
    # more actionable user code pointer
    if (
        graph_break_log.isEnabledFor(logging.DEBUG)
        and not explain
        and graph_break_dup_warning_checker.add(frame_loc)
    ):
        # This log line MUST contain the string "Graph break in user code",
        # This log line is exercised from
        #   python test/dynamo/test_exc.py -k test_graph_break_log
        graph_break_log.debug(
            user_stack_trace,
        )
    else:
        # This log line MUST not contain the string "Graph break in user code",
        # exercised by
        #   python test/dynamo/test_misc.py -k test_duplicate_graph_break_log
        graph_break_log.debug(
            "Graph break (user stack suppressed due to duplicate graph break) in user code at %s:%s\nGraph Break Reason: %s",
            frame_loc[0],
            frame_loc[1],
            reason,
        )


def generic_jump(
    truth_fn: Callable[[object], bool], push: bool
) -> Callable[[InstructionTranslatorBase, Instruction], None]:
    # graph break message fields for data dependent branching
    _gb_type = "Data-dependent branching"
    _explanation = (
        "Detected data-dependent branching (e.g. `if my_tensor.sum() > 0:`). "
        "Dynamo does not support tracing dynamic control flow."
    )
    _hints = [
        *graph_break_hints.FUNDAMENTAL,
        "Use `torch.cond` to express dynamic control flow.",
    ]

    def jump_graph_break(
        self: InstructionTranslatorBase,
        inst: Instruction,
        value: VariableTracker,
        extra_msg: str = "",
    ) -> None:
        log_graph_break(
            self.code_options,
            reason=format_graph_break_message(
                gb_type=_gb_type,
                context=f"attempted to jump with {value}",
                explanation=_explanation,
                hints=_hints,
            ),
        )
        assert self.should_compile_partial_graph()
        # compile a partial subgraph prefix then jump into user code
        if self.maybe_has_backedge():
            msg = (
                "Skipping frame because there is a graph break in a for/while loop\n"
                f"{self.frame_summary()}"
            )
            log.info(msg)
            raise exc.SkipFrame(msg)

        self.push(value)
        log.debug("generic_jump triggered compile")
        all_stack_locals_metadata = self.output.compile_subgraph(
            self,
            reason=GraphCompileReason(
                f"generic_jump {typestr(value)}{extra_msg}", [self.frame_summary()]
            ),
            stack_pops=1,
        )
        self.pop()

        if_next = self.codegen_fix_leaf_stack(
            all_stack_locals_metadata[0], self.next_instruction
        ) + self.create_call_resume_at(
            self.next_instruction,
            all_stack_locals_metadata,
        )
        if push:
            self.push(value)
        assert inst.target is not None
        if_jump = self.codegen_fix_leaf_stack(
            all_stack_locals_metadata[0], inst.target
        ) + self.create_call_resume_at(
            inst.target,
            all_stack_locals_metadata,
        )

        if sys.version_info >= (3, 13):
            # 3.13 requires stack[-1] to be bool type
            self.output.add_output_instructions([create_instruction("TO_BOOL")])

        jump_inst = create_instruction(inst.opname, target=if_jump[0])
        jump_inst.copy_positions(inst)
        self.output.add_output_instructions([jump_inst] + if_next + if_jump)

    def inner(self: InstructionTranslatorBase, inst: Instruction) -> None:
        value: VariableTracker = self.pop()
        if (
            config.rewrite_assert_with_torch_assert
            and _detect_and_normalize_assert_statement(self, truth_fn, push)
        ):
            error_msg: VariableTracker = self.pop()
            # Skip over things like `assert True`
            if value.is_python_constant():
                if bool(value.as_python_constant()):
                    return self.jump(inst)
                elif self.should_compile_partial_graph():
                    jump_graph_break(self, inst, value)
                else:
                    unimplemented_v2(
                        gb_type="Data-dependent assertion failed (cannot compile partial graph)",
                        context=f"value: {value}",
                        explanation="Dynamo has determined when encountering a data-dependent assert failure "
                        "that it should not compile the partial graph.",
                        hints=[
                            *graph_break_hints.FUNDAMENTAL,
                            "Use `torch._assert()` to raise a hard AssertionError when the check fails. "
                            "This error will propagate back the user code "
                            "that called the compiled function (i.e. Dynamo will not trace any exception handling).",
                            "Remove the assert statement.",
                            "Move the assert statement outside of any context managers in order to graph break with "
                            "partial graph compilation (if fullgraph=False).",
                        ],
                    )

            # TODO maybe should respect DtoH sync intention of users later??
            # Manually insert torch._assert_async instead of python assert and jump over
            # assert related instructions as we don't need them anymore.

            # if we see Tensor as assert statement, no need to call scalar_tensor
            if isinstance(value, TensorVariable):
                self.output.create_proxy(
                    "call_function",
                    torch._assert_async,
                    *proxy_args_kwargs((value, error_msg), {}),
                )
                self.jump(inst)
                return

            if isinstance(value, SymNodeVariable):
                # if the assertion is normal shape expression.
                # just install guard and bail out.
                sym_expr = value.sym_num
                if not isinstance(sym_expr, torch.SymBool):
                    sym_expr = sym_expr != 0

                result = torch.fx.experimental.symbolic_shapes.expect_true(sym_expr)
                if not result:
                    unimplemented_v2(
                        gb_type="Assertion failed on symbolic shapes",
                        context=str(sym_expr),
                        explanation="",
                        hints=[*graph_break_hints.USER_ERROR],
                    )
                self.jump(inst)
                return

            scalar_to_tensor_proxy = self.output.create_proxy(
                "call_function", torch.scalar_tensor, *proxy_args_kwargs((value,), {})
            )

            scalar_to_tensor = wrap_fx_proxy(
                self,
                scalar_to_tensor_proxy,
                example_value=get_fake_value(scalar_to_tensor_proxy.node, self),
            )

            self.output.create_proxy(
                "call_function",
                torch._assert_async,
                *proxy_args_kwargs((scalar_to_tensor, error_msg), {}),
            )
            self.jump(inst)
            return

        if value.is_python_constant():
            # ConstDictVariable is optimized to be very lazy about insertion of
            # guards, so we have to manually insert a SEQUENCE_LENGTH guard
            # here.
            if isinstance(value, ConstDictVariable) and value.source:
                install_guard(value.source.make_guard(GuardBuilder.SEQUENCE_LENGTH))
            if truth_fn(value.as_python_constant()):
                if push:
                    self.push(value)
                self.jump(inst)
        elif (
            isinstance(value, (TensorVariable)) and self.should_compile_partial_graph()
        ):
            jump_graph_break(self, inst, value)
        elif isinstance(value, NNModuleVariable):
            # Equivalent of "self.nn_module is not None"
            mod = self.output.get_submodule(value.module_key)
            if truth_fn(mod):
                if push:
                    self.push(value)
                self.jump(inst)
        elif isinstance(value, UserDefinedObjectVariable):
            try:
                x = value.var_getattr(self, "__bool__")  # type: ignore[arg-type]
            except exc.ObservedAttributeError:
                exc.handle_observed_exception(self)
                # if __bool__ is missing, trying __len__ to infer a truth value.
                try:
                    x = value.var_getattr(self, "__len__")  # type: ignore[arg-type]
                except exc.ObservedAttributeError:
                    exc.handle_observed_exception(self)
                    x = None

            # __bool__ or __len__ is function
            if isinstance(x, UserMethodVariable):
                result = x.call_function(self, [], {})  # type: ignore[arg-type, assignment]
                if isinstance(result, ConstantVariable) and isinstance(
                    result.value, (bool, int)
                ):
                    if truth_fn(result.value):
                        if push:
                            self.push(value)
                        self.jump(inst)
                elif isinstance(result, SymNodeVariable):
                    if result.evaluate_expr():
                        if push:
                            self.push(value)
                        self.jump(inst)
                else:
                    unimplemented_v2(
                        gb_type="Data-dependent branching with non-constant __bool__",
                        context=f"method: {x}, result: {result}",
                        explanation="Attempted to perform data-dependent branching on a user-defined "
                        "object with a __bool__ method that did not return a constant.",
                        hints=[],
                    )
            # __bool__ or __len__ is non-function or not existed in the user defined object
            else:
                if truth_fn(True):
                    if push:
                        self.push(value)
                    self.jump(inst)
        elif not isinstance(value, TensorVariable) and value.has_unpack_var_sequence(
            self
        ):
            if truth_fn(len(value.unpack_var_sequence(self))):
                if push:
                    self.push(value)
                self.jump(inst)
        elif isinstance(value, SymNodeVariable):
            try:
                # if the user is branching on a SymBool, guard on it
                # if the user has code like:
                #    if size:
                #        ...
                # then they are just testing truthiness: guard that the expr != 0
                if isinstance(value.sym_num, torch.SymBool):
                    eval_result = value.evaluate_expr(self.output)
                else:
                    eval_result = guard_bool(value.sym_num != 0)
            except exc.UserError as e:
                if self.should_compile_partial_graph():
                    return jump_graph_break(self, inst, value, extra_msg=f"\n{e}")
                raise
            if truth_fn(eval_result):
                if push:
                    self.push(value)
                self.jump(inst)
        elif isinstance(value, variables.BackwardHookVariable):
            if truth_fn(True):
                if push:
                    self.push(value)
                self.jump(inst)
        else:
            from .source import is_constant_source

            if value.source is not None and is_constant_source(value.source):
                if truth_fn(value.get_real_value()):  # type: ignore[attr-defined]
                    if push:
                        self.push(value)
                    self.jump(inst)
            else:
                unimplemented_v2(
                    gb_type="Data-dependent branching",
                    context=f"attempted to jump with {value}",
                    explanation=_explanation,
                    hints=[
                        *graph_break_hints.FUNDAMENTAL,
                        "Use `torch.cond` to express dynamic control flow.",
                    ],
                )

    return inner


def break_graph_if_unsupported(
    *, push: int
) -> Callable[
    [Callable[..., None]], Callable[[InstructionTranslatorBase, Instruction], None]
]:
    def decorator(
        inner_fn: Callable[..., None],
    ) -> Callable[[InstructionTranslatorBase, Instruction], None]:
        @functools.wraps(inner_fn)
        def wrapper(self: InstructionTranslatorBase, inst: Instruction) -> None:
            speculation = self.speculate()
            if speculation.failed(self):
                assert speculation.reason is not None
                return handle_graph_break(self, inst, speculation.reason)
            try:
                return inner_fn(self, inst)
            except Unsupported as excp:
                if self.active_generic_context_managers:
                    # We don't support graph break under GenericContextWrappingVariable,
                    # If there is, we roll back to the checkpoint and fall back.
                    excp.remove_from_stats()
                    unimplemented_v2(
                        gb_type="Graph break under GenericContextWrappingVariable",
                        context=f"Active generic context managers: {self.active_generic_context_managers}",
                        explanation="Attempted to graph break in an active context manager(s) that doesn't support graph breaking.",
                        hints=[
                            "Move the offending context manager(s) to outside the compiled region.",
                            *graph_break_hints.CAUSED_BY_EARLIER_GRAPH_BREAK,
                        ],
                        from_exc=excp,
                    )

                if isinstance(excp, exc.UncapturedHigherOrderOpError):
                    raise

                if not self.should_compile_partial_graph():
                    raise

                log_graph_break(
                    self.code_options,
                    exc_info=True,
                    reason=str(excp),
                    user_stack=excp.real_stack,
                )

                if self.maybe_has_backedge():
                    msg = (
                        "Skipping frame because there is a graph break in a for/while loop\n"
                        f"{self.frame_summary()}"
                    )
                    log.info(msg)
                    raise exc.SkipFrame(msg) from excp

                excp.remove_from_stats()
                excp.add_to_stats("graph_break")
                speculation.reason = GraphCompileReason(excp.msg, excp.real_stack)
            speculation.fail_and_restart_analysis(self.error_on_graph_break)

        def handle_graph_break(
            self: InstructionTranslatorBase,
            inst: Instruction,
            reason: GraphCompileReason,
        ) -> None:
            if (
                sys.version_info >= (3, 11)
                and sys.version_info < (3, 12)
                and inst.opname == "CALL"
            ):
                # stack effect for PRECALL + CALL is split between the two instructions
                stack_effect = dis.stack_effect(
                    dis.opmap["PRECALL"], inst.arg
                ) + dis.stack_effect(dis.opmap["CALL"], inst.arg)
            else:
                stack_effect = dis.stack_effect(inst.opcode, inst.arg)

            all_stack_locals_metadata = self.output.compile_subgraph(
                self, reason=reason, stack_pops=push - stack_effect
            )
            cg = PyCodegen(self.output.root_tx)
            cleanup: list[Instruction] = []
            # Reconstruct the context variable CLASS in the block stack
            for b in self.block_stack:
                # Don't exit any modes we have entered,
                # output bytecode will mutate the tf mode stack accordingly
                if isinstance(b.with_context, TorchFunctionModeVariable):
                    cg.extend_output(
                        b.resume_fn().try_except_torch_function_mode(
                            cg.code_options, cleanup
                        )
                    )
                    continue
                assert b.with_context is not None
                assert isinstance(b.with_context, (ContextWrappingVariable))
                b.with_context.reconstruct_type(cg)
                cg.extend_output(b.resume_fn().try_finally(cg.code_options, cleanup))
            self.output.add_output_instructions(cg.get_instructions())
            del cg

            if sys.version_info >= (3, 11) and inst.opname == "CALL":
                kw_names = (
                    self.kw_names.as_python_constant()
                    if self.kw_names is not None
                    else ()
                )
                if len(kw_names) > 0:
                    # KW_NAMES no longer used in 3.13
                    assert sys.version_info < (3, 13)
                    self.output.add_output_instructions(
                        [create_instruction("KW_NAMES", argval=kw_names)]
                    )
                assert inst.arg is not None
                call_insts = create_call_function(inst.arg, False)
                call_insts[-1].copy_positions(inst)
                self.output.add_output_instructions(call_insts)
            else:
                # copy instruction, but without exception table data
                assert inst.target is None
                inst_copy = copy.copy(inst)
                inst_copy.exn_tab_entry = None
                self.output.add_output_instructions([inst_copy])

            self.output.add_output_instructions(cleanup)

            self.popn(push - stack_effect)
            for _ in range(push):
                self.push(UnknownVariable())
            self.output.add_output_instructions(
                self.codegen_fix_leaf_stack(
                    all_stack_locals_metadata[0], self.next_instruction
                )
                + self.create_call_resume_at(
                    self.next_instruction,
                    all_stack_locals_metadata,
                )
            )

        return wrapper

    return decorator


class BytecodeDispatchTableMeta(type):
    """Installs a `cls.dispatch_table` on every subclass to speed up calls to self.OPCODE()"""

    def __init__(cls: type, name: str, bases: Any, dct: Any) -> None:
        super().__init__(name, bases, dct)  # type: ignore[misc]

        def _missing(opname: str, *args: Any) -> None:
            unimplemented_v2(
                gb_type="Missing bytecode handler",
                context=f"{opname} with args {args}",
                explanation=f"Dynamo does not know how to handle the bytecode instruction `{opname}`.",
                hints=[
                    f"Do not trace code that produces the `{opname}` bytecode instruction "
                    "(see https://docs.python.org/3/library/dis.html for bytecode semantics).",
                    *graph_break_hints.SUPPORTABLE,
                ],
            )

        dispatch_table = {
            op: getattr(cls, opname, functools.partial(_missing, opname))
            for opname, op in dis.opmap.items()
        }
        cls.dispatch_table = [dispatch_table.get(i) for i in range(2**8)]


@dataclasses.dataclass
class ExceptionStack:
    """
    Exception stack that it is shared among all InstructionTranslator instances
    """

    # Exception handling in CPython is a bit confusing and some of the bytecode
    # have a slightly different behavior than what is documented. While reading
    # the documentation, is important to notice that the terms "current exception"
    # and "stack" sometimes refers to a C variable with the same name and the
    # exception stack, respectively.
    #
    # The lifetime of an exception is (Python 3.11+):
    #  + tx._raise_exception_variable(...) := sets the current_exception variable
    #  + PUSH_EXC_INFO := pushes the current_exception to the *exception stack*
    #  + POP_EXCEPT := pops TOS from the *exception stack*

    _exc_stack: list[ExceptionVals] = dataclasses.field(default_factory=list)
    _current_exception: Optional[ExceptionVals] = dataclasses.field(default=None)

    def clear_current_exception(self) -> None:
        self._current_exception = None

    def set_current_exception(self, val: ExceptionVals) -> None:
        self._set_context_and_break_context_reference_cycle(val)
        self._current_exception = val

    def move_current_exception_to_stack(self) -> None:
        assert self._current_exception is not None
        self.append(self._current_exception)
        self.clear_current_exception()

    def get_current_exception(self) -> ExceptionVals:
        assert self._current_exception is not None
        return self._current_exception

    def _set_context_recursive(
        self, val: ExceptionVals, prev_idx: int
    ) -> ExceptionVals:
        if (ctx := val.__context__) and type(ctx) is not ConstantVariable:  # type: ignore[union-attr]
            return val
        if len(self._exc_stack) + prev_idx > 0:
            prev = self._exc_stack[prev_idx]
            self._set_context_recursive(prev, prev_idx - 1)
            val.set_context(prev)  # type: ignore[union-attr, arg-type]
        return val

    def _break_context_reference_cycle(self, val: ExceptionVals) -> None:
        # See test_exceptions::test_raise_does_not_create_context_chain_cycle
        # Based on https://github.com/python/cpython/blob/e635bf2e49797ecb976ce45a67fce2201a25ca68/Python/errors.c#L207-L228
        # As noted on CPython, this is O(chain length) but the context chains
        # are usually very small
        o = slow_o = val
        slow_update_toggle = False  # floyd's algorithm for detecting cycle
        while True:
            context = o.__context__  # type: ignore[union-attr]
            if type(context) is ConstantVariable:  # context not set
                break

            if context is val:
                o.set_context(ConstantVariable(None))  # type: ignore[union-attr, arg-type]
                break

            o = context  # type: ignore[assignment]
            if o is slow_o:
                # pre-existing cycle - all exceptions on the path were
                # visited and checked
                break

            if slow_update_toggle:
                # visited all exceptions
                slow_o = slow_o.__context__  # type: ignore[union-attr, assignment]
            slow_update_toggle = not slow_update_toggle

    def _set_context_and_break_context_reference_cycle(
        self, val: ExceptionVals
    ) -> None:
        # set Exception.__context__
        self._set_context_recursive(val, len(self._exc_stack) - 1)
        self._break_context_reference_cycle(val)

    def pop(self) -> ExceptionVals:
        return self._exc_stack.pop()

    def append(self, val: ExceptionVals) -> None:
        self._exc_stack.append(val)

    def __len__(self) -> int:
        return len(self._exc_stack)

    def __getitem__(self, index: int) -> ExceptionVals:
        return self._exc_stack[index]

    def __str__(self) -> str:
        return f"{self._exc_stack=} - {self._current_exception=}"

    __repr__ = __str__


_debug_force_graph_break_on_leaf_return_disable_codes: weakref.WeakSet[
    types.CodeType
] = weakref.WeakSet()


class InstructionTranslatorBase(
    metaclass=BytecodeDispatchTableMeta,
):
    output: OutputGraph
    symbolic_locals: dict[str, VariableTracker]
    symbolic_globals: dict[str, VariableTracker]
    symbolic_torch_function_state: SymbolicTorchFunctionState
    post_prune_cell_and_freevars: Optional[dict[str, VariableTracker]]
    stack: list[VariableTracker]
    instruction_pointer: Optional[int]
    current_instruction: Instruction
    block_stack: list[BlockStackEntry]
    lineno: int
    kw_names: Optional[ConstantVariable]
    accept_prefix_inst: bool
    prefix_insts: list[Instruction]
    inline_depth: int
    inconsistent_side_effects: bool
    current_speculation: Optional[SpeculationEntry]
    dispatch_table: list[Any]
    exn_vt_stack: ExceptionStack
    exec_recorder: Optional[ExecutionRecorder]
    strict_checks_fn: Optional[Callable[[VariableTracker], bool]]
    start_point: Optional[int]
    is_leaf_tracer: bool
    parent: Optional[InstructionTranslatorBase]
    debug_locals: list[tuple[VariableTracker, list[VariableTracker]]]
    package: Optional[CompilePackage]

    def mark_inconsistent_side_effects(self) -> None:
        """
        InstructionTranslator has encountered instructions which may cause
        dynamo to see a different version of history from eager
        See: https://github.com/pytorch/pytorch/issues/110765
        """
        self.inconsistent_side_effects = True

    def maybe_has_backedge(self) -> bool:
        # This function employs a heuristic. It does not reliably detect a backedge.
        # The heuristic is straightforward: starting from the current instruction and
        # continuing to the end, if any jump instruction targets an instruction before
        # the current one, there might be a backedge.

        # Python 3.12 introduced changes to bytecode that group common paths in
        # blockstacks (with or try...else) and allow for early returns. Consequently,
        # there can be multiple RETURN_VALUE instructions. Another heuristic is to
        # halt detection upon encountering the first RETURN_VALUE or RETURN_CONST.

        # These heuristics can result in both false positives and negatives, but
        # in either case, the Dynamo code remains valid. For false positives
        # (where an edge is incorrectly marked as a backedge), Dynamo will
        # perform a SkipFrame instead of potentially applying optimizations. For
        # false negatives (where an edge that should be marked as a backedge
        # isn't), multiple graphs may be generated if there's a break in the
        # graph during a for loop. In general, its better to have fewer false
        # negatives so that Dynamo does not skip the whole frame.

        # If any parent tx has a backedge, then return True
        cur_tx: Optional[InstructionTranslatorBase] = self
        while cur_tx is not None:
            cur_offset = cur_tx.current_instruction.offset
            assert cur_tx.instruction_pointer is not None
            for inst in cur_tx.instructions[cur_tx.instruction_pointer :]:
                if inst.opname in ("RETURN_VALUE", "RETURN_CONST"):
                    break
                if inst.opname in JUMP_OPNAMES:
                    jump_offset = inst.argval
                    if jump_offset < cur_offset:
                        return True
            cur_tx = cur_tx.parent
        return False

    def cellvars(self) -> list[str]:
        return self.code_options["co_cellvars"]

    def freevars(self) -> list[str]:
        return self.code_options["co_freevars"]

    def cell_and_freevars(self) -> list[str]:
        if not hasattr(self, "_cell_and_freevars"):
            self._cell_and_freevars = self.cellvars() + self.freevars()
        return self._cell_and_freevars

    def prune_dead_locals(self) -> None:
        # keep cell and freevar references alive
        self.post_prune_cell_and_freevars = {
            k: v
            for k, v in self.symbolic_locals.items()
            if k in self.cell_and_freevars()
        }
        # Only keep the locals that must remain on the stack.
        reads = livevars_analysis(self.instructions, self.current_instruction)
        self.symbolic_locals = {
            k: v for k, v in self.symbolic_locals.items() if k in reads
        }

    def call_function(
        self,
        fn: VariableTracker,
        args: list[VariableTracker],
        kwargs: dict[str, VariableTracker],
    ) -> None:
        assert isinstance(fn, VariableTracker)
        assert isinstance(args, list)
        assert isinstance(kwargs, dict)
        assert all(
            isinstance(x, VariableTracker)
            for x in itertools.chain(args, kwargs.values())
        )
        inner_fn = None
        if hasattr(fn, "value"):
            inner_fn = fn.value
        if hasattr(fn, "fn"):
            inner_fn = fn.fn
        if inner_fn and callable(inner_fn) and is_forbidden(inner_fn):
            raise AssertionError(f"Attempt to trace forbidden callable {inner_fn}")
        self.push(fn.call_function(self, args, kwargs))  # type: ignore[arg-type]

    def inline_generator_function(
        self, fn: VariableTracker, args: Sequence[Any], kwargs: dict[str, Any]
    ) -> Any:
        """
        Redirect the call to the generator "call_function"
        """
        if not isinstance(fn, LocalGeneratorFunctionVariable):
            fn = LocalGeneratorFunctionVariable(fn)  # type: ignore[arg-type]
        return fn.call_function(self, args, kwargs)  # type: ignore[arg-type]

    def inline_user_function_return(
        self, fn: VariableTracker, args: Sequence[Any], kwargs: dict[str, Any]
    ) -> Any:
        """
        A call to some user defined function by inlining it.
        """
        self.is_leaf_tracer = False
        if config.enable_faithful_generator_behavior and is_generator(fn.get_code()):  # type: ignore[attr-defined]
            return self.inline_generator_function(fn, args, kwargs)
        else:
            return InliningInstructionTranslator.inline_call(self, fn, args, kwargs)

    def get_line_of_code_header(self, lineno: Optional[int] = None) -> str:
        if lineno is None:
            lineno = self.lineno
        inline_depth_str = (
            f" (inline depth: {self.inline_depth})" if self.inline_depth > 0 else ""
        )
        funcname = get_funcname(self.f_code.co_filename, lineno)
        funcname_str = "" if funcname is None else f" ({funcname})"
        return f"{self.f_code.co_filename}:{lineno} in {self.f_code.co_name}{funcname_str}{inline_depth_str}"

    def get_log_starts_line_log_str(self) -> str:
        log_str = f"TRACE starts_line {self.get_line_of_code_header()}\n"
        line = linecache.getline(self.f_code.co_filename, self.lineno).rstrip()
        log_str += f"    {line}"
        return log_str

    def starts_line(self, lineno: int) -> None:
        if self.lineno == lineno:
            return
        self.lineno = lineno
        TracingContext.set_current_loc(
            self.f_code.co_filename, lineno, self.f_code.co_name
        )

        if self.is_trace_source_log_enabled:
            trace_source_log.debug("%s", LazyString(self.get_log_starts_line_log_str))

    def step(self) -> bool:
        """Process exactly one instruction, return False we should exit"""
        self.error_on_graph_break = _get_error_on_graph_break()

        ip = self.instruction_pointer
        if ip is None:
            return False
        self.current_instruction = inst = self.instructions[ip]
        self.instruction_pointer = ip + 1

        if inst.starts_line:
            self.starts_line(inst.starts_line)

        if (
            not self.stack
            and self.should_compile_partial_graph()
            and self.is_non_empty_graph()
        ):
            self.current_speculation = self.speculate()
            if self.current_speculation.failed(self):
                self.step_graph_break(inst)
                return False

        if self.is_trace_bytecode_log_enabled:
            trace_bytecode_log.debug(
                "TRACE %s %s %s", inst.opname, inst.argval, self.stack
            )

        self.update_block_stack(inst)

        try:
            self.dispatch_table[inst.opcode](self, inst)
            return not self.output.should_exit
        except TensorifyScalarRestartAnalysis:
            raise
        except exc.ObservedException as e:
            self.exception_handler(e)
            return True
        except (ReturnValueOp, YieldValueOp):
            return False
        except (Unsupported, StepUnsupported) as e:
            if self.current_speculation is None:
                log.debug("empty checkpoint")
                if isinstance(e, StepUnsupported):
                    unimplemented_v2(
                        gb_type="torch._dynamo.step_unsupported() with empty checkpoint",
                        context="",
                        explanation="traced torch._dynamo.step_unsupported(), but there is no checkpoint "
                        "to step_graph_break from. This graph break is used for debugging only.",
                        hints=[
                            "Remove the torch._dynamo.step_unsupported() call.",
                            "Include at least one checkpoint: (1) include at least 2 ops and (2) make sure there is some "
                            "line of code that is not in a try/with block, and has an empty Python stack.",
                            *graph_break_hints.DYNAMO_BUG,
                        ],
                    )
                raise
            log.debug("step triggered compile", exc_info=True)

        self.current_speculation.fail_and_restart_analysis(self.error_on_graph_break)
        return False

    if sys.version_info >= (3, 11):

        def update_block_stack(self, inst: Instruction) -> None:
            # 3.11+ no longer uses a block stack, but we still keep track of one
            # so that we know which contexts are currently active.
            # For our purposes, all exception table entries with the same target
            # are considered to be part of the same "block".
            # NOTE: we only keep track of with blocks that are not contained in try blocks.
            # This is because we will not create continuation functions on graph breaks in try blocks,
            # but we may for with blocks. We do not push blocks here since
            # with blocks are pushed when handling BEFORE_WITH.
            entry = inst.exn_tab_entry
            if entry:
                # Detect when we have exited the top with block.
                # The with blocks on the block stack are not enclosed in try
                # blocks, so a with block's cleanup code should be in the
                # previous with block (if any).
                if (
                    len(self.block_stack) >= 2
                    and entry.target is not self.block_stack[-1].target
                    and entry.target is self.block_stack[-2].target
                ):
                    # exit the current block
                    self.block_stack.pop()
            else:
                # no longer in any block
                # It is possible for NOPs to be between two instructions
                # in the same block, but the NOPs are not covered by an
                # exception table entry. In this case, assume that we
                # are still in the same block.
                # In 3.12+, JUMP_BACKWARD might also not be covered by
                # an exception table entry, so we also assume that we
                # are still in the same block. It is probably safe to do
                # this in 3.11, even though we haven't encountered this case before.
                if self.block_stack and inst.opname not in ("NOP", "JUMP_BACKWARD"):
                    # If we really escape from a block and the current
                    # instruction is not in another block, then there
                    # should be no other nested blocks that we are in.
                    assert len(self.block_stack) == 1
                    self.block_stack.pop()

    else:

        def update_block_stack(self, inst: Instruction) -> None:
            pass

    @property
    def next_instruction(self) -> Instruction:
        assert self.instruction_pointer is not None
        return self.instructions[self.instruction_pointer]

    def step_graph_break(self, continue_inst: Instruction) -> None:
        # generate code from checkpoint
        assert not self.output.output_instructions
        assert self.current_speculation is not None
        # NOTE: adding an assert here since it seems like the only place
        # where we call step_graph_break right now is when the stack is empty,
        # so let's enforce that for now.
        assert not self.stack
        # NOTE: if we support non-empty self.stack in the future, the `stack_pops` argument
        # below should be set to the stack length to ensure that the stack is codegen'd
        # for the rest of the function.
        all_stack_locals_metadata = self.output.compile_subgraph(
            self,
            partial_convert=True,
            reason=GraphCompileReason("step_unsupported", [self.frame_summary()]),
        )
        # current frame state
        # cells,
        # [
        #   frame N locals,
        #   frame N-1 stack + locals,
        #   ...,
        #   frame 1 stack + locals,
        # ],
        if self.parent:
            from .eval_frame import skip_code

            # nested graph break
            assert config.nested_graph_breaks
            cg = PyCodegen(self.output.root_tx)

            # codegen cells and frame values only for frame N
            cg.extend_output(
                [
                    *create_copy(2),
                    cg.create_load_const(0),
                    cg.create_binary_subscr(),
                    create_instruction("BUILD_LIST", arg=1),
                    *create_copy(2),
                    cg.create_load_const(0),
                    cg.create_binary_subscr(),
                    create_instruction("BUILD_LIST", arg=1),
                ]
            )
            # No need to fix stack, since stack is assumed to be empty here.
            # Do NOT handle_inactive_ctx because we will be skipping this resume code.
            leaf_resume_code, leaf_resume_name = self.create_resume(
                0, continue_inst, all_stack_locals_metadata[0], [], cg, True, False
            )
            skip_code(leaf_resume_code)

            # current frame state
            # cells,
            # [
            #   frame N locals,
            #   frame N-1 stack + locals,
            #   ...,
            #   frame 1 stack + locals,
            # ], [frame N cells], [frame N locals],
            self.codegen_call_resume([leaf_resume_code], [leaf_resume_name], cg)

            # current frame state
            # cells,
            # [
            #   frame N locals,
            #   frame N-1 stack + locals,
            #   ...,
            #   frame 1 stack + locals,
            # ], leaf_resume result

            # add the leaf_resume result to frame N-1 stack
            num_stack = all_stack_locals_metadata[1].num_stack
            cg.extend_output(
                [
                    create_instruction("BUILD_LIST", arg=1),
                    *create_copy(2),
                    cg.create_load_const(1),
                    cg.create_binary_subscr(),
                    *create_binary_slice(num_stack, num_stack, True),
                ]
            )

            # pop frame N cells and locals
            cg.extend_output(
                [
                    *create_copy(1),
                    cg.create_load_const(0),
                    create_instruction("DELETE_SUBSCR"),
                    *create_copy(2),
                    cg.create_load_const(0),
                    create_instruction("DELETE_SUBSCR"),
                ]
            )

            # call the remaining resume functions
            # current frame state
            # [frame N-1 cells, ..., frame 1 cells],
            # [
            #   frame N-1 stack (including leaf_resume result) + locals,
            #   ...,
            #   frame 1 stack + locals,
            # ],
            self.parent.push(UnknownVariable())
            all_stack_locals_metadata[1].num_stack += 1
            self.output.add_output_instructions(
                cg.get_instructions()
                + self.parent.create_call_resume_at(
                    self.parent.next_instruction, all_stack_locals_metadata[1:]
                )
            )
        else:
            # pop cells
            self.output.add_output_instructions(
                [
                    *create_swap(2),
                    create_instruction("POP_TOP"),
                ]
            )
            # load locals from frame values
            cg = PyCodegen(self.output.root_tx)
            self.output.add_output_instructions(
                [
                    cg.create_load_const(-1),
                    cg.create_binary_subscr(),
                ]
            )
            for local, idx in all_stack_locals_metadata[-1].locals_names.items():
                self.output.add_output_instructions(
                    [
                        create_dup_top(),
                        cg.create_load_const(idx),
                        cg.create_binary_subscr(),
                        cg.create_store(local),
                    ]
                )
            self.output.add_output_instructions(
                [
                    create_instruction("POP_TOP"),
                    create_jump_absolute(continue_inst),
                    *self.instructions,
                ]
            )

    def run_ctx_mgr(self) -> Any:
        # NB: Don't push the top level frame summary; set_current_loc will
        # take care of it.  However, DO make sure we attach real_stack to
        # exceptions
        return TracingContext.current_frame(None)

    def run(self) -> None:
        with self.run_ctx_mgr():
            dump_file(self.f_code.co_filename)
            try:
                self.output.push_tx(self)
                self.start_point = self.instruction_pointer
                try:
                    while self.step():
                        pass
                except Exception as e:
                    if self.is_tracing_resume_prologue:
                        raise ResumePrologueTracingError(
                            "Error while tracing through a Dynamo-generated resume function prologue. "
                            "Errors are not allowed when tracing resume function prologues.\n"
                            f"{type(e).__qualname__}: {str(e)}"
                        ).with_traceback(e.__traceback__) from None
                    raise
            except TensorifyScalarRestartAnalysis:
                raise
            except BackendCompilerFailed:
                raise
            except RuntimeError as e:
                if hasattr(e, "msg") and "Data-dependent" in e.msg:
                    readable_graph = torch.fx.GraphModule(
                        self.output.nn_modules, self.output.graph
                    ).print_readable(
                        print_output=False, include_stride=True, include_device=True
                    )
                    e.partial_fx_graph = readable_graph  # type: ignore[attr-defined]
                    raise

                raise
            except Exception as e:
                if self.exec_recorder:
                    e.exec_record = self.exec_recorder.get_record()  # type: ignore[attr-defined]

                raise
            finally:
                self.output.pop_tx()
                # Cleanup the outputGraph to delete the held tensors. We perform the
                # cleanup only for InstructionTranslator and not
                # InliningInstructionTranslator. The InliningInstructionTranslator
                # mutates the output object and is restored to original state if
                # there was an exception.
                if isinstance(self, InstructionTranslator):
                    self.output.cleanup()

                    # Note that this call maybe redundant if compile_subgraph is
                    # called. This is ok, because calling exit stack close()
                    # twice is not an issue (second stop is a no op).
                    self.output.mark_bytecode_tracing_stop()

    def push(self, val: Optional[VariableTracker]) -> None:
        assert val is None or isinstance(val, VariableTracker), (
            f"push expects VariableTracker, got {typestr(val)}"
        )
        self.stack.append(val)  # type: ignore[arg-type]

    def push_many(self, vals: list[VariableTracker]) -> None:
        for val in vals:
            self.push(val)

    def pop(self) -> VariableTracker:
        return self.stack.pop()

    def popn(self, n: int) -> list[VariableTracker]:
        return [*reversed([self.pop() for _ in range(n)])]

    def LOAD_FAST(self, inst: Instruction) -> None:
        name = inst.argval
        if self.exec_recorder and name in self.f_locals:
            self.exec_recorder.add_local_var(name, self.f_locals[name])

        try:
            self.push(self.symbolic_locals[name].unwrap())
        except KeyError:
            if name.startswith("."):
                try:
                    # This happens in dict/list comprehensions
                    new_name = name.replace(".", "implicit")
                    self.push(self.symbolic_locals[new_name])
                except KeyError:
                    unimplemented_v2(
                        gb_type="Attempted to read undefined local variable (implicit)",
                        context=f"LOAD_FAST {name}",
                        explanation=f"Could not find an implicit local variable with name `{name}`",
                        hints=[
                            "This happens in dict/list comprehensions",
                            *graph_break_hints.USER_ERROR,
                        ],
                    )
            else:
                unimplemented_v2(
                    gb_type="Attempted to read undefined local variable",
                    context=f"LOAD_FAST {name}",
                    explanation=f"Could not find a local variable with name `{name}`",
                    hints=[*graph_break_hints.USER_ERROR],
                )

        # for continuation functions
        if name.startswith("__stack"):
            self.symbolic_locals.pop(name)

    def LOAD_DEREF(self, inst: Instruction) -> None:
        assert inst.argval in self.cell_and_freevars()
        cell = self.symbolic_locals[inst.argval]
        contents_var = self.output.side_effects.load_cell(cell)
        self.push(contents_var)

        if self.exec_recorder and inst.argval in self.f_locals:
            self.exec_recorder.add_local_var(inst.argval, self.f_locals[inst.argval])

    def STORE_FAST(self, inst: Instruction) -> None:
        name = inst.argval
        loaded_vt = self.pop()
        loaded_vt.set_name_hint(name)
        self.symbolic_locals[name] = loaded_vt
        if name == IS_TRACING_RESUME_PROLOGUE_VARNAME:
            val = loaded_vt.as_python_constant()
            assert type(val) is bool
            self.is_tracing_resume_prologue = val

    def DELETE_FAST(self, inst: Instruction) -> None:
        del self.symbolic_locals[inst.argval]

    def STORE_DEREF(self, inst: Instruction) -> None:  # type: ignore[override]
        assert inst.argval in self.cell_and_freevars()
        cell = self.symbolic_locals[inst.argval]
        val = self.pop()
        self.output.side_effects.store_cell(cell, val)

        assert isinstance(cell, CellVariable)  # tame mypy
        if cell.local_name is not None:
            val.set_name_hint(cell.local_name)  # type: ignore[attr-defined]

    LOAD_CLOSURE = LOAD_FAST

    def _load_const(self, inst: Instruction) -> VariableTracker:
        i = inst.arg
        if i is None:
            return ConstantVariable.create(value=inst.argval)  # type: ignore[return-value]
        val = self._constants_cache[i]
        if not val:
            self._constants_cache[i] = ConstantVariable.create(value=inst.argval)  # type: ignore[call-overload]
            val = self._constants_cache[i]
        assert val is not None
        return val

    def LOAD_CONST(self, inst: Instruction) -> None:
        self.push(self._load_const(inst))

    def _load_global(self, inst: Instruction) -> None:
        name = inst.argval

        if self.exec_recorder:
            if name in self.f_globals:
                self.exec_recorder.add_global_var(name, self.f_globals[name])
            else:
                assert name in self.f_builtins
                self.exec_recorder.builtins[name] = self.f_builtins[name]

        if name not in self.f_globals:
            return self.load_builtin(inst)

        if name in self.symbolic_globals:
            variable = self.output.side_effects[self.symbolic_globals[name]]
            self.push(self.output.side_effects.load_global(variable, name))
            return

        value = self.f_globals[name]
        self.push(VariableTracker.build(self, value, GlobalSource(name)))

    @functools.cached_property
    def nn_modules_globals_vt(self) -> VariableTracker:
        module_name = "torch.nn.modules.module"
        module_source = self.import_source(module_name)
        fglobals_value = _import_module(module_name)
        return VariableTracker.build(self, fglobals_value, module_source)

    def LOAD_GLOBAL(self, inst: Instruction) -> None:
        assert inst.arg is not None
        if sys.version_info >= (3, 11) and sys.version_info < (3, 13) and inst.arg % 2:
            self.PUSH_NULL(inst)
        self._load_global(inst)
        if sys.version_info >= (3, 13) and inst.arg % 2:
            self.PUSH_NULL(inst)

    def STORE_GLOBAL(self, inst: Instruction) -> None:
        value = self.pop()
        name = inst.argval
        source = GlobalSource(name)
        if name not in self.symbolic_globals:
            self.symbolic_globals[name] = object()  # type: ignore[assignment]  # sentinel object
        variable = self.output.side_effects.track_global_existing(
            source, self.symbolic_globals[name]
        )
        if isinstance(value, RemovableHandleVariable):
            unimplemented_v2(
                gb_type="Storing Tensor hook handle in globals",
                context=name,
                explanation="This is not supported.",
                hints=[],
            )
        self.output.side_effects.store_global(variable, name, value)

    # Cache note: This cache only exists for the duration of this
    # InstructionTranslator - so it should be safe to do.
    @cache_method
    def import_source(self, module_name: str) -> GlobalSource:
        """Create an alias to a module for use in guards"""
        if "torch_package" in module_name:
            value = torch.package.package_importer._package_imported_modules[
                module_name
            ]
            alias = (
                module_name.replace(">", "_").replace("<", "_").replace(".", "_dot_")
            )
        else:
            value = _import_module(module_name)
            alias = f"__import_{module_name.replace('.', '_dot_')}"

        if self.package is not None:
            self.package.add_import_source(alias, module_name)
        self.output.import_sources[alias] = module_name
        f_globals = self.output.global_scope
        assert alias not in f_globals or f_globals[alias] is value
        f_globals[alias] = value
        self.output.update_co_names(alias)
        return GlobalSource(alias)

    def resolve_name(self, name: str, package: str, level: int) -> str:
        """
        Copied from the Cpython implementation of __import__
        Resolve a relative module name to an absolute one.
        https://github.com/python/cpython/blob/5a094f0255eea1db58fb2cf14c200971e64ec36e/Lib/importlib/_bootstrap.py#L902
        """
        bits = package.rsplit(".", level - 1)
        if len(bits) < level:
            raise ImportError("attempted relative import beyond top-level package")
        base = bits[0]
        return f"{base}.{name}" if name else base

    def calc_package(self) -> str:
        """
        Copied from the Cpython implementation of __import__
        https://github.com/python/cpython/blob/5a094f0255eea1db58fb2cf14c200971e64ec36e/Lib/importlib/_bootstrap.py#L1090
        """
        package = self.f_globals.get("__package__")
        spec = self.f_globals.get("__spec__")
        if package is not None:
            if spec is not None and package != spec.parent:
                log.warning(
                    "__package__ != __spec__.parent (%r != %r)",
                    package,
                    spec.parent,
                    stacklevel=3,
                )
            return package
        elif spec is not None:
            return spec.parent
        else:
            log.warning(
                "can't resolve package from __spec__ or __package__, "
                "falling back on __name__ and __path__",
                stacklevel=3,
            )
            package = self.f_globals["__name__"]
            if "__path__" not in self.f_globals:
                package = package.rpartition(".")[0]
        return package

    def IMPORT_NAME(self, inst: Instruction) -> None:
        level, fromlist = self.popn(2)
        level = level.as_python_constant()
        fromlist = fromlist.as_python_constant()
        module_name = inst.argval

        # Are we replaying? if so, load recorded module
        recorded_name = (
            f"{ExecutionRecorder.LOCAL_MOD_PREFIX}_{level}_{fromlist}_{module_name}"
        )
        if recorded_name in self.f_globals:
            value = self.f_globals[recorded_name]
            source = GlobalSource(recorded_name)
        else:
            try:
                value = __import__(
                    module_name,
                    fromlist=fromlist,
                    level=level,
                    globals=self.f_globals,
                )
            except ImportError:
                unimplemented_v2(
                    gb_type="Import failure",
                    context=f"module_name: {module_name}, fromlist: {fromlist}, level={level}",
                    explanation="Failure when attempting to import.",
                    hints=[*graph_break_hints.USER_ERROR],
                )

            if level != 0:
                pkg = self.calc_package()
                module_name = self.resolve_name(module_name, pkg, level)

            # For __import__, when the name variable is of the form package.module,
            # normally, the top-level package (the name up till the first dot) is
            # returned, not the module named by module_name. However, when a
            # non-empty fromlist argument is given, the module named by name is
            # returned. Therefore, we set the source correctly here.
            if not fromlist:
                top_level_module_name = module_name.partition(".")[0]
                source = self.import_source(top_level_module_name)
            else:
                source = self.import_source(module_name)

        if self.exec_recorder:
            self.exec_recorder.add_local_mod(recorded_name, value)

        if istype(value, (types.ModuleType, DummyModule)):
            self.push(PythonModuleVariable(value, source=source))
        else:
            unimplemented_v2(
                gb_type="Bad import result",
                context=typestr(value),
                explanation="Import result is not a Python module.",
                hints=[],
            )

    # fb internal 3.12 opcode
    EAGER_IMPORT_NAME = IMPORT_NAME

    def IMPORT_FROM(self, inst: Instruction) -> None:
        self.DUP_TOP(inst)
        self._load_attr(inst.argval)

    # Cache note: This cache only exists for the duration of this
    # InstructionTranslator - so it should be safe to do.
    @cache_method
    def load_builtin_from_argval(self, argval: Any) -> VariableTracker:
        if argval not in self.f_builtins:
            raise Unsupported(f"name '{argval}' is not defined")
        val = self.f_builtins[argval]

        if callable(val):
            builtins_source = GlobalSource(
                self.output.name_of_builtins_dict_key_in_fglobals
            )
            var_source = DictGetItemSource(builtins_source, argval)
            return VariableTracker.build(self, val, var_source)
        else:
            assert is_builtin_constant(val)
            return ConstantVariable.create(value=val)

    def load_builtin(self, inst: Instruction) -> None:
        self.push(self.load_builtin_from_argval(inst.argval))

    def jump(self, inst: Instruction) -> None:
        assert self.instruction_pointer is not None
        assert self.start_point is not None
        assert inst.target is not None
        get_metrics_context().increment(
            "ir_count", self.instruction_pointer - self.start_point
        )
        self.instruction_pointer = self.indexof[inst.target]
        self.start_point = self.instruction_pointer

    JUMP_FORWARD = jump
    JUMP_ABSOLUTE = jump

    POP_JUMP_IF_FALSE = generic_jump(operator.not_, False)
    POP_JUMP_IF_TRUE = generic_jump(operator.truth, False)
    JUMP_IF_FALSE_OR_POP = generic_jump(operator.not_, True)
    JUMP_IF_TRUE_OR_POP = generic_jump(operator.truth, True)

    def SETUP_LOOP(self, inst: Instruction) -> None:
        # only exists in python<=3.7
        assert inst.target is not None
        self.block_stack.append(BlockStackEntry(inst, inst.target, len(self.stack)))

    def SETUP_EXCEPT(self, inst: Instruction) -> None:
        # only exists in python<=3.7
        assert inst.target is not None
        self.block_stack.append(BlockStackEntry(inst, inst.target, len(self.stack)))

    def POP_BLOCK(self, inst: Instruction) -> None:
        self.block_stack.pop()

    def SETUP_WITH(self, inst: Instruction) -> None:
        self.setup_or_before_with(inst)

    def SETUP_FINALLY(self, inst: Instruction) -> None:
        assert inst.target is not None
        self.block_stack.append(BlockStackEntry(inst, inst.target, len(self.stack)))

    def BEGIN_FINALLY(self, inst: Instruction) -> None:
        self.push(None)

    def WITH_CLEANUP_START(self, inst: Instruction) -> None:
        exit, exc = self.popn(2)
        assert exc is None
        self.push(exc)
        self.push(exit.call_function(self, [ConstantVariable.create(None)] * 3, {}))

    def WITH_CLEANUP_FINISH(self, inst: Instruction) -> None:
        self.popn(2)
        self.push(None)

    def FOR_ITER(self, inst: Instruction) -> None:
        it = self.pop().realize()
        try:
            val = it.next_variable(self)
            self.push(it)
            self.push(val)
        except (StopIteration, exc.ObservedUserStopIteration) as e:
            if isinstance(e, exc.ObservedUserStopIteration):
                exc.handle_observed_exception(self)

            # leave iterator upon exhaustion in 3.12
            if sys.version_info >= (3, 12):
                # CPython 3.12 actually jumps to the instruction after the END_FOR
                # and performs the action of END_FOR as part of FOR_ITER. We jump
                # to the END_FOR and run it, so we need to make sure 2 values are
                # on the stack for it to pop.
                self.push(it)
                self.push(ConstantVariable.create(None))
            self.jump(inst)

    def _create_exception_type(self, val: VariableTracker) -> VariableTracker:
        if isinstance(
            val, (variables.BuiltinVariable, UserDefinedExceptionClassVariable)
        ):
            # Create the instance of the exception type
            # https://github.com/python/cpython/blob/3.11/Python/ceval.c#L6547-L6549
            val = val.call_function(self, [], {})  # type: ignore[arg-type]
        return val

    def _raise_exception_variable(self, val: VariableTracker) -> NoReturn:
        # User can raise exception in 2 ways
        #   1) raise exception type - raise NotImplementedError
        #   2) raise exception instance - raise NotImplemetedError("foo")

        # 1) when user raises exception type
        val = self._create_exception_type(val)

        # Handle https://peps.python.org/pep-0479/
        # CPython 3.12+ has a specific bytecode instruction (CALL_INTRINSIC_1 3) for this
        if (
            is_generator(self.f_code)
            and isinstance(val, variables.ExceptionVariable)
            and val.exc_type is StopIteration
        ):
            val = variables.BuiltinVariable(RuntimeError).call_function(self, [], {})  # type: ignore[arg-type]

        # Save the exception in a global data structure
        self.exn_vt_stack.set_current_exception(val)  # type: ignore[arg-type]

        # 2) when user raises exception instance
        if self._isinstance_exception(val):
            observed_exception_type = exc.get_dynamo_observed_exception(val.exc_type)  # type: ignore[attr-defined, union-attr]
            raise observed_exception_type(f"raised exception {val}")
        unimplemented_v2(
            gb_type="Failed to raise exception",
            context=str(exc),
            explanation="Attempted to raise a non-Exception type/value.",
            hints=[*graph_break_hints.USER_ERROR],
        )

    def RAISE_VARARGS(self, inst: Instruction) -> None:
        if inst.arg == 0:
            if not len(self.exn_vt_stack):
                msg = ConstantVariable("No active exception to reraise")
                exc.raise_observed_exception(RuntimeError, self, args=[msg])

            # re-raise the previous exception. Here CPython refers to the exception
            # on top of the exception stack
            assert len(self.exn_vt_stack)
            val = self.exn_vt_stack[-1]
            assert self._isinstance_exception(val), val
            self._raise_exception_variable(val)
        elif inst.arg == 1:
            # raise TOS
            val = self.stack[-1]  # type: ignore[assignment]
            self._raise_exception_variable(val)
        else:
            # raise .. from ...
            from_vt = self.pop()
            val = self.pop()  # type: ignore[assignment]
            try:
                self._raise_exception_variable(val)
            finally:
                # Update __cause__/__supppress_context__ in the raised exception
                curr_exc = self.exn_vt_stack.get_current_exception()
                cause = self._create_exception_type(from_vt)
                curr_exc.call_setattr(self, ConstantVariable("__cause__"), cause)  # type: ignore[arg-type, union-attr, assignment]

    def CLEANUP_THROW(self, inst: Instruction) -> None:
        # https://github.com/python/cpython/pull/96010
        tos = self.stack[-1]
        assert isinstance(tos, ExceptionVariable)
        if tos.exc_type is StopIteration:
            unimplemented_v2(
                gb_type="CLEANUP_THROW with StopIteration",
                context="",
                explanation="Received StopIteration when handling generator.throw/close. This is not supported.",
                hints=[],
            )
        else:
            self.RERAISE(inst)

    def RERAISE(self, inst: Instruction) -> None:
        # https://docs.python.org/3/library/dis.html#opcode-RERAISE
        #   Re-raises the exception currently on top of the stack. If oparg is
        #   non-zero, pops an additional value from the stack which is used to
        #   set f_lasti of the current frame.

        if sys.version_info >= (3, 11):
            # RERAISE is currently supported in a narrow case of `raise ... from None`
            val = self.pop()
            if inst.argval:
                # RERAISE 1
                _ = self.pop()
                self._raise_exception_variable(val)
            else:
                # RERAISE 0
                self.push(val)
                self._raise_exception_variable(val)
        else:
            _exc = self.pop()
            val = self.pop()
            _tb = self.pop()
            self._raise_exception_variable(val)

    def _isinstance_exception(self, val: VariableTracker) -> TypeIs[ExceptionVals]:
        return isinstance(
            val,
            (
                variables.ExceptionVariable,
                UserDefinedExceptionClassVariable,
                UserDefinedExceptionObjectVariable,
            ),
        )

    def WITH_EXCEPT_START(self, inst: Instruction) -> None:
        args: list[VariableTracker] = []
        if sys.version_info >= (3, 11):
            fn_loc = 4 if sys.version_info < (3, 14) else 5
            # At the top of the stack are 4 values:
            #    - TOP = exc_info()
            #    - SECOND = previous exception
            #    - THIRD: lasti of exception in exc_info()
            #    - FOURTH: the context.__exit__ bound method
            #    We call FOURTH(type(TOP), TOP, GetTraceback(TOP)).
            #    Then we push the __exit__ return value.
            # In Python 3.14+, there is a NULL placed between the context.__exit__ bound method and the lasti,
            # that is, fn is now the 5th from TOS.
            assert len(self.stack) >= fn_loc
            fn = self.stack[-fn_loc]
            val = self.stack[-1]
            assert self._isinstance_exception(val)
            typ = BuiltinVariable(val.exc_type)  # type: ignore[attr-defined, union-attr]
            tb = ConstantVariable(None)
            if sys.version_info >= (3, 14):
                if not isinstance(self.stack[-4], NullVariable):
                    args.append(self.stack[-4])
        else:
            assert len(self.stack) >= 7
            fn = self.stack[-7]
            val = self.stack[-2]
            assert self._isinstance_exception(val)
            typ = BuiltinVariable(val.exc_type)  # type: ignore[attr-defined]
            tb = ConstantVariable(None)

        args += [typ, val, tb]
        self.call_function(fn, args, {})

    def exception_handler(self, raised_exception: ObservedException) -> None:
        observed_exn_gb_explanation = (
            "Dynamo found no exception handler at the top-level compiled function "
            "when encountering an exception. Exception will propagate outside the compiled region."
        )

        def bubble_exception_to_interpreter() -> None:
            # Bubble the exception to the interpreter
            curr_exc = self.exn_vt_stack.get_current_exception()
            dynamo_exc = exc.get_dynamo_observed_exception(curr_exc.python_type())
            assert isinstance(raised_exception, dynamo_exc)  # sanity check
            unimplemented_v2(
                gb_type="Observed exception",
                context=f"raised exception {curr_exc.python_type_name()}({curr_exc.args})",  # type: ignore[union-attr]
                explanation=observed_exn_gb_explanation,
                hints=[
                    *graph_break_hints.USER_ERROR,
                    *graph_break_hints.SUPPORTABLE,
                ],
            )

        if sys.version_info >= (3, 11):
            exn_tab_entry = self.current_instruction.exn_tab_entry
            if exn_tab_entry:
                # Implementation is based on https://github.com/python/cpython/blob/3.11/Objects/exception_handling_notes.txt

                # 1) pop values from the stack until it matches the stack depth
                # for the handler
                while len(self.stack) > exn_tab_entry.depth:
                    self.pop()

                # 2) if 'lasti' is true, then push the offset that the exception was raised at
                if exn_tab_entry.lasti:
                    self.push(
                        variables.ConstantVariable(self.current_instruction.offset)
                    )

                # 3) push the exception to the stack
                self.push(self.exn_vt_stack.get_current_exception())

                # 4) jump to the handler
                self.jump(exn_tab_entry)  # type: ignore[arg-type]
            else:
                # No handler found. Bubble the exception to the parent
                # instruction translator. We use special exception for this.
                self.stack.clear()
                if type(self) is InstructionTranslator:
                    bubble_exception_to_interpreter()
                raise raised_exception
        else:
            if len(self.block_stack):
                # base implementation - https://github.com/python/cpython/blob/3.10/Python/ceval.c#L4455

                block_stack_entry = self.block_stack.pop()

                while block_stack_entry.inst.opname == "EXCEPT_HANDLER":
                    # TODO(anijain2305) - This is not tested .. unable to create a testcase
                    # https://github.com/python/cpython/blob/3.10/Python/ceval.c#L1456
                    self.popn(3)
                    self.exn_vt_stack.pop()
                    if len(self.block_stack) == 0:
                        # No handler found in this frame. Bubble the exception to the parent
                        # instruction translator.
                        self.stack.clear()
                        if type(self) is InstructionTranslator:
                            unimplemented_v2(
                                gb_type="Observed exception (EXCEPT_HANDLER)",
                                context=str(raised_exception),
                                explanation=observed_exn_gb_explanation
                                + " This graph break is unexpected.",
                                hints=[*graph_break_hints.DYNAMO_BUG],
                            )

                        raise raised_exception
                    block_stack_entry = self.block_stack.pop()

                exception_var = self.exn_vt_stack.get_current_exception()
                self.exn_vt_stack.move_current_exception_to_stack()

                # 1) pop values from the stack until it matches the stack depth
                # for the handler
                while len(self.stack) > block_stack_entry.stack_index:
                    self.pop()

                # Push a dummy block stack entry of EXCEPT_HANDLER
                # https://github.com/python/cpython/blob/3.10/Python/ceval.c#L1456
                except_handler_inst = Instruction(1e6, "EXCEPT_HANDLER", None, 0)
                self.block_stack.append(
                    BlockStackEntry(except_handler_inst, None, len(self.stack))
                )

                # Push old exception
                if len(self.exn_vt_stack) >= 2:
                    old_exception = self.exn_vt_stack[-2]

                    # Push the old exception on to stack - tb, value, type
                    # Traceback is currently mapped to UnknownVariable
                    self.push(variables.UnknownVariable())
                    self.push(old_exception)
                    self.push(variables.BuiltinVariable(old_exception.exc_type))
                else:
                    # Push empty exception tb, value, type
                    self.push(variables.ConstantVariable(None))
                    self.push(variables.ConstantVariable(None))
                    self.push(variables.ConstantVariable(None))

                # Push new exception - tb, val, type
                # Traceback is currently mapped to UnknownVariable
                self.push(variables.UnknownVariable())
                self.push(exception_var)
                self.push(variables.BuiltinVariable(exception_var.exc_type))

                # Jump to target
                self.jump(block_stack_entry)
            else:
                # No handler found. Bubble the exception to the parent
                # instruction translator. We use special exception for this.
                self.stack.clear()
                if type(self) is InstructionTranslator:
                    bubble_exception_to_interpreter()
                raise raised_exception

    def PUSH_EXC_INFO(self, inst: Instruction) -> None:
        # https://docs.python.org/3/library/dis.html#opcode-PUSH_EXC_INFO
        #   Pops a value from the stack. Pushes the current exception to the top
        #   of the stack. Pushes the value originally popped back to the stack.
        #
        # The behavior of this opcode in CPython is a bit different than what it
        # is described. It pops a value from the stack, pushes the top of the
        # exception stack to the interpreter stack and moves the
        # "current exception" to the exception stack.
        #
        # As an example, suppose the stack is in the following state:
        #   + stack = [..., ConstantVariable(1), ConstantVariable(2)]
        #   + current_exception = TypeError
        #   + exception_stack = [ValueError]
        #
        # After PUSH_EXC_INFO is executed
        #   + stack = [..., ConstantVariable(1), ValueError, ConstantVariable(2)]
        #   + current_exception = None
        #   + exception_stack = [ValueError, TypeError]

        val = self.pop()
        if len(self.exn_vt_stack) == 0:
            prev_exc: VariableTracker = ConstantVariable(None)
        else:
            prev_exc = self.exn_vt_stack[-1]
        self.push(prev_exc)
        self.push(val)
        self.exn_vt_stack.move_current_exception_to_stack()

    def POP_EXCEPT(self, inst: Instruction) -> None:
        if sys.version_info >= (3, 11):
            _ = self.pop()
            # This exception is handled and therefore we can clear the error indicator
            assert len(self.exn_vt_stack)
            self.exn_vt_stack.pop()
        else:
            assert len(self.block_stack) > 0
            if self.block_stack[-1].inst.opname != "EXCEPT_HANDLER":
                raise AssertionError(
                    "Bug in Dynamo tracing of exception handling."
                    "Top of the block stack is not EXCEPT_HANDLER."
                )
            self.block_stack.pop()

            self.popn(3)

            # This exception is handled and therefore we can clear the error indicator
            assert len(self.exn_vt_stack)
            self.exn_vt_stack.pop()

    def check_if_exc_matches(self) -> bool:
        assert len(self.stack) >= 2
        expected_exc_types = self.pop()
        if sys.version_info >= (3, 11):
            # CHECK_EXC_MATCH (which is used from 3.11 onwards) does not pop.
            # This is the description from the disassembly doc
            #
            # Performs exception matching for ``except``. Tests whether the ``STACK[-2]``
            # is an exception matching ``STACK[-1]``. Pops ``STACK[-1]`` and pushes the boolean
            # result of the test.
            exc_instance = self.stack[-1]
        else:
            # This is used prior to 3.11 via opcode JUMP_IF_NOT_EXC_MATCH
            # There is no documentation but here is the code pointer that does 2 pops
            # https://github.com/python/cpython/blob/3.10/Python/ceval.c#L3650-L3665
            exc_instance = self.stack.pop()

        # Users can check exception in 3 ways
        # 1) except NotImplementedError --> BuiltinVariable
        # 2) except CustomException --> UserDefinedExceptionClasVariable
        # 3) except (NotImplemetedError, AttributeError) -> TupleVariable

        if not isinstance(
            expected_exc_types,
            (
                BuiltinVariable,
                TupleVariable,
                UserDefinedExceptionClassVariable,
                UserDefinedExceptionObjectVariable,
            ),
        ):
            unimplemented_v2(
                gb_type="Exception with bad expected type",
                context=str(expected_exc_types),
                explanation=f"`except ...` has unsupported type {expected_exc_types}.",
                hints=[*graph_break_hints.USER_ERROR],
            )

        if sys.version_info >= (3, 11):
            if not self._isinstance_exception(exc_instance):
                unimplemented_v2(
                    gb_type="Caught non-Exception value",
                    context=str(exc_instance),
                    explanation=f"Except expects to receive an object of Exception type but received {exc_instance}.",
                    hints=[*graph_break_hints.USER_ERROR],
                )

        if isinstance(expected_exc_types, TupleVariable):
            expected_types = expected_exc_types.items
        else:
            expected_types = [
                expected_exc_types,
            ]

        for expected_type in expected_types:
            if not isinstance(
                expected_type,
                (
                    BuiltinVariable,
                    UserDefinedExceptionObjectVariable,
                    UserDefinedExceptionClassVariable,
                ),
            ):
                unimplemented_v2(
                    gb_type="Exception with non-type expectation",
                    context=str(expected_type),
                    explanation=f"`except ...` expects a non-type: {expected_type}.",
                    hints=[*graph_break_hints.USER_ERROR],
                )
            if self._isinstance_exception(exc_instance) and issubclass(
                exc_instance.exc_type,  # type: ignore[union-attr]
                expected_type.fn,  # type: ignore[attr-defined]
            ):
                return True
            elif isinstance(exc_instance, variables.BuiltinVariable) and issubclass(
                exc_instance.fn, expected_type.fn
            ):
                return True

        return False

    def CHECK_EXC_MATCH(self, inst: Instruction) -> None:
        self.push(variables.ConstantVariable(self.check_if_exc_matches()))

    def JUMP_IF_NOT_EXC_MATCH(self, inst: Instruction) -> None:
        if not self.check_if_exc_matches():
            self.jump(inst)

    def COMPARE_OP(self, inst: Instruction) -> None:
        if inst.argval == "exception match":
            self.CHECK_EXC_MATCH(inst)
        else:
            self.push(compare_op_handlers[inst.argval](self, self.popn(2), {}))

    def GET_ITER(self, inst: Instruction) -> None:
        self.call_function(BuiltinVariable(iter), [self.pop()], {})

    @break_graph_if_unsupported(push=1)
    def CALL_FUNCTION(self, inst: Instruction) -> None:
        args = self.popn(inst.argval)
        fn = self.pop()
        self.call_function(fn, args, {})

    @break_graph_if_unsupported(push=1)
    def CALL_FUNCTION_EX(self, inst: Instruction) -> None:
        kwargsvars: VariableTracker
        if inst.argval == 0:
            kwargsvars = ConstDictVariable({})
            argsvars = self.pop()
        elif inst.argval == 1 or sys.version_info >= (3, 14):
            # Python 3.14+ removed the argval and replaced it with a possibly NULL kwargs
            kwargsvars = self.pop()
            if isinstance(kwargsvars, NullVariable):
                kwargsvars = ConstDictVariable({})
            argsvars = self.pop()
        else:
            unimplemented_v2(
                gb_type="Variadic function call with bad flags",
                context=f"flags: {inst.argval}",
                explanation=f"Attempted to call a variadic function (CALL_FUNCTION_EX) with bad flags {inst.argval}",
                hints=[*graph_break_hints.DYNAMO_BUG],
            )

        if sys.version_info >= (3, 13):
            # 3.13 swapped null and callable
            null = self.pop()
            assert isinstance(null, NullVariable)

        fn = self.pop()

        if sys.version_info >= (3, 11) and sys.version_info < (3, 13):
            null = self.pop()
            assert isinstance(null, NullVariable)

        if not isinstance(
            argsvars, BaseListVariable
        ) and argsvars.has_force_unpack_var_sequence(self):
            argsvars = TupleVariable(argsvars.force_unpack_var_sequence(self))

        # Unpack for cases like fn(**obj) where obj is a map
        if isinstance(kwargsvars, UserDefinedObjectVariable):
            kwargsvars = BuiltinVariable.call_custom_dict(self, dict, kwargsvars)  # type: ignore[arg-type]

        if not isinstance(argsvars, BaseListVariable) or not isinstance(
            kwargsvars, ConstDictVariable
        ):
            unimplemented_v2(
                gb_type="Variadic function call with bad args/kwargs type",
                context=f"args type: {typestr(argsvars)}, kwargs type: {typestr(kwargsvars)}",
                explanation="Expected args to be a list and kwargs to be a dict",
                hints=[*graph_break_hints.USER_ERROR],
            )

        # Map to a dictionary of str -> VariableTracker
        kwargsvars = kwargsvars.keys_as_python_constant()
        self.call_function(fn, argsvars.items, kwargsvars)

    @break_graph_if_unsupported(push=1)
    def CALL_FUNCTION_KW(self, inst: Instruction) -> None:
        argnames = self.pop()
        args = self.popn(inst.argval)
        fn = self.pop()
        assert isinstance(argnames, TupleVariable) and argnames.is_python_constant()
        argnames = argnames.as_python_constant()
        args, kwargs_list = args[: -len(argnames)], args[-len(argnames) :]
        kwargs = dict(zip(argnames, kwargs_list))
        assert len(kwargs) == len(argnames)
        self.call_function(fn, args, kwargs)

    def LOAD_METHOD_SUPER(self, inst: Instruction) -> None:
        self.CALL_FUNCTION(dataclasses.replace(inst, argval=2))
        arg = inst.argval[0]
        argval = self.code_options["co_names"][arg]
        if sys.version_info < (3, 11):
            self._load_attr(argval)
        else:
            self.LOAD_METHOD(dataclasses.replace(inst, argval=argval))

    def LOAD_ATTR_SUPER(self, inst: Instruction) -> None:
        self.CALL_FUNCTION(dataclasses.replace(inst, argval=2))
        arg = inst.argval[0]
        argval = self.code_options["co_names"][arg]
        self._load_attr(argval)

    def LOAD_METHOD(self, inst: Instruction) -> None:
        self._load_attr(inst.argval)
        obj = self.pop()
        if sys.version_info >= (3, 13):
            self.push(obj)
            self.PUSH_NULL(inst)
        elif sys.version_info >= (3, 11):
            # always follow the NULL + fn convention, since if obj
            # is actually a method, self is already bound to it, so it
            # doesn't need to be passed in as an arg.
            self.PUSH_NULL(inst)
            self.push(obj)
        else:
            self.push(obj)
            self.push(None)

    def CALL_METHOD(self, inst: Instruction) -> None:
        args = self.popn(inst.argval)
        dummy = self.pop()
        assert dummy is None
        fn = self.pop()
        self.call_function(fn, args, {})

    def _load_attr(self, attr: Any) -> None:
        obj = self.pop()
        result = BuiltinVariable(getattr).call_function(
            self,  # type: ignore[arg-type]
            [obj, ConstantVariable.create(attr)],
            {},
        )
        self.push(result)

    def LOAD_ATTR(self, inst: Instruction) -> None:
        if sys.version_info >= (3, 12):
            if inst.arg % 2:
                self.LOAD_METHOD(inst)
                return
        self._load_attr(inst.argval)

    def STORE_ATTR(self, inst: Instruction) -> None:
        speculation = self.speculate()
        if speculation.failed(self):
            return self.store_attr_graph_break(inst)
        val, obj = self.popn(2)

        if isinstance(obj, NNModuleVariable) and not isinstance(val, ConstantVariable):
            # We don't allow side effects during export on non-constant values
            # https://github.com/pytorch/torchdynamo/issues/1475
            assert not self.export, (
                f"Mutating module attribute {inst.argval} during export."
            )

        try:
            BuiltinVariable(setattr).call_function(
                self,  # type: ignore[arg-type]
                [obj, ConstantVariable.create(inst.argval), val],
                {},
            )
            return
        except Unsupported as e:
            if not self.should_compile_partial_graph():
                raise
            log.debug("STORE_ATTR triggered compile", exc_info=True)
            e.remove_from_stats()
            e.add_to_stats("graph_break")
        speculation.fail_and_restart_analysis(self.error_on_graph_break)

    def store_attr_graph_break(self, inst: Instruction) -> None:
        log_graph_break(self.code_options, reason="STORE_ATTR-caused graph break")
        if not self.should_compile_partial_graph():
            unimplemented_v2(
                gb_type="Should not compile partial graph (STORE_ATTR)",
                context="",
                explanation="Dynamo has determined when encountering an unsupported "
                "STORE_ATTR instruction (i.e. `obj.attr = val`) that it should not compile the partial graph.",
                hints=[],
            )
        all_stack_locals_metadata = self.output.compile_subgraph(
            self,
            reason=GraphCompileReason("store_attr", [self.frame_summary()]),
            stack_pops=2,
        )
        self.output.add_output_instructions([copy.copy(inst)])
        self.popn(2)
        self.output.add_output_instructions(
            self.codegen_fix_leaf_stack(
                all_stack_locals_metadata[0], self.next_instruction
            )
            + self.create_call_resume_at(
                self.next_instruction,
                all_stack_locals_metadata,
            )
        )

    def DELETE_ATTR(self, inst: Instruction) -> None:
        obj = self.pop()
        BuiltinVariable(delattr).call_function(
            self,  # type: ignore[arg-type]
            [obj, ConstantVariable.create(inst.argval)],
            {},
        )

    @staticmethod
    def codegen_return_with_pops(
        inst: Instruction, num_stack: int
    ) -> list[Instruction]:
        """
        Debug CPython expects the stack to be empty after the return.
        Calling compile_subgraph will push cells and frame values to TOS.
        This function will pop those 2 values from the stack before actually returning.

        Expects the stack to be:
            cells, frame values, current frame stack (0 or 1 values)

        Pops cells and frame values, leaving the current frame stack as TOS.
        A return instruction is included.
        """
        insts = []
        # NOTE: Debug CPython expects the stack to be empty after the return.
        # Expect the current stack to be in the state
        # cells, frame values, current frame stack (0 or 1 values)
        assert num_stack <= 1
        if num_stack == 1:
            insts.extend(create_swap(3))
        return_inst = (
            create_instruction("RETURN_VALUE")
            if inst.opname == "RETURN_VALUE"
            else create_instruction("RETURN_CONST", argval=inst.argval)
        )
        insts.extend(
            [create_instruction("POP_TOP"), create_instruction("POP_TOP"), return_inst]
        )
        return insts

    def codegen_fix_leaf_stack(
        self, meta: StackLocalsMetadata, resume_inst: Instruction
    ) -> list[Instruction]:
        """
        Fixes the stack values of the current/leaf frame (self).

        Expects the TOS to be:
            [
                frame N locals,
                frame N-1 stack + locals,
                ...,
                frame 1 stack + locals
            ], *(frame N stack (post-unsupported instruction))

        Rearranges the TOS to become:
            [
                frame N stack + locals,
                ...,
                frame 1 stack + locals
            ]

        Args:
            - meta: metadata for the leaf frame returned from OutputGraph.compile_subgraph
            - resume_inst: if the resume instruction is a return instruction, then don't return any instructions
        """
        if resume_inst.opname in ("RETURN_VALUE", "RETURN_CONST"):
            return []
        # move frame N stack to the frame values list
        current_num_stack = len(self.stack) - len(meta.stack_null_idxes)
        meta.num_stack = current_num_stack
        return [
            create_instruction("BUILD_LIST", arg=current_num_stack),
            *create_copy(2),
            # frame_values, frame N stack, frame_values
            create_load_const(0),
            create_instruction("BINARY_SUBSCR"),
            *create_binary_slice(0, 0, True),
            # frame_values[0][0:0] = frame N stack
            # frame_values left on top of stack
        ]

    def create_resume(
        self,
        idx: int,
        resume_inst: Instruction,
        meta: StackLocalsMetadata,
        resume_codes: list[types.CodeType],
        cg: PyCodegen,
        is_leaf: bool,
        handle_inactive_ctx: bool,
    ) -> tuple[types.CodeType, str]:
        """
        Creates the resume function for the frame corresponding to `self`.

        Expects the TOS to be:
            [frame N cells, ..., frame 1 cells],
            [
                frame N stack + locals,
                ...,
                frame 1 stack + locals
            ]

        Some additional codegen may happen to prepare the frame stack + locals values for the generated resume function:
        - inactive context variables in the stack and locals will be replaced by their types
        - if the frame is a leaf frame, prune dead locals

        Regardless of codegen, the stack will be left in the same state as before.

        Args:
            - idx: depth of this frame: 0 corresponds to the leaf frame (frame N), N-1 to the root frame (frame 1).
            - resume_inst: the instruction that this frame should resume at
            - meta: metadata for this frame returned from OutputGraph.compile_subgraph
            - resume_codes: nested resume code objects generated from previous create_resume calls.
            - cg: codegen object to output to
            - is_leaf: True if `self` corresponds to the leaf frame.
            - handle_inactive_ctx: If True, handles inactive context variables as described above. This is necessary
                iff the resume function is traced
        """
        # Handle inactive context variables.
        # The resume function assumes that context variables are the class, NOT the object.
        # e.g. torch.set_grad_enabled(True) will be reconstructed as torch.set_grad_enabled
        # NOTE: if the unsupported instruction modifies the inactive context variable, it may
        # result in silent incorrectness!
        if handle_inactive_ctx:
            for (j, _), j_orig in zip(meta.stack_ctx_args, meta.stack_ctx_idxes_orig):
                # Replace the stack var with the context class
                ctx = cast(ContextWrappingVariable, self.stack[j_orig])
                # frames[idx][j] = reconstructed_ctx
                cg.append_output(create_dup_top())
                ctx.reconstruct_type(cg)
                cg.extend_output(
                    [
                        *create_swap(2),
                        cg.create_load_const(idx),
                        cg.create_binary_subscr(),
                        cg.create_load_const(j),
                        create_instruction("STORE_SUBSCR"),
                    ]
                )

            for name, _ in meta.locals_ctx_args:
                # Replace the local with the context class
                ctx = cast(ContextWrappingVariable, self.symbolic_locals[name])
                # frames[idx][meta.num_stack +meta.locals_names[name]] = reconstructed_ctx
                cg.append_output(create_dup_top())
                ctx.reconstruct_type(cg)
                cg.extend_output(
                    [
                        *create_swap(2),
                        cg.create_load_const(idx),
                        cg.create_binary_subscr(),
                        cg.create_load_const(meta.num_stack + meta.locals_names[name]),
                        create_instruction("STORE_SUBSCR"),
                    ]
                )

        # If the resume instruction is a jump absolute, then resume
        # at the target instead. This handles the case where we
        # graph break again in a nested function before jump-resuming
        # this frame.
        if is_jump_absolute(resume_inst):
            assert resume_inst.target
            resume_inst = resume_inst.target

        resume_name = unique_id(f"__resume_at_{resume_inst.offset}")

        # More locals may have been pruned in the current/leaf frame
        # after the unsupported instruction (e.g. branch).
        # There should not be any pruning in the other frames since
        # the current instruction there should be a CALL.
        if is_leaf:
            reads = livevars_analysis(self.instructions, resume_inst)
            all_argnames = tuple(
                k
                for k in self.symbolic_locals.keys()
                if k in reads and k not in self.cell_and_freevars()
            )
            argnames_null_set = set(meta.locals_null_keys)
            argnames = tuple(k for k in all_argnames if k not in argnames_null_set)
            argnames_null = tuple(k for k in all_argnames if k in argnames_null_set)

            # codegen filter for current frame's locals
            # current stack state: frames
            cg.extend_output(
                [
                    create_dup_top(),
                    cg.create_load_const(idx),
                    cg.create_binary_subscr(),
                    create_dup_top(),
                ]
            )
            for arg in argnames:
                # current stack state: frames, frames[i], *(prev locals), frames[i]
                cg.extend_output(
                    [
                        create_dup_top(),
                        cg.create_load_const(meta.num_stack + meta.locals_names[arg]),
                        cg.create_binary_subscr(),
                        *create_swap(2),
                    ],
                )
            # current stack state: frames, frames[i], *(frame i live locals), frames[i]
            cg.extend_output(
                [
                    create_instruction("POP_TOP"),
                    create_instruction("BUILD_LIST", arg=len(argnames)),
                    *create_swap(2),
                    # frames, frames i live locals, frames[i]
                    *create_binary_slice(meta.num_stack, None, True),
                    # frames[i][num_stack:] = frame i live locals
                ]
            )
            # current stack state: frames
        else:
            argnames = tuple(meta.locals_names.keys())
            argnames_null = tuple(meta.locals_null_keys)

        if sys.version_info < (3, 12):
            assert len(argnames_null) == 0, "variables should not be NULL in < 3.12"

        # compile_subgraph did not codegen any NULLs,
        # so we should not count NullVariables
        stack_len = len(self.stack) - len(meta.stack_null_idxes)

        new_code: types.CodeType = ContinueExecutionCache.lookup(
            self.f_code,
            self.lineno,
            resume_inst.offset,
            tuple(b.target.offset for b in self.block_stack),
            stack_len,
            argnames,
            argnames_null,
            tuple(b.resume_fn() for b in self.block_stack),
            handle_inactive_ctx,
            tuple(meta.stack_ctx_args),
            tuple(meta.locals_ctx_args),
            tuple(meta.stack_null_idxes),
            tuple(resume_codes),
        )

        # Add original GraphModule context to the resume function to handle
        # the case of a graph break while tracing a GraphModule
        orig_graphmodule_maybe = code_context.get_context(self.f_code).get(
            "orig_graphmodule", lambda: None
        )()
        if orig_graphmodule_maybe is not None:
            code_context.get_context(new_code)["orig_graphmodule"] = weakref.ref(
                orig_graphmodule_maybe
            )

        # add resume function to the global scope
        if new_code.co_freevars:
            # expose code object for debugging purposes
            self.output.install_global_unsafe(resume_name, new_code)
            package_name = None
        else:
            # This is safe: we pre-generate a unique name
            self.output.install_global_unsafe(
                resume_name,
                types.FunctionType(new_code, self.f_globals, resume_name),
            )
            package_name = resume_name

        if self.package is not None:
            self.package.add_resume_function(
                new_code, self.f_globals["__name__"], package_name
            )

        return new_code, resume_name

    def create_call_resume_at(
        self,
        inst: Instruction,
        all_stack_locals_metadata: list[StackLocalsMetadata],
    ) -> list[Instruction]:
        """
        Codegen all resume function(s) from the frame stack starting at `self` and call them.
        Assumes that the unsupported instruction has already been run.

        Expects the stack to be in the state:
            [frame N cells, ..., frame 1 cells],
            [
                frame N stack + locals,
                frame N-1 stack + locals,
                ...,
                frame 1 stack + locals
            ]

        Pops the cells and frame values list from the stack.
        Also includes a return instruction (stack expected to be empty after return).

        Args:
            - inst: the instruction of the current (deepest) frame to resume at
            - all_stack_locals_metadata: metadata returned from OutputGraph.compile_subgraph - contains
                metadata such as local names, NULL positions, stack length, etc.
        """

        self.instruction_pointer = None

<<<<<<< HEAD
        if not (
            config.debug_force_graph_break_on_leaf_return
            and self.current_instruction.opname == "NOP"
            and self.current_instruction.argval == "GRAPH_BREAK_IF_LEAF"
        ):
            if inst.opname == "RETURN_VALUE":
                return [create_instruction("RETURN_VALUE")]
            elif inst.opname == "RETURN_CONST":
                return [create_instruction("RETURN_CONST", argval=inst.argval)]
=======
        current_num_stack = len(self.stack) - len(
            all_stack_locals_metadata[0].stack_null_idxes
        )
        all_stack_locals_metadata[0].num_stack = current_num_stack

        if inst.opname in ("RETURN_VALUE", "RETURN_CONST"):
            return self.codegen_return_with_pops(
                inst, all_stack_locals_metadata[0].num_stack
            )
>>>>>>> 9c34fd55

        cg = PyCodegen(self.output.root_tx)

        cur_tx: Optional[InstructionTranslatorBase] = self
        idx = 0
        resume_codes: list[types.CodeType] = []
        resume_names = []
        while cur_tx is not None:
            if cur_tx is self:
                resume_inst = inst
            else:
                resume_inst = cur_tx.next_instruction
            resume_code, resume_name = cur_tx.create_resume(
                idx,
                resume_inst,
                all_stack_locals_metadata[idx],
                resume_codes,
                cg,
                cur_tx is self,
                True,
            )
            resume_codes.append(resume_code)
            resume_names.append(resume_name)

            cur_tx = cur_tx.parent
            idx += 1

        if (
            config.debug_force_graph_break_on_leaf_return
            and self.current_instruction.opname == "NOP"
            and self.current_instruction.argval == "GRAPH_BREAK_IF_LEAF"
        ):
            _debug_force_graph_break_on_leaf_return_disable_codes.add(resume_codes[0])

        self.codegen_call_resume(resume_codes, resume_names, cg)
        return cg.get_instructions() + [create_instruction("RETURN_VALUE")]

    @staticmethod
    def codegen_call_resume(
        resume_codes: list[types.CodeType], resume_names: list[str], cg: PyCodegen
    ) -> None:
        """
        Calls the provided resume functions.

        Expects the TOS to be in the state:
            [frame N cells, ..., frame 1 cells],
            [
                frame N stack + locals,
                frame N-1 stack + locals,
                ...,
                frame 1 stack + locals
            ]

        Pops the cells and frame values, leaving the result of calling the resume functions on TOS.

        Args:
            - resume_codes: list of resume function code objects to call
            - resume_names: list of the corresponding names of the resume functions
            - cg: PyCodegen object to output instructions to
        """
        # NOTE: We will load cells as we load resume functions

        # load resume functions except the root's
        cg.extend_output(create_copy(2))
        for i, (name, code) in enumerate(zip(resume_names, resume_codes)):
            if i == len(resume_names) - 1:
                break
            # stack: cells, frames, *(resume 1, ...), cells
            if code.co_freevars:
                cg.extend_output(
                    [
                        create_dup_top(),
                        cg.create_load_const(i),
                        cg.create_binary_subscr(),
                    ]
                )
                cg.make_function_with_closure(name, code)
            else:
                cg.extend_output(cg.load_function_name(name, False, 0))
            cg.extend_output(create_swap(2))
        cg.extend_output(
            [
                create_instruction("POP_TOP"),
                create_instruction("BUILD_LIST", arg=len(resume_codes) - 1),
            ]
        )

        # stack: cells, frames, [resume 1, ..., resume N - 1]
        # load root resume function
        cg.extend_output(create_swap(3))
        if resume_codes[-1].co_freevars:
            cg.extend_output(
                [
                    cg.create_load_const(-1),
                    cg.create_binary_subscr(),
                ]
            )
            cg.make_function_with_closure(resume_names[-1], resume_codes[-1])
            cg.extend_output(
                [
                    *create_rot_n(3),
                ]
            )
        else:
            cg.extend_output(
                [
                    create_instruction("POP_TOP"),
                    *cg.load_function_name(resume_names[-1], False),
                    *create_rot_n(3),
                ]
            )

        # resume 1, [resume N, ..., resume 2], frames

        # load top level-frame; final stack state should be:
        # first resume function (+ NULL),
        # [
        #     [resume N, ..., resume 2],
        #     [
        #         frame N stack + locals,
        #         ...,
        #         frame 2 stack + locals,
        #     ], *(frame 1 stack + locals)
        # ]
        cg.extend_output(
            [
                create_dup_top(),
                create_dup_top(),
                # frames, frames, frames
                cg.create_load_const(-1),
                cg.create_binary_subscr(),
                # frames, frames, frames[-1]
                *create_swap(2),
                # frames, frames[-1], frames
                cg.create_load_const(-1),
                create_instruction("DELETE_SUBSCR"),
            ]
        )

        # TOS: resumes, frames (popped), frame 1 stack + locals
        cg.extend_output(
            [
                *create_rot_n(3),
                create_instruction("BUILD_LIST", arg=2),
                *create_swap(2),
                # [resumes, frames (popped)], frame 1 stack + locals
                create_instruction("LIST_EXTEND", arg=1),
            ]
        )

        # TOS: [resumes, frames, *(frame 1 stack + locals)]
        cg.extend_output(
            [
                *create_call_function_ex(False, True),
            ]
        )

    def should_compile_partial_graph(self) -> bool:
        if sys.version_info >= (3, 11):
            # Do not compile if current instruction's block is not the top with block
            entry = self.current_instruction.exn_tab_entry
            if entry and (
                not self.block_stack or entry.target is not self.block_stack[-1].target
            ):
                return False
        return (
            all(b.can_restore() for b in self.block_stack)
            and not self.one_graph
            and (
                not self.error_on_graph_break
                or config.debug_force_graph_break_on_leaf_return
            )
            and not self.is_tracing_resume_prologue
            and not self.active_generic_context_managers
        )

    @break_graph_if_unsupported(push=0)
    def STORE_SUBSCR(self, inst: Instruction) -> None:
        val, obj, key = self.popn(3)
        obj.call_method(self, "__setitem__", [key, val], {})

    def DELETE_SUBSCR(self, inst: Instruction) -> None:
        obj, key = self.popn(2)
        obj.call_method(self, "__delitem__", [key], {})

    def BUILD_TUPLE(self, inst: Instruction) -> None:
        items = self.popn(inst.argval)
        self.push(TupleVariable(items))

    def BUILD_SLICE(self, inst: Instruction) -> None:
        items = self.popn(inst.argval)
        self.push(SliceVariable(items))

    def BUILD_LIST(self, inst: Instruction) -> None:
        items = self.popn(inst.argval)
        self.push(ListVariable(items, mutation_type=ValueMutationNew()))

    def BUILD_SET(self, inst: Instruction) -> None:
        if config.inject_BUILD_SET_unimplemented_TESTING_ONLY:
            unimplemented_v2(
                gb_type="missing BUILD_SET handler",
                context="",
                explanation="Missing BUILD_SET bytecode handler (for testing purposes).",
                hints=[],
            )
        items = self.popn(inst.argval)
        new_set = SetVariable(items, mutation_type=ValueMutationNew())
        self.push(new_set)

    def BUILD_LIST_UNPACK(self, inst: Instruction, cls: type = ListVariable) -> None:
        seqs = self.popn(inst.argval)
        items = []
        for seq in seqs:
            try:
                items.extend(seq.force_unpack_var_sequence(self))
            except NotImplementedError:
                unimplemented_v2(
                    gb_type="Failed to unpack object for BUILD_LIST_UNPACK",
                    context=str(seq),
                    explanation=f"{seq} cannot be unpacked into a list for the BUILD_LIST_UNPACK "
                    "bytecode (`[*x, *y, ...]`).",
                    hints=[*graph_break_hints.USER_ERROR],
                )
        self.push(cls(items, mutation_type=ValueMutationNew()))

    def BUILD_TUPLE_UNPACK(self, inst: Instruction) -> None:
        self.BUILD_LIST_UNPACK(inst, cls=TupleVariable)

    BUILD_TUPLE_UNPACK_WITH_CALL = BUILD_TUPLE_UNPACK

    def BUILD_MAP(self, inst: Instruction) -> None:
        items = self.popn(inst.argval * 2)
        d = dict(zip(items[::2], items[1::2]))
        self.push(ConstDictVariable(d, mutation_type=ValueMutationNew()))

    def BUILD_MAP_UNPACK(self, inst: Instruction) -> None:
        items = self.popn(inst.argval)
        # ensure everything is a dict
        items = [BuiltinVariable(dict).call_function(self, [x], {}) for x in items]  # type: ignore[arg-type]
        result: dict[Any, Any] = {}
        for x in items:
            assert isinstance(x, ConstDictVariable)
            result.update(x.items)
        self.push(
            ConstDictVariable(
                result,
                mutation_type=ValueMutationNew(),
            )
        )

    BUILD_MAP_UNPACK_WITH_CALL = BUILD_MAP_UNPACK

    def BUILD_CONST_KEY_MAP(self, inst: Instruction) -> None:
        keys = self.pop()
        values = self.popn(inst.argval)
        assert isinstance(keys, TupleVariable)
        assert keys.is_python_constant()

        keys = keys.force_unpack_var_sequence(self)
        assert len(keys) == len(values)

        self.push(
            ConstDictVariable(
                dict(zip(keys, values)),
                mutation_type=ValueMutationNew(),
            )
        )

    def MAP_ADD(self, inst: Instruction) -> None:
        k, v = self.popn(2)
        assert inst.argval > 0
        assert inst.arg is not None
        obj = self.stack[-inst.arg].realize()
        assert isinstance(obj, ConstDictVariable)
        obj.call_method(self, "__setitem__", (k, v), {})  # type: ignore[arg-type]

    def SET_ADD(self, inst: Instruction) -> None:
        v = self.pop()
        assert inst.argval > 0
        assert inst.arg is not None
        obj = self.stack[-inst.arg]
        assert isinstance(obj, SetVariable)
        assert obj.is_mutable()
        obj.call_method(self, "add", [v], {})

    def SET_UPDATE(self, inst: Instruction) -> None:
        v = self.pop()
        assert inst.argval > 0
        assert inst.arg is not None
        obj = self.stack[-inst.arg]
        assert isinstance(obj, SetVariable)
        assert obj.is_mutable()
        obj.call_method(self, "update", [v], {})

    def LIST_APPEND(self, inst: Instruction) -> None:
        v = self.pop()
        assert inst.argval > 0
        assert inst.arg is not None
        obj = self.stack[-inst.arg].realize()
        assert isinstance(obj, ListVariable)
        assert obj.is_mutable()
        self.output.side_effects.mutation(obj)
        obj.items.append(v)

    def MAKE_FUNCTION(self, inst: Instruction) -> None:
        flags = inst.arg
        if sys.version_info < (3, 11):
            fn_name = self.pop()
        code = self.pop()
        if sys.version_info >= (3, 11):
            # MAKE_FUNCTION behavior actually changed in 3.11, see
            # https://github.com/python/cpython/pull/93189/
            assert hasattr(code.value, "co_qualname")  # type: ignore[attr-defined]
            fn_name = ConstantVariable.create(value=code.value.co_qualname)  # type: ignore[attr-defined]
        defaults = None
        closure = None
        annotations = None
        kwdefaults = None

        if sys.version_info < (3, 13):
            # in 3.13, this is handled in SET_FUNCTION_ATTRIBUTE
            if flags is not None:
                if flags & 0x08:
                    closure = self.pop()
                if flags & 0x04:
                    annotations = self.pop()
                if flags & 0x02:
                    kwdefaults = self.pop()
                if flags & 0x01:
                    defaults = self.pop()

        self.push(
            NestedUserFunctionVariable(
                fn_name,
                code,
                self.f_globals,
                defaults,
                kwdefaults,
                annotations,
                closure,
            )
        )

    def UNPACK_SEQUENCE(self, inst: Instruction) -> None:
        seq = self.pop()
        if isinstance(seq, TensorVariable):
            val = seq.unpack_var_sequence(self, idxes=range(inst.argval))  # type: ignore[arg-type]
        elif isinstance(seq, GetAttrVariable) and isinstance(seq.obj, TensorVariable):
            # x, y = a.shape
            proxy = getattr(seq.obj.as_proxy(), seq.name)
            val = [wrap_fx_proxy(self, proxy[i]) for i in range(inst.argval)]
        elif seq.has_force_unpack_var_sequence(self):
            val = seq.force_unpack_var_sequence(self)
        else:
            unimplemented_v2(
                gb_type="Failed to unpack object for UNPACK_SEQUENCE",
                context=str(seq),
                explanation=f"{seq} cannot be unpacked into a list for the UNPACK_SEQUENCE bytecode "
                "(i.e. `a, b, c = d`).",
                hints=[*graph_break_hints.USER_ERROR],
            )
        if len(val) != inst.argval:
            unimplemented_v2(
                gb_type="Length mismatch when unpacking object for UNPACK_SEQUENCE",
                context=f"expected length: {inst.argval}, actual: {len(val)}",
                explanation=f"{seq} unpacked to a list for the UNPACK_SEQUENCE bytecode "
                "(i.e. `a, b, c = d`) with unexpected length.",
                hints=[*graph_break_hints.DYNAMO_BUG],
            )
        for i in reversed(val):
            self.push(i)

    def UNPACK_EX(self, inst: Instruction) -> None:
        assert 0 <= inst.argval <= 0xFFFF
        prefix = inst.argval & 0xFF  # low byte
        suffix = inst.argval >> 8  # high byte
        seq = self.pop()
        if seq.has_force_unpack_var_sequence(self):
            vals = list(seq.force_unpack_var_sequence(self))
            assert len(vals) >= prefix + suffix
            vals_prefix = vals[:prefix]
            vals_list = vals[prefix : len(vals) - suffix]
            vals_suffix = vals[len(vals) - suffix :]
            for item in reversed(vals_suffix):
                self.push(item)
            self.push(TupleVariable(vals_list))
            for item in reversed(vals_prefix):
                self.push(item)
        else:
            unimplemented_v2(
                gb_type="Failed to unpack object for UNPACK_EX",
                context=str(seq),
                explanation=f"{seq} cannot be unpacked into a list for the UNPACK_EX bytecode.",
                hints=[*graph_break_hints.USER_ERROR],
            )

    @break_graph_if_unsupported(push=0)
    def graph_break_on_leaf_function(self, inst: Instruction) -> None:
        if self.is_leaf_tracer:
            unimplemented_v2(
                gb_type="Forced graph break on leaf function",
                context="",
                explanation="Forced graph break for nested graph break testing purposes",
                hints=[
                    "Set torch._dynamo.config.debug_force_graph_break_on_leaf_return = False",
                ],
            )

    def NOP(self, inst: Instruction) -> None:
        # Dynamo-specific testing behavior
        if (
            self.f_code not in _debug_force_graph_break_on_leaf_return_disable_codes
            and inst.argval == "GRAPH_BREAK_IF_LEAF"
        ):
            self.graph_break_on_leaf_function(inst)

    def POP_TOP(self, inst: Instruction) -> None:
        self.pop()

    def ROT_TWO(self, inst: Instruction) -> None:
        a = self.pop()
        b = self.pop()
        self.push(a)
        self.push(b)

    def ROT_THREE(self, inst: Instruction) -> None:
        a = self.pop()
        b = self.pop()
        c = self.pop()
        self.push(a)
        self.push(c)
        self.push(b)

    def ROT_FOUR(self, inst: Instruction) -> None:
        a = self.pop()
        b = self.pop()
        c = self.pop()
        d = self.pop()
        self.push(a)
        self.push(d)
        self.push(c)
        self.push(b)

    def DUP_TOP(self, inst: Instruction) -> None:
        a = self.pop()
        self.push(a)
        self.push(a)

    def DUP_TOP_TWO(self, inst: Instruction) -> None:
        a = self.pop()
        b = self.pop()
        self.push(b)
        self.push(a)
        self.push(b)
        self.push(a)

    def _convert_value(self, value: VariableTracker, flag: int) -> VariableTracker:
        if flag == 1:
            return BuiltinVariable(str).call_function(self, [value], {})  # type: ignore[arg-type]
        elif flag == 2:
            return BuiltinVariable(repr).call_function(self, [value], {})  # type: ignore[arg-type]
        elif flag == 3:
            return BuiltinVariable(ascii).call_function(self, [value], {})  # type: ignore[arg-type]
        return value

    def _format_value(self, fmt_spec: VariableTracker, flags: int) -> None:
        value = self.pop()
        if isinstance(value, SymNodeVariable):
            from torch._dynamo.variables.lazy import (
                LazySymNodeFormatString,
                LazyVariableTracker,
            )

            value = LazyVariableTracker.create(
                LazySymNodeFormatString(value, fmt_spec), source=value.source
            )
            self.push(value)
            return

        value = self._convert_value(value, flags & 0x03)

        fmt_var = ConstantVariable.create("{:" + fmt_spec.as_python_constant() + "}")

        self.call_function(BuiltinVariable(str.format), [fmt_var, value], {})

    def FORMAT_VALUE(self, inst: Instruction) -> None:
        flags = inst.arg
        assert flags is not None
        if (flags & 0x04) == 0x04:
            fmt_spec = self.pop()
        else:
            fmt_spec = ConstantVariable.create("")

        return self._format_value(fmt_spec, flags)

    def BUILD_STRING(self, inst: Instruction) -> None:
        format_string_parts: list[str] = []
        args: list[VariableTracker] = []
        kwargs: dict[str, VariableTracker] = {}
        assert inst.arg is not None
        for part in self.popn(inst.arg):
            if isinstance(part, ConstantVariable):
                format_string_parts.append("{}")
                args.append(part)
            elif isinstance(part, variables.StringFormatVariable):
                format_string_parts.append(part.format_string)
                args.extend(part.sym_args)
                if set(kwargs.keys()) & set(part.sym_kwargs.keys()):
                    unimplemented_v2(
                        gb_type="BUILD_STRING key conflict",
                        context=f"format_string_parts: {format_string_parts}, kwargs: {kwargs}, part.sym_kwargs: {part.sym_kwargs}",
                        explanation="Failed to build format string due to key conflict",
                        hints=[*graph_break_hints.USER_ERROR],
                    )
                kwargs.update(part.sym_kwargs)
            else:
                unimplemented_v2(
                    gb_type="BUILD_STRING type error",
                    context=str(part),
                    explanation="Format string part type is not correct - expected constant or format string.",
                    hints=[*graph_break_hints.USER_ERROR],
                )
        self.push(
            variables.StringFormatVariable.create(
                "".join(format_string_parts), args, kwargs
            )
        )

    def IS_OP(self, inst: Instruction) -> None:
        assert inst.argval == 0 or inst.argval == 1
        if inst.argval == 0:
            new_argval = "is"
        else:
            new_argval = "is not"
        new_inst = create_instruction("COMPARE_OP", argval=new_argval)
        self.COMPARE_OP(new_inst)

    def CONTAINS_OP(self, inst: Instruction) -> None:
        assert inst.argval == 0 or inst.argval == 1
        left, right = self.popn(2)
        op = inst.argval
        try:
            self.push(right.call_method(self, "__contains__", [left], {}))
        except (
            # right.__contains__ can raise TypeError
            exc.ObservedTypeError,
            # Ideally we should only capture TypeError here but some VTs don't
            # implement hasattr(vt, "__contains__") entirely
            Unsupported,
        ) as excp:  # object doesn't support __contains__
            # Use __iter__ as fallback
            if isinstance(excp, Unsupported):
                excp.remove_from_stats()
            self.push(
                self.inline_user_function_return(
                    VariableTracker.build(self, impl_CONTAINS_OP_fallback),
                    [left, right],
                    {},
                )
            )
        if op == 1:
            self.UNARY_NOT(inst)

    def LIST_EXTEND(self, inst: Instruction) -> None:
        v = self.pop()
        assert inst.argval > 0
        assert inst.arg is not None
        obj = self.stack[-inst.arg]
        assert isinstance(obj, ListVariable)
        assert obj.is_mutable()
        obj.call_method(self, "extend", [v], {})

    def LIST_TO_TUPLE(self, inst: Instruction) -> None:
        self.push(BuiltinVariable(tuple).call_function(self, [self.pop()], {}))  # type: ignore[arg-type]

    def STOPITERATION_ERROR(self, inst: Instruction) -> None:
        # wrap the generator body in a try: ... except StopIteration: ... which
        # converts the StopIteration into a RuntimeError
        # https://peps.python.org/pep-0479/
        # https://github.com/python/cpython/pull/99006
        # https://github.com/python/cpython/commit/28187141cc34063ef857976ddbca87ba09a882c2
        val = self.stack[-1]
        assert self._isinstance_exception(val)
        if val.exc_type is StopIteration:  # type: ignore[union-attr]
            new_val = variables.BuiltinVariable(RuntimeError).call_function(
                self,  # type: ignore[arg-type]
                [ConstantVariable("generator raised StopIteration")],
                {},
            )
            new_val.call_setattr(self, ConstantVariable("__context__"), val)  # type: ignore[attr-defined]
            new_val.call_setattr(self, ConstantVariable("__cause__"), val)  # type: ignore[attr-defined]
            self.stack[-1] = new_val

    def DICT_MERGE(self, inst: Instruction) -> None:
        v = self.pop()
        assert inst.argval > 0
        assert inst.arg is not None
        obj = self.stack[-inst.arg].realize()
        assert isinstance(obj, ConstDictVariable)
        assert obj.is_mutable()
        obj.call_method(self, "update", [v], {})

    DICT_UPDATE = DICT_MERGE

    def GEN_START(self, inst: Instruction) -> None:
        self.pop()

    def GET_LEN(self, inst: Instruction) -> None:
        tos = self.stack[-1]
        if tos.is_python_constant():
            self.push(ConstantVariable.create(len(tos.as_python_constant())))
        else:
            self.push(tos.call_method(self, "__len__", [], {}))

    def MATCH_MAPPING(self, inst: Instruction) -> None:
        tos = self.stack[-1]
        assert isinstance(tos, ConstDictVariable)
        if isinstance(tos.items, collections.abc.Mapping):
            self.push(ConstantVariable.create(True))
        else:
            self.push(ConstantVariable.create(False))

    def MATCH_SEQUENCE(self, inst: Instruction) -> None:
        tos = self.stack[-1]
        assert tos.is_python_constant()
        tos_value = tos.as_python_constant()
        if isinstance(tos_value, collections.abc.Sequence) and not isinstance(
            tos_value, (str, bytes, bytearray)
        ):
            self.push(ConstantVariable.create(True))
        else:
            self.push(ConstantVariable.create(False))

    def MATCH_KEYS(self, inst: Instruction) -> None:
        tos = self.stack[-1]
        tos1 = self.stack[-2]
        assert isinstance(tos1, ConstDictVariable)

        if all(k in tos1 for k in tos):  # type: ignore[attr-defined]
            self.push(TupleVariable([tos1.getitem_const(self, k) for k in tos]))  # type: ignore[attr-defined,arg-type]
            if sys.version_info < (3, 11):
                self.push(ConstantVariable.create(True))
        else:
            self.push(ConstantVariable.create(None))
            if sys.version_info < (3, 11):
                self.push(ConstantVariable.create(False))

    def LOAD_ASSERTION_ERROR(self, inst: Instruction) -> None:
        self.push(self.load_builtin_from_argval("AssertionError"))

    def LOAD_BUILD_CLASS(self, inst: Instruction) -> None:
        self.push(self.load_builtin_from_argval("__build_class__"))

    UNARY_POSITIVE = stack_op(operator.pos)
    UNARY_NEGATIVE = stack_op(operator.neg)
    UNARY_NOT = stack_op(operator.not_)
    UNARY_INVERT = stack_op(operator.invert)

    BINARY_POWER = stack_op(operator.pow)
    BINARY_MULTIPLY = stack_op(operator.mul)
    BINARY_MATRIX_MULTIPLY = stack_op(operator.matmul)
    BINARY_FLOOR_DIVIDE = stack_op(operator.floordiv)
    BINARY_TRUE_DIVIDE = stack_op(operator.truediv)
    BINARY_MODULO = stack_op(operator.mod)
    BINARY_REMAINDER = stack_op(operator.mod)
    BINARY_ADD = stack_op(operator.add)
    BINARY_SUBTRACT = stack_op(operator.sub)
    BINARY_SUBSCR = break_graph_if_unsupported(push=1)(stack_op(operator.getitem))
    BINARY_LSHIFT = stack_op(operator.lshift)
    BINARY_RSHIFT = stack_op(operator.rshift)
    BINARY_AND = stack_op(operator.and_)
    BINARY_OR = stack_op(operator.or_)
    BINARY_XOR = stack_op(operator.xor)

    INPLACE_POWER = stack_op(operator.ipow)
    INPLACE_MULTIPLY = stack_op(operator.imul)
    INPLACE_MATRIX_MULTIPLY = stack_op(operator.imatmul)
    INPLACE_FLOOR_DIVIDE = stack_op(operator.ifloordiv)
    INPLACE_TRUE_DIVIDE = stack_op(operator.itruediv)
    INPLACE_MODULO = stack_op(operator.imod)
    INPLACE_REMAINDER = stack_op(operator.imod)
    INPLACE_ADD = stack_op(operator.iadd)
    INPLACE_SUBTRACT = stack_op(operator.isub)
    INPLACE_LSHIFT = stack_op(operator.ilshift)
    INPLACE_RSHIFT = stack_op(operator.irshift)
    INPLACE_AND = stack_op(operator.iand)
    INPLACE_XOR = stack_op(operator.ixor)
    INPLACE_OR = stack_op(operator.ior)

    # 3.11 opcodes
    def RESUME(self, inst: Instruction) -> None:
        if inst.arg == 0:
            self.append_prefix_inst(inst)
            self.accept_prefix_inst = False
        else:
            assert not self.accept_prefix_inst

    if sys.version_info >= (3, 11):

        def BINARY_OP(self, inst: Instruction) -> None:
            assert inst.arg is not None
            return _binary_op_lookup[inst.arg](self, inst)

    def PRECALL(self, inst: Instruction) -> None:
        pass

    def KW_NAMES(self, inst: Instruction) -> None:
        kw_names = self.code_options["co_consts"][inst.arg]
        assert isinstance(kw_names, tuple)
        for name in kw_names:
            assert isinstance(name, str)
        assert self.kw_names is None
        self.kw_names = ConstantVariable.create(value=kw_names)  # type: ignore[assignment]

    def PUSH_NULL(self, inst: Instruction) -> None:
        self.push(NullVariable())

    def _call(self, inst: Instruction, call_kw: bool = False) -> None:
        # see https://docs.python.org/3.11/library/dis.html#opcode-CALL
        # for convention
        if call_kw:
            # TOS is kw_names for CALL_KW instruction
            assert sys.version_info >= (3, 13)
            kw_names = self.pop()
            assert isinstance(kw_names, TupleVariable) and kw_names.is_python_constant()
            kw_names = kw_names.as_python_constant()
        else:
            kw_names = self.kw_names.value if self.kw_names else ()

        assert inst.arg is not None
        contents = self.popn(inst.arg + 2)
        if sys.version_info >= (3, 13):
            # NULL and callable swapped
            fn = contents[0]
            args = [] if isinstance(contents[1], NullVariable) else [contents[1]]
        else:
            if isinstance(contents[0], NullVariable):
                fn = contents[1]
                args = []
            else:
                fn = contents[0]
                args = [contents[1]]

        if kw_names:
            args = args + contents[2 : -len(kw_names)]
            kwargs_list = contents[-len(kw_names) :]
            kwargs = dict(zip(kw_names, kwargs_list))
            assert len(kwargs) == len(kw_names)
        else:
            args = args + contents[2:]
            kwargs = {}

        try:
            # if call_function fails, need to set kw_names to None, otherwise
            # a subsequent call may have self.kw_names set to an old value
            self.call_function(fn, args, kwargs)
        finally:
            self.kw_names = None

    @break_graph_if_unsupported(push=1)
    def CALL(self, inst: Instruction) -> None:
        self._call(inst)

    def COPY(self, inst: Instruction) -> None:
        assert inst.arg is not None
        self.push(self.stack[-inst.arg])

    def SWAP(self, inst: Instruction) -> None:
        assert inst.arg is not None
        self.stack[-1], self.stack[-inst.arg] = self.stack[-inst.arg], self.stack[-1]

    JUMP_BACKWARD = jump
    JUMP_BACKWARD_NO_INTERRUPT = jump

    POP_JUMP_FORWARD_IF_TRUE = generic_jump(operator.truth, False)
    POP_JUMP_BACKWARD_IF_TRUE = generic_jump(operator.truth, False)
    POP_JUMP_FORWARD_IF_FALSE = generic_jump(operator.not_, False)
    POP_JUMP_BACKWARD_IF_FALSE = generic_jump(operator.not_, False)

    def CACHE(self, inst: Instruction) -> None:
        pass

    def BEFORE_WITH(self, inst: Instruction) -> None:
        self.setup_or_before_with(inst)

    def enter_ctx(
        self,
        ctx: Union[ContextWrappingVariable, GenericContextWrappingVariable],
        inst: Instruction,
    ) -> VariableTracker:
        if (
            isinstance(ctx, GenericContextWrappingVariable)
            and not ctx.supports_graph_breaks()
        ):
            self.active_generic_context_managers.append(ctx)

        if sys.version_info >= (3, 11):
            # See update_block_stack/create_resume for block stack details.
            # Only push a block if the current instruction's block is a
            # with block that is not nested in a try block - that is, the current
            # instruction's block target is the same as the top block's target.
            if inst.exn_tab_entry and (
                not self.block_stack
                or inst.exn_tab_entry.target is not self.block_stack[-1].target
            ):
                target = None
            else:
                assert self.next_instruction.exn_tab_entry is not None
                target = self.next_instruction.exn_tab_entry.target
        else:
            target = inst.target

        if target:
            if isinstance(self, InstructionTranslator) or config.nested_graph_breaks:
                self.block_stack.append(
                    BlockStackEntry(inst, target, len(self.stack), ctx)
                )
            else:
                self.block_stack.append(BlockStackEntry(inst, target, len(self.stack)))

        return ctx.enter(self)

    @staticmethod
    def unsupported_ctx_graph_break(ctx: VariableTracker) -> NoReturn:
        unimplemented_v2(
            gb_type="Unsupported context manager",
            context=f"Attempted SETUP_WITH/BEFORE_WITH/LOAD_SPECIAL on {ctx}",
            explanation=f"Dynamo does not know how to enter a `{ctx.python_type_name()}` context manager.",
            hints=[
                "Avoid using the unsupported context manager.",
                "If the context manager seems like it should be supported (e.g. torch.set_grad_enabled), then "
                "it may be the case that it was created outside the compiled region, which Dynamo does not support. "
                "Supported context managers can cross graph break boundaries only if they are local non-closure "
                "variables, or are intermediate values.",
                "File an issue to PyTorch. Simple context managers can potentially be supported, "
                "but note that context managers can't be supported in general",
            ],
        )

    def setup_or_before_with(self, inst: Instruction) -> None:
        ctx = self.pop()
        if not isinstance(
            ctx, (ContextWrappingVariable, GenericContextWrappingVariable)
        ):
            self.unsupported_ctx_graph_break(ctx)

        # Need this redundant check for mypy
        assert isinstance(
            ctx, (ContextWrappingVariable, GenericContextWrappingVariable)
        )

        self.push(WithExitFunctionVariable(ctx, inst.target))
        self.push(self.enter_ctx(ctx, inst))

    def append_prefix_inst(self, inst: Instruction) -> None:
        assert self.accept_prefix_inst
        self.prefix_insts.append(inst)

    def MAKE_CELL(self, inst: Instruction) -> None:
        if sys.version_info >= (3, 12) and not self.accept_prefix_inst:
            # In 3.12+, MAKE_CELL is not longer necessarily a prefix instruction.
            # It can be generated by inlined comprehensions.
            assert isinstance(self.symbolic_locals[inst.argval], NullVariable)
            self.symbolic_locals[inst.argval] = (
                self.output.side_effects.track_cell_new()
            )
        else:
            self.append_prefix_inst(inst)

    def COPY_FREE_VARS(self, inst: Instruction) -> None:
        self.append_prefix_inst(inst)

    def RETURN_GENERATOR(self, inst: Instruction) -> None:
        self.append_prefix_inst(inst)

    # 3.12 opcodes
    # BINARY/STORE_SLICE opcodes are broken down into
    # BUILD_SLICE 2 and BINARY/STORE_SUBSCR

    def END_FOR(self, inst: Instruction) -> None:
        if sys.version_info >= (3, 13):
            self.pop()
        else:
            self.popn(2)

    def LOAD_FAST_CHECK(self, inst: Instruction) -> None:
        if istype(self.symbolic_locals.get(inst.argval, None), NullVariable):
            unimplemented_v2(
                gb_type="LOAD_FAST_CHECK on uninitialized variable",
                context=inst.argval,
                explanation=f"Attempted to load uninitialized local variable {inst.argval}",
                hints=[*graph_break_hints.USER_ERROR],
            )
        self.LOAD_FAST(inst)

    def LOAD_FAST_AND_CLEAR(self, inst: Instruction) -> None:
        if inst.argval not in self.symbolic_locals:
            self.push(NullVariable())
        else:
            self.LOAD_FAST(inst)
        self.symbolic_locals[inst.argval] = NullVariable()

    def LOAD_SUPER_ATTR(self, inst: Instruction) -> None:
        self.CALL_FUNCTION(dataclasses.replace(inst, argval=2))
        assert inst.arg is not None
        if inst.arg & 1:
            self.LOAD_METHOD(inst)
        else:
            self._load_attr(inst.argval)

    def CALL_INTRINSIC_1(self, inst: Instruction) -> None:
        if inst.argval == 3:
            # INTRINSIC_STOPITERATION_ERROR
            self.STOPITERATION_ERROR(inst)
        elif inst.argval == 5:
            # INTRINSIC_UNARY_POSITIVE
            self.UNARY_POSITIVE(inst)
        elif inst.argval == 6:
            # INTRINSIC_LIST_TO_TUPLE
            self.push(TupleVariable(self.pop().force_unpack_var_sequence(self)))
        else:
            unimplemented_v2(
                gb_type="Missing CALL_INTRINSIC_1 handler",
                context=f"CALL_INTRINSIC_1 operand: {inst.argval}",
                explanation=f"No handler implemented for CALL_INTRINSIC_1 {inst.argval} instruction.",
                hints=[*graph_break_hints.SUPPORTABLE],
            )

    def END_SEND(self, inst: Instruction) -> None:
        tos = self.pop()
        self.pop()
        self.push(tos)

    # 3.13 opcodes
    # fused instructions LOAD_FAST_LOAD_FAST, STORE_FAST_STORE_FAST, STORE_FAST_LOAD_FAST
    # are broken down.
    @break_graph_if_unsupported(push=1)
    def CALL_KW(self, inst: Instruction) -> None:
        self._call(inst, call_kw=True)

    def TO_BOOL(self, inst: Instruction) -> None:
        # TO_BOOL only precedes a conditional jump or UNARY_NOT (see compile.c in CPython)
        # So we can skip this instruction as long as we remember to codegen a TO_BOOL
        # before conditional jumps/UNARY_NOT.
        assert self.next_instruction.opname in (
            "POP_JUMP_IF_TRUE",
            "POP_JUMP_IF_FALSE",
            "UNARY_NOT",
        )

    def SET_FUNCTION_ATTRIBUTE(self, inst: Instruction) -> None:
        flags = inst.arg
        assert flags is not None
        fn = self.pop()
        assert isinstance(fn, NestedUserFunctionVariable)
        attr = self.pop()

        if flags & 0x08:
            fn.closure = attr
        elif flags & 0x04:
            fn.annotations = attr
        elif flags & 0x02:
            fn.kwdefaults = attr
        elif flags & 0x01:
            fn.defaults = attr

        self.push(fn)

    def CONVERT_VALUE(self, inst: Instruction) -> None:
        self.push(self._convert_value(self.pop(), inst.argval))

    def FORMAT_SIMPLE(self, inst: Instruction) -> None:
        self._format_value(ConstantVariable.create(""), 0)

    def FORMAT_WITH_SPEC(self, inst: Instruction) -> None:
        self._format_value(self.pop(), 0)

    # 3.14 opcodes
    LOAD_FAST_BORROW = LOAD_FAST
    NOT_TAKEN = NOP
    POP_ITER = POP_TOP

    # See
    # https://github.com/python/cpython/blob/805e3368d6d07e58430654d1365283924fdf4143/Python/ceval.c#L559
    # for the LOAD_SPECIAL table - make sure it matches for Python 3.14+
    _load_special_names = (
        "__enter__",
        "__exit__",
        "__aenter__",
        "__aexit__",
    )

    def LOAD_SPECIAL(self, inst: Instruction) -> None:
        assert isinstance(inst.arg, int), "expected LOAD_SPECIAL arg to be set to int"
        attr = self._load_special_names[inst.arg]
        if attr in ("__enter__", "__exit__"):
            ctx = self.pop()
            if not isinstance(
                ctx, (ContextWrappingVariable, GenericContextWrappingVariable)
            ):
                self.unsupported_ctx_graph_break(ctx)

            # Need this redundant check for mypy
            assert isinstance(
                ctx, (ContextWrappingVariable, GenericContextWrappingVariable)
            )
            if attr == "__enter__":
                self.push(WithEnterFunctionVariable(ctx))
                self.PUSH_NULL(inst)
            else:
                # WithExitFunctionVariable doesn't really do anything with target for 3.11+
                self.push(WithExitFunctionVariable(ctx, None))
                self.PUSH_NULL(inst)
        else:
            # Implementation is similar to LOAD_METHOD for 3.13+
            self._load_attr(attr)
            obj = self.pop()
            self.push(obj)
            self.PUSH_NULL(inst)

    def LOAD_SMALL_INT(self, inst: Instruction) -> None:
        self.push(ConstantVariable.create(inst.argval))

    # See
    # https://github.com/python/cpython/blob/7519ac294fc5c4fd7fb9cb8dc0edc960688cf887/Python/pylifecycle.c#L814
    # for the common constants - make sure it matches for Python 3.14+.
    # The common constants are all attributes of `builtins`.
    _common_constants = (
        "AssertionError",
        "NotImplementedError",
        "tuple",
        "all",
        "any",
    )

    def LOAD_COMMON_CONSTANT(self, inst: Instruction) -> None:
        assert isinstance(inst.arg, int), (
            "expected LOAD_COMMON_CONSTANT arg to be set to int"
        )
        self.push(self.load_builtin_from_argval(self._common_constants[inst.arg]))

    def is_non_empty_graph(self) -> bool:
        if self.output.count_calls() > 1:
            # perf optimization only
            self.is_non_empty_graph = lambda: True  # type: ignore[method-assign]
            return True
        return False

    def format_frame_summary(
        self, additional_stack_frames: Optional[list[Any]] = None
    ) -> str:
        if additional_stack_frames is None:
            additional_stack_frames = []
        return "".join(
            traceback.format_list(
                [self.frame_summary()] + list(reversed(additional_stack_frames))
            )
        )

    def frame_summary(self) -> traceback.FrameSummary:
        return traceback.FrameSummary(
            getattr(self.f_code, "co_filename", "<unknown>"),
            self.lineno,
            getattr(self.f_code, "co_name", "<unknown>"),
            lookup_line=False,
        )

    def is_co_filename_from_nn_modules(self) -> bool:
        filename = getattr(self.f_code, "co_filename", "<unknown>")
        nn_modules_pattern = re.compile(r".*torch/nn/modules.*")
        return nn_modules_pattern.match(filename) is not None

    def store_global_weakref_by_id(self, prefix: str, value: Any) -> str:
        global_name = self.output.install_global_by_id(prefix, weakref.ref(value))
        install_guard(
            GlobalWeakRefSource(global_name).make_guard(GuardBuilder.WEAKREF_ALIVE)
        )
        return global_name

    @property
    def fake_mode(self) -> Optional[FakeTensorMode]:
        return self.output.tracing_context.fake_mode

    @contextlib.contextmanager
    def strict_translation_mode(
        self, check_fn: Callable[[VariableTracker], bool]
    ) -> Any:
        """
        Strict mode is enabled on a per-VariableTracker level depending on the return value of check_fn(node).
        """
        prior = self.strict_checks_fn
        self.strict_checks_fn = check_fn
        try:
            yield
        finally:
            self.strict_checks_fn = prior

    def speculate(self) -> SpeculationEntry:
        assert self.instruction_pointer is not None
        assert self.instruction_pointer > 0
        return self.speculation_log.next(
            self.f_code.co_filename,
            self.lineno,
            self.instruction_pointer - 1,
            self.instructions[self.instruction_pointer - 1],
        )

    def __init__(
        self,
        output: OutputGraph,
        instructions: list[Instruction],
        f_locals: dict[str, Any],
        f_globals: dict[str, Any],
        f_builtins: dict[str, Any],
        code_options: dict[str, Any],
        symbolic_locals: dict[str, VariableTracker],
        symbolic_globals: dict[str, VariableTracker],
        symbolic_torch_function_state: SymbolicTorchFunctionState,
        f_code: types.CodeType,
        export: bool,
        inline_depth: int,
        speculation_log: SpeculationLog,
        exn_vt_stack: ExceptionStack,
        distributed_state: Optional[DistributedState],
        # This determines whether to use the execution recorder.
        closure: Optional[tuple[types.CellType]] = None,
        package: Optional[CompilePackage] = None,
    ) -> None:
        super().__init__()
        self.speculation_log = speculation_log
        self.distributed_state = distributed_state

        # Mutable state checkpointed by copy_graphstate()
        self.output = output
        self.symbolic_locals = symbolic_locals
        self.symbolic_globals = symbolic_globals
        self.symbolic_torch_function_state = symbolic_torch_function_state
        # used to keep cell/freevars alive after pruning symbolic_locals (prune_dead_locals)
        # in order to generate any nested closures
        self.post_prune_cell_and_freevars = None
        self.stack: list[VariableTracker] = []
        self.instruction_pointer = 0
        self.start_point = None
        self.current_instruction = create_instruction("NOP")
        self.block_stack = []
        # states before SETUP_WITH for checkpointing and fallback
        self.active_generic_context_managers: list[GenericContextWrappingVariable] = []
        self.lineno = -1
        self.kw_names = None
        self.accept_prefix_inst = True
        self.prefix_insts = []
        self.exn_vt_stack = exn_vt_stack

        # Properties of the input/output code
        self.instructions: list[Instruction] = instructions
        self.indexof: dict[Instruction, int] = get_indexof(self.instructions)
        self.f_locals: dict[str, Any] = (
            f_locals  # needed for recording accessed locals for replay
        )
        self.f_globals: dict[str, Any] = f_globals
        self.f_builtins: dict[str, Any] = f_builtins
        self.code_options: dict[str, Any] = code_options
        self.f_code: types.CodeType = f_code

        # Execution record for replaying errors
        if closure is not None and config.replay_record_enabled:
            self.exec_recorder = ExecutionRecorder(
                code=f_code, closure=closure, code_options=code_options
            )
        else:
            self.exec_recorder = None
        # Stack of module being parsed, current nn.module is at the end of ordered dict.
        # The first field of tuple is the fully qualified name of current module
        # in original hierarchy.  The second field is the type of current nn.module
        self.nn_module_stack: dict[str, tuple[str, type[Any]]] = {}
        self.num_calls: dict[str, int] = {}
        # Flag to indicate whether tracing is used for export.
        self.export = export
        # NOTE: one_graph is used for export/fullgraph=True to always force errors on graph breaks.
        # To toggle erroring/resuming on graph breaks during fullgraph=False compile, self.error_on_graph_break
        # is used instead. Every step(), its value is updated to the global tls.error_on_graph_break.
        # We mirror this value since cleanup may (correctly) inadvertently change tls.error_on_graph_break.
        # This assumes that we cannot both trace a change to tls.error_on_graph_break and graph break on
        # the same instruction.
        self.one_graph = False
        self.error_on_graph_break = False
        # Also do not graph break when tracing resume function prologues
        self.is_tracing_resume_prologue = False

        self.current_speculation = None

        self.strict_checks_fn = None

        self.is_leaf_tracer = True
        self.parent = None
        self.debug_locals = []

        self.package = package

        from .resume_execution import (
            CO_ASYNC_GENERATOR,
            CO_COROUTINE,
            CO_GENERATOR,
            CO_ITERABLE_COROUTINE,
        )

        if f_code.co_flags & (
            CO_GENERATOR | CO_COROUTINE | CO_ITERABLE_COROUTINE | CO_ASYNC_GENERATOR
        ):
            self.push(BuiltinVariable(None))

        self.inline_depth = inline_depth
        self.inconsistent_side_effects = False
        self._constants_cache: list[
            Optional[Union[ConstantVariable, SliceVariable]]
        ] = [None] * len(f_code.co_consts)

        self.is_trace_bytecode_log_enabled: Optional[bool] = (
            trace_bytecode_log.isEnabledFor(logging.DEBUG)
        )
        self.is_trace_source_log_enabled: Optional[bool] = (
            trace_source_log.isEnabledFor(logging.DEBUG)
        )
        linecache.lazycache(f_code.co_filename, f_globals)


class InstructionTranslator(InstructionTranslatorBase):
    @staticmethod
    def current_tx() -> InstructionTranslator:
        return tls.current_tx

    @contextlib.contextmanager
    def set_current_tx(self) -> Any:
        prior = getattr(tls, "current_tx", None)
        tls.current_tx = self
        try:
            yield
        finally:
            tls.current_tx = prior

    def __init__(
        self,
        instructions: list[Instruction],
        f_code: types.CodeType,
        f_locals: dict[str, Any],
        f_globals: dict[str, Any],
        f_builtins: dict[str, Any],
        closure: Optional[tuple[Any, ...]],
        torch_function_mode_stack: Any,
        code_options: dict[str, Any],
        compiler_fn: Any,
        one_graph: bool,
        export: bool,
        export_constraints: Any,
        frame_state: Any,
        speculation_log: SpeculationLog,
        exn_vt_stack: ExceptionStack,
        distributed_state: Optional[DistributedState],
        package: Optional[CompilePackage],
    ) -> None:
        _step_logger()(
            logging.INFO,
            f"torchdynamo start tracing {f_code.co_name} {code_options['co_filename']}:{code_options['co_firstlineno']}",
        )
        super().__init__(
            output=OutputGraph(
                code_options,
                compiler_fn,
                self,
                export,
                export_constraints,
                frame_state,
                local_scope=f_locals,
                global_scope=f_globals,
                f_code=f_code,
                torch_function_mode_stack=torch_function_mode_stack,
                one_graph=one_graph,
                package=package,
            ),
            instructions=instructions,
            f_locals=f_locals,
            f_globals=f_globals,
            f_builtins=f_builtins,
            closure=closure,
            code_options=code_options,
            symbolic_locals={},  # set below
            # A global var is inserted only after a STORE_GLOBAL happens to it
            symbolic_globals={},
            symbolic_torch_function_state=None,  # type: ignore[arg-type] # set below
            f_code=f_code,
            export=export,
            inline_depth=0,
            speculation_log=speculation_log,
            exn_vt_stack=exn_vt_stack,
            distributed_state=distributed_state,
            package=package,
        )

        self._throw_if_in_functorch()

        # as soon as we create the tracing context we should keep it active, so any calls
        # into dynamo apis can rely on finding it
        with tracing(self.output.tracing_context), self.set_current_tx():
            self.one_graph: bool = one_graph
            self.export = export
            if self.export:
                assert self.one_graph, (
                    "Export without one graph - something has gone wrong."
                )

            self.symbolic_locals = {}
            # Populate `symbolic_locals` with non-cell variables.
            cell_and_freevars: set[str] = set(self.cell_and_freevars())

            dynamism = code_context.get_context(f_code).get("dynamism", None)
            for name, value in f_locals.items():
                if name not in cell_and_freevars:
                    local_dynamism = None
                    if dynamism:
                        local_dynamism = frozenset(dynamism.get(name, {}).items())
                    var = LazyVariableTracker.create(
                        value,
                        LocalSource(
                            name,
                            is_input=True,
                            dynamism=local_dynamism,
                        ),
                    )
                    self.symbolic_locals[name] = var

            # Populate `symbolic_locals` with cells created by this frame,
            # effectively implementing the `MAKE_CELL` instructions.
            side_effects = self.output.side_effects
            for name in self.cellvars():
                if name in f_locals:
                    # This models cells that are also function inputs.
                    value = f_locals[name]
                    # NOTE: root frame inputs that are captured by a nested
                    # function become special cell objects -- they exist in
                    # `f_locals` as contents of the cells, rather than the cells
                    # objects themselves.
                    #
                    # In Dynamo, we choose to represent such input cell objects
                    # as newly created (rather than pre-existing) cell objects,
                    # because
                    #
                    # 1. The reason for representing a pre-existing cell object
                    # is to emit guard or codegen mutations. However, local
                    # cells should never be used for guards. Moreover, at this
                    # point these input cell objects should've never been
                    # accessed by anyone else, since Dynamo intercepts the frame
                    # right after its evaluation starts, i.e., right after these
                    # cell objects are created. So they should have no external
                    # reference, meaning no mutation needs to be propagated.
                    #
                    # 2. This conveniently allows codegen to prune away
                    # mutations to these cells, unless they escape the frame.
                    contents_source = LocalSource(
                        name, is_input=True, is_derefed_cell_contents=True
                    )
                    contents_var: VariableTracker = LazyVariableTracker.create(
                        value, contents_source
                    )
                    cell_var = side_effects.track_cell_new()
                    side_effects.store_cell(cell_var, contents_var)
                else:
                    cell_var = side_effects.track_cell_new()
                cell_var.local_name = name  # type: ignore[attr-defined]
                self.symbolic_locals[name] = cell_var

            # Populate `symbolic_locals` with cells captured by this frame,
            # effectively implementing the `COPY_FREE_VARS` instruction.
            assert closure is not None
            for name, cell in zip(self.freevars(), closure):
                cell_source = LocalCellSource(name)
                contents_source = LocalSource(name, is_derefed_cell_contents=True)
                try:
                    contents_var = LazyVariableTracker.create(
                        cell.cell_contents, contents_source
                    )
                except ValueError:
                    # Cell has not yet been assigned
                    contents_var = variables.DeletedVariable()
                cell_var = side_effects.track_cell_existing(
                    cell_source, cell, contents_var
                )
                cell_var.local_name = name  # type: ignore[attr-defined]
                self.symbolic_locals[name] = cell_var

            self.symbolic_torch_function_state = SymbolicTorchFunctionState(
                torch_function_mode_stack
            )

            if export:
                # export gets confused if we never realize unused inputs
                # in export mode just eagerly realize everything
                self.symbolic_locals = variables.LazyVariableTracker.realize_all(
                    self.symbolic_locals
                )

    def _throw_if_in_functorch(self) -> None:
        # Fallback to eager in case of a graph break inside vmap
        eager = torch._dynamo.lookup_backend("eager")
        compiler_fn = inspect.getattr_static(
            self.output.compiler_fn, "compiler_fn", self.output.compiler_fn
        )
        ci = torch._C._functorch.peek_interpreter_stack()
        forbidden_keys = (
            torch._C._functorch.TransformType.Vmap,
            torch._C._functorch.TransformType.Grad,
            torch._C._functorch.TransformType.Jvp,
        )

        if ci is not None and ci.key() in forbidden_keys and compiler_fn is not eager:
            name = ci.key().name.lower()
            msg = (
                "If you are reaching here, it means dynamo failed for one of the following reasons:\n"
                # Calling a torch.compiled function
                f"- Calling torch.func.{name}(compiled_fn) function from eager mode is not supported. "
                f"Ensure that torch.func.{name} is also wrapped within a torch.compile function. "
                "For more information, see PyTorch issue #128711.\n"
                # if it reaches here, it means Dynamo failed to inline a functorch function
                f"- torch.func.{name}(fn) requires the function to be inlined by dynamo"
            )
            unimplemented_v2(
                gb_type="Unsupported functorch tracing attempt",
                context="",
                explanation=msg,
                hints=[],
            )

    def get_example_value(self, source: Source) -> Any:
        if isinstance(source, LocalSource):
            return self.f_locals[source.local_name]
        if isinstance(source, GlobalSource):
            return self.f_globals[source.global_name]
        raise KeyError

    def symbolic_locals_contain_module_class(self) -> bool:
        for v in self.symbolic_locals.values():
            if isinstance(v, UserDefinedClassVariable) and issubclass(
                v.as_python_constant(), torch.nn.Module
            ):
                return True
        return False

    def replace_tos_if_return_is_generator(self) -> None:
        if (
            len(self.stack)
            and (tos := self.stack[-1])
            and isinstance(tos, LocalGeneratorObjectVariable)
        ):
            self.stack[-1] = ListIteratorVariable(
                tos.force_unpack_var_sequence(self),
                mutation_type=ValueMutationNew(),
            )

    def _return(self, inst: Instruction) -> None:
        self.replace_tos_if_return_is_generator()
        assert self.instruction_pointer is not None
        assert self.start_point is not None
        get_metrics_context().increment(
            "ir_count", self.instruction_pointer - self.start_point
        )

        if (
            not config.allow_empty_graphs
            and self.output.count_calls() == 0
            and not self.inconsistent_side_effects
            and not self.symbolic_locals_contain_module_class()
            and not self.export
            and not self.one_graph
            and not self.error_on_graph_break
            and not self.is_tracing_resume_prologue
        ):
            raise exc.SkipFrame("because no content in function call")

        self.instruction_pointer = None
        _step_logger()(
            logging.INFO,
            f"torchdynamo done tracing {self.f_code.co_name} ({inst.opname})",
        )
        log.debug("%s triggered compile", inst.opname)
        all_stack_locals_metadata = self.output.compile_subgraph(
            self,
            reason=GraphCompileReason(
                "return_value", [self.frame_summary()], graph_break=False
            ),
            # the value to be returned
            stack_pops=1 if inst.opname == "RETURN_VALUE" else 0,
        )
        # check that our stack/locals meta are correct:
        # we should only be tracing 1 frame, and there should not be any NULLs on the stack
        assert len(all_stack_locals_metadata) == 1
        assert not all_stack_locals_metadata[0].stack_null_idxes
        self.output.add_output_instructions(
            self.codegen_return_with_pops(inst, all_stack_locals_metadata[0].num_stack)
        )
        raise ReturnValueOp

    def RETURN_VALUE(self, inst: Instruction) -> None:
        self._return(inst)

    def RETURN_CONST(self, inst: Instruction) -> None:
        self._return(inst)


if sys.version_info >= (3, 11):
    _binary_op_lookup = [
        getattr(
            InstructionTranslator,
            opname[3:] if "INPLACE" in opname else f"BINARY_{opname[3:]}",
        )
        for opname, _ in dis._nb_ops  # type: ignore[attr-defined]
    ]


class InliningInstructionTranslator(InstructionTranslatorBase):
    """Trace and inline a called method"""

    symbolic_result: Optional[VariableTracker]
    parent: InstructionTranslatorBase

    @classmethod
    def inline_call(cls, parent: Any, func: Any, args: Any, kwargs: Any) -> Any:
        with patch.dict(counters, {"unimplemented": counters["inline_call"]}):
            tracer = cls.build_inline_tracer(parent, func, args, kwargs)
            return tracer.inline_call_()

    @staticmethod
    def check_inlineable(func: Any) -> trace_rules.SkipResult:
        if func.has_self():
            unimplemented_v2(
                gb_type="Inline attempt with __self__",
                context=str(func),
                explanation="Attempted to inline a function with the `__self__` attribute. "
                "Dynamo is expected to decompose method calls into function calls with a `self` argument.",
                hints=[],
            )

        if isinstance(func, UserFunctionVariable) and inspect.getattr_static(
            func.get_function(), "_torchdynamo_disable", False
        ):
            msg = inspect.getattr_static(
                func.get_function(), "_torchdynamo_disable_msg", None
            )
            unimplemented_v2(
                gb_type="Skip inlining `torch.compiler.disable()`d function",
                context=str(func.get_function()),
                explanation=f"Skip inlining function {func.get_function()} since it was wrapped "
                f"with `torch.compiler.disable` (reason: {msg})",
                hints=[
                    "Remove the `torch.compiler.disable` call",
                ],
            )

        result = trace_rules.check_verbose(func, is_inlined_call=True)
        if result.skipped:
            from torch._dynamo.variables.misc import produce_trampoline_autograd_apply

            # _origin marks this as coming from an internal dynamo known function that is safe to
            # trace through.
            if (
                hasattr(getattr(func, "fn", None), "_origin")
                and func.fn._origin is produce_trampoline_autograd_apply
            ):
                # Known sound
                return trace_rules.SkipResult(
                    False, "allowlist in dynamo known function"
                )
            fn_qualname = func.fn.__qualname__ if hasattr(func, "fn") else ""
            hints = [
                f"Avoid calling the function `{fn_qualname}`.",
            ]
            if "_dynamo" not in func.get_filename():
                hints += [
                    f"Apply `@torch._dynamo.dont_skip_tracing` to the function `{fn_qualname}` "
                    "to force tracing into the function. "
                    "More graph breaks may occur as a result of attempting to trace into the function.",
                    "Please file an issue to PyTorch.",
                ]
            unimplemented_v2(
                gb_type="Attempted to inline function marked as skipped",
                context=f"qualname: {fn_qualname}, name: {func.get_name()}, "
                f"filename: `{func.get_filename()}`, skip reason: {result.reason}",
                explanation=f"Dynamo developers have intentionally marked that the function `{fn_qualname}` "
                "should not be traced.",
                hints=hints,
            )

        return result

    @staticmethod
    def build_inline_tracer(
        parent: Any,
        func: VariableTracker,
        args: list[VariableTracker],
        kwargs: Any,
    ) -> InliningInstructionTranslator:
        assert isinstance(
            func,
            (
                UserFunctionVariable,
                NestedUserFunctionVariable,
                LocalGeneratorFunctionVariable,
                LocalGeneratorObjectVariable,
            ),
        )
        code: types.CodeType = func.get_code()
        result = None
        tracing_ctx = parent.output.tracing_context

        # Check if we have already identified this function to be inline-able.
        # The exception is dont_skip_tracing flag which affects the inline
        # behavior. If the flag is True, don't rely on previous results.
        if not config.dont_skip_tracing and tracing_ctx:
            if previous_result := tracing_ctx.previously_inlined_functions.get(
                code, None
            ):
                result = previous_result

        if result is None:
            if isinstance(func, SkipFunctionVariable):
                unimplemented_v2(
                    gb_type="Attempted to inline function marked as skipped (SkipFunctionVariable)",
                    context=f"Attempted to inline a SkipFunctionVariable {func}",
                    explanation=(
                        "Attempted to inline a function that was previously determined to be marked as intentionally skipped."
                    ),
                    hints=[],
                )
            result = InliningInstructionTranslator.check_inlineable(func)
            assert result.skipped is False

            if not config.dont_skip_tracing and tracing_ctx:
                tracing_ctx.previously_inlined_functions[code] = result

        try:
            sub_locals = func.bind_args(parent, args, kwargs)
        except TypeError as e:
            # Wrap the general TypeError during bind_args() to the internal ArgsMismatchError with detailed info
            raise ArgsMismatchError(  # noqa: B904
                "{reason}.\n  func = {func}, args = {args}, kwargs = {kwargs}".format(
                    reason=str(e),
                    func=f"'{func.get_name()}' {func.get_filename()}:{func.get_code().co_firstlineno}",
                    args=[arg.python_type() for arg in args],
                    kwargs=kwargs,
                ),
            )

        for v in itertools.chain(sub_locals.values()):
            if not isinstance(v, VariableTracker):
                unimplemented_v2(
                    gb_type="Encountered unconverted argument when attempting to inline",
                    context=f"func: {func}, arg: {v}",
                    explanation="An argument to an inlined function was not successfully converted to a VariableTracker.",
                    hints=[*graph_break_hints.DYNAMO_BUG],
                )

        if code.co_name in ("__setitem__", "__setattr__") and not (
            args and isinstance(args[0], variables.UserDefinedObjectVariable)
        ):
            unimplemented_v2(
                gb_type="Unsupported __setitem__/__setattr__ inline attempt",
                context=f"code name: {code.co_name}, args: {args}",
                explanation=f"Attempted to inline {code.co_name} where first argument (self) is not a user-defined object.",
                hints=[],
            )

        suffix = ""
        # TODO: mlazos, add support for enabling multiple artifact logs
        # with a single alias
        if torch._logging._internal.log_state.is_artifact_enabled("bytecode"):
            suffix = f"\n{dis.Bytecode(code).dis()}"
        if sys.version_info >= (3, 11):
            cur_inst = parent.current_instruction
            parent_code = parent.f_code

            def get_trace_call_log_str() -> str:
                header = parent.get_line_of_code_header(
                    lineno=cur_inst.positions.lineno
                )
                line = get_instruction_source_311(parent_code, cur_inst).rstrip()
                return f"TRACE inlined call {code.co_name} from {header}\n{line}"

            trace_call_log.debug("%s", LazyString(get_trace_call_log_str))
        log.debug("INLINING %s%s, %s", code, suffix, result.reason)

        # Detect inline GraphModule calls in order to propagate node metadata,
        # by checking if the first argument (self) is a variable tracking a GraphModule.
        if args and isinstance(args[0], NNModuleVariable):
            module = parent.output.get_submodule(args[0].module_key)
            if isinstance(module, torch.fx.GraphModule):
                # The inline call might not actually be a call to `forward`,
                # but it is enough to add a context for `forward` in case it is called.
                code_context.get_context(module.forward.__code__)[
                    "orig_graphmodule"
                ] = weakref.ref(module)
        # When we have inline_nn_module turned on, modules resolve to UnspecializedNNModuleVariable
        if args and isinstance(args[0], UnspecializedNNModuleVariable):
            module = args[0].value
            if isinstance(module, torch.fx.GraphModule):
                # The inline call might not actually be a call to `forward`,
                # but it is enough to add a context for `forward` in case it is called.
                code_context.get_context(module.forward.__code__)[
                    "orig_graphmodule"
                ] = weakref.ref(module)

        tracer: InliningInstructionTranslator
        if is_generator(code):
            tracer = InliningGeneratorInstructionTranslator(
                parent,
                code,
                sub_locals,
                parent.symbolic_globals,
                parent.symbolic_torch_function_state,
                func,
            )
        else:
            # need the line below to make MyPy happy
            assert not isinstance(func, LocalGeneratorObjectVariable)
            tracer = InliningInstructionTranslator(
                parent,
                code,
                sub_locals,
                parent.symbolic_globals,
                parent.symbolic_torch_function_state,
                func,
            )
        return tracer

    def inline_call_(self) -> VariableTracker:
        parent = self.parent
        code = self.f_code

        strict_ctx: Any = contextlib.nullcontext()
        if parent.strict_checks_fn:
            strict_ctx = self.strict_translation_mode(parent.strict_checks_fn)
        try:
            with strict_ctx:
                self.run()
        except exc.ObservedException as e:
            msg = f"Observed exception DURING INLING {code} : {e}"
            log.debug(msg)
            # bubble up the exception to the parent frame.
            raise
        except exc.SkipFrame as e:
            msg = f"SKIPPED INLINING {code}: {e}"
            log.debug(msg)
            raise Unsupported(msg) from e
        except Exception:
            log.debug("FAILED INLINING %s", code)
            raise
        finally:
            parent.error_on_graph_break = self.error_on_graph_break

        if self.output.should_exit:
            # graph break
            return ConstantVariable.create(None)  # return dummy variable

        assert self.symbolic_result is not None

        if self.f_globals is parent.f_globals:
            # Merge symbolic_globals back if parent and child are in the same namespace
            parent.symbolic_globals.update(self.symbolic_globals)

        parent.inconsistent_side_effects |= self.inconsistent_side_effects

        log.debug("DONE INLINING %s", code)
        self.output.tracing_context.traced_code.append(code)

        if config.enable_faithful_generator_behavior or (
            isinstance(self, InliningGeneratorInstructionTranslator)
            and self.is_generator_from_ctx_manager
        ):
            if (
                is_generator(code)
                and isinstance(self, InliningGeneratorInstructionTranslator)
                and self.generator_exhausted
            ):
                assert isinstance(self, InliningGeneratorInstructionTranslator)
                # When the generator returns None, we raise StopIteration
                args = []
                if not (
                    isinstance(self.symbolic_result, ConstantVariable)
                    and self.symbolic_result.value is None
                ):
                    args = [self.symbolic_result]
                exc.raise_observed_exception(StopIteration, self, args=args)
            else:
                return self.symbolic_result
        else:
            if is_generator(code):
                assert isinstance(self, InliningGeneratorInstructionTranslator)
                assert self.symbolic_result.as_python_constant() is None
                return ListIteratorVariable(
                    self.generated_items,
                    mutation_type=ValueMutationNew(),
                )
            else:
                return self.symbolic_result

    def __init__(
        self,
        parent: InstructionTranslatorBase,
        code: types.CodeType,
        symbolic_locals: dict[str, VariableTracker],
        symbolic_globals: dict[str, VariableTracker],
        symbolic_torch_function_state: SymbolicTorchFunctionState,
        funcvar: BaseUserFunctionVariable,
    ) -> None:
        f_globals = funcvar.get_globals()  # type: ignore[attr-defined]
        f_builtins = f_globals["__builtins__"]
        if not isinstance(f_builtins, dict):
            f_builtins = f_builtins.__dict__

        # Get the cached instructions. These instructions are safe to cache
        # because we dont mutate them in transform_code_object (those
        # instructions are for the top most Instruction translator).  Also, we
        # have to be careful about not using _cached_cleaned_instructions here
        # because that function is global, while we want the cache to be
        # alive only during a compmilation.
        tracing_ctx = parent.output.tracing_context
        instructions = None
        if tracing_ctx:
            if tracing_ctx.previously_cleaned_instructions.get(code):
                instructions = tracing_ctx.previously_cleaned_instructions[code]

        if instructions is None:
            instructions = cleaned_instructions(code)
            propagate_line_nums(instructions)
            if tracing_ctx:
                tracing_ctx.previously_cleaned_instructions[code] = instructions

        super().__init__(
            output=parent.output,
            f_locals={},
            f_globals=f_globals,
            f_builtins=f_builtins,
            symbolic_locals=symbolic_locals,
            symbolic_globals=symbolic_globals,
            symbolic_torch_function_state=symbolic_torch_function_state,
            instructions=instructions,
            code_options={k: getattr(code, k) for k in get_code_keys()},
            f_code=code,
            export=parent.export,
            inline_depth=parent.inline_depth + 1,
            speculation_log=parent.speculation_log,
            exn_vt_stack=parent.exn_vt_stack,
            distributed_state=parent.distributed_state,
            package=parent.package,
        )
        self.funcvar = funcvar
        self.parent = parent
        self.num_calls = parent.num_calls
        self.symbolic_result = None
        self.nn_module_stack = parent.nn_module_stack.copy()
        self.one_graph = parent.one_graph

    @property
    def fake_mode(self) -> Optional[FakeTensorMode]:
        return self.parent.fake_mode

    def run_ctx_mgr(self) -> Any:
        return TracingContext.current_frame(self.parent.frame_summary())

    def should_compile_partial_graph(self) -> bool:
        if config.nested_graph_breaks:
            if not self.parent.should_compile_partial_graph():
                return False
            return super().should_compile_partial_graph()
        return False  # inlining functions is all-or-nothing

    def create_call_resume_at(
        self,
        inst: Instruction,
        all_stack_locals_metadata: list[StackLocalsMetadata],
    ) -> list[Instruction]:
        if config.nested_graph_breaks:
            return super().create_call_resume_at(inst, all_stack_locals_metadata)
        unimplemented_v2(
            gb_type="Graph break in inlined function",
            context="",
            explanation="Graph breaks in an inlined call are not supported.",
            hints=[],
        )

    def RETURN_VALUE(self, inst: Instruction) -> None:
        self.symbolic_result = self.pop()  # type: ignore[assignment]
        self.instruction_pointer = None
        raise ReturnValueOp

    def RETURN_CONST(self, inst: Instruction) -> None:
        self.symbolic_result = self._load_const(inst)
        self.instruction_pointer = None
        raise ReturnValueOp

    def get_globals_source_and_value(
        self, name: str
    ) -> tuple[Any, VariableTracker, Source]:
        # NamedTuple's `__new__` has a fake global scope that's not an actual
        # module. TODO generalize the check for other non-importable cases.
        # https://github.com/python/cpython/blob/8421b03b16a4852a527256cb7cdce2ab2d318548/Lib/collections/__init__.py#L441-L447
        if "__name__" in self.f_globals and not self.f_globals["__name__"].startswith(
            "namedtuple_"
        ):
            module_name = self.f_globals["__name__"]
            module_source = self.import_source(module_name)
            if "torch_package" in module_name:
                fglobals_value = (
                    torch.package.package_importer._package_imported_modules[
                        module_name
                    ]
                )  # type: ignore[assignment]
            else:
                fglobals_value = _import_module(module_name)
            # Dont use lazy vt because we will do a setattr afterwards
            fglobals_vt = VariableBuilder(self, module_source)(fglobals_value)
            global_source = AttrSource(module_source, name)
        else:
            globals_name = self.output.install_global_by_id(
                "___unnamed_scope", self.f_globals
            )
            globals_source = GlobalSource(globals_name)
            fglobals_value = self.f_globals  # type: ignore[assignment]
            # Dont use lazy vt because we will do a setattr afterwards
            fglobals_vt = VariableBuilder(self, globals_source)(fglobals_value)
            global_source = DictGetItemSource(globals_source, name)  # type: ignore[assignment]

        if is_stdlib(fglobals_value):
            # Users don't inplace mutate a stdlib attribute (like inspect,
            # collections), skip guards that originate from the stdlib modules.
            global_source = SkipGuardSource(global_source)  # type: ignore[assignment]

        return fglobals_value, fglobals_vt, global_source

    def _load_global(self, inst: Instruction) -> None:
        name = inst.argval
        if name not in self.f_globals:
            return self.load_builtin(inst)

        if self.output.global_scope is self.f_globals:
            # If the global scope matches that of the root frame, use handler in
            # root frame instruction translator, to enforce consistency.
            super()._load_global(inst)
        else:
            _, fglobals_vt, global_source = self.get_globals_source_and_value(name)
            if self.output.side_effects.has_pending_mutation_of_attr(fglobals_vt, name):
                self.push(self.output.side_effects.load_attr(fglobals_vt, name))
            else:
                value = self.f_globals[name]
                self.push(VariableTracker.build(self, value, global_source))

    def STORE_GLOBAL(self, inst: Instruction) -> None:
        if self.output.global_scope is self.f_globals:
            # If the global scope matches that of the root frame, use handler in
            # root frame instruction translator, to enforce consistency.
            super().STORE_GLOBAL(inst)
        else:
            value = self.pop()
            if isinstance(value, RemovableHandleVariable):
                unimplemented_v2(
                    gb_type="Storing Tensor hook handle in globals (inline call)",
                    context=inst.argval,
                    explanation="This is not supported.",
                    hints=[],
                )
            name = inst.argval
            _fglobals_value, fglobals_vt, _ = self.get_globals_source_and_value(name)
            self.output.side_effects.store_attr(fglobals_vt, name, value)


class InliningGeneratorInstructionTranslator(InliningInstructionTranslator):
    generated_items: list[VariableTracker]
    # Flag whether or not the InlineGenerator should consume the entire iterator

    def __init__(self, *args: Any, **kwargs: Any) -> None:
        super().__init__(*args, **kwargs)
        self.generated_items = []
        self.generator_exhausted = False
        self.is_generator_from_ctx_manager = False

    def YIELD_VALUE(self, inst: Instruction) -> None:
        top = self.pop()
        self.generated_items.append(top)
        if len(self.generated_items) > MAX_ITERATOR_LIMIT:
            raise exc.InfiniteGeneratorError(
                "Too many yield values in generator. Maybe you are inlining an infinite generator. "
                f"If not, please report a bug at {PT2_ISSUE_TRACKER_URL}",
            )
        self.push(ConstantVariable.create(None))
        if (
            config.enable_faithful_generator_behavior
            or self.is_generator_from_ctx_manager
        ):
            self.symbolic_result = top
            # Stop tracing
            raise YieldValueOp

    def GET_YIELD_FROM_ITER(self, inst: Instruction) -> None:
        tos = self.stack[-1]
        if not isinstance(tos, ListIteratorVariable):
            self.pop()
            res = BuiltinVariable(iter).call_function(self, [tos], {})  # type: ignore[arg-type]
            self.push(res)

    def RETURN_VALUE(self, inst: Instruction) -> None:
        self.generator_exhausted = True
        return super().RETURN_VALUE(inst)

    def RETURN_CONST(self, inst: Instruction) -> None:
        self.generator_exhausted = True
        return super().RETURN_CONST(inst)

    def YIELD_FROM(self, inst: Instruction) -> None:
        assert len(self.stack) >= 2
        val = self.pop()
        tos = self.stack[-1]
        if not (isinstance(val, ConstantVariable) and val.value is None):
            # invoke send
            # Unreachable code - if you hit this, you are implementing generator support and have
            # lifted the `unimplemented("generator")` in frame conversion. This codepath handles
            # subgenerator and lines up with this line in Python 3.10
            # https://github.com/python/cpython/blob/3.10/Python/ceval.c#L2599
            unimplemented_v2(
                gb_type="Unreachable sub-generator code",
                context="",
                explanation="Should only be encountered while implementing generator support.",
                hints=[],
            )

        try:
            val = tos.next_variable(self)
        except (StopIteration, exc.ObservedUserStopIteration) as ex:
            if isinstance(ex, exc.ObservedUserStopIteration):
                exc.handle_observed_exception(self)

            # The iterator is exhausted. Stop the loop and return.
            self.pop()
            self.push(ConstantVariable.create(ex.value))
        else:
            # Repeat the YIELD_FROM instruction in the next eval loop
            assert (
                isinstance(self.instruction_pointer, int)
                and self.instruction_pointer > 0
            )
            self.instruction_pointer -= 1

            self.push(val)
            # Add the value to yield into generated_items and replace the top of the stack with None
            self.YIELD_VALUE(inst)

    def SEND(self, inst: Instruction) -> None:
        assert len(self.stack) >= 2
        val = self.pop()
        tos = self.stack[-1]
        if isinstance(tos, (IteratorVariable, LocalGeneratorObjectVariable)) or (
            isinstance(tos, UserDefinedObjectVariable)
            and isinstance(tos.value, collections.abc.Iterator)
        ):
            if isinstance(val, ConstantVariable) and val.value is None:
                try:
                    val = tos.next_variable(self)
                except (StopIteration, exc.ObservedUserStopIteration) as ex:
                    # To implement SEND, we have to look at the implementation
                    # when the iterator returns StopIteration. This translates to this code
                    # 3.11: https://github.com/python/cpython/blob/3.11/Python/ceval.c#L2613-L2619
                    # 3.12: https://github.com/python/cpython/blob/3.12/Python/bytecodes.c#L863-L866
                    # The implementation is different in 3.11 and 3.12. In 3.12, we rely
                    # on END_SEND to clean up. In 3.11, SEND does the cleanup as well.
                    if sys.version_info < (3, 12):
                        self.pop()  # Python 3.12 uses new opcode END_SEND
                    self.push(ConstantVariable.create(ex.value))
                    self.jump(inst)
                else:
                    self.push(val)
            else:
                # invoke send
                # Unreachable code - if you hit this, you are implementing generator support and have
                # lifted the `unimplemented("generator")` in frame conversion. This codepath handles
                # subgenerator and lines up with this line in Python 3.11
                # https://github.com/python/cpython/blob/3.11/Python/ceval.c#L2597
                unimplemented_v2(
                    gb_type="Unreachable sub-generator code",
                    context="",
                    explanation="Should only be encountered while implementing generator support.",
                    hints=[],
                )
        else:
            unimplemented_v2(
                gb_type="SEND with bad type",
                context=f"TOS type: {typestr(tos)}",
                explanation=f"Attempted to SEND with unsupported type {typestr(tos)}.",
                hints=[],
            )<|MERGE_RESOLUTION|>--- conflicted
+++ resolved
@@ -2912,27 +2912,19 @@
 
         self.instruction_pointer = None
 
-<<<<<<< HEAD
+        current_num_stack = len(self.stack) - len(
+            all_stack_locals_metadata[0].stack_null_idxes
+        )
+        all_stack_locals_metadata[0].num_stack = current_num_stack
+
         if not (
             config.debug_force_graph_break_on_leaf_return
             and self.current_instruction.opname == "NOP"
             and self.current_instruction.argval == "GRAPH_BREAK_IF_LEAF"
-        ):
-            if inst.opname == "RETURN_VALUE":
-                return [create_instruction("RETURN_VALUE")]
-            elif inst.opname == "RETURN_CONST":
-                return [create_instruction("RETURN_CONST", argval=inst.argval)]
-=======
-        current_num_stack = len(self.stack) - len(
-            all_stack_locals_metadata[0].stack_null_idxes
-        )
-        all_stack_locals_metadata[0].num_stack = current_num_stack
-
-        if inst.opname in ("RETURN_VALUE", "RETURN_CONST"):
+        ) and inst.opname in ("RETURN_VALUE", "RETURN_CONST"):
             return self.codegen_return_with_pops(
                 inst, all_stack_locals_metadata[0].num_stack
             )
->>>>>>> 9c34fd55
 
         cg = PyCodegen(self.output.root_tx)
 
