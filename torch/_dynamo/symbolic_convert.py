"""
Core module responsible for converting Python bytecode into TorchDynamo's symbolic execution format.

This module implements the bytecode-level tracing system that allows TorchDynamo to analyze
and transform Python code. It converts Python bytecode instructions into a symbolic format
that tracks the flow of tensors and other values through the program.

Key components:
- InstructionTranslatorBase: Base class for converting bytecode to symbolic execution
- InstructionTranslator: Main translator for function bytecode
- InliningInstructionTranslator: Handles inlining of called functions
- SpeculationLog: Manages state for speculative execution and rollback

The symbolic conversion process handles:
- Control flow (loops, conditionals, etc.)
- Function inlining and call stack management
- Tracking of program values and side effects
- Graph breaks and resumption points
- Exception handling and stack frame management

This is a core part of TorchDynamo's tracing system that enables ahead-of-time
optimization of PyTorch programs.
"""

from __future__ import annotations

import collections
import collections.abc
import contextlib
import copy
import dataclasses
import dis
import functools
import importlib
import inspect
import itertools
import linecache
import logging
import operator
import re
import sys
import threading
import traceback
import types
import weakref
from traceback import StackSummary
from typing import Any, Callable, cast, NoReturn, Optional, TYPE_CHECKING, Union
from typing_extensions import TypeAlias, TypeIs
from unittest.mock import patch

import torch
import torch._logging
from torch._dynamo.exc import ObservedException, TensorifyScalarRestartAnalysis
from torch._guards import tracing, TracingContext
from torch._logging.structured import dump_file
from torch.fx.experimental.symbolic_shapes import guard_bool
from torch.utils._functools import cache_method

from . import (
    config,
    exc,
    graph_break_hints,
    logging as torchdynamo_logging,
    trace_rules,
    variables,
)
from .bytecode_analysis import (
    get_indexof,
    JUMP_OPNAMES,
    livevars_analysis,
    propagate_line_nums,
)
from .bytecode_transformation import (
    cleaned_instructions,
    create_binary_slice,
    create_call_function,
    create_call_function_ex,
    create_copy,
    create_dup_top,
    create_instruction,
    create_jump_absolute,
    create_rot_n,
    create_swap,
    get_code_keys,
    Instruction,
    is_generator,
    is_jump_absolute,
    unique_id,
)
from .code_context import code_context
from .codegen import PyCodegen
from .exc import (
    ArgsMismatchError,
    BackendCompilerFailed,
    collapse_resume_frames,
    format_graph_break_message,
    get_stack_above_dynamo,
    ResumePrologueTracingError,
    unimplemented_v2,
    Unsupported,
)
from .funcname_cache import get_funcname
from .guards import GuardBuilder, install_guard
from .output_graph import GraphCompileReason, OutputGraph, StackLocalsMetadata
from .polyfills import impl_CONTAINS_OP_fallback
from .replay_record import DummyModule, ExecutionRecorder
from .resume_execution import (
    ContinueExecutionCache,
    IS_TRACING_RESUME_PROLOGUE_VARNAME,
    ReenterWith,
)
from .source import (
    AttrSource,
    DictGetItemSource,
    GlobalSource,
    GlobalWeakRefSource,
    LocalCellSource,
    LocalSource,
    SkipGuardSource,
    Source,
)
from .trace_rules import is_builtin_constant, is_forbidden
from .utils import (
    _get_error_on_graph_break,
    counters,
    get_fake_value,
    get_instruction_source_311,
    get_metrics_context,
    graph_break_dup_warning_checker,
    istype,
    LazyString,
    proxy_args_kwargs,
)
from .variables.base import typestr, ValueMutationNew, VariableTracker
from .variables.builder import FrameStateSizeEntry, VariableBuilder, wrap_fx_proxy
from .variables.builtin import BuiltinVariable
from .variables.constant import ConstantVariable
from .variables.ctx_manager import (
    ContextWrappingVariable,
    GenericContextWrappingVariable,
    WithExitFunctionVariable,
)
from .variables.dicts import ConstDictVariable, SetVariable
from .variables.functions import (
    BaseUserFunctionVariable,
    LocalGeneratorFunctionVariable,
    LocalGeneratorObjectVariable,
    NestedUserFunctionVariable,
    SkipFunctionVariable,
    UserFunctionVariable,
    UserMethodVariable,
)
from .variables.iter import MAX_ITERATOR_LIMIT
from .variables.lazy import LazyVariableTracker
from .variables.lists import (
    BaseListVariable,
    IteratorVariable,
    ListIteratorVariable,
    ListVariable,
    SliceVariable,
    TupleVariable,
)
from .variables.misc import (
    CellVariable,
    ExceptionVariable,
    GetAttrVariable,
    NullVariable,
    PythonModuleVariable,
    UnknownVariable,
)
from .variables.nn_module import NNModuleVariable, UnspecializedNNModuleVariable
from .variables.tensor import supported_comparison_ops, SymNodeVariable, TensorVariable
from .variables.torch_function import (
    SymbolicTorchFunctionState,
    TorchFunctionModeVariable,
)
from .variables.user_defined import (
    RemovableHandleVariable,
    UserDefinedClassVariable,
    UserDefinedExceptionClassVariable,
    UserDefinedExceptionObjectVariable,
    UserDefinedObjectVariable,
)


if TYPE_CHECKING:
    from collections.abc import Generator, Sequence

    from torch._subclasses.fake_tensor import FakeTensorMode

    from .package import CompilePackage

log = logging.getLogger(__name__)
graph_break_log = torch._logging.getArtifactLogger(__name__, "graph_breaks")
trace_call_log = torch._logging.getArtifactLogger(__name__, "trace_call")
trace_source_log = torch._logging.getArtifactLogger(__name__, "trace_source")
trace_bytecode_log = torch._logging.getArtifactLogger(__name__, "trace_bytecode")
tls = threading.local()
compare_op_handlers: dict[str, Any] = {
    k: BuiltinVariable(v).call_function for k, v in supported_comparison_ops.items()
}
handle_contains = BuiltinVariable(operator.contains).call_function
handle_not = BuiltinVariable(operator.not_).call_function
compare_op_handlers["in"] = lambda tx, args, _: handle_contains(
    tx, [*reversed(args)], {}
)
compare_op_handlers["not in"] = lambda tx, args, _: handle_not(
    tx, [handle_contains(tx, [*reversed(args)], {})], {}
)

PT2_ISSUE_TRACKER_URL = "https://github.com/pytorch/pytorch/issues/new?&labels=oncall%3A+pt2&projects=&template=pt2-bug-report.yml"

ExceptionVals: TypeAlias = Union[
    variables.ExceptionVariable,
    UserDefinedExceptionClassVariable,
    UserDefinedExceptionObjectVariable,
]


@functools.cache
def _import_module(name: str) -> types.ModuleType:
    """
    Import the named module and cache the result. importlib.import_module()
    seems to do some filesystem checking to validate the name so not caching
    this can be slow.
    """
    return importlib.import_module(name)


@dataclasses.dataclass
class SpeculationEntry:
    filename: str
    lineno: int
    instruction_pointer: int
    inst: Instruction  # for debugging only
    _failed: bool = False
    error_on_graph_break: Optional[bool] = None
    reason: Optional[GraphCompileReason] = None

    def fail_and_restart_analysis(self, error_on_graph_break: bool) -> None:
        """
        Start tracing of the current frame over again, and don't take this branch.
        """
        self._failed = True
        self.error_on_graph_break = error_on_graph_break
        if self.reason is not None:
            restart_reason = self.reason.reason
        else:
            restart_reason = "Unknown fail_and_restart_analysis"
        raise exc.SpeculationRestartAnalysis(restart_reason=restart_reason)

    def failed(self, tx: InstructionTranslatorBase) -> bool:
        if self._failed:
            assert self.error_on_graph_break is not None
            tx.error_on_graph_break = self.error_on_graph_break
            return True
        return False


@dataclasses.dataclass
class SpeculationLog:
    """
    SpeculationLog replaces the prior copy_graphstate/restore_graphstate
    checkpointing.  Rather than saving/restoring state, we restart the
    dynamo conversion process over from the beginning -- but when we
    hit the start of the speculation that failed, we instead generate
    a graph break.
    """

    entries: list[SpeculationEntry] = dataclasses.field(default_factory=list)
    index: int = 0

    def restart(self) -> None:
        self.index = 0

    def clear(self) -> None:
        self.entries.clear()
        self.index = 0

    def next(
        self, filename: str, lineno: int, instruction_pointer: int, inst: Instruction
    ) -> SpeculationEntry:
        """
        Lookup or create a SpeculationEntry() that is shared across
        RestartAnalysis calls.  Args are used only for debug checks.
        """
        if len(self.entries) == self.index:
            self.entries.append(
                SpeculationEntry(filename, lineno, instruction_pointer, inst)
            )
        entry = self.entries[self.index]
        prev_entry_msg = ""
        if self.index != 0:
            prev_entry = self.entries[self.index - 1]
            prev_entry_msg = (
                f"Previous instruction: {prev_entry.filename}:{prev_entry.lineno}"
                f"({prev_entry.inst.opname} @ {prev_entry.instruction_pointer})\n"
            )
        if not (
            entry.instruction_pointer == instruction_pointer
            and entry.filename == filename
            and entry.lineno == lineno
        ):
            raise SpeculationLogDivergence(
                f"""
SpeculationLog diverged at index {self.index} (log had {len(self.entries)} entries):
- Expected: {entry.filename}:{entry.lineno} ({entry.inst.opname} at ip={entry.instruction_pointer})
- Actual: {filename}:{lineno} ({inst.opname} at ip={instruction_pointer})
{prev_entry_msg}
There are two usual reasons why this may have occurred:
- When Dynamo analysis restarted, the second run took a different path than
  the first.  If this occurred, the previous instruction is the critical instruction that
  behaved differently.
- Speculation entries are only added under certain conditions (as seen in
  step()), e.g., there must exist operators in the graph; those conditions may
  have changed on restart.

If this divergence was intentional, clear the speculation log before restarting (do NOT
do this for graph breaks, you will infinite loop).

Otherwise, please submit a bug report, ideally including the contents of TORCH_LOGS=+dynamo
"""
            )
        self.index += 1
        return entry


@dataclasses.dataclass
class LocalState:
    automatic_dynamic: dict[str, FrameStateSizeEntry] = dataclasses.field(
        default_factory=dict
    )

    def render(self) -> str:
        return "\n".join(
            f"{k}: {v.render()}" for k, v in self.automatic_dynamic.items()
        )


# Mutable box that is shared across restarts
@dataclasses.dataclass
class DistributedState:
    compile_pg: Any
    local_state: LocalState
    all_states: Optional[list[LocalState]] = None


class TensorifyState:
    # These are the set of string symfloats names (eg. "zf0") that we collect
    # from the tensorify_python_scalars.py joint fx pass to inform us about
    # which float inputs we should specialize when we restart analysis.
    force_specializations: set[str] = set()

    @classmethod
    def specialize(cls, index: str) -> None:
        cls.force_specializations.add(index)

    @classmethod
    def should_specialize(cls, index: str) -> bool:
        return index in cls.force_specializations

    @classmethod
    def clear(cls) -> None:
        cls.force_specializations.clear()

    @classmethod
    def empty(cls) -> bool:
        return len(cls.force_specializations) == 0


@functools.cache
def _step_logger() -> Callable[..., None]:
    return torchdynamo_logging.get_step_logger(log)


@contextlib.contextmanager
def save_and_restart_speculation_log(
    tx: InstructionTranslatorBase,
) -> Generator[None, None, None]:
    # When reconstructing a generator after a graph break, we advance it until
    # it is fully exhausted. This process adds new entries to the speculation
    # log that were not previously observed. Without temporarily clearing the
    # speculation log, this could lead to a divergence error.

    entries = tx.speculation_log.entries
    index = tx.speculation_log.index
    try:
        tx.speculation_log.entries = []
        tx.speculation_log.index = 0
        yield
    finally:
        tx.speculation_log.entries = entries
        tx.speculation_log.index = index


@contextlib.contextmanager
def temporarely_allow_writes_to_output_graph(
    tx: InstructionTranslatorBase,
) -> Generator[None, None, None]:
    try:
        tmp = tx.output.should_exit
        tx.output.should_exit = False
        yield
    finally:
        tx.output.should_exit = tmp


@dataclasses.dataclass
class BlockStackEntry:
    # Current instruction that pushes something to block_stack
    inst: Instruction
    target: Instruction
    stack_index: int
    with_context: Optional[
        Union[ContextWrappingVariable, GenericContextWrappingVariable]
    ] = None

    def can_restore(self) -> bool:
        return self.with_context is not None

    def resume_fn(self) -> ReenterWith:
        assert self.stack_index is not None
        if (
            self.with_context
            and hasattr(self.with_context, "target_values")
            and self.with_context.target_values
        ):
            return ReenterWith(
                self.stack_index - 1, tuple(self.with_context.target_values)
            )
        else:
            return ReenterWith(self.stack_index - 1)

    def exit(self, tx: InstructionTranslatorBase, is_graph_break: bool) -> None:
        assert self.with_context is not None
        if (
            is_graph_break and self.with_context.exit_on_graph_break()
        ) or not is_graph_break:
            return self.with_context.exit(tx)  # type: ignore[arg-type]


class SpeculationLogDivergence(AssertionError):
    pass


class ReturnValueOp(Exception):
    pass


class YieldValueOp(Exception):
    """
    Signal to the symbolic tracer to stop and return control flow to the
    caller
    """


def stack_op(fn: Callable[..., object]) -> Callable[..., Any]:
    nargs = len(inspect.signature(fn).parameters)
    fn_var = BuiltinVariable(fn)

    @functools.wraps(fn)
    def impl(self: InstructionTranslator, inst: Instruction) -> None:
        self.push(fn_var.call_function(self, self.popn(nargs), {}))

    return impl


def is_stdlib(mod: object) -> bool:
    if not isinstance(mod, types.ModuleType):
        return False
    return mod.__name__.split(".")[0] in sys.stdlib_module_names


def _detect_and_normalize_assert_statement(
    self: InstructionTranslatorBase,
    truth_fn: Callable[[object], bool],
    push: bool,
) -> bool:
    # Detect if this jump instruction is assert and normalize the assert
    # by pushing dummy error message when nothing is given.
    #
    # Python 3.9 assertion is in following format:
    # 18 POP_JUMP_IF_TRUE       28
    # 20 LOAD_ASSERTION_ERROR
    # 22 LOAD_CONST               3 ('Assert message') -> optional instruction
    # 24 CALL_FUNCTION            1                    -> optional instruction
    # 26 RAISE_VARARGS
    #
    # Python 3.8 assertion is in following format:
    # 18 POP_JUMP_IF_TRUE       28
    # 20 LOAD_GLOBAL              0 (Assertion type)
    # 22 LOAD_CONST               3 ('Assert message') -> optional instruction
    # 24 CALL_FUNCTION            1                    -> optional instruction
    # 26 RAISE_VARARGS            1

    if (truth_fn is not operator.truth) or push:
        return False

    assert isinstance(self.instruction_pointer, int)
    current_instruction_pointer = self.instruction_pointer
    inst = self.instructions[current_instruction_pointer]
    # Detect LOAD_ASSERTION_ERROR or LOAD_GLOBAL 0
    if inst.opname != "LOAD_ASSERTION_ERROR":
        return False

    current_instruction_pointer += 1

    # Use dummy error message if its hard to extract
    error_msg = "assertion error"

    inst = self.instructions[current_instruction_pointer]
    # DETECT RAISE_VARARGS or LOAD CONST
    if inst.opname == "LOAD_CONST":
        if not isinstance(inst.argval, str):
            return False
        error_msg = inst.argval

        # if it is LOAD_CONSTANT, it must be followed by CALL_FUNCTION
        # (PRECALL for Python 3.11, CALL for Python 3.12+)
        current_instruction_pointer += 1
        inst = self.instructions[current_instruction_pointer]
        if inst.opname not in ("CALL_FUNCTION", "PRECALL", "CALL"):
            return False

        # for Python 3.11, PRECALL should be followed by CALL, then RAISE_VARARGS
        # for Python != 3.11, CALL_FUNCTION/CALL should be followed by RAISE_VARARGS
        current_instruction_pointer += 1
        if inst.opname == "PRECALL":
            current_instruction_pointer += 1
        inst = self.instructions[current_instruction_pointer]

    if inst.opname != "RAISE_VARARGS":
        return False

    self.push(ConstantVariable.create(error_msg))

    return True


explain = False


def log_graph_break(
    code_options: dict[str, Any],
    reason: str = "",
    exc_info: bool = False,
    user_stack: Optional[StackSummary] = None,
) -> None:
    if user_stack is None:
        user_stack = torch._guards.TracingContext.extract_stack()

    try:
        frame_loc = (user_stack[-1].filename, user_stack[-1].lineno)
    except IndexError:
        # first instruction
        frame_loc = (
            code_options["co_filename"],
            code_options["co_firstlineno"],
        )

    stack_above_dynamo_formatted = ""
    if config.verbose:
        stack_above_dynamo = get_stack_above_dynamo()
        stack_above_dynamo_formatted = "".join(
            traceback.format_list(stack_above_dynamo)
        )
    else:
        user_stack = get_stack_above_dynamo() + user_stack  # type: ignore[assignment]
        user_stack = collapse_resume_frames(user_stack)
    user_stack_formatted = "".join(traceback.format_list(user_stack))
    user_stack_trace = (
        f"Graph break in user code at {frame_loc[0]}:{frame_loc[1]}\n"
        f"Graph Break Reason: {reason}\n"
        "User code traceback:\n"
    )

    if config.verbose:
        user_stack_trace += (
            f"{stack_above_dynamo_formatted}\n"
            "========== most recent `torch.compile` tracing attempt started here ==========\n\n"
            f"{user_stack_formatted}\n"
            "NOTE: the most recent `torch.compile` tracing attempt might not be where you applied `torch.compile`! "
            "This is due to how graph breaks are implemented - the optimized code object returned by Dynamo will call another "
            "Dynamo-generated resume function and tracing is re-enabled by calling the resume function as a normal Python "
            "function, which Dynamo intercepts as a top-level frame.\n"
        )
    else:
        user_stack_trace += str(user_stack_formatted)

    torch._logging.trace_structured(
        "artifact",
        metadata_fn=lambda: {
            "name": "dynamo_graph_break_reason",
            "encoding": "string",
        },
        payload_fn=lambda: f"{user_stack_trace}\n{traceback.format_exc() if exc_info else ''}",
    )

    # torch._dynamo.explain() formats this a little nicer, and presents a slightly
    # more actionable user code pointer
    if (
        graph_break_log.isEnabledFor(logging.DEBUG)
        and not explain
        and graph_break_dup_warning_checker.add(frame_loc)
    ):
        # This log line MUST contain the string "Graph break in user code",
        # This log line is exercised from
        #   python test/dynamo/test_exc.py -k test_graph_break_log
        graph_break_log.debug(
            user_stack_trace,
        )
    else:
        # This log line MUST not contain the string "Graph break in user code",
        # exercised by
        #   python test/dynamo/test_misc.py -k test_duplicate_graph_break_log
        graph_break_log.debug(
            "Graph break (user stack suppressed due to duplicate graph break) in user code at %s:%s\nGraph Break Reason: %s",
            frame_loc[0],
            frame_loc[1],
            reason,
        )


def generic_jump(
    truth_fn: Callable[[object], bool], push: bool
) -> Callable[[InstructionTranslatorBase, Instruction], None]:
    # graph break message fields for data dependent branching
    _gb_type = "Data-dependent branching"
    _explanation = (
        "Detected data-dependent branching (e.g. `if my_tensor.sum() > 0:`). "
        "Dynamo does not support tracing dynamic control flow."
    )
    _hints = [
        *graph_break_hints.FUNDAMENTAL,
        "Use `torch.cond` to express dynamic control flow.",
    ]

    def jump_graph_break(
        self: InstructionTranslatorBase,
        inst: Instruction,
        value: VariableTracker,
        extra_msg: str = "",
    ) -> None:
        log_graph_break(
            self.code_options,
            reason=format_graph_break_message(
                gb_type=_gb_type,
                context=f"attempted to jump with {value}",
                explanation=_explanation,
                hints=_hints,
            ),
        )
        assert self.should_compile_partial_graph()
        # compile a partial subgraph prefix then jump into user code
        if self.maybe_has_backedge():
            msg = (
                "Skipping frame because there is a graph break in a for/while loop\n"
                f"{self.frame_summary()}"
            )
            log.info(msg)
            raise exc.SkipFrame(msg)

        self.push(value)
        log.debug("generic_jump triggered compile")
        all_stack_locals_metadata = self.output.compile_subgraph(
            self,
            reason=GraphCompileReason(
                f"generic_jump {typestr(value)}{extra_msg}", [self.frame_summary()]
            ),
            stack_pops=1,
        )
        self.pop()

        if_next = self.create_call_resume_at(
            self.next_instruction, all_stack_locals_metadata, False
        )
        if push:
            self.push(value)
        assert inst.target is not None
        if_jump = self.create_call_resume_at(
            inst.target, all_stack_locals_metadata, False
        )

        if sys.version_info >= (3, 13):
            # 3.13 requires stack[-1] to be bool type
            self.output.add_output_instructions([create_instruction("TO_BOOL")])

        jump_inst = create_instruction(inst.opname, target=if_jump[0])
        jump_inst.copy_positions(inst)
        self.output.add_output_instructions([jump_inst] + if_next + if_jump)

    def inner(self: InstructionTranslatorBase, inst: Instruction) -> None:
        value: VariableTracker = self.pop()
        if (
            config.rewrite_assert_with_torch_assert
            and _detect_and_normalize_assert_statement(self, truth_fn, push)
        ):
            error_msg: VariableTracker = self.pop()
            # Skip over things like `assert True`
            if value.is_python_constant():
                if bool(value.as_python_constant()):
                    return self.jump(inst)
                elif self.should_compile_partial_graph():
                    jump_graph_break(self, inst, value)
                else:
                    unimplemented_v2(
                        gb_type="Data-dependent assertion failed (cannot compile partial graph)",
                        context=f"value: {value}",
                        explanation="Dynamo has determined when encountering a data-dependent assert failure "
                        "that it should not compile the partial graph.",
                        hints=[
                            *graph_break_hints.FUNDAMENTAL,
                            "Use `torch._assert()` to raise a hard AssertionError when the check fails. "
                            "This error will propagate back the user code "
                            "that called the compiled function (i.e. Dynamo will not trace any exception handling).",
                            "Remove the assert statement.",
                            "Move the assert statement outside of any context managers in order to graph break with "
                            "partial graph compilation (if fullgraph=False).",
                        ],
                    )

            # TODO maybe should respect DtoH sync intention of users later??
            # Manually insert torch._assert_async instead of python assert and jump over
            # assert related instructions as we don't need them anymore.

            # if we see Tensor as assert statement, no need to call scalar_tensor
            if isinstance(value, TensorVariable):
                self.output.create_proxy(
                    "call_function",
                    torch._assert_async,
                    *proxy_args_kwargs((value, error_msg), {}),
                )
                self.jump(inst)
                return

            if isinstance(value, SymNodeVariable):
                # if the assertion is normal shape expression.
                # just install guard and bail out.
                sym_expr = value.sym_num
                if not isinstance(sym_expr, torch.SymBool):
                    sym_expr = sym_expr != 0

                result = torch.fx.experimental.symbolic_shapes.expect_true(sym_expr)
                if not result:
                    unimplemented_v2(
                        gb_type="Assertion failed on symbolic shapes",
                        context=str(sym_expr),
                        explanation="",
                        hints=[*graph_break_hints.USER_ERROR],
                    )
                self.jump(inst)
                return

            scalar_to_tensor_proxy = self.output.create_proxy(
                "call_function", torch.scalar_tensor, *proxy_args_kwargs((value,), {})
            )

            scalar_to_tensor = wrap_fx_proxy(
                self,
                scalar_to_tensor_proxy,
                example_value=get_fake_value(scalar_to_tensor_proxy.node, self),
            )

            self.output.create_proxy(
                "call_function",
                torch._assert_async,
                *proxy_args_kwargs((scalar_to_tensor, error_msg), {}),
            )
            self.jump(inst)
            return

        if value.is_python_constant():
            # ConstDictVariable is optimized to be very lazy about insertion of
            # guards, so we have to manually insert a SEQUENCE_LENGTH guard
            # here.
            if isinstance(value, ConstDictVariable) and value.source:
                install_guard(value.source.make_guard(GuardBuilder.SEQUENCE_LENGTH))
            if truth_fn(value.as_python_constant()):
                if push:
                    self.push(value)
                self.jump(inst)
        elif (
            isinstance(value, (TensorVariable)) and self.should_compile_partial_graph()
        ):
            jump_graph_break(self, inst, value)
        elif isinstance(value, NNModuleVariable):
            # Equivalent of "self.nn_module is not None"
            mod = self.output.get_submodule(value.module_key)
            if truth_fn(mod):
                if push:
                    self.push(value)
                self.jump(inst)
        elif isinstance(value, UserDefinedObjectVariable):
            try:
                x = value.var_getattr(self, "__bool__")  # type: ignore[arg-type]
            except exc.ObservedAttributeError:
                exc.handle_observed_exception(self)
                # if __bool__ is missing, trying __len__ to infer a truth value.
                try:
                    x = value.var_getattr(self, "__len__")  # type: ignore[arg-type]
                except exc.ObservedAttributeError:
                    exc.handle_observed_exception(self)
                    x = None

            # __bool__ or __len__ is function
            if isinstance(x, UserMethodVariable):
                result = x.call_function(self, [], {})  # type: ignore[arg-type, assignment]
                if isinstance(result, ConstantVariable) and isinstance(
                    result.value, (bool, int)
                ):
                    if truth_fn(result.value):
                        if push:
                            self.push(value)
                        self.jump(inst)
                elif isinstance(result, SymNodeVariable):
                    if result.evaluate_expr():
                        if push:
                            self.push(value)
                        self.jump(inst)
                else:
                    unimplemented_v2(
                        gb_type="Data-dependent branching with non-constant __bool__",
                        context=f"method: {x}, result: {result}",
                        explanation="Attempted to perform data-dependent branching on a user-defined "
                        "object with a __bool__ method that did not return a constant.",
                        hints=[],
                    )
            # __bool__ or __len__ is non-function or not existed in the user defined object
            else:
                if truth_fn(True):
                    if push:
                        self.push(value)
                    self.jump(inst)
        elif not isinstance(value, TensorVariable) and value.has_unpack_var_sequence(
            self
        ):
            if truth_fn(len(value.unpack_var_sequence(self))):
                if push:
                    self.push(value)
                self.jump(inst)
        elif isinstance(value, SymNodeVariable):
            try:
                # if the user is branching on a SymBool, guard on it
                # if the user has code like:
                #    if size:
                #        ...
                # then they are just testing truthiness: guard that the expr != 0
                if isinstance(value.sym_num, torch.SymBool):
                    eval_result = value.evaluate_expr(self.output)
                else:
                    eval_result = guard_bool(value.sym_num != 0)
            except exc.UserError as e:
                if self.should_compile_partial_graph():
                    return jump_graph_break(self, inst, value, extra_msg=f"\n{e}")
                raise
            if truth_fn(eval_result):
                if push:
                    self.push(value)
                self.jump(inst)
        elif isinstance(value, variables.BackwardHookVariable):
            if truth_fn(True):
                if push:
                    self.push(value)
                self.jump(inst)
        else:
            from .source import is_constant_source

            if value.source is not None and is_constant_source(value.source):
                if truth_fn(value.get_real_value()):  # type: ignore[attr-defined]
                    if push:
                        self.push(value)
                    self.jump(inst)
            else:
                unimplemented_v2(
                    gb_type="Data-dependent branching",
                    context=f"attempted to jump with {value}",
                    explanation=_explanation,
                    hints=[
                        *graph_break_hints.FUNDAMENTAL,
                        "Use `torch.cond` to express dynamic control flow.",
                    ],
                )

    return inner


def break_graph_if_unsupported(
    *, push: int
) -> Callable[
    [Callable[..., None]], Callable[[InstructionTranslatorBase, Instruction], None]
]:
    def decorator(
        inner_fn: Callable[..., None],
    ) -> Callable[[InstructionTranslatorBase, Instruction], None]:
        @functools.wraps(inner_fn)
        def wrapper(self: InstructionTranslatorBase, inst: Instruction) -> None:
            speculation = self.speculate()
            if speculation.failed(self):
                assert speculation.reason is not None
                return handle_graph_break(self, inst, speculation.reason)
            try:
                return inner_fn(self, inst)
            except Unsupported as excp:
                if self.active_generic_context_managers:
                    # We don't support graph break under GenericContextWrappingVariable,
                    # If there is, we roll back to the checkpoint and fall back.
                    excp.remove_from_stats()
                    unimplemented_v2(
                        gb_type="Graph break under GenericContextWrappingVariable",
                        context=f"Active generic context managers: {self.active_generic_context_managers}",
                        explanation="Attempted to graph break in an active context manager(s) that doesn't support graph breaking.",
                        hints=[
                            "Move the offending context manager(s) to outside the compiled region.",
                            *graph_break_hints.CAUSED_BY_EARLIER_GRAPH_BREAK,
                        ],
                        from_exc=excp,
                    )

                if isinstance(excp, exc.UncapturedHigherOrderOpError):
                    raise

                if not self.should_compile_partial_graph():
                    raise

                log_graph_break(
                    self.code_options,
                    exc_info=True,
                    reason=str(excp),
                    user_stack=excp.real_stack,
                )

                if self.maybe_has_backedge():
                    msg = (
                        "Skipping frame because there is a graph break in a for/while loop\n"
                        f"{self.frame_summary()}"
                    )
                    log.info(msg)
                    raise exc.SkipFrame(msg) from excp

                excp.remove_from_stats()
                excp.add_to_stats("graph_break")
                speculation.reason = GraphCompileReason(excp.msg, excp.real_stack)
            speculation.fail_and_restart_analysis(self.error_on_graph_break)

        def handle_graph_break(
            self: InstructionTranslatorBase,
            inst: Instruction,
            reason: GraphCompileReason,
        ) -> None:
            if (
                sys.version_info >= (3, 11)
                and sys.version_info < (3, 12)
                and inst.opname == "CALL"
            ):
                # stack effect for PRECALL + CALL is split between the two instructions
                stack_effect = dis.stack_effect(
                    dis.opmap["PRECALL"], inst.arg
                ) + dis.stack_effect(dis.opmap["CALL"], inst.arg)
            else:
                stack_effect = dis.stack_effect(inst.opcode, inst.arg)

            all_stack_locals_metadata = self.output.compile_subgraph(
                self, reason=reason, stack_pops=push - stack_effect
            )
            cg = PyCodegen(self)
            cleanup: list[Instruction] = []
            # Reconstruct the context variable CLASS in the block stack
            for b in self.block_stack:
                # Don't exit any modes we have entered,
                # output bytecode will mutate the tf mode stack accordingly
                if isinstance(b.with_context, TorchFunctionModeVariable):
                    cg.extend_output(
                        b.resume_fn().try_except_torch_function_mode(
                            cg.code_options, cleanup
                        )
                    )
                    continue
                assert b.with_context is not None
                assert isinstance(b.with_context, (ContextWrappingVariable))
                b.with_context.reconstruct_type(cg)
                cg.extend_output(b.resume_fn().try_finally(cg.code_options, cleanup))
            self.output.add_output_instructions(cg.get_instructions())
            del cg

            if sys.version_info >= (3, 11) and inst.opname == "CALL":
                kw_names = (
                    self.kw_names.as_python_constant()
                    if self.kw_names is not None
                    else ()
                )
                if len(kw_names) > 0:
                    # KW_NAMES no longer used in 3.13
                    assert sys.version_info < (3, 13)
                    self.output.add_output_instructions(
                        [create_instruction("KW_NAMES", argval=kw_names)]
                    )
                assert inst.arg is not None
                call_insts = create_call_function(inst.arg, False)
                call_insts[-1].copy_positions(inst)
                self.output.add_output_instructions(call_insts)
            else:
                # copy instruction, but without exception table data
                assert inst.target is None
                inst_copy = copy.copy(inst)
                inst_copy.exn_tab_entry = None
                self.output.add_output_instructions([inst_copy])

            self.output.add_output_instructions(cleanup)

            self.popn(push - stack_effect)
            for _ in range(push):
                self.push(UnknownVariable())
            self.output.add_output_instructions(
                self.create_call_resume_at(
                    self.next_instruction, all_stack_locals_metadata, False
                )
            )

        return wrapper

    return decorator


class BytecodeDistpatchTableMeta(type):
    """Installs a `cls.dispatch_table` on every subclass to speed up calls to self.OPCODE()"""

    def __init__(cls: type, name: str, bases: Any, dct: Any) -> None:
        super().__init__(name, bases, dct)  # type: ignore[misc]

        def _missing(opname: str, *args: Any) -> None:
            unimplemented_v2(
                gb_type="Missing bytecode handler",
                context=f"{opname} with args {args}",
                explanation=f"Dynamo does not know how to handle the bytecode instruction `{opname}`.",
                hints=[
                    f"Do not trace code that produces the `{opname}` bytecode instruction "
                    "(see https://docs.python.org/3/library/dis.html for bytecode semantics).",
                    *graph_break_hints.SUPPORTABLE,
                ],
            )

        dispatch_table = {
            op: getattr(cls, opname, functools.partial(_missing, opname))
            for opname, op in dis.opmap.items()
        }
        cls.dispatch_table = [dispatch_table.get(i) for i in range(2**8)]


@dataclasses.dataclass
class ExceptionStack:
    """
    Exception stack that it is shared among all InstructionTranslator instances
    """

    # Exception handling in CPython is a bit confusing and some of the bytecode
    # have a slightly different behavior than what is documented. While reading
    # the documentation, is important to notice that the terms "current exception"
    # and "stack" sometimes refers to a C variable with the same name and the
    # exception stack, respectively.
    #
    # The lifetime of an exception is (Python 3.11+):
    #  + tx._raise_exception_variable(...) := sets the current_exception variable
    #  + PUSH_EXC_INFO := pushes the current_exception to the *exception stack*
    #  + POP_EXCEPT := pops TOS from the *exception stack*

    _exc_stack: list[ExceptionVals] = dataclasses.field(default_factory=list)
    _current_exception: Optional[ExceptionVals] = dataclasses.field(default=None)

    def clear_current_exception(self) -> None:
        self._current_exception = None

    def set_current_exception(self, val: ExceptionVals) -> None:
        self._set_context_and_break_context_reference_cycle(val)
        self._current_exception = val

    def move_current_exception_to_stack(self) -> None:
        assert self._current_exception is not None
        self.append(self._current_exception)
        self.clear_current_exception()

    def get_current_exception(self) -> ExceptionVals:
        assert self._current_exception is not None
        return self._current_exception

    def _set_context_recursive(
        self, val: ExceptionVals, prev_idx: int
    ) -> ExceptionVals:
        if (ctx := val.__context__) and type(ctx) is not ConstantVariable:  # type: ignore[union-attr]
            return val
        if len(self._exc_stack) + prev_idx > 0:
            prev = self._exc_stack[prev_idx]
            self._set_context_recursive(prev, prev_idx - 1)
            val.set_context(prev)  # type: ignore[union-attr, arg-type]
        return val

    def _break_context_reference_cycle(self, val: ExceptionVals) -> None:
        # See test_exceptions::test_raise_does_not_create_context_chain_cycle
        # Based on https://github.com/python/cpython/blob/e635bf2e49797ecb976ce45a67fce2201a25ca68/Python/errors.c#L207-L228
        # As noted on CPython, this is O(chain length) but the context chains
        # are usually very small
        o = slow_o = val
        slow_update_toggle = False  # floyd's algorithm for detecting cycle
        while True:
            context = o.__context__  # type: ignore[union-attr]
            if type(context) is ConstantVariable:  # context not set
                break

            if context is val:
                o.set_context(ConstantVariable(None))  # type: ignore[union-attr, arg-type]
                break

            o = context  # type: ignore[assignment]
            if o is slow_o:
                # pre-existing cycle - all exceptions on the path were
                # visited and checked
                break

            if slow_update_toggle:
                # visited all exceptions
                slow_o = slow_o.__context__  # type: ignore[union-attr, assignment]
            slow_update_toggle = not slow_update_toggle

    def _set_context_and_break_context_reference_cycle(
        self, val: ExceptionVals
    ) -> None:
        # set Exception.__context__
        self._set_context_recursive(val, len(self._exc_stack) - 1)
        self._break_context_reference_cycle(val)

    def pop(self) -> ExceptionVals:
        return self._exc_stack.pop()

    def append(self, val: ExceptionVals) -> None:
        self._exc_stack.append(val)

    def __len__(self) -> int:
        return len(self._exc_stack)

    def __getitem__(self, index: int) -> ExceptionVals:
        return self._exc_stack[index]

    def __str__(self) -> str:
        return f"{self._exc_stack=} - {self._current_exception=}"

    __repr__ = __str__


class InstructionTranslatorBase(
    metaclass=BytecodeDistpatchTableMeta,
):
    output: OutputGraph
    symbolic_locals: dict[str, VariableTracker]
    symbolic_globals: dict[str, VariableTracker]
    symbolic_torch_function_state: SymbolicTorchFunctionState
    post_prune_cell_and_freevars: Optional[dict[str, VariableTracker]]
    stack: list[VariableTracker]
    instruction_pointer: Optional[int]
    current_instruction: Instruction
    block_stack: list[BlockStackEntry]
    lineno: int
    kw_names: Optional[ConstantVariable]
    accept_prefix_inst: bool
    prefix_insts: list[Instruction]
    inline_depth: int
    inconsistent_side_effects: bool
    current_speculation: Optional[SpeculationEntry]
    dispatch_table: list[Any]
    exn_vt_stack: ExceptionStack
    exec_recorder: Optional[ExecutionRecorder]
    strict_checks_fn: Optional[Callable[[VariableTracker], bool]]
    start_point: Optional[int]
    is_leaf_tracer: bool
    parent: Optional[InstructionTranslatorBase]
    debug_locals: list[tuple[VariableTracker, list[VariableTracker]]]
    package: Optional[CompilePackage]

    def mark_inconsistent_side_effects(self) -> None:
        """
        InstructionTranslator has encountered instructions which may cause
        dynamo to see a different version of history from eager
        See: https://github.com/pytorch/pytorch/issues/110765
        """
        self.inconsistent_side_effects = True

    def maybe_has_backedge(self) -> bool:
        # This function employs a heuristic. It does not reliably detect a backedge.
        # The heuristic is straightforward: starting from the current instruction and
        # continuing to the end, if any jump instruction targets an instruction before
        # the current one, there might be a backedge.

        # Python 3.12 introduced changes to bytecode that group common paths in
        # blockstacks (with or try...else) and allow for early returns. Consequently,
        # there can be multiple RETURN_VALUE instructions. Another heuristic is to
        # halt detection upon encountering the first RETURN_VALUE or RETURN_CONST.

        # These heuristics can result in both false positives and negatives, but
        # in either case, the Dynamo code remains valid. For false positives
        # (where an edge is incorrectly marked as a backedge), Dynamo will
        # perform a SkipFrame instead of potentially applying optimizations. For
        # false negatives (where an edge that should be marked as a backedge
        # isn't), multiple graphs may be generated if there's a break in the
        # graph during a for loop. In general, its better to have fewer false
        # negatives so that Dynamo does not skip the whole frame.

        # If any parent tx has a backedge, then return True
        cur_tx: Optional[InstructionTranslatorBase] = self
        while cur_tx is not None:
            cur_offset = cur_tx.current_instruction.offset
            assert cur_tx.instruction_pointer is not None
            for inst in cur_tx.instructions[cur_tx.instruction_pointer :]:
                if inst.opname in ("RETURN_VALUE", "RETURN_CONST"):
                    break
                if inst.opname in JUMP_OPNAMES:
                    jump_offset = inst.argval
                    if jump_offset < cur_offset:
                        return True
            cur_tx = cur_tx.parent
        return False

    def cellvars(self) -> list[str]:
        return self.code_options["co_cellvars"]

    def freevars(self) -> list[str]:
        return self.code_options["co_freevars"]

    def cell_and_freevars(self) -> list[str]:
        if not hasattr(self, "_cell_and_freevars"):
            self._cell_and_freevars = self.cellvars() + self.freevars()
        return self._cell_and_freevars

    def prune_dead_locals(self) -> None:
        # keep cell and freevar references alive
        self.post_prune_cell_and_freevars = {
            k: v
            for k, v in self.symbolic_locals.items()
            if k in self.cell_and_freevars()
        }
        # Only keep the locals that must remain on the stack.
        reads = livevars_analysis(self.instructions, self.current_instruction)
        self.symbolic_locals = {
            k: v for k, v in self.symbolic_locals.items() if k in reads
        }

    def call_function(
        self,
        fn: VariableTracker,
        args: list[VariableTracker],
        kwargs: dict[str, VariableTracker],
    ) -> None:
        assert isinstance(fn, VariableTracker)
        assert isinstance(args, list)
        assert isinstance(kwargs, dict)
        assert all(
            isinstance(x, VariableTracker)
            for x in itertools.chain(args, kwargs.values())
        )
        inner_fn = None
        if hasattr(fn, "value"):
            inner_fn = fn.value
        if hasattr(fn, "fn"):
            inner_fn = fn.fn
        if inner_fn and callable(inner_fn) and is_forbidden(inner_fn):
            raise AssertionError(f"Attempt to trace forbidden callable {inner_fn}")
        self.push(fn.call_function(self, args, kwargs))  # type: ignore[arg-type]

    def inline_generator_function(
        self, fn: VariableTracker, args: Sequence[Any], kwargs: dict[str, Any]
    ) -> Any:
        """
        Redirect the call to the generator "call_function"
        """
        if not isinstance(fn, LocalGeneratorFunctionVariable):
            fn = LocalGeneratorFunctionVariable(fn)  # type: ignore[arg-type]
        return fn.call_function(self, args, kwargs)  # type: ignore[arg-type]

    def inline_user_function_return(
        self, fn: VariableTracker, args: Sequence[Any], kwargs: dict[str, Any]
    ) -> Any:
        """
        A call to some user defined function by inlining it.
        """
        self.is_leaf_tracer = False
        if config.enable_faithful_generator_behavior and is_generator(fn.get_code()):  # type: ignore[attr-defined]
            return self.inline_generator_function(fn, args, kwargs)
        else:
            return InliningInstructionTranslator.inline_call(self, fn, args, kwargs)

    def get_line_of_code_header(self, lineno: Optional[int] = None) -> str:
        if lineno is None:
            lineno = self.lineno
        inline_depth_str = (
            f" (inline depth: {self.inline_depth})" if self.inline_depth > 0 else ""
        )
        funcname = get_funcname(self.f_code.co_filename, lineno)
        funcname_str = "" if funcname is None else f" ({funcname})"
        return f"{self.f_code.co_filename}:{lineno} in {self.f_code.co_name}{funcname_str}{inline_depth_str}"

    def get_log_starts_line_log_str(self) -> str:
        log_str = f"TRACE starts_line {self.get_line_of_code_header()}\n"
        line = linecache.getline(self.f_code.co_filename, self.lineno).rstrip()
        log_str += f"    {line}"
        return log_str

    def starts_line(self, lineno: int) -> None:
        if self.lineno == lineno:
            return
        self.lineno = lineno
        TracingContext.set_current_loc(
            self.f_code.co_filename, lineno, self.f_code.co_name
        )

        if self.is_trace_source_log_enabled:
            trace_source_log.debug("%s", LazyString(self.get_log_starts_line_log_str))

    def step(self) -> bool:
        """Process exactly one instruction, return False we should exit"""
        self.error_on_graph_break = _get_error_on_graph_break()

        ip = self.instruction_pointer
        if ip is None:
            return False
        self.current_instruction = inst = self.instructions[ip]
        self.instruction_pointer = ip + 1

        if inst.starts_line:
            self.starts_line(inst.starts_line)

        if (
            not self.stack
            and self.should_compile_partial_graph()
            and self.is_non_empty_graph()
        ):
            self.current_speculation = self.speculate()
            if self.current_speculation.failed(self):
                self.step_graph_break(inst)
                return False

        if self.is_trace_bytecode_log_enabled:
            trace_bytecode_log.debug(
                "TRACE %s %s %s", inst.opname, inst.argval, self.stack
            )

        self.update_block_stack(inst)

        try:
            self.dispatch_table[inst.opcode](self, inst)
            return not self.output.should_exit
        except TensorifyScalarRestartAnalysis:
            raise
        except exc.ObservedException as e:
            self.exception_handler(e)
            return True
        except (ReturnValueOp, YieldValueOp):
            return False
        except Unsupported:
            if self.current_speculation is None:
                log.debug("empty checkpoint")
                raise
            log.debug("step triggered compile", exc_info=True)

        self.current_speculation.fail_and_restart_analysis(self.error_on_graph_break)
        return False

    if sys.version_info >= (3, 11):

        def update_block_stack(self, inst: Instruction) -> None:
            # 3.11+ no longer uses a block stack, but we still keep track of one
            # so that we know which contexts are currently active.
            # For our purposes, all exception table entries with the same target
            # are considered to be part of the same "block".
            # NOTE: we only keep track of with blocks that are not contained in try blocks.
            # This is because we will not create continuation functions on graph breaks in try blocks,
            # but we may for with blocks. We do not push blocks here since
            # with blocks are pushed when handling BEFORE_WITH.
            entry = inst.exn_tab_entry
            if entry:
                # Detect when we have exited the top with block.
                # The with blocks on the block stack are not enclosed in try
                # blocks, so a with block's cleanup code should be in the
                # previous with block (if any).
                if (
                    len(self.block_stack) >= 2
                    and entry.target is not self.block_stack[-1].target
                    and entry.target is self.block_stack[-2].target
                ):
                    # exit the current block
                    self.block_stack.pop()
            else:
                # no longer in any block
                # It is possible for NOPs to be between two instructions
                # in the same block, but the NOPs are not covered by an
                # exception table entry. In this case, assume that we
                # are still in the same block.
                # In 3.12+, JUMP_BACKWARD might also not be covered by
                # an exception table entry, so we also assume that we
                # are still in the same block. It is probably safe to do
                # this in 3.11, even though we haven't encountered this case before.
                if self.block_stack and inst.opname not in ("NOP", "JUMP_BACKWARD"):
                    # If we really escape from a block and the current
                    # instruction is not in another block, then there
                    # should be no other nested blocks that we are in.
                    assert len(self.block_stack) == 1
                    self.block_stack.pop()

    else:

        def update_block_stack(self, inst: Instruction) -> None:
            pass

    @property
    def next_instruction(self) -> Instruction:
        assert self.instruction_pointer is not None
        return self.instructions[self.instruction_pointer]

    def step_graph_break(self, continue_inst: Instruction) -> None:
        # generate code from checkpoint
        assert not self.output.output_instructions
        assert self.current_speculation is not None
        # NOTE: adding an assert here since it seems like the only place
        # where we call step_graph_break right now is when the stack is empty,
        # so let's enforce that for now.
        assert not self.stack
        # NOTE: if we support non-empty self.stack in the future, the `stack_pops` argument
        # below should be set to the stack length to ensure that the stack is codegen'd
        # for the rest of the function.
        all_stack_locals_metadata = self.output.compile_subgraph(
            self,
            partial_convert=True,
            reason=GraphCompileReason("step_unsupported", [self.frame_summary()]),
        )
        if self.parent:
            # nested graph break
            assert config.nested_graph_breaks
            self.output.add_output_instructions(
                self.create_call_resume_at(
                    continue_inst, all_stack_locals_metadata, True
                )
            )
        else:
            # load locals from frame values
            # current frame state
            # [
            #   frame N locals,
            #   frame N-1 stack + locals,
            #   ...,
            #   frame 1 stack + locals,
            # ],
            cg = PyCodegen(self)
            self.output.add_output_instructions(
                [
                    cg.create_load_const(-1),
                    cg.create_binary_subscr(),
                ]
            )
            for local, idx in all_stack_locals_metadata[-1].locals_names.items():
                self.output.add_output_instructions(
                    [
                        create_dup_top(),
                        cg.create_load_const(idx),
                        cg.create_binary_subscr(),
                        cg.create_store(local),
                    ]
                )
            self.output.add_output_instructions(
                [
                    create_instruction("POP_TOP"),
                    create_jump_absolute(continue_inst),
                    *self.instructions,
                ]
            )

    def run_ctx_mgr(self) -> Any:
        # NB: Don't push the top level frame summary; set_current_loc will
        # take care of it.  However, DO make sure we attach real_stack to
        # exceptions
        return TracingContext.current_frame(None)

    def run(self) -> None:
        with self.run_ctx_mgr():
            dump_file(self.f_code.co_filename)
            try:
                self.output.push_tx(self)
                self.start_point = self.instruction_pointer
                try:
                    while self.step():
                        pass
                except Exception as e:
                    if self.is_tracing_resume_prologue:
                        raise ResumePrologueTracingError(
                            "Error while tracing through a Dynamo-generated resume function prologue. "
                            "Errors are not allowed when tracing resume function prologues.\n"
                            f"{type(e).__qualname__}: {str(e)}"
                        ).with_traceback(e.__traceback__) from None
                    raise
            except TensorifyScalarRestartAnalysis:
                raise
            except BackendCompilerFailed:
                raise
            except RuntimeError as e:
                if hasattr(e, "msg") and "Data-dependent" in e.msg:
                    readable_graph = torch.fx.GraphModule(
                        self.output.nn_modules, self.output.graph
                    ).print_readable(
                        print_output=False, include_stride=True, include_device=True
                    )
                    e.partial_fx_graph = readable_graph  # type: ignore[attr-defined]
                    raise

                raise
            except Exception as e:
                if self.exec_recorder:
                    e.exec_record = self.exec_recorder.get_record()  # type: ignore[attr-defined]

                raise
            finally:
                self.output.pop_tx()
                # Cleanup the outputGraph to delete the held tensors. We perform the
                # cleanup only for InstructionTranslator and not
                # InliningInstructionTranslator. The InliningInstructionTranslator
                # mutates the output object and is restored to original state if
                # there was an exception.
                if isinstance(self, InstructionTranslator):
                    self.output.cleanup()

                    # Note that this call maybe redundant if compile_subgraph is
                    # called. This is ok, because calling exit stack close()
                    # twice is not an issue (second stop is a no op).
                    self.output.mark_bytecode_tracing_stop()

    def push(self, val: Optional[VariableTracker]) -> None:
        assert val is None or isinstance(val, VariableTracker), (
            f"push expects VariableTracker, got {typestr(val)}"
        )
        self.stack.append(val)  # type: ignore[arg-type]

    def push_many(self, vals: list[VariableTracker]) -> None:
        for val in vals:
            self.push(val)

    def pop(self) -> VariableTracker:
        return self.stack.pop()

    def popn(self, n: int) -> list[VariableTracker]:
        return [*reversed([self.pop() for _ in range(n)])]

    def LOAD_FAST(self, inst: Instruction) -> None:
        name = inst.argval
        if self.exec_recorder and name in self.f_locals:
            self.exec_recorder.add_local_var(name, self.f_locals[name])

        try:
            self.push(self.symbolic_locals[name].unwrap())
        except KeyError:
            if name.startswith("."):
                try:
                    # This happens in dict/list comprehensions
                    new_name = name.replace(".", "implicit")
                    self.push(self.symbolic_locals[new_name])
                except KeyError:
                    unimplemented_v2(
                        gb_type="Attempted to read undefined local variable (implicit)",
                        context=f"LOAD_FAST {name}",
                        explanation=f"Could not find an implicit local variable with name `{name}`",
                        hints=[
                            "This happens in dict/list comprehensions",
                            *graph_break_hints.USER_ERROR,
                        ],
                    )
            else:
                unimplemented_v2(
                    gb_type="Attempted to read undefined local variable",
                    context=f"LOAD_FAST {name}",
                    explanation=f"Could not find a local variable with name `{name}`",
                    hints=[*graph_break_hints.USER_ERROR],
                )

        # for continuation functions
        if name.startswith("__stack"):
            self.symbolic_locals.pop(name)

    def LOAD_DEREF(self, inst: Instruction) -> None:
        assert inst.argval in self.cell_and_freevars()
        cell = self.symbolic_locals[inst.argval]
        contents_var = self.output.side_effects.load_cell(cell)
        self.push(contents_var)

        if self.exec_recorder and inst.argval in self.f_locals:
            self.exec_recorder.add_local_var(inst.argval, self.f_locals[inst.argval])

    def STORE_FAST(self, inst: Instruction) -> None:
        name = inst.argval
        loaded_vt = self.pop()
        loaded_vt.set_name_hint(name)
        self.symbolic_locals[name] = loaded_vt
        if name == IS_TRACING_RESUME_PROLOGUE_VARNAME:
            val = loaded_vt.as_python_constant()
            assert type(val) is bool
            self.is_tracing_resume_prologue = val

    def DELETE_FAST(self, inst: Instruction) -> None:
        del self.symbolic_locals[inst.argval]

    def STORE_DEREF(self, inst: Instruction) -> None:  # type: ignore[override]
        assert inst.argval in self.cell_and_freevars()
        cell = self.symbolic_locals[inst.argval]
        val = self.pop()
        self.output.side_effects.store_cell(cell, val)

        assert isinstance(cell, CellVariable)  # tame mypy
        if cell.local_name is not None:
            val.set_name_hint(cell.local_name)  # type: ignore[attr-defined]

    LOAD_CLOSURE = LOAD_FAST

    def _load_const(self, inst: Instruction) -> ConstantVariable:
        i = inst.arg
        if i is None:
            return ConstantVariable.create(value=inst.argval)  # type: ignore[return-value]
        val = self._constants_cache[i]
        if not val:
            self._constants_cache[i] = ConstantVariable.create(value=inst.argval)  # type: ignore[call-overload]
            val = self._constants_cache[i]
        assert val is not None
        return val

    def LOAD_CONST(self, inst: Instruction) -> None:
        self.push(self._load_const(inst))

    def _load_global(self, inst: Instruction) -> None:
        name = inst.argval

        if self.exec_recorder:
            if name in self.f_globals:
                self.exec_recorder.add_global_var(name, self.f_globals[name])
            else:
                assert name in self.f_builtins
                self.exec_recorder.builtins[name] = self.f_builtins[name]

        if name not in self.f_globals:
            return self.load_builtin(inst)

        if name in self.symbolic_globals:
            variable = self.output.side_effects[self.symbolic_globals[name]]
            self.push(self.output.side_effects.load_global(variable, name))
            return

        value = self.f_globals[name]
        self.push(VariableTracker.build(self, value, GlobalSource(name)))

    @functools.cached_property
    def nn_modules_globals_vt(self) -> VariableTracker:
        module_name = "torch.nn.modules.module"
        module_source = self.import_source(module_name)
        fglobals_value = _import_module(module_name)
        return VariableTracker.build(self, fglobals_value, module_source)

    def LOAD_GLOBAL(self, inst: Instruction) -> None:
        assert inst.arg is not None
        if sys.version_info >= (3, 11) and sys.version_info < (3, 13) and inst.arg % 2:
            self.PUSH_NULL(inst)
        self._load_global(inst)
        if sys.version_info >= (3, 13) and inst.arg % 2:
            self.PUSH_NULL(inst)

    def STORE_GLOBAL(self, inst: Instruction) -> None:
        value = self.pop()
        name = inst.argval
        source = GlobalSource(name)
        if name not in self.symbolic_globals:
            self.symbolic_globals[name] = object()  # type: ignore[assignment]  # sentinel object
        variable = self.output.side_effects.track_global_existing(
            source, self.symbolic_globals[name]
        )
        if isinstance(value, RemovableHandleVariable):
            unimplemented_v2(
                gb_type="Storing Tensor hook handle in globals",
                context=name,
                explanation="This is not supported.",
                hints=[],
            )
        self.output.side_effects.store_global(variable, name, value)

    # Cache note: This cache only exists for the duration of this
    # InstructionTranslator - so it should be safe to do.
    @cache_method
    def import_source(self, module_name: str) -> GlobalSource:
        """Create an alias to a module for use in guards"""
        if "torch_package" in module_name:
            value = torch.package.package_importer._package_imported_modules[
                module_name
            ]
            alias = (
                module_name.replace(">", "_").replace("<", "_").replace(".", "_dot_")
            )
        else:
            value = _import_module(module_name)
            alias = f"__import_{module_name.replace('.', '_dot_')}"

        if self.package is not None:
            self.package.add_import_source(alias, module_name)
        self.output.import_sources[alias] = module_name
        f_globals = self.output.global_scope
        assert alias not in f_globals or f_globals[alias] is value
        f_globals[alias] = value
        self.output.update_co_names(alias)
        return GlobalSource(alias)

    def resolve_name(self, name: str, package: str, level: int) -> str:
        """
        Copied from the Cpython implementation of __import__
        Resolve a relative module name to an absolute one.
        https://github.com/python/cpython/blob/5a094f0255eea1db58fb2cf14c200971e64ec36e/Lib/importlib/_bootstrap.py#L902
        """
        bits = package.rsplit(".", level - 1)
        if len(bits) < level:
            raise ImportError("attempted relative import beyond top-level package")
        base = bits[0]
        return f"{base}.{name}" if name else base

    def calc_package(self) -> str:
        """
        Copied from the Cpython implementation of __import__
        https://github.com/python/cpython/blob/5a094f0255eea1db58fb2cf14c200971e64ec36e/Lib/importlib/_bootstrap.py#L1090
        """
        package = self.f_globals.get("__package__")
        spec = self.f_globals.get("__spec__")
        if package is not None:
            if spec is not None and package != spec.parent:
                log.warning(
                    "__package__ != __spec__.parent (%r != %r)",
                    package,
                    spec.parent,
                    stacklevel=3,
                )
            return package
        elif spec is not None:
            return spec.parent
        else:
            log.warning(
                "can't resolve package from __spec__ or __package__, "
                "falling back on __name__ and __path__",
                stacklevel=3,
            )
            package = self.f_globals["__name__"]
            if "__path__" not in self.f_globals:
                package = package.rpartition(".")[0]
        return package

    def IMPORT_NAME(self, inst: Instruction) -> None:
        level, fromlist = self.popn(2)
        level = level.as_python_constant()
        fromlist = fromlist.as_python_constant()
        module_name = inst.argval

        # Are we replaying? if so, load recorded module
        recorded_name = (
            f"{ExecutionRecorder.LOCAL_MOD_PREFIX}_{level}_{fromlist}_{module_name}"
        )
        if recorded_name in self.f_globals:
            value = self.f_globals[recorded_name]
            source = GlobalSource(recorded_name)
        else:
            try:
                value = __import__(
                    module_name,
                    fromlist=fromlist,
                    level=level,
                    globals=self.f_globals,
                )
            except ImportError:
                unimplemented_v2(
                    gb_type="Import failure",
                    context=f"module_name: {module_name}, fromlist: {fromlist}, level={level}",
                    explanation="Failure when attempting to import.",
                    hints=[*graph_break_hints.USER_ERROR],
                )

            if level != 0:
                pkg = self.calc_package()
                module_name = self.resolve_name(module_name, pkg, level)

            # For __import__, when the name variable is of the form package.module,
            # normally, the top-level package (the name up till the first dot) is
            # returned, not the module named by module_name. However, when a
            # non-empty fromlist argument is given, the module named by name is
            # returned. Therefore, we set the source correctly here.
            if not fromlist:
                top_level_module_name = module_name.partition(".")[0]
                source = self.import_source(top_level_module_name)
            else:
                source = self.import_source(module_name)

        if self.exec_recorder:
            self.exec_recorder.add_local_mod(recorded_name, value)

        if istype(value, (types.ModuleType, DummyModule)):
            self.push(PythonModuleVariable(value, source=source))
        else:
            unimplemented_v2(
                gb_type="Bad import result",
                context=typestr(value),
                explanation="Import result is not a Python module.",
                hints=[],
            )

    # fb internal 3.12 opcode
    EAGER_IMPORT_NAME = IMPORT_NAME

    def IMPORT_FROM(self, inst: Instruction) -> None:
        self.DUP_TOP(inst)
        self._load_attr(inst.argval)

    # Cache note: This cache only exists for the duration of this
    # InstructionTranslator - so it should be safe to do.
    @cache_method
    def load_builtin_from_argval(self, argval: Any) -> VariableTracker:
        if argval not in self.f_builtins:
            raise Unsupported(f"name '{argval}' is not defined")
        val = self.f_builtins[argval]

        if callable(val):
            builtins_source = GlobalSource(
                self.output.name_of_builtins_dict_key_in_fglobals
            )
            var_source = DictGetItemSource(builtins_source, argval)
            return VariableTracker.build(self, val, var_source)
        else:
            assert is_builtin_constant(val)
            return ConstantVariable.create(value=val)

    def load_builtin(self, inst: Instruction) -> None:
        self.push(self.load_builtin_from_argval(inst.argval))

    def jump(self, inst: Instruction) -> None:
        assert self.instruction_pointer is not None
        assert self.start_point is not None
        assert inst.target is not None
        get_metrics_context().increment(
            "ir_count", self.instruction_pointer - self.start_point
        )
        self.instruction_pointer = self.indexof[inst.target]
        self.start_point = self.instruction_pointer

    JUMP_FORWARD = jump
    JUMP_ABSOLUTE = jump

    POP_JUMP_IF_FALSE = generic_jump(operator.not_, False)
    POP_JUMP_IF_TRUE = generic_jump(operator.truth, False)
    JUMP_IF_FALSE_OR_POP = generic_jump(operator.not_, True)
    JUMP_IF_TRUE_OR_POP = generic_jump(operator.truth, True)

    def SETUP_LOOP(self, inst: Instruction) -> None:
        # only exists in python<=3.7
        assert inst.target is not None
        self.block_stack.append(BlockStackEntry(inst, inst.target, len(self.stack)))

    def SETUP_EXCEPT(self, inst: Instruction) -> None:
        # only exists in python<=3.7
        assert inst.target is not None
        self.block_stack.append(BlockStackEntry(inst, inst.target, len(self.stack)))

    def POP_BLOCK(self, inst: Instruction) -> None:
        self.block_stack.pop()

    def SETUP_WITH(self, inst: Instruction) -> None:
        self.setup_or_before_with(inst)

    def SETUP_FINALLY(self, inst: Instruction) -> None:
        assert inst.target is not None
        self.block_stack.append(BlockStackEntry(inst, inst.target, len(self.stack)))

    def BEGIN_FINALLY(self, inst: Instruction) -> None:
        self.push(None)

    def WITH_CLEANUP_START(self, inst: Instruction) -> None:
        exit, exc = self.popn(2)
        assert exc is None
        self.push(exc)
        self.push(exit.call_function(self, [ConstantVariable.create(None)] * 3, {}))

    def WITH_CLEANUP_FINISH(self, inst: Instruction) -> None:
        self.popn(2)
        self.push(None)

    def FOR_ITER(self, inst: Instruction) -> None:
        it = self.pop().realize()
        try:
            val = it.next_variable(self)
            self.push(it)
            self.push(val)
        except (StopIteration, exc.ObservedUserStopIteration) as e:
            if isinstance(e, exc.ObservedUserStopIteration):
                exc.handle_observed_exception(self)

            # leave iterator upon exhaustion in 3.12
            if sys.version_info >= (3, 12):
                # CPython 3.12 actually jumps to the instruction after the END_FOR
                # and performs the action of END_FOR as part of FOR_ITER. We jump
                # to the END_FOR and run it, so we need to make sure 2 values are
                # on the stack for it to pop.
                self.push(it)
                self.push(ConstantVariable.create(None))
            self.jump(inst)

    def _create_exception_type(self, val: VariableTracker) -> VariableTracker:
        if isinstance(
            val, (variables.BuiltinVariable, UserDefinedExceptionClassVariable)
        ):
            # Create the instance of the exception type
            # https://github.com/python/cpython/blob/3.11/Python/ceval.c#L6547-L6549
            val = val.call_function(self, [], {})  # type: ignore[arg-type]
        return val

    def _raise_exception_variable(self, val: VariableTracker) -> NoReturn:
        # User can raise exception in 2 ways
        #   1) raise exception type - raise NotImplementedError
        #   2) raise exception instance - raise NotImplemetedError("foo")

        # 1) when user raises exception type
        val = self._create_exception_type(val)

        # Handle https://peps.python.org/pep-0479/
        # CPython 3.12+ has a specific bytecode instruction (CALL_INTRINSIC_1 3) for this
        if (
            is_generator(self.f_code)
            and isinstance(val, variables.ExceptionVariable)
            and val.exc_type is StopIteration
        ):
            val = variables.BuiltinVariable(RuntimeError).call_function(self, [], {})  # type: ignore[arg-type]

        # Save the exception in a global data structure
        self.exn_vt_stack.set_current_exception(val)  # type: ignore[arg-type]

        # 2) when user raises exception instance
        if self._isinstance_exception(val):
            observed_exception_type = exc.get_dynamo_observed_exception(val.exc_type)  # type: ignore[attr-defined, union-attr]
            raise observed_exception_type(f"raised exception {val}")
        unimplemented_v2(
            gb_type="Failed to raise exception",
            context=str(exc),
            explanation="Attempted to raise a non-Exception type/value.",
            hints=[*graph_break_hints.USER_ERROR],
        )

    def RAISE_VARARGS(self, inst: Instruction) -> None:
        if inst.arg == 0:
            if not len(self.exn_vt_stack):
                msg = ConstantVariable("No active exception to reraise")
                exc.raise_observed_exception(RuntimeError, self, args=[msg])

            # re-raise the previous exception. Here CPython refers to the exception
            # on top of the exception stack
            assert len(self.exn_vt_stack)
            val = self.exn_vt_stack[-1]
            assert self._isinstance_exception(val), val
            self._raise_exception_variable(val)
        elif inst.arg == 1:
            # raise TOS
            val = self.stack[-1]  # type: ignore[assignment]
            self._raise_exception_variable(val)
        else:
            # raise .. from ...
            from_vt = self.pop()
            val = self.pop()  # type: ignore[assignment]
            try:
                self._raise_exception_variable(val)
            finally:
                # Update __cause__/__supppress_context__ in the raised exception
                curr_exc = self.exn_vt_stack.get_current_exception()
                cause = self._create_exception_type(from_vt)
                curr_exc.call_setattr(self, ConstantVariable("__cause__"), cause)  # type: ignore[arg-type, union-attr, assignment]

    def CLEANUP_THROW(self, inst: Instruction) -> None:
        # https://github.com/python/cpython/pull/96010
        tos = self.stack[-1]
        assert isinstance(tos, ExceptionVariable)
        if tos.exc_type is StopIteration:
            unimplemented_v2(
                gb_type="CLEANUP_THROW with StopIteration",
                context="",
                explanation="Received StopIteration when handling generator.throw/close. This is not supported.",
                hints=[],
            )
        else:
            self.RERAISE(inst)

    def RERAISE(self, inst: Instruction) -> None:
        # https://docs.python.org/3/library/dis.html#opcode-RERAISE
        #   Re-raises the exception currently on top of the stack. If oparg is
        #   non-zero, pops an additional value from the stack which is used to
        #   set f_lasti of the current frame.

        if sys.version_info >= (3, 11):
            # RERAISE is currently supported in a narrow case of `raise ... from None`
            val = self.pop()
            if inst.argval:
                # RERAISE 1
                _ = self.pop()
                self._raise_exception_variable(val)
            else:
                # RERAISE 0
                self.push(val)
                self._raise_exception_variable(val)
        else:
            _exc = self.pop()
            val = self.pop()
            _tb = self.pop()
            self._raise_exception_variable(val)

    def _isinstance_exception(self, val: VariableTracker) -> TypeIs[ExceptionVals]:
        return isinstance(
            val,
            (
                variables.ExceptionVariable,
                UserDefinedExceptionClassVariable,
                UserDefinedExceptionObjectVariable,
            ),
        )

    def WITH_EXCEPT_START(self, inst: Instruction) -> None:
        if sys.version_info >= (3, 11):
            # At the top of the stack are 4 values:
            #    - TOP = exc_info()
            #    - SECOND = previous exception
            #    - THIRD: lasti of exception in exc_info()
            #    - FOURTH: the context.__exit__ bound method
            #    We call FOURTH(type(TOP), TOP, GetTraceback(TOP)).
            #    Then we push the __exit__ return value.
            assert len(self.stack) >= 4
            fn = self.stack[-4]
            val = self.stack[-1]
            assert self._isinstance_exception(val)
            typ = BuiltinVariable(val.exc_type)  # type: ignore[attr-defined, union-attr]
            tb = ConstantVariable(None)
        else:
            assert len(self.stack) >= 7
            fn = self.stack[-7]
            val = self.stack[-2]
            assert self._isinstance_exception(val)
            typ = BuiltinVariable(val.exc_type)  # type: ignore[attr-defined]
            tb = ConstantVariable(None)

        self.call_function(fn, [typ, val, tb], {})

    def exception_handler(self, raised_exception: ObservedException) -> None:
        observed_exn_gb_explanation = (
            "Dynamo found no exception handler at the top-level compiled function "
            "when encountering an exception. Exception will propagate outside the compiled region."
        )

        def bubble_exception_to_interpreter() -> None:
            # Bubble the exception to the interpreter
            curr_exc = self.exn_vt_stack.get_current_exception()
            dynamo_exc = exc.get_dynamo_observed_exception(curr_exc.python_type())
            assert isinstance(raised_exception, dynamo_exc)  # sanity check
            unimplemented_v2(
                gb_type="Observed exception",
                context=f"raised exception {curr_exc.python_type_name()}({curr_exc.args})",  # type: ignore[union-attr]
                explanation=observed_exn_gb_explanation,
                hints=[
                    *graph_break_hints.USER_ERROR,
                    *graph_break_hints.SUPPORTABLE,
                ],
            )

        if sys.version_info >= (3, 11):
            exn_tab_entry = self.current_instruction.exn_tab_entry
            if exn_tab_entry:
                # Implementation is based on https://github.com/python/cpython/blob/3.11/Objects/exception_handling_notes.txt

                # 1) pop values from the stack until it matches the stack depth
                # for the handler
                while len(self.stack) > exn_tab_entry.depth:
                    self.pop()

                # 2) if 'lasti' is true, then push the offset that the exception was raised at
                if exn_tab_entry.lasti:
                    self.push(
                        variables.ConstantVariable(self.current_instruction.offset)
                    )

                # 3) push the exception to the stack
                self.push(self.exn_vt_stack.get_current_exception())

                # 4) jump to the handler
                self.jump(exn_tab_entry)  # type: ignore[arg-type]
            else:
                # No handler found. Bubble the exception to the parent
                # instruction translator. We use special exception for this.
                self.stack.clear()
                if type(self) is InstructionTranslator:
                    bubble_exception_to_interpreter()
                raise raised_exception
        else:
            if len(self.block_stack):
                # base implementation - https://github.com/python/cpython/blob/3.10/Python/ceval.c#L4455

                block_stack_entry = self.block_stack.pop()

                while block_stack_entry.inst.opname == "EXCEPT_HANDLER":
                    # TODO(anijain2305) - This is not tested .. unable to create a testcase
                    # https://github.com/python/cpython/blob/3.10/Python/ceval.c#L1456
                    self.popn(3)
                    self.exn_vt_stack.pop()
                    if len(self.block_stack) == 0:
                        # No handler found in this frame. Bubble the exception to the parent
                        # instruction translator.
                        self.stack.clear()
                        if type(self) is InstructionTranslator:
                            unimplemented_v2(
                                gb_type="Observed exception (EXCEPT_HANDLER)",
                                context=str(raised_exception),
                                explanation=observed_exn_gb_explanation
                                + " This graph break is unexpected.",
                                hints=[*graph_break_hints.DYNAMO_BUG],
                            )

                        raise raised_exception
                    block_stack_entry = self.block_stack.pop()

                exception_var = self.exn_vt_stack.get_current_exception()
                self.exn_vt_stack.move_current_exception_to_stack()

                # 1) pop values from the stack until it matches the stack depth
                # for the handler
                while len(self.stack) > block_stack_entry.stack_index:
                    self.pop()

                # Push a dummy block stack entry of EXCEPT_HANDLER
                # https://github.com/python/cpython/blob/3.10/Python/ceval.c#L1456
                except_handler_inst = Instruction(1e6, "EXCEPT_HANDLER", None, 0)
                self.block_stack.append(
                    BlockStackEntry(except_handler_inst, None, len(self.stack))
                )

                # Push old exception
                if len(self.exn_vt_stack) >= 2:
                    old_exception = self.exn_vt_stack[-2]

                    # Push the old exception on to stack - tb, value, type
                    # Traceback is currently mapped to UnknownVariable
                    self.push(variables.UnknownVariable())
                    self.push(old_exception)
                    self.push(variables.BuiltinVariable(old_exception.exc_type))
                else:
                    # Push empty exception tb, value, type
                    self.push(variables.ConstantVariable(None))
                    self.push(variables.ConstantVariable(None))
                    self.push(variables.ConstantVariable(None))

                # Push new exception - tb, val, type
                # Traceback is currently mapped to UnknownVariable
                self.push(variables.UnknownVariable())
                self.push(exception_var)
                self.push(variables.BuiltinVariable(exception_var.exc_type))

                # Jump to target
                self.jump(block_stack_entry)
            else:
                # No handler found. Bubble the exception to the parent
                # instruction translator. We use special exception for this.
                self.stack.clear()
                if type(self) is InstructionTranslator:
                    bubble_exception_to_interpreter()
                raise raised_exception

    def PUSH_EXC_INFO(self, inst: Instruction) -> None:
        # https://docs.python.org/3/library/dis.html#opcode-PUSH_EXC_INFO
        #   Pops a value from the stack. Pushes the current exception to the top
        #   of the stack. Pushes the value originally popped back to the stack.
        #
        # The behavior of this opcode in CPython is a bit different than what it
        # is described. It pops a value from the stack, pushes the top of the
        # exception stack to the interpreter stack and moves the
        # "current exception" to the exception stack.
        #
        # As an example, suppose the stack is in the following state:
        #   + stack = [..., ConstantVariable(1), ConstantVariable(2)]
        #   + current_exception = TypeError
        #   + exception_stack = [ValueError]
        #
        # After PUSH_EXC_INFO is executed
        #   + stack = [..., ConstantVariable(1), ValueError, ConstantVariable(2)]
        #   + current_exception = None
        #   + exception_stack = [ValueError, TypeError]

        val = self.pop()
        if len(self.exn_vt_stack) == 0:
            prev_exc: VariableTracker = ConstantVariable(None)
        else:
            prev_exc = self.exn_vt_stack[-1]
        self.push(prev_exc)
        self.push(val)
        self.exn_vt_stack.move_current_exception_to_stack()

    def POP_EXCEPT(self, inst: Instruction) -> None:
        if sys.version_info >= (3, 11):
            _ = self.pop()
            # This exception is handled and therefore we can clear the error indicator
            assert len(self.exn_vt_stack)
            self.exn_vt_stack.pop()
        else:
            assert len(self.block_stack) > 0
            if self.block_stack[-1].inst.opname != "EXCEPT_HANDLER":
                raise AssertionError(
                    "Bug in Dynamo tracing of exception handling."
                    "Top of the block stack is not EXCEPT_HANDLER."
                )
            self.block_stack.pop()

            self.popn(3)

            # This exception is handled and therefore we can clear the error indicator
            assert len(self.exn_vt_stack)
            self.exn_vt_stack.pop()

    def check_if_exc_matches(self) -> bool:
        assert len(self.stack) >= 2
        expected_exc_types = self.pop()
        if sys.version_info >= (3, 11):
            # CHECK_EXC_MATCH (which is used from 3.11 onwards) does not pop.
            # This is the description from the disassembly doc
            #
            # Performs exception matching for ``except``. Tests whether the ``STACK[-2]``
            # is an exception matching ``STACK[-1]``. Pops ``STACK[-1]`` and pushes the boolean
            # result of the test.
            exc_instance = self.stack[-1]
        else:
            # This is used prior to 3.11 via opcode JUMP_IF_NOT_EXC_MATCH
            # There is no documentation but here is the code pointer that does 2 pops
            # https://github.com/python/cpython/blob/3.10/Python/ceval.c#L3650-L3665
            exc_instance = self.stack.pop()

        # Users can check exception in 3 ways
        # 1) except NotImplementedError --> BuiltinVariable
        # 2) except CustomException --> UserDefinedExceptionClasVariable
        # 3) except (NotImplemetedError, AttributeError) -> TupleVariable

        if not isinstance(
            expected_exc_types,
            (
                BuiltinVariable,
                TupleVariable,
                UserDefinedExceptionClassVariable,
                UserDefinedExceptionObjectVariable,
            ),
        ):
            unimplemented_v2(
                gb_type="Exception with bad expected type",
                context=str(expected_exc_types),
                explanation=f"`except ...` has unsupported type {expected_exc_types}.",
                hints=[*graph_break_hints.USER_ERROR],
            )

        if sys.version_info >= (3, 11):
            if not self._isinstance_exception(exc_instance):
                unimplemented_v2(
                    gb_type="Caught non-Exception value",
                    context=str(exc_instance),
                    explanation=f"Except expects to receive an object of Exception type but received {exc_instance}.",
                    hints=[*graph_break_hints.USER_ERROR],
                )

        if isinstance(expected_exc_types, TupleVariable):
            expected_types = expected_exc_types.items
        else:
            expected_types = [
                expected_exc_types,
            ]

        for expected_type in expected_types:
            if not isinstance(
                expected_type,
                (
                    BuiltinVariable,
                    UserDefinedExceptionObjectVariable,
                    UserDefinedExceptionClassVariable,
                ),
            ):
                unimplemented_v2(
                    gb_type="Exception with non-type expectation",
                    context=str(expected_type),
                    explanation=f"`except ...` expects a non-type: {expected_type}.",
                    hints=[*graph_break_hints.USER_ERROR],
                )
            if self._isinstance_exception(exc_instance) and issubclass(
                exc_instance.exc_type,  # type: ignore[union-attr]
                expected_type.fn,  # type: ignore[attr-defined]
            ):
                return True
            elif isinstance(exc_instance, variables.BuiltinVariable) and issubclass(
                exc_instance.fn, expected_type.fn
            ):
                return True

        return False

    def CHECK_EXC_MATCH(self, inst: Instruction) -> None:
        self.push(variables.ConstantVariable(self.check_if_exc_matches()))

    def JUMP_IF_NOT_EXC_MATCH(self, inst: Instruction) -> None:
        if not self.check_if_exc_matches():
            self.jump(inst)

    def COMPARE_OP(self, inst: Instruction) -> None:
        if inst.argval == "exception match":
            self.CHECK_EXC_MATCH(inst)
        else:
            self.push(compare_op_handlers[inst.argval](self, self.popn(2), {}))

    def GET_ITER(self, inst: Instruction) -> None:
        self.call_function(BuiltinVariable(iter), [self.pop()], {})

    @break_graph_if_unsupported(push=1)
    def CALL_FUNCTION(self, inst: Instruction) -> None:
        args = self.popn(inst.argval)
        fn = self.pop()
        self.call_function(fn, args, {})

    @break_graph_if_unsupported(push=1)
    def CALL_FUNCTION_EX(self, inst: Instruction) -> None:
        kwargsvars: VariableTracker
        if inst.argval == 0:
            kwargsvars = ConstDictVariable({})
            argsvars = self.pop()
        elif inst.argval == 1 or sys.version_info >= (3, 14):
            # Python 3.14+ removed the argval and replaced it with a possibly NULL kwargs
            kwargsvars = self.pop()
            if isinstance(kwargsvars, NullVariable):
                kwargsvars = ConstDictVariable({})
            argsvars = self.pop()
        else:
            unimplemented_v2(
                gb_type="Variadic function call with bad flags",
                context=f"flags: {inst.argval}",
                explanation=f"Attempted to call a variadic function (CALL_FUNCTION_EX) with bad flags {inst.argval}",
                hints=[*graph_break_hints.DYNAMO_BUG],
            )

        if sys.version_info >= (3, 13):
            # 3.13 swapped null and callable
            null = self.pop()
            assert isinstance(null, NullVariable)

        fn = self.pop()

        if sys.version_info >= (3, 11) and sys.version_info < (3, 13):
            null = self.pop()
            assert isinstance(null, NullVariable)

        if not isinstance(
            argsvars, BaseListVariable
        ) and argsvars.has_force_unpack_var_sequence(self):
            argsvars = TupleVariable(argsvars.force_unpack_var_sequence(self))

        # Unpack for cases like fn(**obj) where obj is a map
        if isinstance(kwargsvars, UserDefinedObjectVariable):
            kwargsvars = BuiltinVariable.call_custom_dict(self, dict, kwargsvars)  # type: ignore[arg-type]

        if not isinstance(argsvars, BaseListVariable) or not isinstance(
            kwargsvars, ConstDictVariable
        ):
            unimplemented_v2(
                gb_type="Variadic function call with bad args/kwargs type",
                context=f"args type: {typestr(argsvars)}, kwargs type: {typestr(kwargsvars)}",
                explanation="Expected args to be a list and kwargs to be a dict",
                hints=[*graph_break_hints.USER_ERROR],
            )

        # Map to a dictionary of str -> VariableTracker
        kwargsvars = kwargsvars.keys_as_python_constant()
        self.call_function(fn, argsvars.items, kwargsvars)

    @break_graph_if_unsupported(push=1)
    def CALL_FUNCTION_KW(self, inst: Instruction) -> None:
        argnames = self.pop()
        args = self.popn(inst.argval)
        fn = self.pop()
        assert isinstance(argnames, TupleVariable) and argnames.is_python_constant()
        argnames = argnames.as_python_constant()
        args, kwargs_list = args[: -len(argnames)], args[-len(argnames) :]
        kwargs = dict(zip(argnames, kwargs_list))
        assert len(kwargs) == len(argnames)
        self.call_function(fn, args, kwargs)

    def LOAD_METHOD_SUPER(self, inst: Instruction) -> None:
        self.CALL_FUNCTION(dataclasses.replace(inst, argval=2))
        arg = inst.argval[0]
        argval = self.code_options["co_names"][arg]
        if sys.version_info < (3, 11):
            self._load_attr(argval)
        else:
            self.LOAD_METHOD(dataclasses.replace(inst, argval=argval))

    def LOAD_ATTR_SUPER(self, inst: Instruction) -> None:
        self.CALL_FUNCTION(dataclasses.replace(inst, argval=2))
        arg = inst.argval[0]
        argval = self.code_options["co_names"][arg]
        self._load_attr(argval)

    def LOAD_METHOD(self, inst: Instruction) -> None:
        self._load_attr(inst.argval)
        obj = self.pop()
        if sys.version_info >= (3, 13):
            self.push(obj)
            self.PUSH_NULL(inst)
        elif sys.version_info >= (3, 11):
            # always follow the NULL + fn convention, since if obj
            # is actually a method, self is already bound to it, so it
            # doesn't need to be passed in as an arg.
            self.PUSH_NULL(inst)
            self.push(obj)
        else:
            self.push(obj)
            self.push(None)

    def CALL_METHOD(self, inst: Instruction) -> None:
        args = self.popn(inst.argval)
        dummy = self.pop()
        assert dummy is None
        fn = self.pop()
        self.call_function(fn, args, {})

    def _load_attr(self, attr: Any) -> None:
        obj = self.pop()
        result = BuiltinVariable(getattr).call_function(
            self,  # type: ignore[arg-type]
            [obj, ConstantVariable.create(attr)],
            {},
        )
        self.push(result)

    def LOAD_ATTR(self, inst: Instruction) -> None:
        if sys.version_info >= (3, 12):
            if inst.arg % 2:
                self.LOAD_METHOD(inst)
                return
        self._load_attr(inst.argval)

    def STORE_ATTR(self, inst: Instruction) -> None:
        speculation = self.speculate()
        if speculation.failed(self):
            return self.store_attr_graph_break(inst)
        val, obj = self.popn(2)

        if isinstance(obj, NNModuleVariable) and not isinstance(val, ConstantVariable):
            # We don't allow side effects during export on non-constant values
            # https://github.com/pytorch/torchdynamo/issues/1475
            assert not self.export, (
                f"Mutating module attribute {inst.argval} during export."
            )

        try:
            BuiltinVariable(setattr).call_function(
                self,  # type: ignore[arg-type]
                [obj, ConstantVariable.create(inst.argval), val],
                {},
            )
            return
        except Unsupported as e:
            if not self.should_compile_partial_graph():
                raise
            log.debug("STORE_ATTR triggered compile", exc_info=True)
            e.remove_from_stats()
            e.add_to_stats("graph_break")
        speculation.fail_and_restart_analysis(self.error_on_graph_break)

    def store_attr_graph_break(self, inst: Instruction) -> None:
        log_graph_break(self.code_options, reason="STORE_ATTR-caused graph break")
        if not self.should_compile_partial_graph():
            unimplemented_v2(
                gb_type="Should not compile partial graph (STORE_ATTR)",
                context="",
                explanation="Dynamo has determined when encountering an unsupported "
                "STORE_ATTR instruction (i.e. `obj.attr = val`) that it should not compile the partial graph.",
                hints=[],
            )
        all_stack_locals_metadata = self.output.compile_subgraph(
            self,
            reason=GraphCompileReason("store_attr", [self.frame_summary()]),
            stack_pops=2,
        )
        self.output.add_output_instructions([copy.copy(inst)])
        self.popn(2)
        self.output.add_output_instructions(
            self.create_call_resume_at(
                self.next_instruction, all_stack_locals_metadata, False
            )
        )

    def DELETE_ATTR(self, inst: Instruction) -> None:
        obj = self.pop()
        BuiltinVariable(delattr).call_function(
            self,  # type: ignore[arg-type]
            [obj, ConstantVariable.create(inst.argval)],
            {},
        )

    @staticmethod
    def codegen_return_after_compile_subgraph(
        inst: Instruction, meta: StackLocalsMetadata
    ) -> list[Instruction]:
        insts = []
        # NOTE: Debug CPython expects the stack to be empty after the return.
        # Expect the current stack to be in the state
        # [[]] (empty frame values), current frame stack (0 or 1 values)
        assert meta.num_stack <= 1, breakpoint()
        if meta.num_stack == 1:
            insts.extend(create_swap(2))
        return_inst = (
            create_instruction("RETURN_VALUE")
            if inst.opname == "RETURN_VALUE"
            else create_instruction("RETURN_CONST", argval=inst.argval)
        )
        insts.extend([create_instruction("POP_TOP"), return_inst])
        return insts

    def create_call_resume_at(
        self,
        inst: Instruction,
        all_stack_locals_metadata: Any,
        disable_current_frame_resume: bool,
    ) -> list[Instruction]:
        """
        Codegen resume function(s) and call it.
        Assumes that the unsupported instruction has already been run.

        Expects the stack to be in the state:
            [
                frame N locals,
                frame N-1 stack + locals,
                ...,
                frame 1 stack + locals
            ], frame N stack (post-instruction)

        Args:
            - inst: the instruction of the current (deepest) frame to resume at
            - all_stack_locals_metadata: metadata returned from OutputGraph.compile_subgraph - contains
                metadata such as local names, NULL positions, stack length, etc.
            - disable_current_frame_resume: If True, disable tracing on the current frame's resume function.
                Used for implementing nested step_graph_break.
        """

        self.instruction_pointer = None

        current_num_stack = len(self.stack) - len(
            all_stack_locals_metadata[0].stack_null_idxes
        )
        all_stack_locals_metadata[0].num_stack = current_num_stack

        if inst.opname in ("RETURN_VALUE", "RETURN_CONST"):
            return self.codegen_return_after_compile_subgraph(
                inst, all_stack_locals_metadata[0]
            )

        cg = PyCodegen(self.output.root_tx)

        # move frame N stack to the frame values list
        cg.extend_output(
            [
                create_instruction("BUILD_LIST", arg=current_num_stack),
                *create_copy(2),
                # frame_values, frame N stack, frame_values
                cg.create_load_const(0),
                cg.create_binary_subscr(),
                *create_binary_slice(0, 0, True),
                # frame_values[0][0:0] = frame N stack
                # frame_values left on top of stack
            ]
        )

        # current frame state
        # [
        #   [frame N stack (fixed) + locals]
        #   ...,
        #   [frame 1 stack + locals]
        # ],

        #
        txes = []
        cur_tx: Optional[InstructionTranslatorBase] = self
        while cur_tx is not None:
            txes.append(cur_tx)
            cur_tx = cur_tx.parent
        assert len(txes) == len(all_stack_locals_metadata)

        # Handle inactive context variables.
        # The resume function assumes that context variables are the class, NOT the object.
        # e.g. torch.set_grad_enabled(True) will be reconstructed as torch.set_grad_enabled
        # NOTE: if the unsupported instruction modifies the inactive context variable, it may
        # result in silent incorrectness!
        for i, meta in enumerate(all_stack_locals_metadata):
            if i == 0 and disable_current_frame_resume:
                continue

            for (j, _), j_orig in zip(meta.stack_ctx_args, meta.stack_ctx_idxes_orig):
                # Replace the stack var with the context class
                ctx = cast(ContextWrappingVariable, txes[i].stack[j_orig])
                # frames[i][j] = reconstructed_ctx
                cg.append_output(create_dup_top())
                ctx.reconstruct_type(cg)
                cg.extend_output(
                    [
                        *create_swap(2),
                        cg.create_load_const(i),
                        cg.create_binary_subscr(),
                        cg.create_load_const(j),
                        create_instruction("STORE_SUBSCR"),
                    ]
                )

            for name, _ in meta.locals_ctx_args:
                # Replace the local with the context class
                ctx = cast(ContextWrappingVariable, txes[i].symbolic_locals[name])
                # frames[i][meta.num_stack +meta.locals_names[name]] = reconstructed_ctx
                cg.append_output(create_dup_top())
                ctx.reconstruct_type(cg)
                cg.extend_output(
                    [
                        *create_swap(2),
                        cg.create_load_const(i),
                        cg.create_binary_subscr(),
                        cg.create_load_const(meta.num_stack + meta.locals_names[name]),
                        create_instruction("STORE_SUBSCR"),
                    ]
                )

        # build the resume function for each frame
        resume_names = []
        resume_codes: list[types.CodeType] = []
        for i, meta in enumerate(all_stack_locals_metadata):
            cur_tx = txes[i]
            if cur_tx is self:
                resume_inst = inst
            else:
                resume_inst = cur_tx.next_instruction
            # If the resume instruction is a jump absolute, then resume
            # at the target instead. This handles the case where we
            # graph break again in a nested function before jump-resuming
            # this frame.
            if is_jump_absolute(resume_inst):
                assert resume_inst.target
                resume_inst = resume_inst.target
            resume_name = unique_id(f"__resume_at_{resume_inst.offset}")
            resume_names.append(resume_name)

            # More locals may have been pruned in the current frame
            # after the unsupported instruction (e.g. branch).
            # There should not be any pruning in the other frames since
            # the current instruction is a CALL.
            if cur_tx is self:
                reads = livevars_analysis(cur_tx.instructions, resume_inst)
                all_argnames = tuple(
                    k
                    for k in cur_tx.symbolic_locals.keys()
                    if k in reads and k not in cur_tx.cell_and_freevars()
                )
                argnames_null_set = set(meta.locals_null_keys)
                argnames = tuple(k for k in all_argnames if k not in argnames_null_set)
                argnames_null = tuple(k for k in all_argnames if k in argnames_null_set)

                # codegen filter for current frame's locals
                # current stack state: frames
                cg.extend_output(
                    [
                        create_dup_top(),
                        cg.create_load_const(i),
                        cg.create_binary_subscr(),
                        create_dup_top(),
                    ]
                )
                for arg in argnames:
                    # current stack state: frames, frames[i], *(prev locals), frames[i]
                    cg.extend_output(
                        [
                            create_dup_top(),
                            cg.create_load_const(
                                meta.num_stack + meta.locals_names[arg]
                            ),
                            cg.create_binary_subscr(),
                            *create_swap(2),
                        ],
                    )
                # current stack state: frames, frames[i], *(frame i live locals), frames[i]
                cg.extend_output(
                    [
                        create_instruction("POP_TOP"),
                        create_instruction("BUILD_LIST", arg=len(argnames)),
                        *create_swap(2),
                        # frames, frames i live locals, frames[i]
                        *create_binary_slice(meta.num_stack, None, True),
                        # frames[i][num_stack:] = frame i live locals
                    ]
                )
                # current stack state: frames
            else:
                argnames = tuple(meta.locals_names.keys())
                argnames_null = tuple(meta.locals_null_keys)

            if sys.version_info < (3, 12):
                assert len(argnames_null) == 0, "variables should not be NULL in < 3.12"

            # compile_subgraph did not codegen any NULLs,
            # so we should not count NullVariables
            stack_len = len(cur_tx.stack) - len(meta.stack_null_idxes)

            new_code: types.CodeType = ContinueExecutionCache.lookup(
                cur_tx.f_code,
                cur_tx.lineno,
                resume_inst.offset,
                tuple(b.target.offset for b in cur_tx.block_stack),
                stack_len,
                argnames,
                argnames_null,
                tuple(b.resume_fn() for b in cur_tx.block_stack),
                tuple(meta.stack_ctx_args),
                tuple(meta.locals_ctx_args),
                tuple(meta.stack_null_idxes),
                tuple(resume_codes),
            )
            resume_codes.append(new_code)

            # Add original GraphModule context to the resume function to handle
            # the case of a graph break while tracing a GraphModule
            orig_graphmodule_maybe = code_context.get_context(cur_tx.f_code).get(
                "orig_graphmodule", lambda: None
            )()
            if orig_graphmodule_maybe is not None:
                code_context.get_context(new_code)["orig_graphmodule"] = weakref.ref(
                    orig_graphmodule_maybe
                )

            # add resume function to the global scope
            if new_code.co_freevars:
                # expose code object for debugging purposes
                cur_tx.output.install_global_unsafe(resume_name, new_code)
                package_name = None
            else:
                # This is safe: we pre-generate a unique name
                cur_tx.output.install_global_unsafe(
                    resume_name,
                    types.FunctionType(new_code, cur_tx.f_globals, resume_name),
                )
                package_name = resume_name

            if cur_tx.package is not None:
                cur_tx.package.add_resume_function(
                    new_code, cur_tx.f_globals["__name__"], package_name
                )

        if disable_current_frame_resume:
            from .eval_frame import skip_code

            skip_code(resume_codes[0])

        # load first resume function (to be called this frame)
        if resume_codes[-1].co_freevars:
            cg.make_function_with_closure(
                txes[-1], resume_names[-1], resume_codes[-1], True, 1
            )
        else:
            cg.extend_output(cg.load_function_name(resume_names[-1], True, 1))

        # load all other resume functions (to be called later)
        resume_names.pop()
        resume_codes.pop()
        for tx, name, code in zip(txes, resume_names, resume_codes):
            if code.co_freevars:
                cg.make_function_with_closure(tx, name, code, False, 0)
            else:
                cg.extend_output(cg.load_function_name(name, False, 0))
        cg.extend_output(
            [
                create_instruction("BUILD_LIST", arg=len(resume_codes)),
                *create_swap(2),
            ]
        )

        # resume 1 (+ NULL), [resume N, ..., resume 2], frames

        # load top level-frame; final stack state should be:
        # first resume function (+ NULL),
        # [
        #     [resume N, ..., resume 2],
        #     [
        #         frame N stack + locals,
        #         ...,
        #         frame 2 stack + locals,
        #     ], *(frame 1 stack + locals)
        # ]
        cg.extend_output(
            [
                create_dup_top(),
                create_dup_top(),
                # frames, frames, frames
                cg.create_load_const(-1),
                cg.create_binary_subscr(),
                # frames, frames, frames[-1]
                *create_swap(2),
                # frames, frames[-1], frames
                cg.create_load_const(-1),
                create_instruction("DELETE_SUBSCR"),
            ]
        )

        # TOS: resumes, frames (popped), frame 1 stack + locals
        cg.extend_output(
            [
                *create_rot_n(3),
                create_instruction("BUILD_LIST", arg=2),
                *create_swap(2),
                # [resumes, frames (popped)], frame 1 stack + locals
                create_instruction("LIST_EXTEND", arg=1),
            ]
        )

        # TOS: [resumes, frames, *(frame 1 stack + locals)]
        cg.extend_output(
            [
                *create_call_function_ex(False),
                create_instruction("RETURN_VALUE"),
            ]
        )
        return cg.get_instructions()

    def should_compile_partial_graph(self) -> bool:
        if sys.version_info >= (3, 11):
            # Do not compile if current instruction's block is not the top with block
            entry = self.current_instruction.exn_tab_entry
            if entry and (
                not self.block_stack or entry.target is not self.block_stack[-1].target
            ):
                return False
        return (
            all(b.can_restore() for b in self.block_stack)
            and not self.one_graph
            and not self.error_on_graph_break
            and not self.is_tracing_resume_prologue
            and not self.active_generic_context_managers
        )

    @break_graph_if_unsupported(push=0)
    def STORE_SUBSCR(self, inst: Instruction) -> None:
        val, obj, key = self.popn(3)
        obj.call_method(self, "__setitem__", [key, val], {})

    def DELETE_SUBSCR(self, inst: Instruction) -> None:
        obj, key = self.popn(2)
        obj.call_method(self, "__delitem__", [key], {})

    def BUILD_TUPLE(self, inst: Instruction) -> None:
        items = self.popn(inst.argval)
        self.push(TupleVariable(items))

    def BUILD_SLICE(self, inst: Instruction) -> None:
        items = self.popn(inst.argval)
        self.push(SliceVariable(items))

    def BUILD_LIST(self, inst: Instruction) -> None:
        items = self.popn(inst.argval)
        self.push(ListVariable(items, mutation_type=ValueMutationNew()))

    def BUILD_SET(self, inst: Instruction) -> None:
        if config.inject_BUILD_SET_unimplemented_TESTING_ONLY:
            unimplemented_v2(
                gb_type="missing BUILD_SET handler",
                context="",
                explanation="Missing BUILD_SET bytecode handler (for testing purposes).",
                hints=[],
            )
        items = self.popn(inst.argval)
        new_set = SetVariable(items, mutation_type=ValueMutationNew())
        self.push(new_set)

    def BUILD_LIST_UNPACK(self, inst: Instruction, cls: type = ListVariable) -> None:
        seqs = self.popn(inst.argval)
        items = []
        for seq in seqs:
            try:
                items.extend(seq.force_unpack_var_sequence(self))
            except NotImplementedError:
                unimplemented_v2(
                    gb_type="Failed to unpack object for BUILD_LIST_UNPACK",
                    context=str(seq),
                    explanation=f"{seq} cannot be unpacked into a list for the BUILD_LIST_UNPACK "
                    "bytecode (`[*x, *y, ...]`).",
                    hints=[*graph_break_hints.USER_ERROR],
                )
        self.push(cls(items, mutation_type=ValueMutationNew()))

    def BUILD_TUPLE_UNPACK(self, inst: Instruction) -> None:
        self.BUILD_LIST_UNPACK(inst, cls=TupleVariable)

    BUILD_TUPLE_UNPACK_WITH_CALL = BUILD_TUPLE_UNPACK

    def BUILD_MAP(self, inst: Instruction) -> None:
        items = self.popn(inst.argval * 2)
        d = dict(zip(items[::2], items[1::2]))
        self.push(ConstDictVariable(d, mutation_type=ValueMutationNew()))

    def BUILD_MAP_UNPACK(self, inst: Instruction) -> None:
        items = self.popn(inst.argval)
        # ensure everything is a dict
        items = [BuiltinVariable(dict).call_function(self, [x], {}) for x in items]  # type: ignore[arg-type]
        result: dict[Any, Any] = {}
        for x in items:
            assert isinstance(x, ConstDictVariable)
            result.update(x.items)
        self.push(
            ConstDictVariable(
                result,
                mutation_type=ValueMutationNew(),
            )
        )

    BUILD_MAP_UNPACK_WITH_CALL = BUILD_MAP_UNPACK

    def BUILD_CONST_KEY_MAP(self, inst: Instruction) -> None:
        keys = self.pop()
        values = self.popn(inst.argval)
        assert isinstance(keys, TupleVariable)
        assert keys.is_python_constant()

        keys = keys.force_unpack_var_sequence(self)
        assert len(keys) == len(values)

        self.push(
            ConstDictVariable(
                dict(zip(keys, values)),
                mutation_type=ValueMutationNew(),
            )
        )

    def MAP_ADD(self, inst: Instruction) -> None:
        k, v = self.popn(2)
        assert inst.argval > 0
        assert inst.arg is not None
        obj = self.stack[-inst.arg].realize()
        assert isinstance(obj, ConstDictVariable)
        obj.call_method(self, "__setitem__", (k, v), {})  # type: ignore[arg-type]

    def SET_ADD(self, inst: Instruction) -> None:
        v = self.pop()
        assert inst.argval > 0
        assert inst.arg is not None
        obj = self.stack[-inst.arg]
        assert isinstance(obj, SetVariable)
        assert obj.is_mutable()
        obj.call_method(self, "add", [v], {})

    def SET_UPDATE(self, inst: Instruction) -> None:
        v = self.pop()
        assert inst.argval > 0
        assert inst.arg is not None
        obj = self.stack[-inst.arg]
        assert isinstance(obj, SetVariable)
        assert obj.is_mutable()
        obj.call_method(self, "update", [v], {})

    def LIST_APPEND(self, inst: Instruction) -> None:
        v = self.pop()
        assert inst.argval > 0
        assert inst.arg is not None
        obj = self.stack[-inst.arg].realize()
        assert isinstance(obj, ListVariable)
        assert obj.is_mutable()
        self.output.side_effects.mutation(obj)
        obj.items.append(v)

    def MAKE_FUNCTION(self, inst: Instruction) -> None:
        flags = inst.arg
        if sys.version_info < (3, 11):
            fn_name = self.pop()
        code = self.pop()
        if sys.version_info >= (3, 11):
            # MAKE_FUNCTION behavior actually changed in 3.11, see
            # https://github.com/python/cpython/pull/93189/
            assert hasattr(code.value, "co_qualname")  # type: ignore[attr-defined]
            fn_name = ConstantVariable.create(value=code.value.co_qualname)  # type: ignore[attr-defined]
        defaults = None
        closure = None
        annotations = None
        kwdefaults = None

        if sys.version_info < (3, 13):
            # in 3.13, this is handled in SET_FUNCTION_ATTRIBUTE
            if flags is not None:
                if flags & 0x08:
                    closure = self.pop()
                if flags & 0x04:
                    annotations = self.pop()
                if flags & 0x02:
                    kwdefaults = self.pop()
                if flags & 0x01:
                    defaults = self.pop()

        self.push(
            NestedUserFunctionVariable(
                fn_name,
                code,
                self.f_globals,
                defaults,
                kwdefaults,
                annotations,
                closure,
            )
        )

    def UNPACK_SEQUENCE(self, inst: Instruction) -> None:
        seq = self.pop()
        if isinstance(seq, TensorVariable):
            val = seq.unpack_var_sequence(self, idxes=range(inst.argval))  # type: ignore[arg-type]
        elif isinstance(seq, GetAttrVariable) and isinstance(seq.obj, TensorVariable):
            # x, y = a.shape
            proxy = getattr(seq.obj.as_proxy(), seq.name)
            val = [wrap_fx_proxy(self, proxy[i]) for i in range(inst.argval)]
        elif seq.has_force_unpack_var_sequence(self):
            val = seq.force_unpack_var_sequence(self)
        else:
            unimplemented_v2(
                gb_type="Failed to unpack object for UNPACK_SEQUENCE",
                context=str(seq),
                explanation=f"{seq} cannot be unpacked into a list for the UNPACK_SEQUENCE bytecode "
                "(i.e. `a, b, c = d`).",
                hints=[*graph_break_hints.USER_ERROR],
            )
        if len(val) != inst.argval:
            unimplemented_v2(
                gb_type="Length mismatch when unpacking object for UNPACK_SEQUENCE",
                context=f"expected length: {inst.argval}, actual: {len(val)}",
                explanation=f"{seq} unpacked to a list for the UNPACK_SEQUENCE bytecode "
                "(i.e. `a, b, c = d`) with unexpected length.",
                hints=[*graph_break_hints.DYNAMO_BUG],
            )
        for i in reversed(val):
            self.push(i)

    def UNPACK_EX(self, inst: Instruction) -> None:
        assert 0 <= inst.argval <= 0xFFFF
        prefix = inst.argval & 0xFF  # low byte
        suffix = inst.argval >> 8  # high byte
        seq = self.pop()
        if seq.has_force_unpack_var_sequence(self):
            vals = list(seq.force_unpack_var_sequence(self))
            assert len(vals) >= prefix + suffix
            vals_prefix = vals[:prefix]
            vals_list = vals[prefix : len(vals) - suffix]
            vals_suffix = vals[len(vals) - suffix :]
            for item in reversed(vals_suffix):
                self.push(item)
            self.push(TupleVariable(vals_list))
            for item in reversed(vals_prefix):
                self.push(item)
        else:
            unimplemented_v2(
                gb_type="Failed to unpack object for UNPACK_EX",
                context=str(seq),
                explanation=f"{seq} cannot be unpacked into a list for the UNPACK_EX bytecode.",
                hints=[*graph_break_hints.USER_ERROR],
            )

    @break_graph_if_unsupported(push=0)
    def graph_break_on_leaf_function(self, inst: Instruction) -> None:
        if self.is_leaf_tracer:
            unimplemented_v2(
                gb_type="Forced graph break on leaf function",
                context="",
                explanation="Forced graph break for nested graph break testing purposes",
                hints=[
                    "Set torch._dynamo.config.debug_force_graph_break_on_leaf_return = False",
                ],
            )

    def NOP(self, inst: Instruction) -> None:
        # Dynamo-specific testing behavior
        if inst.argval == "GRAPH_BREAK_IF_LEAF":
            self.graph_break_on_leaf_function(inst)

    def POP_TOP(self, inst: Instruction) -> None:
        self.pop()

    def ROT_TWO(self, inst: Instruction) -> None:
        a = self.pop()
        b = self.pop()
        self.push(a)
        self.push(b)

    def ROT_THREE(self, inst: Instruction) -> None:
        a = self.pop()
        b = self.pop()
        c = self.pop()
        self.push(a)
        self.push(c)
        self.push(b)

    def ROT_FOUR(self, inst: Instruction) -> None:
        a = self.pop()
        b = self.pop()
        c = self.pop()
        d = self.pop()
        self.push(a)
        self.push(d)
        self.push(c)
        self.push(b)

    def DUP_TOP(self, inst: Instruction) -> None:
        a = self.pop()
        self.push(a)
        self.push(a)

    def DUP_TOP_TWO(self, inst: Instruction) -> None:
        a = self.pop()
        b = self.pop()
        self.push(b)
        self.push(a)
        self.push(b)
        self.push(a)

    def _convert_value(self, value: VariableTracker, flag: int) -> VariableTracker:
        if flag == 1:
            return BuiltinVariable(str).call_function(self, [value], {})  # type: ignore[arg-type]
        elif flag == 2:
            return BuiltinVariable(repr).call_function(self, [value], {})  # type: ignore[arg-type]
        elif flag == 3:
            return BuiltinVariable(ascii).call_function(self, [value], {})  # type: ignore[arg-type]
        return value

    def _format_value(self, fmt_spec: VariableTracker, flags: int) -> None:
        value = self.pop()
        if isinstance(value, SymNodeVariable):
            from torch._dynamo.variables.lazy import (
                LazySymNodeFormatString,
                LazyVariableTracker,
            )

            value = LazyVariableTracker.create(
                LazySymNodeFormatString(value, fmt_spec), source=value.source
            )
            self.push(value)
            return

        value = self._convert_value(value, flags & 0x03)

        fmt_var = ConstantVariable.create("{:" + fmt_spec.as_python_constant() + "}")

        self.call_function(BuiltinVariable(str.format), [fmt_var, value], {})

    def FORMAT_VALUE(self, inst: Instruction) -> None:
        flags = inst.arg
        assert flags is not None
        if (flags & 0x04) == 0x04:
            fmt_spec = self.pop()
        else:
            fmt_spec = ConstantVariable.create("")

        return self._format_value(fmt_spec, flags)

    def BUILD_STRING(self, inst: Instruction) -> None:
        format_string_parts: list[str] = []
        args: list[VariableTracker] = []
        kwargs: dict[str, VariableTracker] = {}
        assert inst.arg is not None
        for part in self.popn(inst.arg):
            if isinstance(part, ConstantVariable):
                format_string_parts.append("{}")
                args.append(part)
            elif isinstance(part, variables.StringFormatVariable):
                format_string_parts.append(part.format_string)
                args.extend(part.sym_args)
                if set(kwargs.keys()) & set(part.sym_kwargs.keys()):
                    unimplemented_v2(
                        gb_type="BUILD_STRING key conflict",
                        context=f"format_string_parts: {format_string_parts}, kwargs: {kwargs}, part.sym_kwargs: {part.sym_kwargs}",
                        explanation="Failed to build format string due to key conflict",
                        hints=[*graph_break_hints.USER_ERROR],
                    )
                kwargs.update(part.sym_kwargs)
            else:
                unimplemented_v2(
                    gb_type="BUILD_STRING type error",
                    context=str(part),
                    explanation="Format string part type is not correct - expected constant or format string.",
                    hints=[*graph_break_hints.USER_ERROR],
                )
        self.push(
            variables.StringFormatVariable.create(
                "".join(format_string_parts), args, kwargs
            )
        )

    def IS_OP(self, inst: Instruction) -> None:
        assert inst.argval == 0 or inst.argval == 1
        if inst.argval == 0:
            new_argval = "is"
        else:
            new_argval = "is not"
        new_inst = create_instruction("COMPARE_OP", argval=new_argval)
        self.COMPARE_OP(new_inst)

    def CONTAINS_OP(self, inst: Instruction) -> None:
        assert inst.argval == 0 or inst.argval == 1
        left, right = self.popn(2)
        op = inst.argval
        try:
            self.push(right.call_method(self, "__contains__", [left], {}))
        except (
            # right.__contains__ can raise TypeError
            exc.ObservedTypeError,
            # Ideally we should only capture TypeError here but some VTs don't
            # implement hasattr(vt, "__contains__") entirely
            Unsupported,
        ) as excp:  # object doesn't support __contains__
            # Use __iter__ as fallback
            if isinstance(excp, Unsupported):
                excp.remove_from_stats()
            self.push(
                self.inline_user_function_return(
                    VariableTracker.build(self, impl_CONTAINS_OP_fallback),
                    [left, right],
                    {},
                )
            )
        if op == 1:
            self.UNARY_NOT(inst)

    def LIST_EXTEND(self, inst: Instruction) -> None:
        v = self.pop()
        assert inst.argval > 0
        assert inst.arg is not None
        obj = self.stack[-inst.arg]
        assert isinstance(obj, ListVariable)
        assert obj.is_mutable()
        obj.call_method(self, "extend", [v], {})

    def LIST_TO_TUPLE(self, inst: Instruction) -> None:
        self.push(BuiltinVariable(tuple).call_function(self, [self.pop()], {}))  # type: ignore[arg-type]

    def STOPITERATION_ERROR(self, inst: Instruction) -> None:
        # wrap the generator body in a try: ... except StopIteration: ... which
        # converts the StopIteration into a RuntimeError
        # https://peps.python.org/pep-0479/
        # https://github.com/python/cpython/pull/99006
        # https://github.com/python/cpython/commit/28187141cc34063ef857976ddbca87ba09a882c2
        val = self.stack[-1]
        assert self._isinstance_exception(val)
        if val.exc_type is StopIteration:  # type: ignore[union-attr]
            new_val = variables.BuiltinVariable(RuntimeError).call_function(
                self,  # type: ignore[arg-type]
                [ConstantVariable("generator raised StopIteration")],
                {},
            )
            new_val.call_setattr(self, ConstantVariable("__context__"), val)  # type: ignore[attr-defined]
            new_val.call_setattr(self, ConstantVariable("__cause__"), val)  # type: ignore[attr-defined]
            self.stack[-1] = new_val

    def DICT_MERGE(self, inst: Instruction) -> None:
        v = self.pop()
        assert inst.argval > 0
        assert inst.arg is not None
        obj = self.stack[-inst.arg].realize()
        assert isinstance(obj, ConstDictVariable)
        assert obj.is_mutable()
        obj.call_method(self, "update", [v], {})

    DICT_UPDATE = DICT_MERGE

    def GEN_START(self, inst: Instruction) -> None:
        self.pop()

    def GET_LEN(self, inst: Instruction) -> None:
        tos = self.stack[-1]
        if tos.is_python_constant():
            self.push(ConstantVariable.create(len(tos.as_python_constant())))
        else:
            self.push(tos.call_method(self, "__len__", [], {}))

    def MATCH_MAPPING(self, inst: Instruction) -> None:
        tos = self.stack[-1]
        assert isinstance(tos, ConstDictVariable)
        if isinstance(tos.items, collections.abc.Mapping):
            self.push(ConstantVariable.create(True))
        else:
            self.push(ConstantVariable.create(False))

    def MATCH_SEQUENCE(self, inst: Instruction) -> None:
        tos = self.stack[-1]
        assert tos.is_python_constant()
        tos_value = tos.as_python_constant()
        if isinstance(tos_value, collections.abc.Sequence) and not isinstance(
            tos_value, (str, bytes, bytearray)
        ):
            self.push(ConstantVariable.create(True))
        else:
            self.push(ConstantVariable.create(False))

    def MATCH_KEYS(self, inst: Instruction) -> None:
        tos = self.stack[-1]
        tos1 = self.stack[-2]
        assert isinstance(tos1, ConstDictVariable)

        if all(k in tos1 for k in tos):  # type: ignore[attr-defined]
            self.push(TupleVariable([tos1.getitem_const(self, k) for k in tos]))  # type: ignore[attr-defined,arg-type]
            if sys.version_info < (3, 11):
                self.push(ConstantVariable.create(True))
        else:
            self.push(ConstantVariable.create(None))
            if sys.version_info < (3, 11):
                self.push(ConstantVariable.create(False))

    def LOAD_ASSERTION_ERROR(self, inst: Instruction) -> None:
        self.push(self.load_builtin_from_argval("AssertionError"))

    def LOAD_BUILD_CLASS(self, inst: Instruction) -> None:
        self.push(self.load_builtin_from_argval("__build_class__"))

    UNARY_POSITIVE = stack_op(operator.pos)
    UNARY_NEGATIVE = stack_op(operator.neg)
    UNARY_NOT = stack_op(operator.not_)
    UNARY_INVERT = stack_op(operator.invert)

    BINARY_POWER = stack_op(operator.pow)
    BINARY_MULTIPLY = stack_op(operator.mul)
    BINARY_MATRIX_MULTIPLY = stack_op(operator.matmul)
    BINARY_FLOOR_DIVIDE = stack_op(operator.floordiv)
    BINARY_TRUE_DIVIDE = stack_op(operator.truediv)
    BINARY_MODULO = stack_op(operator.mod)
    BINARY_REMAINDER = stack_op(operator.mod)
    BINARY_ADD = stack_op(operator.add)
    BINARY_SUBTRACT = stack_op(operator.sub)
    BINARY_SUBSCR = break_graph_if_unsupported(push=1)(stack_op(operator.getitem))
    BINARY_LSHIFT = stack_op(operator.lshift)
    BINARY_RSHIFT = stack_op(operator.rshift)
    BINARY_AND = stack_op(operator.and_)
    BINARY_OR = stack_op(operator.or_)
    BINARY_XOR = stack_op(operator.xor)

    INPLACE_POWER = stack_op(operator.ipow)
    INPLACE_MULTIPLY = stack_op(operator.imul)
    INPLACE_MATRIX_MULTIPLY = stack_op(operator.imatmul)
    INPLACE_FLOOR_DIVIDE = stack_op(operator.ifloordiv)
    INPLACE_TRUE_DIVIDE = stack_op(operator.itruediv)
    INPLACE_MODULO = stack_op(operator.imod)
    INPLACE_REMAINDER = stack_op(operator.imod)
    INPLACE_ADD = stack_op(operator.iadd)
    INPLACE_SUBTRACT = stack_op(operator.isub)
    INPLACE_LSHIFT = stack_op(operator.ilshift)
    INPLACE_RSHIFT = stack_op(operator.irshift)
    INPLACE_AND = stack_op(operator.iand)
    INPLACE_XOR = stack_op(operator.ixor)
    INPLACE_OR = stack_op(operator.ior)

    # 3.11 opcodes
    def RESUME(self, inst: Instruction) -> None:
        if inst.arg == 0:
            self.append_prefix_inst(inst)
            self.accept_prefix_inst = False
        else:
            assert not self.accept_prefix_inst

    if sys.version_info >= (3, 11):

        def BINARY_OP(self, inst: Instruction) -> None:
            assert inst.arg is not None
            return _binary_op_lookup[inst.arg](self, inst)

    def PRECALL(self, inst: Instruction) -> None:
        pass

    def KW_NAMES(self, inst: Instruction) -> None:
        kw_names = self.code_options["co_consts"][inst.arg]
        assert isinstance(kw_names, tuple)
        for name in kw_names:
            assert isinstance(name, str)
        assert self.kw_names is None
        self.kw_names = ConstantVariable.create(value=kw_names)  # type: ignore[assignment]

    def PUSH_NULL(self, inst: Instruction) -> None:
        self.push(NullVariable())

    def _call(self, inst: Instruction, call_kw: bool = False) -> None:
        # see https://docs.python.org/3.11/library/dis.html#opcode-CALL
        # for convention
        if call_kw:
            # TOS is kw_names for CALL_KW instruction
            assert sys.version_info >= (3, 13)
            kw_names = self.pop()
            assert isinstance(kw_names, TupleVariable) and kw_names.is_python_constant()
            kw_names = kw_names.as_python_constant()
        else:
            kw_names = self.kw_names.value if self.kw_names else ()

        assert inst.arg is not None
        contents = self.popn(inst.arg + 2)
        if sys.version_info >= (3, 13):
            # NULL and callable swapped
            fn = contents[0]
            args = [] if isinstance(contents[1], NullVariable) else [contents[1]]
        else:
            if isinstance(contents[0], NullVariable):
                fn = contents[1]
                args = []
            else:
                fn = contents[0]
                args = [contents[1]]

        if kw_names:
            args = args + contents[2 : -len(kw_names)]
            kwargs_list = contents[-len(kw_names) :]
            kwargs = dict(zip(kw_names, kwargs_list))
            assert len(kwargs) == len(kw_names)
        else:
            args = args + contents[2:]
            kwargs = {}

        try:
            # if call_function fails, need to set kw_names to None, otherwise
            # a subsequent call may have self.kw_names set to an old value
            self.call_function(fn, args, kwargs)
        finally:
            self.kw_names = None

    @break_graph_if_unsupported(push=1)
    def CALL(self, inst: Instruction) -> None:
        self._call(inst)

    def COPY(self, inst: Instruction) -> None:
        assert inst.arg is not None
        self.push(self.stack[-inst.arg])

    def SWAP(self, inst: Instruction) -> None:
        assert inst.arg is not None
        self.stack[-1], self.stack[-inst.arg] = self.stack[-inst.arg], self.stack[-1]

    JUMP_BACKWARD = jump
    JUMP_BACKWARD_NO_INTERRUPT = jump

    POP_JUMP_FORWARD_IF_TRUE = generic_jump(operator.truth, False)
    POP_JUMP_BACKWARD_IF_TRUE = generic_jump(operator.truth, False)
    POP_JUMP_FORWARD_IF_FALSE = generic_jump(operator.not_, False)
    POP_JUMP_BACKWARD_IF_FALSE = generic_jump(operator.not_, False)

    def CACHE(self, inst: Instruction) -> None:
        pass

    def BEFORE_WITH(self, inst: Instruction) -> None:
        self.setup_or_before_with(inst)

    def setup_or_before_with(self, inst: Instruction) -> None:
        ctx = self.pop()
        if not isinstance(
            ctx, (ContextWrappingVariable, GenericContextWrappingVariable)
        ):
            unimplemented_v2(
                gb_type="Unsupported context manager",
                context=f"Attempted SETUP_WITH/BEFORE_WITH on {ctx}",
                explanation=f"Dynamo does not know how to enter a `{ctx.python_type_name()}` context manager.",
                hints=[
                    "Avoid using the unsupported context manager.",
                    "If the context manager seems like it should be supported (e.g. torch.set_grad_enabled), then "
                    "it may be the case that it was created outside the compiled region, which Dynamo does not support. "
                    "Supported context managers can cross graph break boundaries only if they are local non-closure "
                    "variables, or are intermediate values.",
                    "File an issue to PyTorch. Simple context managers can potentially be supported, "
                    "but note that context managers can't be supported in general",
                ],
            )

        if (
            isinstance(ctx, GenericContextWrappingVariable)
            and not ctx.supports_graph_breaks()
        ):
            self.active_generic_context_managers.append(ctx)

        # Need this redundant check for mypy
        assert isinstance(
            ctx, (ContextWrappingVariable, GenericContextWrappingVariable)
        )

        exit = WithExitFunctionVariable(
            ctx,
            inst.target,
        )

        if sys.version_info >= (3, 11):
            # See create_call_resume_at for block stack details.
            # Only push a block if the current instruction's block is a
            # with block that is not nested in a try block - that is, the current
            # instruction's block target is the same as the top block's target.
            if inst.exn_tab_entry and (
                not self.block_stack
                or inst.exn_tab_entry.target is not self.block_stack[-1].target
            ):
                target = None
            else:
                assert self.next_instruction.exn_tab_entry is not None
                target = self.next_instruction.exn_tab_entry.target
        else:
            target = inst.target

        self.push(exit)

        if target:
            if isinstance(self, InstructionTranslator) or config.nested_graph_breaks:
                self.block_stack.append(
                    BlockStackEntry(inst, target, len(self.stack), ctx)
                )
            else:
                self.block_stack.append(BlockStackEntry(inst, target, len(self.stack)))

        self.push(ctx.enter(self))

    def append_prefix_inst(self, inst: Instruction) -> None:
        assert self.accept_prefix_inst
        self.prefix_insts.append(inst)

    def MAKE_CELL(self, inst: Instruction) -> None:
        if sys.version_info >= (3, 12) and not self.accept_prefix_inst:
            # In 3.12+, MAKE_CELL is not longer necessarily a prefix instruction.
            # It can be generated by inlined comprehensions.
            assert isinstance(self.symbolic_locals[inst.argval], NullVariable)
            self.symbolic_locals[inst.argval] = (
                self.output.side_effects.track_cell_new()
            )
        else:
            self.append_prefix_inst(inst)

    def COPY_FREE_VARS(self, inst: Instruction) -> None:
        self.append_prefix_inst(inst)

    def RETURN_GENERATOR(self, inst: Instruction) -> None:
        self.append_prefix_inst(inst)

    # 3.12 opcodes
    # BINARY/STORE_SLICE opcodes are broken down into
    # BUILD_SLICE 2 and BINARY/STORE_SUBSCR

    def END_FOR(self, inst: Instruction) -> None:
        if sys.version_info >= (3, 13):
            self.pop()
        else:
            self.popn(2)

    def LOAD_FAST_CHECK(self, inst: Instruction) -> None:
        if istype(self.symbolic_locals.get(inst.argval, None), NullVariable):
            unimplemented_v2(
                gb_type="LOAD_FAST_CHECK on uninitialized variable",
                context=inst.argval,
                explanation=f"Attempted to load uninitialized local variable {inst.argval}",
                hints=[*graph_break_hints.USER_ERROR],
            )
        self.LOAD_FAST(inst)

    def LOAD_FAST_AND_CLEAR(self, inst: Instruction) -> None:
        if inst.argval not in self.symbolic_locals:
            self.push(NullVariable())
        else:
            self.LOAD_FAST(inst)
        self.symbolic_locals[inst.argval] = NullVariable()

    def LOAD_SUPER_ATTR(self, inst: Instruction) -> None:
        self.CALL_FUNCTION(dataclasses.replace(inst, argval=2))
        assert inst.arg is not None
        if inst.arg & 1:
            self.LOAD_METHOD(inst)
        else:
            self._load_attr(inst.argval)

    def CALL_INTRINSIC_1(self, inst: Instruction) -> None:
        if inst.argval == 3:
            # INTRINSIC_STOPITERATION_ERROR
            self.STOPITERATION_ERROR(inst)
        elif inst.argval == 5:
            # INTRINSIC_UNARY_POSITIVE
            self.UNARY_POSITIVE(inst)
        elif inst.argval == 6:
            # INTRINSIC_LIST_TO_TUPLE
            self.push(TupleVariable(self.pop().force_unpack_var_sequence(self)))
        else:
            unimplemented_v2(
                gb_type="Missing CALL_INTRINSIC_1 handler",
                context=f"CALL_INTRINSIC_1 operand: {inst.argval}",
                explanation=f"No handler implemented for CALL_INTRINSIC_1 {inst.argval} instruction.",
                hints=[*graph_break_hints.SUPPORTABLE],
            )

    def END_SEND(self, inst: Instruction) -> None:
        tos = self.pop()
        self.pop()
        self.push(tos)

    # 3.13 opcodes
    # fused instructions LOAD_FAST_LOAD_FAST, STORE_FAST_STORE_FAST, STORE_FAST_LOAD_FAST
    # are broken down.
    @break_graph_if_unsupported(push=1)
    def CALL_KW(self, inst: Instruction) -> None:
        self._call(inst, call_kw=True)

    def TO_BOOL(self, inst: Instruction) -> None:
        # TO_BOOL only precedes a conditional jump or UNARY_NOT (see compile.c in CPython)
        # So we can skip this instruction as long as we remember to codegen a TO_BOOL
        # before conditional jumps/UNARY_NOT.
        assert self.next_instruction.opname in (
            "POP_JUMP_IF_TRUE",
            "POP_JUMP_IF_FALSE",
            "UNARY_NOT",
        )

    def SET_FUNCTION_ATTRIBUTE(self, inst: Instruction) -> None:
        flags = inst.arg
        assert flags is not None
        fn = self.pop()
        assert isinstance(fn, NestedUserFunctionVariable)
        attr = self.pop()

        if flags & 0x08:
            fn.closure = attr
        elif flags & 0x04:
            fn.annotations = attr
        elif flags & 0x02:
            fn.kwdefaults = attr
        elif flags & 0x01:
            fn.defaults = attr

        self.push(fn)

    def CONVERT_VALUE(self, inst: Instruction) -> None:
        self.push(self._convert_value(self.pop(), inst.argval))

    def FORMAT_SIMPLE(self, inst: Instruction) -> None:
        self._format_value(ConstantVariable.create(""), 0)

    def FORMAT_WITH_SPEC(self, inst: Instruction) -> None:
        self._format_value(self.pop(), 0)

    # 3.14 opcodes
    LOAD_FAST_BORROW = LOAD_FAST
    NOT_TAKEN = NOP
    POP_ITER = POP_TOP

    # See
    # https://github.com/python/cpython/blob/805e3368d6d07e58430654d1365283924fdf4143/Python/ceval.c#L559
    # for the LOAD_SPECIAL table - make sure it matches for Python 3.14+
    _load_special_names = (
        "__enter__",
        "__exit__",
        "__aenter__",
        "__aexit__",
    )

    def LOAD_SPECIAL(self, inst: Instruction) -> None:
        # Implementation is similar to LOAD_METHOD for 3.13+
        self._load_attr(self._load_special_names[inst.arg])
        obj = self.pop()
        self.push(obj)
        self.PUSH_NULL(inst)

    def LOAD_SMALL_INT(self, inst: Instruction) -> None:
        self.push(ConstantVariable.create(inst.argval))

    def is_non_empty_graph(self) -> bool:
        if self.output.count_calls() > 1:
            # perf optimization only
            self.is_non_empty_graph = lambda: True  # type: ignore[method-assign]
            return True
        return False

    def format_frame_summary(
        self, additional_stack_frames: Optional[list[Any]] = None
    ) -> str:
        if additional_stack_frames is None:
            additional_stack_frames = []
        return "".join(
            traceback.format_list(
                [self.frame_summary()] + list(reversed(additional_stack_frames))
            )
        )

    def frame_summary(self) -> traceback.FrameSummary:
        return traceback.FrameSummary(
            getattr(self.f_code, "co_filename", "<unknown>"),
            self.lineno,
            getattr(self.f_code, "co_name", "<unknown>"),
            lookup_line=False,
        )

    def is_co_filename_from_nn_modules(self) -> bool:
        filename = getattr(self.f_code, "co_filename", "<unknown>")
        nn_modules_pattern = re.compile(r".*torch/nn/modules.*")
        return nn_modules_pattern.match(filename) is not None

    def store_global_weakref_by_id(self, prefix: str, value: Any) -> str:
        global_name = self.output.install_global_by_id(prefix, weakref.ref(value))
        install_guard(
            GlobalWeakRefSource(global_name).make_guard(GuardBuilder.WEAKREF_ALIVE)
        )
        return global_name

    @property
    def fake_mode(self) -> Optional[FakeTensorMode]:
        return self.output.tracing_context.fake_mode

    @contextlib.contextmanager
    def strict_translation_mode(
        self, check_fn: Callable[[VariableTracker], bool]
    ) -> Any:
        """
        Strict mode is enabled on a per-VariableTracker level depending on the return value of check_fn(node).
        """
        prior = self.strict_checks_fn
        self.strict_checks_fn = check_fn
        try:
            yield
        finally:
            self.strict_checks_fn = prior

    def speculate(self) -> SpeculationEntry:
        assert self.instruction_pointer is not None
        assert self.instruction_pointer > 0
        return self.speculation_log.next(
            self.f_code.co_filename,
            self.lineno,
            self.instruction_pointer - 1,
            self.instructions[self.instruction_pointer - 1],
        )

    def __init__(
        self,
        output: OutputGraph,
        instructions: list[Instruction],
        f_locals: dict[str, Any],
        f_globals: dict[str, Any],
        f_builtins: dict[str, Any],
        code_options: dict[str, Any],
        symbolic_locals: dict[str, VariableTracker],
        symbolic_globals: dict[str, VariableTracker],
        symbolic_torch_function_state: SymbolicTorchFunctionState,
        f_code: types.CodeType,
        export: bool,
        inline_depth: int,
        speculation_log: SpeculationLog,
        exn_vt_stack: ExceptionStack,
        distributed_state: Optional[DistributedState],
        # This determines whether to use the execution recorder.
        closure: Optional[tuple[types.CellType]] = None,
        package: Optional[CompilePackage] = None,
    ) -> None:
        super().__init__()
        self.speculation_log = speculation_log
        self.distributed_state = distributed_state

        # Mutable state checkpointed by copy_graphstate()
        self.output = output
        self.symbolic_locals = symbolic_locals
        self.symbolic_globals = symbolic_globals
        self.symbolic_torch_function_state = symbolic_torch_function_state
        # used to keep cell/freevars alive after pruning symbolic_locals (prune_dead_locals)
        # in order to generate any nested closures
        self.post_prune_cell_and_freevars = None
        self.stack: list[VariableTracker] = []
        self.instruction_pointer = 0
        self.start_point = None
        self.current_instruction = create_instruction("NOP")
        self.block_stack = []
        # states before SETUP_WITH for checkpointing and fallback
        self.active_generic_context_managers: list[GenericContextWrappingVariable] = []
        self.lineno = -1
        self.kw_names = None
        self.accept_prefix_inst = True
        self.prefix_insts = []
        self.exn_vt_stack = exn_vt_stack

        # Properties of the input/output code
        self.instructions: list[Instruction] = instructions
        self.indexof: dict[Instruction, int] = get_indexof(self.instructions)
        self.f_locals: dict[str, Any] = (
            f_locals  # needed for recording accessed locals for replay
        )
        self.f_globals: dict[str, Any] = f_globals
        self.f_builtins: dict[str, Any] = f_builtins
        self.code_options: dict[str, Any] = code_options
        self.f_code: types.CodeType = f_code

        # Execution record for replaying errors
        if closure is not None and config.replay_record_enabled:
            self.exec_recorder = ExecutionRecorder(
                code=f_code, closure=closure, code_options=code_options
            )
        else:
            self.exec_recorder = None
        # Stack of module being parsed, current nn.module is at the end of ordered dict.
        # The first field of tuple is the fully qualified name of current module
        # in original hierarchy.  The second field is the type of current nn.module
        self.nn_module_stack: dict[str, tuple[str, type[Any]]] = {}
        self.num_calls: dict[str, int] = {}
        # Flag to indicate whether tracing is used for export.
        self.export = export
        # NOTE: one_graph is used for export/fullgraph=True to always force errors on graph breaks.
        # To toggle erroring/resuming on graph breaks during fullgraph=False compile, self.error_on_graph_break
        # is used instead. Every step(), its value is updated to the global tls.error_on_graph_break.
        # We mirror this value since cleanup may (correctly) inadvertently change tls.error_on_graph_break.
        # This assumes that we cannot both trace a change to tls.error_on_graph_break and graph break on
        # the same instruction.
        self.one_graph = False
        self.error_on_graph_break = False
        # Also do not graph break when tracing resume function prologues
        self.is_tracing_resume_prologue = False

        self.current_speculation = None

        self.strict_checks_fn = None

        self.is_leaf_tracer = True
        self.parent = None
        self.debug_locals = []

        self.package = package

        from .resume_execution import (
            CO_ASYNC_GENERATOR,
            CO_COROUTINE,
            CO_GENERATOR,
            CO_ITERABLE_COROUTINE,
        )

        if f_code.co_flags & (
            CO_GENERATOR | CO_COROUTINE | CO_ITERABLE_COROUTINE | CO_ASYNC_GENERATOR
        ):
            self.push(BuiltinVariable(None))

        self.inline_depth = inline_depth
        self.inconsistent_side_effects = False
        self._constants_cache: list[Optional[ConstantVariable]] = [None] * len(
            f_code.co_consts
        )

        self.is_trace_bytecode_log_enabled: Optional[bool] = (
            trace_bytecode_log.isEnabledFor(logging.DEBUG)
        )
        self.is_trace_source_log_enabled: Optional[bool] = (
            trace_source_log.isEnabledFor(logging.DEBUG)
        )
        linecache.lazycache(f_code.co_filename, f_globals)


class InstructionTranslator(InstructionTranslatorBase):
    @staticmethod
    def current_tx() -> InstructionTranslator:
        return tls.current_tx

    @contextlib.contextmanager
    def set_current_tx(self) -> Any:
        prior = getattr(tls, "current_tx", None)
        tls.current_tx = self
        try:
            yield
        finally:
            tls.current_tx = prior

    def __init__(
        self,
        instructions: list[Instruction],
        f_code: types.CodeType,
        f_locals: dict[str, Any],
        f_globals: dict[str, Any],
        f_builtins: dict[str, Any],
        closure: Optional[tuple[Any, ...]],
        torch_function_mode_stack: Any,
        code_options: dict[str, Any],
        compiler_fn: Any,
        one_graph: bool,
        export: bool,
        export_constraints: Any,
        frame_state: Any,
        speculation_log: SpeculationLog,
        exn_vt_stack: ExceptionStack,
        distributed_state: Optional[DistributedState],
        package: Optional[CompilePackage],
    ) -> None:
        _step_logger()(
            logging.INFO,
            f"torchdynamo start tracing {f_code.co_name} {code_options['co_filename']}:{code_options['co_firstlineno']}",
        )
        super().__init__(
            output=OutputGraph(
                code_options,
                compiler_fn,
                self,
                export,
                export_constraints,
                frame_state,
                local_scope=f_locals,
                global_scope=f_globals,
                f_code=f_code,
                torch_function_mode_stack=torch_function_mode_stack,
                one_graph=one_graph,
                package=package,
            ),
            instructions=instructions,
            f_locals=f_locals,
            f_globals=f_globals,
            f_builtins=f_builtins,
            closure=closure,
            code_options=code_options,
            symbolic_locals={},  # set below
            # A global var is inserted only after a STORE_GLOBAL happens to it
            symbolic_globals={},
            symbolic_torch_function_state=None,  # type: ignore[arg-type] # set below
            f_code=f_code,
            export=export,
            inline_depth=0,
            speculation_log=speculation_log,
            exn_vt_stack=exn_vt_stack,
            distributed_state=distributed_state,
            package=package,
        )

        self._throw_if_in_functorch()

        # as soon as we create the tracing context we should keep it active, so any calls
        # into dynamo apis can rely on finding it
        with tracing(self.output.tracing_context), self.set_current_tx():
            self.one_graph: bool = one_graph
            self.export = export
            if self.export:
                assert self.one_graph, (
                    "Export without one graph - something has gone wrong."
                )

            self.symbolic_locals = {}
            # Populate `symbolic_locals` with non-cell variables.
            cell_and_freevars: set[str] = set(self.cell_and_freevars())

            dynamism = code_context.get_context(f_code).get("dynamism", None)
            for name, value in f_locals.items():
                if name not in cell_and_freevars:
                    local_dynamism = None
                    if dynamism:
                        local_dynamism = frozenset(dynamism.get(name, {}).items())
                    var = LazyVariableTracker.create(
                        value,
                        LocalSource(
                            name,
                            is_input=True,
                            dynamism=local_dynamism,
                        ),
                    )
                    self.symbolic_locals[name] = var

            # Populate `symbolic_locals` with cells created by this frame,
            # effectively implementing the `MAKE_CELL` instructions.
            side_effects = self.output.side_effects
            for name in self.cellvars():
                if name in f_locals:
                    # This models cells that are also function inputs.
                    value = f_locals[name]
                    # NOTE: root frame inputs that are captured by a nested
                    # function become special cell objects -- they exist in
                    # `f_locals` as contents of the cells, rather than the cells
                    # objects themselves.
                    #
                    # In Dynamo, we choose to represent such input cell objects
                    # as newly created (rather than pre-existing) cell objects,
                    # because
                    #
                    # 1. The reason for representing a pre-existing cell object
                    # is to emit guard or codegen mutations. However, local
                    # cells should never be used for guards. Moreover, at this
                    # point these input cell objects should've never been
                    # accessed by anyone else, since Dynamo intercepts the frame
                    # right after its evaluation starts, i.e., right after these
                    # cell objects are created. So they should have no external
                    # reference, meaning no mutation needs to be propagated.
                    #
                    # 2. This conveniently allows codegen to prune away
                    # mutations to these cells, unless they escape the frame.
                    contents_source = LocalSource(
                        name, is_input=True, is_derefed_cell_contents=True
                    )
                    contents_var: VariableTracker = LazyVariableTracker.create(
                        value, contents_source
                    )
                    cell_var = side_effects.track_cell_new()
                    side_effects.store_cell(cell_var, contents_var)
                else:
                    cell_var = side_effects.track_cell_new()
                cell_var.local_name = name  # type: ignore[attr-defined]
                self.symbolic_locals[name] = cell_var

            # Populate `symbolic_locals` with cells captured by this frame,
            # effectively implementing the `COPY_FREE_VARS` instruction.
            assert closure is not None
            for name, cell in zip(self.freevars(), closure):
                cell_source = LocalCellSource(name)
                contents_source = LocalSource(name, is_derefed_cell_contents=True)
                try:
                    contents_var = LazyVariableTracker.create(
                        cell.cell_contents, contents_source
                    )
                except ValueError:
                    # Cell has not yet been assigned
                    contents_var = variables.DeletedVariable()
                cell_var = side_effects.track_cell_existing(
                    cell_source, cell, contents_var
                )
                cell_var.local_name = name  # type: ignore[attr-defined]
                self.symbolic_locals[name] = cell_var

            self.symbolic_torch_function_state = SymbolicTorchFunctionState(
                torch_function_mode_stack
            )

            if export:
                # export gets confused if we never realize unused inputs
                # in export mode just eagerly realize everything
                self.symbolic_locals = variables.LazyVariableTracker.realize_all(
                    self.symbolic_locals
                )

    def _throw_if_in_functorch(self) -> None:
        # Fallback to eager in case of a graph break inside vmap
        eager = torch._dynamo.lookup_backend("eager")
        compiler_fn = inspect.getattr_static(
            self.output.compiler_fn, "compiler_fn", self.output.compiler_fn
        )
        ci = torch._C._functorch.peek_interpreter_stack()
        forbidden_keys = (
            torch._C._functorch.TransformType.Vmap,
            torch._C._functorch.TransformType.Grad,
            torch._C._functorch.TransformType.Jvp,
        )

        if ci is not None and ci.key() in forbidden_keys and compiler_fn is not eager:
            name = ci.key().name.lower()
            msg = (
                "If you are reaching here, it means dynamo failed for one of the following reasons:\n"
                # Calling a torch.compiled function
                f"- Calling torch.func.{name}(compiled_fn) function from eager mode is not supported. "
                f"Ensure that torch.func.{name} is also wrapped within a torch.compile function. "
                "For more information, see PyTorch issue #128711.\n"
                # if it reaches here, it means Dynamo failed to inline a functorch function
                f"- torch.func.{name}(fn) requires the function to be inlined by dynamo"
            )
            unimplemented_v2(
                gb_type="Unsupported functorch tracing attempt",
                context="",
                explanation=msg,
                hints=[],
            )

    def get_example_value(self, source: Source) -> Any:
        if isinstance(source, LocalSource):
            return self.f_locals[source.local_name]
        if isinstance(source, GlobalSource):
            return self.f_globals[source.global_name]
        raise KeyError

    def symbolic_locals_contain_module_class(self) -> bool:
        for v in self.symbolic_locals.values():
            if isinstance(v, UserDefinedClassVariable) and issubclass(
                v.as_python_constant(), torch.nn.Module
            ):
                return True
        return False

    def replace_tos_if_return_is_generator(self) -> None:
        if (
            len(self.stack)
            and (tos := self.stack[-1])
            and isinstance(tos, LocalGeneratorObjectVariable)
        ):
            self.stack[-1] = ListIteratorVariable(
                tos.force_unpack_var_sequence(self),
                mutation_type=ValueMutationNew(),
            )

    def _return(self, inst: Instruction) -> None:
        self.replace_tos_if_return_is_generator()
        assert self.instruction_pointer is not None
        assert self.start_point is not None
        get_metrics_context().increment(
            "ir_count", self.instruction_pointer - self.start_point
        )

        if (
            not config.allow_empty_graphs
            and self.output.count_calls() == 0
            and not self.inconsistent_side_effects
            and not self.symbolic_locals_contain_module_class()
            and not self.export
            and not self.one_graph
            and not self.error_on_graph_break
            and not self.is_tracing_resume_prologue
        ):
            raise exc.SkipFrame("because no content in function call")

        self.instruction_pointer = None
        _step_logger()(
            logging.INFO,
            f"torchdynamo done tracing {self.f_code.co_name} ({inst.opname})",
        )
        log.debug("%s triggered compile", inst.opname)
        all_stack_locals_metadata = self.output.compile_subgraph(
            self,
            reason=GraphCompileReason(
                "return_value", [self.frame_summary()], graph_break=False
            ),
            # the value to be returned
            stack_pops=1 if inst.opname == "RETURN_VALUE" else 0,
        )
        # check that our stack/locals meta are correct:
        # we should only be tracing 1 frame, and there should not be any NULLs on the stack
        assert len(all_stack_locals_metadata) == 1
        assert not all_stack_locals_metadata[0].stack_null_idxes
        self.output.add_output_instructions(
            self.codegen_return_after_compile_subgraph(
                inst, all_stack_locals_metadata[0]
            )
        )
<<<<<<< HEAD
=======
        # NOTE: Debug CPython expects the stack to be empty after the return.
        # Expect the current stack to be in the state
        # [[]] (empty frame values), current frame stack (0 or 1 values)
        assert all_stack_locals_metadata[0].num_stack <= 1
        if all_stack_locals_metadata[0].num_stack == 1:
            self.output.add_output_instructions(
                [
                    *create_swap(2),
                ]
            )
        self.output.add_output_instructions(
            [create_instruction("POP_TOP"), return_inst]
        )
>>>>>>> 25883e30
        raise ReturnValueOp

    def RETURN_VALUE(self, inst: Instruction) -> None:
        self._return(inst)

    def RETURN_CONST(self, inst: Instruction) -> None:
        self._return(inst)


if sys.version_info >= (3, 11):
    _binary_op_lookup = [
        getattr(
            InstructionTranslator,
            opname[3:] if "INPLACE" in opname else f"BINARY_{opname[3:]}",
        )
        for opname, _ in dis._nb_ops  # type: ignore[attr-defined]
    ]


class InliningInstructionTranslator(InstructionTranslatorBase):
    """Trace and inline a called method"""

    symbolic_result: Optional[VariableTracker]
    parent: InstructionTranslatorBase

    @classmethod
    def inline_call(cls, parent: Any, func: Any, args: Any, kwargs: Any) -> Any:
        with patch.dict(counters, {"unimplemented": counters["inline_call"]}):
            tracer = cls.build_inline_tracer(parent, func, args, kwargs)
            return tracer.inline_call_()

    @staticmethod
    def check_inlineable(func: Any) -> trace_rules.SkipResult:
        if func.has_self():
            unimplemented_v2(
                gb_type="Inline attempt with __self__",
                context=str(func),
                explanation="Attempted to inline a function with the `__self__` attribute. "
                "Dynamo is expected to decompose method calls into function calls with a `self` argument.",
                hints=[],
            )

        if isinstance(func, UserFunctionVariable) and inspect.getattr_static(
            func.get_function(), "_torchdynamo_disable", False
        ):
            msg = inspect.getattr_static(
                func.get_function(), "_torchdynamo_disable_msg", None
            )
            unimplemented_v2(
                gb_type="Skip inlining `torch.compiler.disable()`d function",
                context=str(func.get_function()),
                explanation=f"Skip inlining function {func.get_function()} since it was wrapped "
                f"with `torch.compiler.disable` (reason: {msg})",
                hints=[
                    "Remove the `torch.compiler.disable` call",
                ],
            )

        result = trace_rules.check_verbose(func, is_inlined_call=True)
        if result.skipped:
            from torch._dynamo.variables.misc import produce_trampoline_autograd_apply

            # _origin marks this as coming from an internal dynamo known function that is safe to
            # trace through.
            if hasattr(getattr(func, "fn", None), "_origin") and func.fn._origin in [
                produce_trampoline_autograd_apply,
            ]:
                # Known sound
                return trace_rules.SkipResult(
                    False, "allowlist in dynamo known function"
                )
            fn_qualname = func.fn.__qualname__ if hasattr(func, "fn") else ""
            hints = [
                f"Avoid calling the function `{fn_qualname}`.",
            ]
            if "_dynamo" not in func.get_filename():
                hints += [
                    f"Apply `@torch._dynamo.dont_skip_tracing` to the function `{fn_qualname}` "
                    "to force tracing into the function. "
                    "More graph breaks may occur as a result of attempting to trace into the function.",
                    "Please file an issue to PyTorch.",
                ]
            unimplemented_v2(
                gb_type="Attempted to inline function marked as skipped",
                context=f"qualname: {fn_qualname}, name: {func.get_name()}, "
                f"filename: `{func.get_filename()}`, skip reason: {result.reason}",
                explanation=f"Dynamo developers have intentionally marked that the function `{fn_qualname}` "
                "should not be traced.",
                hints=hints,
            )

        return result

    @staticmethod
    def build_inline_tracer(
        parent: Any,
        func: VariableTracker,
        args: list[VariableTracker],
        kwargs: Any,
    ) -> InliningInstructionTranslator:
        assert isinstance(
            func,
            (
                UserFunctionVariable,
                NestedUserFunctionVariable,
                LocalGeneratorFunctionVariable,
                LocalGeneratorObjectVariable,
            ),
        )
        code: types.CodeType = func.get_code()
        result = None
        tracing_ctx = parent.output.tracing_context

        # Check if we have already identified this function to be inline-able.
        # The exception is dont_skip_tracing flag which affects the inline
        # behavior. If the flag is True, don't rely on previous results.
        if not config.dont_skip_tracing and tracing_ctx:
            if previous_result := tracing_ctx.previously_inlined_functions.get(
                code, None
            ):
                result = previous_result

        if result is None:
            if isinstance(func, SkipFunctionVariable):
                unimplemented_v2(
                    gb_type="Attempted to inline function marked as skipped (SkipFunctionVariable)",
                    context=f"Attempted to inline a SkipFunctionVariable {func}",
                    explanation=(
                        "Attempted to inline a function that was previously determined to be marked as intentionally skipped."
                    ),
                    hints=[],
                )
            result = InliningInstructionTranslator.check_inlineable(func)
            assert result.skipped is False

            if not config.dont_skip_tracing and tracing_ctx:
                tracing_ctx.previously_inlined_functions[code] = result

        try:
            sub_locals = func.bind_args(parent, args, kwargs)
        except TypeError as e:
            # Wrap the general TypeError during bind_args() to the internal ArgsMismatchError with detailed info
            raise ArgsMismatchError(  # noqa: B904
                "{reason}.\n  func = {func}, args = {args}, kwargs = {kwargs}".format(
                    reason=str(e),
                    func=f"'{func.get_name()}' {func.get_filename()}:{func.get_code().co_firstlineno}",
                    args=[arg.python_type() for arg in args],
                    kwargs=kwargs,
                ),
            )

        for v in itertools.chain(sub_locals.values()):
            if not isinstance(v, VariableTracker):
                unimplemented_v2(
                    gb_type="Encountered unconverted argument when attempting to inline",
                    context=f"func: {func}, arg: {v}",
                    explanation="An argument to an inlined function was not successfully converted to a VariableTracker.",
                    hints=[*graph_break_hints.DYNAMO_BUG],
                )

        if code.co_name in ("__setitem__", "__setattr__") and not (
            args and isinstance(args[0], variables.UserDefinedObjectVariable)
        ):
            unimplemented_v2(
                gb_type="Unsupported __setitem__/__setattr__ inline attempt",
                context=f"code name: {code.co_name}, args: {args}",
                explanation=f"Attempted to inline {code.co_name} where first argument (self) is not a user-defined object.",
                hints=[],
            )

        suffix = ""
        # TODO: mlazos, add support for enabling multiple artifact logs
        # with a single alias
        if torch._logging._internal.log_state.is_artifact_enabled("bytecode"):
            suffix = f"\n{dis.Bytecode(code).dis()}"
        if sys.version_info >= (3, 11):
            cur_inst = parent.current_instruction
            parent_code = parent.f_code

            def get_trace_call_log_str() -> str:
                header = parent.get_line_of_code_header(
                    lineno=cur_inst.positions.lineno
                )
                line = get_instruction_source_311(parent_code, cur_inst).rstrip()
                return f"TRACE inlined call {code.co_name} from {header}\n{line}"

            trace_call_log.debug("%s", LazyString(get_trace_call_log_str))
        log.debug("INLINING %s%s, %s", code, suffix, result.reason)

        # Detect inline GraphModule calls in order to propagate node metadata,
        # by checking if the first argument (self) is a variable tracking a GraphModule.
        if args and isinstance(args[0], NNModuleVariable):
            module = parent.output.get_submodule(args[0].module_key)
            if isinstance(module, torch.fx.GraphModule):
                # The inline call might not actually be a call to `forward`,
                # but it is enough to add a context for `forward` in case it is called.
                code_context.get_context(module.forward.__code__)[
                    "orig_graphmodule"
                ] = weakref.ref(module)
        # When we have inline_nn_module turned on, modules resolve to UnspecializedNNModuleVariable
        if args and isinstance(args[0], UnspecializedNNModuleVariable):
            module = args[0].value
            if isinstance(module, torch.fx.GraphModule):
                # The inline call might not actually be a call to `forward`,
                # but it is enough to add a context for `forward` in case it is called.
                code_context.get_context(module.forward.__code__)[
                    "orig_graphmodule"
                ] = weakref.ref(module)

        tracer: InliningInstructionTranslator
        if is_generator(code):
            tracer = InliningGeneratorInstructionTranslator(
                parent,
                code,
                sub_locals,
                parent.symbolic_globals,
                parent.symbolic_torch_function_state,
                func,
            )
        else:
            # need the line below to make MyPy happy
            assert not isinstance(func, LocalGeneratorObjectVariable)
            tracer = InliningInstructionTranslator(
                parent,
                code,
                sub_locals,
                parent.symbolic_globals,
                parent.symbolic_torch_function_state,
                func,
            )
        return tracer

    def inline_call_(self) -> VariableTracker:
        parent = self.parent
        code = self.f_code

        strict_ctx: Any = contextlib.nullcontext()
        if parent.strict_checks_fn:
            strict_ctx = self.strict_translation_mode(parent.strict_checks_fn)
        try:
            with strict_ctx:
                self.run()
        except exc.ObservedException as e:
            msg = f"Observed exception DURING INLING {code} : {e}"
            log.debug(msg)
            # bubble up the exception to the parent frame.
            raise
        except exc.SkipFrame as e:
            msg = f"SKIPPED INLINING {code}: {e}"
            log.debug(msg)
            raise Unsupported(msg) from e
        except Exception:
            log.debug("FAILED INLINING %s", code)
            raise
        finally:
            parent.error_on_graph_break = self.error_on_graph_break

        if self.output.should_exit:
            # graph break
            return ConstantVariable.create(None)  # return dummy variable

        assert self.symbolic_result is not None

        if self.f_globals is parent.f_globals:
            # Merge symbolic_globals back if parent and child are in the same namespace
            parent.symbolic_globals.update(self.symbolic_globals)

        parent.inconsistent_side_effects |= self.inconsistent_side_effects

        log.debug("DONE INLINING %s", code)
        self.output.tracing_context.traced_code.append(code)

        if config.enable_faithful_generator_behavior or (
            isinstance(self, InliningGeneratorInstructionTranslator)
            and self.is_generator_from_ctx_manager
        ):
            if (
                is_generator(code)
                and isinstance(self, InliningGeneratorInstructionTranslator)
                and self.generator_exhausted
            ):
                assert isinstance(self, InliningGeneratorInstructionTranslator)
                # When the generator returns None, we raise StopIteration
                args = []
                if not (
                    isinstance(self.symbolic_result, ConstantVariable)
                    and self.symbolic_result.value is None
                ):
                    args = [self.symbolic_result]
                exc.raise_observed_exception(StopIteration, self, args=args)
            else:
                return self.symbolic_result
        else:
            if is_generator(code):
                assert isinstance(self, InliningGeneratorInstructionTranslator)
                assert self.symbolic_result.as_python_constant() is None
                return ListIteratorVariable(
                    self.generated_items,
                    mutation_type=ValueMutationNew(),
                )
            else:
                return self.symbolic_result

    def __init__(
        self,
        parent: InstructionTranslatorBase,
        code: types.CodeType,
        symbolic_locals: dict[str, VariableTracker],
        symbolic_globals: dict[str, VariableTracker],
        symbolic_torch_function_state: SymbolicTorchFunctionState,
        funcvar: BaseUserFunctionVariable,
    ) -> None:
        f_globals = funcvar.get_globals()  # type: ignore[attr-defined]
        f_builtins = f_globals["__builtins__"]
        if not isinstance(f_builtins, dict):
            f_builtins = f_builtins.__dict__

        # Get the cached instructions. These instructions are safe to cache
        # because we dont mutate them in transform_code_object (those
        # instructions are for the top most Instruction translator).  Also, we
        # have to be careful about not using _cached_cleaned_instructions here
        # because that function is global, while we want the cache to be
        # alive only during a compmilation.
        tracing_ctx = parent.output.tracing_context
        instructions = None
        if tracing_ctx:
            if tracing_ctx.previously_cleaned_instructions.get(code):
                instructions = tracing_ctx.previously_cleaned_instructions[code]

        if instructions is None:
            instructions = cleaned_instructions(code)
            propagate_line_nums(instructions)
            if tracing_ctx:
                tracing_ctx.previously_cleaned_instructions[code] = instructions

        super().__init__(
            output=parent.output,
            f_locals={},
            f_globals=f_globals,
            f_builtins=f_builtins,
            symbolic_locals=symbolic_locals,
            symbolic_globals=symbolic_globals,
            symbolic_torch_function_state=symbolic_torch_function_state,
            instructions=instructions,
            code_options={k: getattr(code, k) for k in get_code_keys()},
            f_code=code,
            export=parent.export,
            inline_depth=parent.inline_depth + 1,
            speculation_log=parent.speculation_log,
            exn_vt_stack=parent.exn_vt_stack,
            distributed_state=parent.distributed_state,
            package=parent.package,
        )
        self.funcvar = funcvar
        self.parent = parent
        self.num_calls = parent.num_calls
        self.symbolic_result = None
        self.nn_module_stack = parent.nn_module_stack.copy()
        self.one_graph = parent.one_graph

    @property
    def fake_mode(self) -> Optional[FakeTensorMode]:
        return self.parent.fake_mode

    def run_ctx_mgr(self) -> Any:
        return TracingContext.current_frame(self.parent.frame_summary())

    def should_compile_partial_graph(self) -> bool:
        if config.nested_graph_breaks:
            if not self.parent.should_compile_partial_graph():
                return False
            return super().should_compile_partial_graph()
        return False  # inlining functions is all-or-nothing

    def create_call_resume_at(
        self,
        inst: Instruction,
        all_stack_locals_metadata: Any,
        disable_current_frame_resume: bool,
    ) -> list[Instruction]:
        if config.nested_graph_breaks:
            return super().create_call_resume_at(
                inst, all_stack_locals_metadata, disable_current_frame_resume
            )
        unimplemented_v2(
            gb_type="Graph break in inlined function",
            context="",
            explanation="Graph breaks in an inlined call are not supported.",
            hints=[],
        )

    def RETURN_VALUE(self, inst: Instruction) -> None:
        self.symbolic_result = self.pop()  # type: ignore[assignment]
        self.instruction_pointer = None
        raise ReturnValueOp

    def RETURN_CONST(self, inst: Instruction) -> None:
        self.symbolic_result = self._load_const(inst)
        self.instruction_pointer = None
        raise ReturnValueOp

    def get_globals_source_and_value(
        self, name: str
    ) -> tuple[Any, VariableTracker, Source]:
        # NamedTuple's `__new__` has a fake global scope that's not an actual
        # module. TODO generalize the check for other non-importable cases.
        # https://github.com/python/cpython/blob/8421b03b16a4852a527256cb7cdce2ab2d318548/Lib/collections/__init__.py#L441-L447
        if "__name__" in self.f_globals and not self.f_globals["__name__"].startswith(
            "namedtuple_"
        ):
            module_name = self.f_globals["__name__"]
            module_source = self.import_source(module_name)
            if "torch_package" in module_name:
                fglobals_value = (
                    torch.package.package_importer._package_imported_modules[
                        module_name
                    ]
                )  # type: ignore[assignment]
            else:
                fglobals_value = _import_module(module_name)
            # Dont use lazy vt because we will do a setattr afterwards
            fglobals_vt = VariableBuilder(self, module_source)(fglobals_value)
            global_source = AttrSource(module_source, name)
        else:
            globals_name = self.output.install_global_by_id(
                "___unnamed_scope", self.f_globals
            )
            globals_source = GlobalSource(globals_name)
            fglobals_value = self.f_globals  # type: ignore[assignment]
            # Dont use lazy vt because we will do a setattr afterwards
            fglobals_vt = VariableBuilder(self, globals_source)(fglobals_value)
            global_source = DictGetItemSource(globals_source, name)  # type: ignore[assignment]

        if is_stdlib(fglobals_value):
            # Users don't inplace mutate a stdlib attribute (like inspect,
            # collections), skip guards that originate from the stdlib modules.
            global_source = SkipGuardSource(global_source)  # type: ignore[assignment]

        return fglobals_value, fglobals_vt, global_source

    def _load_global(self, inst: Instruction) -> None:
        name = inst.argval
        if name not in self.f_globals:
            return self.load_builtin(inst)

        if self.output.global_scope is self.f_globals:
            # If the global scope matches that of the root frame, use handler in
            # root frame instruction translator, to enforce consistency.
            super()._load_global(inst)
        else:
            _, fglobals_vt, global_source = self.get_globals_source_and_value(name)
            if self.output.side_effects.has_pending_mutation_of_attr(fglobals_vt, name):
                self.push(self.output.side_effects.load_attr(fglobals_vt, name))
            else:
                value = self.f_globals[name]
                self.push(VariableTracker.build(self, value, global_source))

    def STORE_GLOBAL(self, inst: Instruction) -> None:
        if self.output.global_scope is self.f_globals:
            # If the global scope matches that of the root frame, use handler in
            # root frame instruction translator, to enforce consistency.
            super().STORE_GLOBAL(inst)
        else:
            value = self.pop()
            if isinstance(value, RemovableHandleVariable):
                unimplemented_v2(
                    gb_type="Storing Tensor hook handle in globals (inline call)",
                    context=inst.argval,
                    explanation="This is not supported.",
                    hints=[],
                )
            name = inst.argval
            _fglobals_value, fglobals_vt, _ = self.get_globals_source_and_value(name)
            self.output.side_effects.store_attr(fglobals_vt, name, value)


class InliningGeneratorInstructionTranslator(InliningInstructionTranslator):
    generated_items: list[VariableTracker]
    # Flag whether or not the InlineGenerator should consume the entire iterator

    def __init__(self, *args: Any, **kwargs: Any) -> None:
        super().__init__(*args, **kwargs)
        self.generated_items = []
        self.generator_exhausted = False
        self.is_generator_from_ctx_manager = False

    def YIELD_VALUE(self, inst: Instruction) -> None:
        top = self.pop()
        self.generated_items.append(top)
        if len(self.generated_items) > MAX_ITERATOR_LIMIT:
            raise exc.InfiniteGeneratorError(
                "Too many yield values in generator. Maybe you are inlining an infinite generator. "
                f"If not, please report a bug at {PT2_ISSUE_TRACKER_URL}",
            )
        self.push(ConstantVariable.create(None))
        if (
            config.enable_faithful_generator_behavior
            or self.is_generator_from_ctx_manager
        ):
            self.symbolic_result = top
            # Stop tracing
            raise YieldValueOp

    def GET_YIELD_FROM_ITER(self, inst: Instruction) -> None:
        tos = self.stack[-1]
        if not isinstance(tos, ListIteratorVariable):
            self.pop()
            res = BuiltinVariable(iter).call_function(self, [tos], {})  # type: ignore[arg-type]
            self.push(res)

    def RETURN_VALUE(self, inst: Instruction) -> None:
        self.generator_exhausted = True
        return super().RETURN_VALUE(inst)

    def RETURN_CONST(self, inst: Instruction) -> None:
        self.generator_exhausted = True
        return super().RETURN_CONST(inst)

    def YIELD_FROM(self, inst: Instruction) -> None:
        assert len(self.stack) >= 2
        val = self.pop()
        tos = self.stack[-1]
        if not (isinstance(val, ConstantVariable) and val.value is None):
            # invoke send
            # Unreachable code - if you hit this, you are implementing generator support and have
            # lifted the `unimplemented("generator")` in frame conversion. This codepath handles
            # subgenerator and lines up with this line in Python 3.10
            # https://github.com/python/cpython/blob/3.10/Python/ceval.c#L2599
            unimplemented_v2(
                gb_type="Unreachable sub-generator code",
                context="",
                explanation="Should only be encountered while implementing generator support.",
                hints=[],
            )

        try:
            val = tos.next_variable(self)
        except (StopIteration, exc.ObservedUserStopIteration) as ex:
            if isinstance(ex, exc.ObservedUserStopIteration):
                exc.handle_observed_exception(self)

            # The iterator is exhausted. Stop the loop and return.
            self.pop()
            self.push(ConstantVariable.create(ex.value))
        else:
            # Repeat the YIELD_FROM instruction in the next eval loop
            assert (
                isinstance(self.instruction_pointer, int)
                and self.instruction_pointer > 0
            )
            self.instruction_pointer -= 1

            self.push(val)
            # Add the value to yield into generated_items and replace the top of the stack with None
            self.YIELD_VALUE(inst)

    def SEND(self, inst: Instruction) -> None:
        assert len(self.stack) >= 2
        val = self.pop()
        tos = self.stack[-1]
        if isinstance(tos, (IteratorVariable, LocalGeneratorObjectVariable)) or (
            isinstance(tos, UserDefinedObjectVariable)
            and isinstance(tos.value, collections.abc.Iterator)
        ):
            if isinstance(val, ConstantVariable) and val.value is None:
                try:
                    val = tos.next_variable(self)
                except (StopIteration, exc.ObservedUserStopIteration) as ex:
                    # To implement SEND, we have to look at the implementation
                    # when the iterator returns StopIteration. This translates to this code
                    # 3.11: https://github.com/python/cpython/blob/3.11/Python/ceval.c#L2613-L2619
                    # 3.12: https://github.com/python/cpython/blob/3.12/Python/bytecodes.c#L863-L866
                    # The implementation is different in 3.11 and 3.12. In 3.12, we rely
                    # on END_SEND to clean up. In 3.11, SEND does the cleanup as well.
                    if sys.version_info < (3, 12):
                        self.pop()  # Python 3.12 uses new opcode END_SEND
                    self.push(ConstantVariable.create(ex.value))
                    self.jump(inst)
                else:
                    self.push(val)
            else:
                # invoke send
                # Unreachable code - if you hit this, you are implementing generator support and have
                # lifted the `unimplemented("generator")` in frame conversion. This codepath handles
                # subgenerator and lines up with this line in Python 3.11
                # https://github.com/python/cpython/blob/3.11/Python/ceval.c#L2597
                unimplemented_v2(
                    gb_type="Unreachable sub-generator code",
                    context="",
                    explanation="Should only be encountered while implementing generator support.",
                    hints=[],
                )
        else:
            unimplemented_v2(
                gb_type="SEND with bad type",
                context=f"TOS type: {typestr(tos)}",
                explanation=f"Attempted to SEND with unsupported type {typestr(tos)}.",
                hints=[],
            )<|MERGE_RESOLUTION|>--- conflicted
+++ resolved
@@ -2504,7 +2504,7 @@
         # NOTE: Debug CPython expects the stack to be empty after the return.
         # Expect the current stack to be in the state
         # [[]] (empty frame values), current frame stack (0 or 1 values)
-        assert meta.num_stack <= 1, breakpoint()
+        assert meta.num_stack <= 1
         if meta.num_stack == 1:
             insts.extend(create_swap(2))
         return_inst = (
@@ -4116,22 +4116,6 @@
                 inst, all_stack_locals_metadata[0]
             )
         )
-<<<<<<< HEAD
-=======
-        # NOTE: Debug CPython expects the stack to be empty after the return.
-        # Expect the current stack to be in the state
-        # [[]] (empty frame values), current frame stack (0 or 1 values)
-        assert all_stack_locals_metadata[0].num_stack <= 1
-        if all_stack_locals_metadata[0].num_stack == 1:
-            self.output.add_output_instructions(
-                [
-                    *create_swap(2),
-                ]
-            )
-        self.output.add_output_instructions(
-            [create_instruction("POP_TOP"), return_inst]
-        )
->>>>>>> 25883e30
         raise ReturnValueOp
 
     def RETURN_VALUE(self, inst: Instruction) -> None:
