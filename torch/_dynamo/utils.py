--- conflicted
+++ resolved
@@ -104,9 +104,6 @@
         ValuesView,
     )
 
-<<<<<<< HEAD
-    import torch.utils.checkpoint
-=======
     from torch._dynamo.replay_record import ExecutionRecord
     from torch._dynamo.symbolic_convert import (
         InstructionTranslator,
@@ -114,8 +111,6 @@
     )
     from torch._dynamo.variables.base import VariableTracker
     from torch._prims_common import DeviceLikeType
-
->>>>>>> 627056e0
 
 try:
     import numpy as np
@@ -1034,11 +1029,7 @@
     )
 
 
-<<<<<<< HEAD
-def is_typing(value) -> bool:
-=======
 def is_typing(value: Any) -> bool:
->>>>>>> 627056e0
     # _Final catches most of typing classes:
     #   - Any
     #   - Callable
@@ -1052,11 +1043,7 @@
     return isinstance(value, typing._Final) or value is typing.Generic  # type: ignore[attr-defined]
 
 
-<<<<<<< HEAD
-def is_numpy_int_type(value) -> bool:
-=======
 def is_numpy_int_type(value: Any) -> bool:
->>>>>>> 627056e0
     if not np:
         return False
 
@@ -1075,11 +1062,7 @@
     )
 
 
-<<<<<<< HEAD
-def is_numpy_float_type(value) -> bool:
-=======
 def is_numpy_float_type(value: Any) -> bool:
->>>>>>> 627056e0
     if not np:
         return False
 
@@ -1206,11 +1189,7 @@
     return fn, attr_name
 
 
-<<<<<<< HEAD
-def is_numpy_ndarray(value) -> bool:
-=======
 def is_numpy_ndarray(value: Any) -> TypeGuard[np.ndarray]:  # type: ignore[type-arg]
->>>>>>> 627056e0
     if not np:
         return False
 
@@ -1228,11 +1207,7 @@
     return istype(obj, tensor_list)
 
 
-<<<<<<< HEAD
-def is_lazy_module(mod) -> bool:
-=======
 def is_lazy_module(mod: Any) -> bool:
->>>>>>> 627056e0
     return isinstance(mod, LazyModuleMixin)
 
 
@@ -2278,20 +2253,12 @@
         return None
 
 
-<<<<<<< HEAD
-def is_namedtuple(obj) -> bool:
-=======
 def is_namedtuple(obj: Any) -> bool:
->>>>>>> 627056e0
     """Test if an object is a namedtuple or a torch.return_types.* quasi-namedtuple"""
     return is_namedtuple_cls(type(obj))
 
 
-<<<<<<< HEAD
-def is_namedtuple_cls(cls) -> bool:
-=======
 def is_namedtuple_cls(cls: Any) -> bool:
->>>>>>> 627056e0
     """Test if an object is a namedtuple or a (torch.return_types|torch.autograd.forward_ad).* quasi-namedtuple"""
     try:
         if issubclass(cls, tuple):
@@ -2435,11 +2402,7 @@
 """
 
 
-<<<<<<< HEAD
-def is_safe_constant(v) -> bool:
-=======
 def is_safe_constant(v: Any) -> bool:
->>>>>>> 627056e0
     if istype(v, (tuple, frozenset)):
         return all(map(is_safe_constant, v))
     return isinstance(
@@ -2473,11 +2436,7 @@
     )
 
 
-<<<<<<< HEAD
-def is_int_specialization_case(value, source) -> bool:
-=======
 def is_int_specialization_case(value: Any, source: Any) -> bool:
->>>>>>> 627056e0
     from .source import is_from_defaults
 
     return not TracingContext.get().force_unspec_int_unbacked_size_like and (
@@ -3991,22 +3950,14 @@
     return fn(*args, **kwargs)
 
 
-<<<<<<< HEAD
-def is_utils_checkpoint(obj) -> bool:
-=======
 def is_utils_checkpoint(obj: Any) -> bool:
->>>>>>> 627056e0
     # Lazy import to avoid circular dependencies
     import torch.utils.checkpoint
 
     return obj is torch.utils.checkpoint.checkpoint
 
 
-<<<<<<< HEAD
-def is_invoke_subgraph(obj) -> bool:
-=======
 def is_invoke_subgraph(obj: Any) -> bool:
->>>>>>> 627056e0
     from torch._higher_order_ops.invoke_subgraph import invoke_subgraph_placeholder
 
     return obj is invoke_subgraph_placeholder
@@ -4040,11 +3991,7 @@
     )
 
 
-<<<<<<< HEAD
-def is_compile_supported(device_type) -> bool:
-=======
 def is_compile_supported(device_type: DeviceLikeType) -> Any:
->>>>>>> 627056e0
     from .eval_frame import is_dynamo_supported
 
     type = torch.device(device_type).type
@@ -4349,11 +4296,7 @@
     return None
 
 
-<<<<<<< HEAD
-def is_rng_state_getter_or_setter(value) -> bool:
-=======
 def is_rng_state_getter_or_setter(value: Any) -> bool:
->>>>>>> 627056e0
     getters = (
         # The following two functions are not identical, so don't remove anyone!
         torch._C.Generator.get_state,
@@ -4370,11 +4313,7 @@
     return value in (*setters, *getters)
 
 
-<<<<<<< HEAD
-def is_tensor_base_attr_getter(value) -> TypeGuard[types.MethodWrapperType]:
-=======
 def is_tensor_base_attr_getter(value: Any) -> bool:
->>>>>>> 627056e0
     return (
         isinstance(value, types.MethodWrapperType)
         and value.__name__ == "__get__"
@@ -4382,11 +4321,7 @@
     )
 
 
-<<<<<<< HEAD
-def is_tensor_getset_descriptor(name) -> bool:
-=======
 def is_tensor_getset_descriptor(name: str) -> bool:
->>>>>>> 627056e0
     try:
         attr = inspect.getattr_static(torch.Tensor, name)
         return type(attr) is types.GetSetDescriptorType
@@ -4394,11 +4329,7 @@
         return False
 
 
-<<<<<<< HEAD
-def is_torch_function_object(value) -> bool:
-=======
 def is_torch_function_object(value: Any) -> bool:
->>>>>>> 627056e0
     return hasattr(value, "__torch_function__")
 
 
@@ -4448,11 +4379,7 @@
 
 
 # NB: this works for both classes and instances
-<<<<<<< HEAD
-def is_frozen_dataclass(value) -> bool:
-=======
 def is_frozen_dataclass(value: Any) -> bool:
->>>>>>> 627056e0
     return (
         not object_has_getattribute(value)
         and not class_has_getattribute(value)
