"""
Utility functions and classes used throughout the TorchDynamo system.

This module contains a collection of helper utilities used by various parts of Dynamo for:
- Performance metrics collection and reporting
- Compilation timing and debugging
- Graph manipulation and tensor operations
- Runtime guards and checks
- Common data structure operations
- Testing and development tools

This is an internal module that provides shared functionality used across the Dynamo codebase.
"""

from __future__ import annotations

import atexit
import collections
import contextlib
import copy
import dataclasses
import datetime
import dis
import enum
import functools
import gc
import importlib
import inspect
import itertools
import json
import linecache
import logging
import math
import operator
import os
import re
import sys
import textwrap
import threading
import time
import traceback
import types
import typing
import uuid
import warnings
import weakref
from collections import Counter, OrderedDict
from contextlib import AbstractContextManager, contextmanager
from dataclasses import is_dataclass
from functools import lru_cache
from types import CodeType, MethodWrapperType
from typing import (
    Any,
    Callable,
    cast,
    ClassVar,
    Generic,
    Optional,
    overload,
    TypeVar,
    Union,
)
from typing_extensions import Literal, ParamSpec, TypeAlias, TypeGuard, TypeIs

import torch
import torch._functorch.config
import torch.fx.experimental.symbolic_shapes
import torch.utils._pytree as pytree
from torch import fx
from torch._C import (
    _instruction_counter,
    _len_torch_function_stack,
    _pop_torch_function_stack,
    _push_on_torch_function_stack,
)
from torch._dispatch.python import enable_python_dispatcher
from torch._dynamo.metrics_context import MetricsContext, RuntimeMetricsContext
from torch._guards import CompileId, Source, TracingContext
from torch._subclasses.meta_utils import is_sparse_compressed
from torch._utils_internal import (
    justknobs_check,
    log_chromium_event_internal,
    log_compilation_event,
    record_chromium_event_internal,
    signpost_event,
)
from torch.fx._utils import _format_graph_code, lazy_format_graph_code
from torch.monitor import _WaitCounter
from torch.nn.modules.lazy import LazyModuleMixin
from torch.utils._python_dispatch import is_traceable_wrapper_subclass
from torch.utils._triton import has_triton, has_triton_package
from torch.utils.hooks import RemovableHandle

from .graph_utils import _get_flat_args


if typing.TYPE_CHECKING:
    from collections.abc import (
        Container,
        Generator,
        ItemsView,
        Iterable,
        Iterator,
        KeysView,
        Mapping,
        Sequence,
        ValuesView,
    )

    from torch._dynamo.replay_record import ExecutionRecord
    from torch._dynamo.symbolic_convert import (
        InstructionTranslator,
        InstructionTranslatorBase,
    )
    from torch._dynamo.variables.base import VariableTracker
    from torch._prims_common import DeviceLikeType


try:
    import numpy as np
except ModuleNotFoundError:
    np = None  # type: ignore[assignment]

try:
    import torch._logging
    import torch._numpy as tnp
    from torch._guards import detect_fake_mode  # noqa: F401
    from torch._logging import LazyString

    from . import config

    # NOTE: Make sure `NP_SUPPORTED_MODULES` and `NP_TO_TNP_MODULE` are in sync.
    if np:
        NP_SUPPORTED_MODULES: tuple[types.ModuleType, ...] = (
            np,
            np.fft,
            np.linalg,
            np.random,
        )

        NP_TO_TNP_MODULE = {
            np: tnp,
            np.fft: tnp.fft,
            np.linalg: tnp.linalg,
            np.random: tnp.random,
        }
    else:
        NP_SUPPORTED_MODULES = ()

        NP_TO_TNP_MODULE = {}
    from torch._subclasses.fake_tensor import FakeTensor, is_fake, maybe_get_fake_mode
except ImportError:
    pass


T = TypeVar("T")
R = TypeVar("R")
_P = ParamSpec("_P")

unpatched_nn_module_getattr = torch.nn.Module.__getattr__
unpatched_nn_module_call = torch.nn.Module.__call__
unpatched_nn_module_call_impl = torch.nn.Module._call_impl

counters: collections.defaultdict[str, Counter[str]] = collections.defaultdict(
    collections.Counter
)
optimus_scuba_log: dict[str, Any] = {}
troubleshooting_url = (
    "https://pytorch.org/docs/main/torch.compiler_troubleshooting.html"
)
nnmodule_doc_url = "https://pytorch.org/docs/main/torch.compiler_nn_module.html"
nnmodule_doc_url_msg = f"See {nnmodule_doc_url} for more information and limitations."
log = logging.getLogger(__name__)

# profiling compilation time by function
compilation_time_metrics: dict[str, list[float]] = {}

# This supports calculate_time_spent(), which reports cumulative times
# across the process for any "phase" populated by dynamo_timed. Reset if
# reset_frame_count() is called.
cumulative_time_spent_ns: dict[str, float] = collections.defaultdict(float)

timer_counter = itertools.count()


# Abstraction on top of counters.
class ReInplaceTrigger(enum.Enum):
    AUTO_FUNC_V1 = 1
    AUTO_FUNC_V2 = 2
    TRITON_OPS = 3


class ReinplaceCounters:
    _values: collections.defaultdict[str, int] = collections.defaultdict(int)

    # Track sizes of known not re-inplaced tensors (exclude dynamic shapes).
    @classmethod
    def add_missed_bytes(cls, trigger: ReInplaceTrigger, bytes: int) -> None:
        if bytes != 0:
            cls._values[f"missed_bytes_{trigger.name}"] += bytes

    # Track number of not re-inplaced tensors.
    @classmethod
    def add_missed_opportunities(cls, trigger: ReInplaceTrigger, count: int) -> None:
        if count != 0:
            cls._values[f"missed_tensors_{trigger}"] += count

    @classmethod
    def clear(cls) -> None:
        cls._values.clear()

    @classmethod
    def get_total_missed(cls) -> int:
        sum = 0
        for trigger in ReInplaceTrigger:
            sum += cls._values.get(f"missed_tensors_{trigger}", 0)
        return sum

    @classmethod
    def get_total_missed_bytes(cls) -> int:
        sum = 0
        for trigger in ReInplaceTrigger:
            sum += cls._values.get(f"missed_bytes_{trigger.name}", 0)
        return sum

    @classmethod
    def log(cls) -> None:
        # if not empty log.
        if cls._values:
            signpost_event("inductor", "reinplace_counters", cls._values)


def tabulate(
    rows: Union[list[tuple[str, Any]], list[list[Any]]],
    headers: Union[tuple[str, ...], list[str]],
) -> str:
    try:
        import tabulate

        return tabulate.tabulate(rows, headers=headers)
    except ImportError:
        return "\n".join(
            ", ".join(map(str, row)) for row in itertools.chain([headers], rows)
        )


curr_frame = 0


# Note: Called for you by dynamo - you almost never ever want to invoke this yourself.
def increment_frame() -> None:
    global curr_frame
    curr_frame = curr_frame + 1


# Note: Called for you by dynamo - you almost never ever want to invoke this yourself.
def reset_frame_count() -> None:
    global curr_frame
    cumulative_time_spent_ns.clear()
    compilation_time_metrics.clear()
    curr_frame = 0


_recompile_user_contexts: Optional[list[Callable[[], str]]] = None


def register_hook_for_recompile_user_context(hook: Callable[[], str]) -> None:
    """
    Register a hook to be called when a recompile is triggered. The hook
    should return a string describing user contexts that are not available
    to the compiler, such as the current training epoch. This is useful for
    debugging and data analysis for recompile. For data retention purposes,
    the user context string is capped at 256 characters.
    """
    global _recompile_user_contexts
    if _recompile_user_contexts is None:
        _recompile_user_contexts = []
    _recompile_user_contexts.append(hook)


def get_hook_for_recompile_user_context() -> Optional[list[Callable[[], str]]]:
    return _recompile_user_contexts


op_count = 0


def increment_op_count(cnt: int) -> None:
    global op_count
    op_count += cnt


# Get the total time in seconds for each "phase"
# For example, {'entire_frame_compile':8.574629999999999, 'backend_compile':5.26806}
def calculate_time_spent() -> dict[str, float]:
    total_by_key = {}
    for phase, timing in cumulative_time_spent_ns.items():
        total_by_key[phase] = timing / 1e9

    total_by_key["total_wall_time"] = total_by_key.get(
        "entire_frame_compile", 0
    ) + total_by_key.get("entire_backward_compile", 0)
    return total_by_key


# Print a report of time spent so far
# Ex:
# TIMING:
# entire_frame_compile:8.574629999999999
# backend_compile:5.26806
def print_time_report() -> None:
    total_by_key = calculate_time_spent()

    out = "TIMING:"
    for key, value in total_by_key.items():
        out = f"{out} {key}:{round(value, 5)}"

    print(out)


# Use the following singleton to capture and log CompilationMetrics. Entering the context
# manager allocates a new record to be logged when it exits. (You should not need to use
# this directly unless you introduce a new code path where compilation metrics would be
# gathered). While compiling, use the setters or timer in MetricsContext to update fields
# in the current context. For example:
#
# To set a single field once (use overwrite=True to overwrite):
#   get_metrics_context().set("metric_name", value)
#
# To set multiple fields at once (use overwrite=True to overwrite):
#   get_metrics_context().update({"name1": val1, "name2": val2})
#
# To increment an integer field:
#   get_metrics_context().increment("metric_name", value)
#
# To record execution time, MetricsContext works with dynamo_timed:
#    def foo(...):
#        # Updates the "metric_us" field.
#        with dynamo_timed("metric", dynamo_compile_column_us="metric_us")
#            ...
#
_METRICS_CONTEXT: MetricsContext
_RUNTIME_METRICS_CONTEXT: RuntimeMetricsContext


def get_metrics_context() -> MetricsContext:
    return _METRICS_CONTEXT


def get_runtime_metrics_context() -> RuntimeMetricsContext:
    return _RUNTIME_METRICS_CONTEXT


class CompileEventLogLevel(enum.Enum):
    """
    Enum that loosely corresponds with a "log level" of a given event.

    CHROMIUM_EVENT: Logs only to tlparse.
    COMPILE_EVENT: Logs to tlparse + PT2 Compile Events
    COMPILATION_METRIC: Logs to tlparse, PT2 Compile Events, and dynamo_compile
    """

    CHROMIUM = 1
    PT2_COMPILE = 2
    COMPILATION_METRIC = 3


class CompileEventLogger:
    """
    Helper class for representing adding metadata(i.e. columns) to various compile events.
    Use CompileEventLogger to add event data to:
    - Chromium events
    - PT2 Compile Events
    - CompilationMetrics

    This should be used in conjunction with dynamo_timed() and metrics contexts, which create
    timed spans and events. CompileEventLogger uses three log levels (described in CompileEventLogLevel),
    where each log level logs to all sources below it in the hierarchy.

    Example usages:
    - I want to log to an existing chromium event within dynamo timed:
    with dynamo_timed("my_event"):
        CompileEventLogger.chromium("my_event", foo=bar)

    - I want to log my event to both chromium + pt2_compile_events:
    with dynamo_timed("my_event", log_pt2_compile_event=True):
        CompileEventLogger.pt2_compile("my_event", foo=bar)

    - I want to add information to dynamo events and dynamo_compile
        CompileEventLogger.compilation_metric(foo=bar)
    """

    @staticmethod
    def log_instant_event(
        event_name: str,
        metadata: dict[str, Any],
        time_ns: Optional[int] = None,
        log_level: CompileEventLogLevel = CompileEventLogLevel.CHROMIUM,
    ) -> None:
        if time_ns is None:
            time_ns = time.time_ns()
        chromium_log = get_chromium_event_logger()
        if log_level == CompileEventLogLevel.CHROMIUM:
            log_pt2_compile_event = False
        elif log_level == CompileEventLogLevel.PT2_COMPILE:
            log_pt2_compile_event = True
        else:
            raise RuntimeError(
                "Cannot log instant event at COMPILATION_METRIC level. Please choose one of CHROMIUM_EVENT or COMPILE_EVENT"
            )
        chromium_log.log_instant_event(
            event_name, time_ns, metadata, log_pt2_compile_event
        )

    @staticmethod
    def add_data(
        event_name: str,
        log_level: CompileEventLogLevel,
        overwrite: bool = False,
        **metadata: object,
    ) -> None:
        """
        Centralized API for adding data to various events
        Log an event to a toplevel "dynamo" event or metrics context
        depending on log level.
        """
        chromium_log = get_chromium_event_logger()
        pt2_compile_substack = chromium_log.get_pt2_compile_substack()

        if log_level == CompileEventLogLevel.CHROMIUM:
            chromium_log.add_event_data(event_name, **metadata)
        elif log_level == CompileEventLogLevel.PT2_COMPILE:
            pt2_compile_substack = chromium_log.get_pt2_compile_substack()
            if event_name not in pt2_compile_substack:
                raise RuntimeError(
                    "Error: specified log level PT2_COMPILE, but the event %s"
                    " is not logged to pt2_compile_events. Make sure the event is active and you passed "
                    "log_pt2_compile_event=True to dynamo_timed",
                    event_name,
                )
            chromium_log.add_event_data(event_name, **metadata)
        else:
            assert log_level == CompileEventLogLevel.COMPILATION_METRIC
            top_event = chromium_log.get_outermost_event()

            if event_name != top_event:
                raise RuntimeError(
                    "Log level is COMPILATION_METRIC, but event_name isn't the toplevel event. "
                    "CompilationMetrics must be logged to the toplevel event. Consider using `log_toplevel_event_data` directly."
                )
            metrics_context = get_metrics_context()
            if not metrics_context.in_progress():
                raise RuntimeError(
                    "No metrics context is in progress. Please only call this function within a metrics context."
                )

            # TODO: should we assert that the keys of metadata are in CompilationMetrics?
            metrics_context.update(metadata, overwrite)
            chromium_log.add_event_data(event_name, **metadata)

    @staticmethod
    def add_toplevel(
        log_level: CompileEventLogLevel, overwrite: bool = False, **metadata: object
    ) -> None:
        """
        Syntactic sugar for logging to the toplevel event
        """
        top_event = get_chromium_event_logger().get_outermost_event()
        if top_event is None:
            raise RuntimeError(
                "No toplevel event active. Please only call this function within a dynamo_timed context."
            )
        CompileEventLogger.add_data(top_event, log_level, overwrite, **metadata)

    @staticmethod
    def increment(
        event_name: str, log_level: CompileEventLogLevel, key: str, value: int
    ) -> None:
        """
        Increments an existing field, or adds it
        """
        chromium_log = get_chromium_event_logger()
        if (
            log_level == CompileEventLogLevel.CHROMIUM
            or log_level == CompileEventLogLevel.PT2_COMPILE
        ):
            chromium_log.increment(event_name, key, value)
        else:
            assert log_level == CompileEventLogLevel.COMPILATION_METRIC
            top_event = chromium_log.get_outermost_event()
            if event_name != top_event:
                raise RuntimeError(
                    "Log level is COMPILATION_METRIC, but event_name isn't the toplevel event. "
                    "CompilationMetrics must be logged to the toplevel event. Consider using `increment_toplevel` directly."
                )

            metrics_context = get_metrics_context()
            if not metrics_context.in_progress():
                raise RuntimeError(
                    "No metrics context is in progress. Please only call this function within a metrics context/dynamo_timed."
                )

            metrics_context.increment(key, value)
            chromium_log.increment(event_name, key, value)

    @staticmethod
    def increment_toplevel(
        key: str,
        value: int = 1,
        log_level: CompileEventLogLevel = CompileEventLogLevel.COMPILATION_METRIC,
    ) -> None:
        """
        Increments a value on the toplevel metric. By default, logs to metric.
        """
        chromium_log = get_chromium_event_logger()
        top_event = chromium_log.get_outermost_event()
        if top_event is None:
            raise RuntimeError(
                "No toplevel event active. Please only call this function within a metrics context/dynamo_timed."
            )
        CompileEventLogger.increment(top_event, log_level, key, value)

    @staticmethod
    def add_to_set(
        event_name: str, log_level: CompileEventLogLevel, key: str, value: Any
    ) -> None:
        """
        Add metadata <value> to a set of values with key <key>. Creates a set if it doesn't exist.
        """
        chromium_log = get_chromium_event_logger()
        if (
            log_level == CompileEventLogLevel.CHROMIUM
            or log_level == CompileEventLogLevel.PT2_COMPILE
        ):
            chromium_log.add_to_set(event_name, key, value)
        else:
            assert log_level == CompileEventLogLevel.COMPILATION_METRIC
            top_event = chromium_log.get_outermost_event()
            if event_name != top_event:
                raise RuntimeError(
                    "Log level is COMPILATION_METRIC, but event_name isn't the toplevel event. "
                    "CompilationMetrics must be logged to the toplevel event. Consider using `add_to_set_metric` directly."
                )

            metrics_context = get_metrics_context()
            if not metrics_context.in_progress():
                raise RuntimeError(
                    "No metrics context is in progress. Please only call this function within a metrics context/dynamo_timed."
                )

            metrics_context.add_to_set(key, value)
            chromium_log.add_to_set(event_name, key, value)

    @staticmethod
    def add_to_set_toplevel(
        key: str,
        value: Any,
        log_level: CompileEventLogLevel = CompileEventLogLevel.COMPILATION_METRIC,
    ) -> None:
        """
        Same as add to set, just does it automatically to the toplevel event instead of having to explicitly name it.
        Defaults to COMPILATION_METRIC log level.
        """
        chromium_log = get_chromium_event_logger()
        top_event = chromium_log.get_outermost_event()
        if top_event is None:
            raise RuntimeError(
                "No toplevel event active. Please only call this function within a metrics context/dynamo_timed."
            )
        CompileEventLogger.add_to_set(top_event, log_level, key, value)

    # Helper functions that are syntactic sugar

    @staticmethod
    def chromium(event_name: str, **metadata: object) -> None:
        """
        Add <metadata> to <event_name> in chromium. Each key/value of metadata will appear in the chromium trace.
        <event_name> should be the name of a timed event span passed to `dynamo_timed`.
        """
        CompileEventLogger.add_data(
            event_name, CompileEventLogLevel.CHROMIUM, overwrite=False, **metadata
        )

    @staticmethod
    def pt2_compile(event_name: str, **metadata: object) -> None:
        """
        Add <metadata> to <event_name> in chromium and PT2 Compile Events.
        Each key/value of metadata will appear in the chromium trace. Each kwarg name becomes
        a column in PT2 Compile Events, with the corresponding kwarg value.
        <event_name> should be the name of a timed event span passed to `dynamo_timed`,
        with log_to_pt2_compile_events=True.
        """
        CompileEventLogger.add_data(
            event_name, CompileEventLogLevel.PT2_COMPILE, overwrite=False, **metadata
        )

    @staticmethod
    def compilation_metric(overwrite: bool = False, **metadata: object) -> None:
        """
        Add <metadata> to the CompilationMetrics context. Also logs to PT2 Compile Events
        and chromium.
        Each key/value of metadata will appear in the chromium trace. Each kwarg name becomes
        a column in PT2 Compile Events and Dynamo Compile, with the corresponding kwarg value.
        """
        CompileEventLogger.add_toplevel(
            CompileEventLogLevel.COMPILATION_METRIC, overwrite, **metadata
        )

    @staticmethod
    def instant(
        event_name: str, metadata: dict[str, Any], time_ns: Optional[int] = None
    ) -> None:
        """
        Log an instant event to chromium logs with name <event_name> at time <time_ns>. The `args` field in
        Perfetto will point to metadata. <time_ns> should be a value obtained from time.time_ns().
        """
        CompileEventLogger.log_instant_event(
            event_name, metadata, time_ns, CompileEventLogLevel.CHROMIUM
        )

    @staticmethod
    def try_add_pt2_compile(event_name: str, **metadata: object) -> None:
        """
        Adds to an existing pt2_compile event, but silently returns if the event doesn't exist
        or ChromiumEventLogger is not initialized.
        This function is syntactic sugar for chromium_event_logger().try_add_event_data.
        """
        if not chromium_event_log_active():
            return
        chromium_log = get_chromium_event_logger()
        chromium_log.try_add_event_data(event_name, **metadata)

    @staticmethod
    def try_(method_fn: Callable[_P, Any], *args: _P.args, **kwargs: _P.kwargs) -> None:
        """
        Special function that quietly runs a given method, returning if CHROMIUM_EVENT_LOG is None or metrics context is not set
        """
        if not chromium_event_log_active():
            return
        metrics_context = get_metrics_context()
        if not metrics_context.in_progress():
            return
        method_fn(*args, **kwargs)


_dynamo_timed_tls = threading.local()


@contextmanager
def dynamo_timed(
    key: str,
    # TODO(masneral): Deprecate this param.
    phase_name: Optional[str] = None,
    log_pt2_compile_event: bool = False,
    metadata: Optional[dict[str, object]] = None,
    dynamo_compile_column_us: Optional[str] = None,
    compile_id: Optional[CompileId] = None,
    is_backward: Optional[bool] = None,
    log_waitcounter: bool = False,
    waitcounter_name_override: Optional[str] = None,
) -> Generator[Any, None, None]:
    """
    dynamo_timed is a context manager
    By wrapping a function in dynamo_timed, we can get a few things:

    1) Optionally log timings to pt2_compile_events.
    2) Optionally log timings to CompilationMetrics (dynamo_compile).
    3) Optionally log chromium events.
    4) Optionally increment a WaitCounter.
    5) Store a record in compilation_time_metrics
       For example:

        def _foo(...):
            with dynamo_timed("_foo"):
                ...

        Would show up as an entry in our timing dict:
        OrderedDict([('_foo', [0.083690, 0.23949, 3.1425e-05])])
        This is extremely useful for granular debugging.

    Although it is tempting to use dynamo_timed as a decorator, please do not.
    In its decorator form it makes cProfile traces less useful as dynamo_timed
    suddenly becomes a bottleneck for lots of function calls (as only one parent
    pointer is recorded).

    Params:
    - key: key into compile_time_metrics. If phase_name is not provided, this is
      also the event name used for pt2_compile_events logs and chromium events.
    - phase_name: Optional override for the event name.
    - log_pt2_compile_event: Whether to log a pt2 compile event internally.
    - metadata: Extra metadata to put in pt2_compile_events.
    - dynamo_compile_column_us: If provided, updates the specified CompilationMetrics
      field to be logged to dyname_compile column. We expect all columns to be _us;
      therefore, the field name must end with "_us".
    - compile_id: In the typical case, this parameter should not be needed. Use to
      supply the compile_id for those cases where we want to log a compile_id where
      it's not naturally available, e.g., for runtime autotuning.
    - is_backward: Specify forward/backward directly when not available in a
      CompileContext, e.g., during runtime autotuning.
      that support it.
    - log_waitcounter: If set, we'll log a waitcounter of the form "pytorch.dynamo_timed.{key}"
    """
    if phase_name:
        event_name = phase_name
        fn_name = key
    else:
        event_name = key
        fn_name = None

    if key not in compilation_time_metrics:
        compilation_time_metrics[key] = []

    metrics = compilation_time_metrics[key]
    event_metadata = {}
    if metadata:
        event_metadata.update(metadata)
    if fn_name:
        event_metadata.update({"fn_name": fn_name})
    if is_backward is not None:
        event_metadata.update({"is_backward": is_backward})

    chromium_log: ChromiumEventLogger = get_chromium_event_logger()
    start_ns = time.time_ns()
    chromium_log.log_event_start(
        event_name, start_ns, event_metadata, log_pt2_compile_event, compile_id
    )

    cx_mgrs: list[typing.Any] = [
        torch.profiler.record_function(f"{key} (dynamo_timed)")
    ]
    if log_waitcounter:
        wc_name = waitcounter_name_override if waitcounter_name_override else key
        cx_mgrs.append(_WaitCounter(f"pytorch.wait_counter.{wc_name}").guard())

    is_compile_time = torch._guards.CompileContext.current_compile_id() is not None
    if dynamo_compile_column_us:
        # We're standardizing on microseconds for dynamo_compile timings.
        assert dynamo_compile_column_us.endswith("_us")

        # Track nested dynamo_timed calls that update CompilationMetrics so we can
        # bump a total duration only for the outermost metric.
        if not hasattr(_dynamo_timed_tls, "depth"):
            _dynamo_timed_tls.depth = 0
        _dynamo_timed_tls.depth += 1

        # The corresponding WaitCounters that we bump for all overheads
        if _dynamo_timed_tls.depth == 1:
            cx_mgrs.append(_WaitCounter("pytorch.wait_counter.dynamo_compile").guard())
            if not is_compile_time:
                runtime_wc = "pytorch.wait_counter.compile_runtime_overheads"
                cx_mgrs.append(_WaitCounter(runtime_wc).guard())

    try:
        with contextlib.ExitStack() as stack:
            for cx in cx_mgrs:
                stack.enter_context(cx)
            yield
    finally:
        end_ns = time.time_ns()
        time_spent_ns = end_ns - start_ns
        metrics.append(time_spent_ns / 1e9)
        chromium_log.log_event_end(
            event_name, end_ns, {}, start_ns, log_pt2_compile_event, compile_id
        )
        if dynamo_compile_column_us:
            # TODO: the events that we capture in calculate_time_spent() seem a little
            # arbitrary. Currently, it's only those fields that are present in
            # CompilationMetrics (but note that we accumulate by the associated event
            # name, not the field name in CompilationMetrics). Do we want to keep it
            # this way?
            cumulative_time_spent_ns[event_name] += time_spent_ns

            # Bump the total duration for every outer event.
            _dynamo_timed_tls.depth -= 1
            is_outer_event = _dynamo_timed_tls.depth == 0

            duration_us = time_spent_ns // 1000
            if is_compile_time:
                metrics_context = get_metrics_context()
                if metrics_context.in_progress():
                    metrics_context.increment(dynamo_compile_column_us, duration_us)
                    if is_outer_event:
                        metrics_context.increment("duration_us", duration_us)
            else:
                runtime_context = get_runtime_metrics_context()
                runtime_context.increment(dynamo_compile_column_us, duration_us)
                if is_outer_event:
                    extra = {
                        "compile_id": compile_id,
                        "is_runtime": True,
                        "is_forward": not is_backward,
                    }
                    runtime_context.increment("duration_us", duration_us, extra)


@overload
def compile_times(repr: Literal["str"], aggregate: bool = False) -> str: ...


@overload
def compile_times(
    repr: Literal["csv"], aggregate: bool = False
) -> tuple[list[str], list[object]]: ...


def compile_times(  # type: ignore[misc]
    repr: str = "str", aggregate: bool = False
) -> Union[str, None, tuple[list[str], list[str]]]:
    """
    Get metrics about torchdynamo frontend/backend compilation times.

    Accumulates information from functions tagged with `dynamo_timed`.

    repr='str' returns a printable string for user interaction, and 'csv'
    returns headers, rows which can be logged for output

    aggregate causes values from multiple compilations (e.g. split graphs)
    to be accumulated into one value.  If false, expect more than one value
    per metric.
    """

    def fmt_fn(values: list[float], item_fn: Callable[[float], str] = str) -> str:
        if aggregate:
            return item_fn(sum(values))
        return ", ".join(map(item_fn, values))

    if repr == "str":
        rows = [
            (k, fmt_fn(compilation_time_metrics[k], item_fn=lambda x: f"{x:.4f}"))
            for k in compilation_time_metrics
        ]
        out = "TorchDynamo compilation metrics:\n"
        out += tabulate(rows, headers=("Function", "Runtimes (s)"))
        return out
    elif repr == "csv":
        values = [
            fmt_fn(v, item_fn=lambda x: f"{x:.6f}")
            for v in compilation_time_metrics.values()
        ]
        headers = list(compilation_time_metrics.keys())
        return headers, values
    return None


@atexit.register
def dump_compile_times() -> None:
    log.info(compile_times(repr="str", aggregate=True))


tensortype_to_dtype = {
    torch.FloatTensor: (torch.float32, torch.float),
    torch.DoubleTensor: (torch.float64, torch.double),
    torch.HalfTensor: (torch.float16, torch.half),
    torch.BFloat16Tensor: (torch.bfloat16,),
    torch.ByteTensor: (torch.uint8,),
    torch.CharTensor: (torch.int8,),
    torch.LongTensor: (torch.int64, torch.long),
    torch.IntTensor: (torch.int32, torch.int),
    torch.ShortTensor: (torch.int16, torch.short),
    torch.BoolTensor: (torch.bool,),
}


class DuplicateWarningChecker:
    def __init__(self, maxsize: int = 4096) -> None:
        self.maxsize = maxsize
        self.reset()

    def reset(self) -> None:
        self.set: OrderedDict[Any, Any] = OrderedDict()

    def add(self, key: Union[str, tuple[object, object]]) -> bool:
        if key in self.set:
            self.set.move_to_end(key, last=True)
            if not config.verbose:
                return False
        else:
            self.set[key] = None
            while len(self.set) > self.maxsize:
                self.set.popitem(last=False)
        return True


graph_break_dup_warning_checker = DuplicateWarningChecker()


def setup_compile_debug() -> contextlib.ExitStack:
    compile_debug = os.environ.get("TORCH_COMPILE_DEBUG", "0") == "1"

    if compile_debug:
        return add_file_handler()

    return contextlib.ExitStack()


def reset_graph_break_dup_checker() -> None:
    graph_break_dup_warning_checker.reset()


def add_file_handler() -> contextlib.ExitStack:
    log_path = os.path.join(get_debug_dir(), "torchdynamo")
    os.makedirs(log_path, exist_ok=True)

    log_file_handler = logging.FileHandler(os.path.join(log_path, "debug.log"))
    logger = logging.getLogger("torch._dynamo")
    logger.addHandler(log_file_handler)

    exitstack = contextlib.ExitStack()
    exitstack.callback(lambda: logger.removeHandler(log_file_handler))
    return exitstack


def setup_log_file() -> contextlib.ExitStack:
    exitstack = contextlib.ExitStack()
    if config.log_file_name is not None:
        log_file_handler = logging.FileHandler(config.log_file_name)
        for logger in torch._logging._internal.get_loggers():
            logger.addHandler(log_file_handler)
            exitstack.callback(lambda: logger.removeHandler(log_file_handler))
        return exitstack

    return exitstack


def gen_record_file_name(exc: Exception, code: CodeType) -> str:
    return f"{get_debug_dir()}/error_recordings/\
{code.co_name}_{type(exc).__name__}_{code.co_firstlineno}.rec"


def write_record_to_file(filename: str, exec_record: ExecutionRecord) -> None:
    try:
        if os.path.exists(filename):
            log.warning(
                "Unable to write execution record %s; file already exists.", filename
            )
        else:
            os.makedirs(os.path.dirname(filename), exist_ok=True)
            with open(filename, "wb") as f:
                exec_record.dump(f)
    except Exception:
        log.exception("Unable to write execution record %s", filename)


def count_calls(g: fx.Graph) -> int:
    c = 0
    for n in g.nodes:
        if "call" in n.op:
            c += 1
    return c


def identity(x: T) -> T:
    return x


def hashable(x: Any) -> bool:
    try:
        hash(x)
        return True
    except TypeError:
        return False
    # cannot hash writable memoryview object
    except ValueError:
        return False


def nothing(*args: Any, **kwargs: Any) -> None:
    pass


class ExactWeakKeyDictionary:
    """Similar to weakref.WeakKeyDictionary, but use `is`/`id` rather than `==` to compare equality"""

    def __init__(self) -> None:
        self.values: dict[int, Any] = {}
        self.refs: dict[int, weakref.ReferenceType[Any]] = {}

    def __getitem__(self, key: Any) -> Any:
        return self.values[id(key)]

    def get(self, key: Any, default: Any = None) -> Any:
        return self.values.get(id(key), default)

    def __contains__(self, key: Any) -> bool:
        return id(key) in self.values

    def __setitem__(self, key: Any, value: Any) -> None:
        idx = id(key)
        if idx not in self.refs:
            self.refs[idx] = weakref.ref(key, lambda ref: self._remove_id(idx))
        self.values[idx] = value

    def _remove_id(self, idx: int) -> None:
        if idx in self.values:
            del self.values[idx]
        if idx in self.refs:
            del self.refs[idx]

    def clear(self) -> None:
        self.refs.clear()
        self.values.clear()


@overload
def istype(obj: object, allowed_types: type[T]) -> TypeIs[T]: ...


@overload
def istype(
    obj: object, allowed_types: tuple[type[list[T]], type[tuple[T, ...]]]
) -> TypeIs[T]: ...


@overload
def istype(obj: object, allowed_types: Iterable[type]) -> bool: ...


def istype(obj: object, allowed_types: Any) -> bool:
    """isinstance() without subclasses"""
    if isinstance(allowed_types, (tuple, list, set)):
        return type(obj) in allowed_types
    return type(obj) is allowed_types


if sys.version_info >= (3, 12):
    # Some typing classes moved to C in 3.12,
    # which no longer have the _Final mixin.
    # Check for consistency e.g. here:
    # https://github.com/python/cpython/blob/f2b82b3b3b1f8c7a81e84df35ee921e44517cf32/Lib/typing.py#L32
    _builtin_final_typing_classes = (
        typing.ParamSpecArgs,
        typing.ParamSpecKwargs,
        typing.ParamSpec,
        typing.TypeVar,
        typing.TypeVarTuple,
        typing.TypeAliasType,
    )


def is_typing(value: Any) -> bool:
    # _Final catches most of typing classes:
    #   - Any
    #   - Callable
    #   - Union (Python < 3.14)
    #   ...
    #
    # NB: we intentionally ignore classes that inherit from Generic, since they
    # can be used as both TypingVariable as well as UserDefinedClassVariable.
    if sys.version_info >= (3, 12) and isinstance(value, _builtin_final_typing_classes):
        return True
    return (
        isinstance(value, typing._Final)  # type: ignore[attr-defined]
        or value is typing.Generic
        or value is typing.Union
    )


def is_numpy_int_type(value: Any) -> bool:
    if not np:
        return False

    return istype(
        value,
        (
            np.int8,
            np.int16,
            np.int32,
            np.int64,
            np.uint8,
            np.uint16,
            np.uint32,
            np.uint64,
        ),
    )


def is_numpy_float_type(value: Any) -> bool:
    if not np:
        return False

    return istype(
        value,
        (
            np.float16,
            np.float32,
            np.float64,
        ),
    )


@overload
def is_lru_cache_wrapped_function(
    value: Callable[..., T],
) -> TypeGuard[functools._lru_cache_wrapper[T]]: ...


@overload
def is_lru_cache_wrapped_function(
    value: Any,
) -> TypeGuard[functools._lru_cache_wrapper[Any]]: ...


def is_lru_cache_wrapped_function(
    value: Any,
) -> bool:
    return isinstance(value, functools._lru_cache_wrapper) and is_function(
        inspect.getattr_static(value, "__wrapped__")
    )


def is_annotate_wrapped_function(
    value: Any,
) -> bool:
    return value == torch.fx.traceback.annotate and is_function(
        inspect.getattr_static(value, "__wrapped__")
    )


_FuncTypes: TypeAlias = Union[
    types.FunctionType,
    types.BuiltinFunctionType,
    types.MethodDescriptorType,
    types.WrapperDescriptorType,
]


def is_function_or_wrapper(
    value: Any,
) -> TypeIs[Union[_FuncTypes, torch._ops.OpOverloadPacket, torch._ops.OpOverload]]:
    return is_function(value) or isinstance(
        value, (torch._ops.OpOverloadPacket, torch._ops.OpOverload)
    )


def is_function(
    value: Any,
) -> TypeIs[_FuncTypes]:
    return isinstance(
        value,
        (
            types.FunctionType,
            types.BuiltinFunctionType,
            types.MethodDescriptorType,
            types.WrapperDescriptorType,
        ),
    )


cmp_name_to_op_mapping = {
    "__eq__": operator.eq,
    "__ne__": operator.ne,
    "__lt__": operator.lt,
    "__le__": operator.le,
    "__gt__": operator.gt,
    "__ge__": operator.ge,
}


cmp_name_to_op_str_mapping = {
    "__eq__": "==",
    "__ne__": "!=",
    "__lt__": "<",
    "__le__": "<=",
    "__gt__": ">",
    "__ge__": ">=",
}


def is_wrapper_or_member_descriptor(
    value: Any,
) -> TypeIs[
    Union[
        types.GetSetDescriptorType,
        types.MethodDescriptorType,
        types.WrapperDescriptorType,
        types.MemberDescriptorType,
        types.MethodWrapperType,
    ]
]:
    return isinstance(
        value,
        (
            # set up by PyGetSetDef
            types.GetSetDescriptorType,
            # set by PyMethodDef, e.g. list.append
            types.MethodDescriptorType,
            # slots - list.__add__
            types.WrapperDescriptorType,
            # set up by PyMemberDef
            types.MemberDescriptorType,
            # wrapper over C functions
            types.MethodWrapperType,
        ),
    )


def unwrap_if_wrapper(fn: Any) -> Any:
    return unwrap_with_attr_name_if_wrapper(fn)[0]


def unwrap_with_attr_name_if_wrapper(fn: Any) -> tuple[Any, Optional[str]]:
    # TODO(anijain2305) - Investigate if we can get rid of this function
    # unpack @torch._dynamo.optimize()(fn) wrapped function
    if is_function(fn) and inspect.getattr_static(fn, "_torchdynamo_inline", False):
        fn = inspect.getattr_static(fn, "_torchdynamo_inline", fn)
        attr_name = "_torchdynamo_inline"
    else:
        attr_name = None
    return fn, attr_name


def is_numpy_ndarray(value: Any) -> TypeGuard[np.ndarray]:  # type: ignore[type-arg]
    if not np:
        return False

    return istype(value, np.ndarray)


def istensor(obj: Any) -> bool:
    """Check of obj is a tensor"""
    tensor_list: tuple[type, ...] = (
        torch.Tensor,
        torch.nn.Parameter,
        *config.traceable_tensor_subclasses,
    )
    tensor_list = tensor_list + (torch._subclasses.FakeTensor,)
    return istype(obj, tensor_list)


def is_lazy_module(mod: Any) -> bool:
    return isinstance(mod, LazyModuleMixin)


@functools.lru_cache(4096)
def print_once(*args: Any) -> None:
    print(*args)


def make_cell(val: Any = None) -> types.CellType:
    """Some black magic to create a cell object that usually only exists in a closure"""
    x = val

    def f() -> Any:
        return x

    assert f.__closure__ is not None and len(f.__closure__) == 1
    return f.__closure__[0]


def proxy_args_kwargs(args: Any, kwargs: Any) -> tuple[tuple[Any, ...], dict[str, Any]]:
    try:
        proxy_args = tuple(arg.as_proxy() for arg in args)
        proxy_kwargs = {key: arg.as_proxy() for key, arg in kwargs.items()}
        return proxy_args, proxy_kwargs
    except NotImplementedError as e:
        from .exc import unimplemented_v2
        from .variables.base import typestr

        unimplemented_v2(
            gb_type="Failed to convert args/kwargs to proxy",
            context=f"call_function args: {typestr(*args)} {typestr(*list(kwargs.values()))}",
            explanation="Missing `as_proxy()` implementation for some arg/kwarg.",
            hints=[],
            from_exc=e,
        )


def to_int_ms(v: Optional[float]) -> Optional[int]:
    return None if v is None else int(v * 1000)


# float64 timestamp has a quarter microsecond precision in 2024, so while
# this is suboptimal we shouldn't meaningfully lose precision
def to_int_us(v: Optional[float]) -> Optional[int]:
    return None if v is None else int(v * 1_000_000)


# Version field added to every log. Increment to make it easier to distinguish new
# vs. old entries when you make a substantive change to how the logs are populated.
LOG_FORMAT_VERSION = 3


@dataclasses.dataclass
class CompilationMetrics:
    compile_id: Optional[str] = None
    frame_key: Optional[str] = None
    co_name: Optional[str] = None
    co_filename: Optional[str] = None
    co_firstlineno: Optional[int] = None
    cache_size: Optional[int] = None
    accumulated_cache_size: Optional[int] = None
    guard_count: Optional[int] = None
    shape_env_guard_count: Optional[int] = None
    graph_op_count: Optional[int] = None
    graph_node_count: Optional[int] = None
    graph_input_count: Optional[int] = None
    start_time: Optional[float] = None
    entire_frame_compile_time_s: Optional[float] = None
    backend_compile_time_s: Optional[float] = None
    inductor_compile_time_s: Optional[float] = None
    code_gen_time_s: Optional[float] = None
    fail_type: Optional[str] = None
    fail_reason: Optional[str] = None
    fail_user_frame_filename: Optional[str] = None
    fail_user_frame_lineno: Optional[int] = None
    non_compliant_ops: Optional[set[str]] = None
    compliant_custom_ops: Optional[set[str]] = None
    restart_reasons: Optional[set[str]] = None
    dynamo_time_before_restart_s: Optional[float] = None
    stack_trace: Optional[list[str]] = None
    exception_stack_trace: Optional[list[str]] = None
    graph_node_shapes: Optional[str] = None
    # Sometimes, we will finish analyzing a frame but conclude we don't want
    # to install any guarded code.  True means we actually decided to install
    # a compiled frame
    has_guarded_code: Optional[bool] = None
    remote_cache_time_saved_s: Optional[float] = None
    structured_logging_overhead_s: Optional[float] = None
    config_suppress_errors: Optional[bool] = None
    config_inline_inbuilt_nn_modules: Optional[bool] = None
    specialize_float: Optional[bool] = None
    dynamo_config: Optional[str] = None
    is_forward: Optional[bool] = None
    num_triton_bundles: Optional[int] = None
    remote_fx_graph_cache_get_time_ms: Optional[int] = None
    remote_fx_graph_cache_put_time_ms: Optional[int] = None
    start_time_us: Optional[int] = None
    duration_us: Optional[int] = None
    dynamo_cumulative_compile_time_us: Optional[int] = None
    aot_autograd_cumulative_compile_time_us: Optional[int] = None
    inductor_cumulative_compile_time_us: Optional[int] = None
    inductor_code_gen_cumulative_compile_time_us: Optional[int] = None
    triton_compile_time_us: Optional[int] = None
    runtime_cudagraphify_time_us: Optional[int] = None
    runtime_triton_autotune_time_us: Optional[int] = None
    dynamo_compile_time_before_restart_us: Optional[int] = None
    distributed_ephemeral_timeout_us: Optional[int] = None
    structured_logging_overhead_us: Optional[int] = None
    remote_fx_graph_cache_get_time_us: Optional[int] = None
    remote_fx_graph_cache_put_time_us: Optional[int] = None
    backward_cumulative_compile_time_us: Optional[int] = None
    end_time_us: Optional[int] = None
    pre_grad_pass_time_us: Optional[int] = None
    post_grad_pass_time_us: Optional[int] = None
    joint_graph_pass_time_us: Optional[int] = None
    log_format_version: int = LOG_FORMAT_VERSION
    inductor_config: Optional[str] = None
    remote_cache_version: Optional[int] = None
    inductor_fx_remote_cache_hit_count: Optional[int] = None
    inductor_fx_remote_cache_miss_count: Optional[int] = None
    inductor_fx_remote_cache_backend_type: Optional[str] = None
    inductor_fx_remote_cache_hit_keys: Optional[str] = None
    inductor_fx_remote_cache_miss_keys: Optional[str] = None
    cuda_version: Optional[str] = None
    triton_version: Optional[str] = None
    feature_usage: Optional[dict[str, bool]] = None
    compile_time_autotune_time_us: Optional[int] = None
    is_runtime: Optional[bool] = False
    gc_time_us: Optional[int] = None
    tensorify_float_attempt: Optional[bool] = None
    tensorify_float_success: Optional[bool] = None
    tensorify_float_failure: Optional[set[str]] = None
    guard_latency_us: Optional[float] = None
    recompile_reason: Optional[str] = None
    num_graph_breaks: Optional[int] = None
    triton_kernel_compile_times_us: Optional[str] = None
    ir_count: Optional[int] = None
    cudagraph_skip_reason: Optional[str] = None
    python_version: Optional[str] = None
    pgo_put_remote_code_state_time_us: Optional[int] = None
    pgo_get_remote_code_state_time_us: Optional[int] = None
    # The number of elements within parameters. This is classically what people
    # think of when they think of parameters in a ML model.
    param_numel: Optional[int] = None
    # The number of elements counted by bytes - i.e. a float32 is 4 bytes
    # per element.
    param_bytes: Optional[int] = None
    # The number of parameters counted by fields. This is mostly a proxy for
    # the number of distinct type of params.
    param_count: Optional[int] = None
    recompile_user_contexts: Optional[set[str]] = None
    inline_inbuilt_nn_modules_candidate: Optional[bool] = False

    @classmethod
    def create(cls, metrics: dict[str, Any]) -> CompilationMetrics:
        """
        Factory method to create a CompilationMetrics from a dict of fields.
        Includes the logic to add legacy fields and any pre-processing, e.g.,
        we transform some fields to comma-separated strings for scuba logging.
        """

        def us_to_s(metric: Optional[int]) -> Optional[float]:
            return metric / 1e6 if metric is not None else None

        def us_to_ms(metric: Optional[int]) -> Optional[int]:
            return metric // 1000 if metric is not None else None

        def collection_to_str(metric: Optional[Any]) -> Optional[str]:
            def safe_str(item: Any) -> str:
                try:
                    return str(item)
                except Exception:
                    return "<unknown>"

            if metric is None:
                return None

            if not isinstance(metric, (set, list)):
                return "<unknown>"

            return ",".join(safe_str(item) for item in sorted(metric))

        def collection_to_json_str(metric: Optional[Any]) -> Optional[str]:
            if metric is None:
                return None
            try:
                return json.dumps(list(metric))
            except Exception:
                return "<unknown>"

        # TODO: The following are legacy fields, populated from the fields that replace
        # them. Remove these when we decide we can really deprecate them.
        legacy_metrics = {
            "start_time": us_to_s(metrics.get("start_time_us")),
            "entire_frame_compile_time_s": us_to_s(
                metrics.get("dynamo_cumulative_compile_time_us")
            ),
            "backend_compile_time_s": us_to_s(
                metrics.get("aot_autograd_cumulative_compile_time_us")
            ),
            "inductor_compile_time_s": us_to_s(
                metrics.get("inductor_cumulative_compile_time_us")
            ),
            "code_gen_time_s": us_to_s(
                metrics.get("inductor_code_gen_cumulative_compile_time_us")
            ),
            "remote_cache_time_saved_s": us_to_s(
                metrics.get("distributed_ephemeral_timeout_us")
            ),
            "remote_fx_graph_cache_get_time_ms": us_to_ms(
                metrics.get("remote_fx_graph_cache_get_time_us")
            ),
            "remote_fx_graph_cache_put_time_ms": us_to_ms(
                metrics.get("remote_fx_graph_cache_put_time_us")
            ),
            "structured_logging_overhead_s": us_to_s(
                metrics.get("structured_logging_overhead_us")
            ),
        }

        all_metrics = {**legacy_metrics, **metrics}

        # Processing before logging:
        all_metrics["inductor_fx_remote_cache_hit_keys"] = collection_to_str(
            all_metrics.get("inductor_fx_remote_cache_hit_keys")
        )
        all_metrics["inductor_fx_remote_cache_miss_keys"] = collection_to_str(
            all_metrics.get("inductor_fx_remote_cache_miss_keys")
        )
        all_metrics["triton_kernel_compile_times_us"] = collection_to_json_str(
            all_metrics.get("triton_kernel_compile_times_us")
        )
        compile_id = all_metrics.get("compile_id")
        all_metrics["compile_id"] = str(compile_id) if compile_id else None

        return cls(**all_metrics)


DEFAULT_COMPILATION_METRICS_LIMIT = 64


_compilation_metrics: collections.deque[CompilationMetrics] = collections.deque(
    maxlen=DEFAULT_COMPILATION_METRICS_LIMIT
)


def add_compilation_metrics_to_chromium(c: CompilationMetrics) -> None:
    """
    These are the common fields in CompilationMetrics that existed before
    metrics_context, and aren't set by MetricsContext.set(). We add the subset
    of them that make sense in `dynamo`/toplevel events in PT2 Compile Events
    directly.

    If you're tempted to add to this list, consider using CompileEventLogger.compilation_metric()
    instead, which will automatically also add it to tlparse and PT2 Compile Events.
    TODO: Get rid of this function and replace it with CompileEventLogger directly instead.
    """
    event_logger = get_chromium_event_logger()
    event_name = event_logger.get_outermost_event()
    if not event_name:
        return
    event_logger.add_event_data(
        event_name=event_name,
        frame_key=c.frame_key,
        co_name=c.co_name,
        co_filename=c.co_filename,
        co_firstlineno=c.co_firstlineno,
        cache_size=c.cache_size,
        accumulated_cache_size=c.accumulated_cache_size,
        guard_count=c.guard_count,
        shape_env_guard_count=c.shape_env_guard_count,
        graph_op_count=c.graph_op_count,
        graph_node_count=c.graph_node_count,
        graph_input_count=c.graph_input_count,
        fail_type=c.fail_type,
        fail_reason=c.fail_reason,
        fail_user_frame_filename=c.fail_user_frame_filename,
        fail_user_frame_lineno=c.fail_user_frame_lineno,
        # Sets aren't JSON serializable
        non_compliant_ops=(
            list(c.non_compliant_ops) if c.non_compliant_ops is not None else None
        ),
        compliant_custom_ops=(
            list(c.compliant_custom_ops) if c.compliant_custom_ops is not None else None
        ),
        restart_reasons=(
            list(c.restart_reasons) if c.restart_reasons is not None else None
        ),
        dynamo_time_before_restart_s=c.dynamo_time_before_restart_s,
        has_guarded_code=c.has_guarded_code,
        dynamo_config=c.dynamo_config,
    )


def _get_dynamo_config_for_logging() -> Optional[str]:
    def clean_for_json(d: dict[str, Any]) -> dict[str, Any]:
        blocklist = {
            "TYPE_CHECKING",
            "log_file_name",
            "verbose",
            "repro_after",
            "repro_level",
            "repro_forward_only",
            "repro_tolerance",
            "repro_ignore_non_fp",
            "same_two_models_use_fp64",
            "base_dir",
            "debug_dir_root",
            "_save_config_ignore",
            "log_compilation_metrics",
            "inject_BUILD_SET_unimplemented_TESTING_ONLY",
            "_autograd_backward_strict_mode_banned_ops",
            "reorderable_logging_functions",
            "ignore_logger_methods",
            "traceable_tensor_subclasses",
            "nontraceable_tensor_subclasses",
            "_custom_ops_profile",
        }

        return {
            key: sorted(value) if isinstance(value, set) else value
            for key, value in d.items()
            if key not in blocklist
        }

    config_dict = clean_for_json(config.get_config_copy())
    return json.dumps(config_dict, sort_keys=True)


def _scrubbed_inductor_config_for_logging() -> Optional[str]:
    """
    Method to parse and scrub uninteresting configs from inductor config
    """

    # TypeSafeSerializer for json.dumps()
    # Skips complex types as values in config dict
    class TypeSafeSerializer(json.JSONEncoder):
        def default(self, o: Any) -> Any:
            try:
                return super().default(o)
            except Exception:
                return "Value is not JSON serializable"

    keys_to_scrub: set[Any] = set()
    inductor_conf_str = None
    inductor_config_copy = None

    if torch._inductor.config:
        try:
            inductor_config_copy = torch._inductor.config.get_config_copy()
        except (TypeError, AttributeError):
            inductor_conf_str = "Inductor Config cannot be pickled"

    if inductor_config_copy is not None:
        try:
            for key, val in inductor_config_copy.items():
                if not isinstance(key, str):
                    keys_to_scrub.add(key)
                # Convert set() to list for json.dumps()
                if isinstance(val, set):
                    inductor_config_copy[key] = list(val)
            # Evict unwanted keys
            for key in keys_to_scrub:
                del inductor_config_copy[key]
            # Stringify Inductor config
            inductor_conf_str = json.dumps(
                inductor_config_copy,
                cls=TypeSafeSerializer,
                skipkeys=True,
                sort_keys=True,
            )
        except Exception:
            # Don't crash because of runtime logging errors
            inductor_conf_str = "Inductor Config is not JSON serializable"
    return inductor_conf_str


def record_compilation_metrics(
    start_time_ns: int,
    end_time_ns: int,
    metrics: dict[str, Any],
    exc_type: Optional[type[BaseException]],
    exc_value: Optional[BaseException],
) -> None:
    if torch._inductor.utils.should_use_remote_fx_graph_cache():
        try:
            from torch._inductor.fb.remote_cache import REMOTE_CACHE_VERSION

            remote_cache_version = REMOTE_CACHE_VERSION
            inductor_fx_remote_cache_backend_type = "_ManifoldCache"
        except ModuleNotFoundError:
            remote_cache_version = None
            inductor_fx_remote_cache_backend_type = None
    else:
        inductor_fx_remote_cache_backend_type = None
        remote_cache_version = None

    # Populate the compile_id from the metrics context if it's set. Otherwise,
    # look for it in the current compile context.
    compile_id = metrics.get("compile_id")
    if not compile_id:
        compile_id = torch._guards.CompileContext.current_compile_id()

    common_metrics = {
        "compile_id": compile_id,
        "start_time_us": start_time_ns // 1000,
        "end_time_us": end_time_ns // 1000,
        "fail_type": exc_type.__qualname__ if exc_type else None,
        "fail_reason": str(exc_value) if exc_value else None,
        "structured_logging_overhead_us": to_int_us(
            torch._logging.get_structured_logging_overhead()
        ),
        "dynamo_config": _get_dynamo_config_for_logging(),
        "config_suppress_errors": config.suppress_errors,
        "config_inline_inbuilt_nn_modules": config.inline_inbuilt_nn_modules,
        "inductor_config": _scrubbed_inductor_config_for_logging(),
        "cuda_version": torch.version.cuda,
        "triton_version": triton.__version__ if has_triton() else "",
        "remote_cache_version": remote_cache_version,
        "inductor_fx_remote_cache_backend_type": inductor_fx_remote_cache_backend_type,
        "python_version": sys.version,
    }

    compilation_metrics = CompilationMetrics.create({**common_metrics, **metrics})
    _compilation_metrics.append(compilation_metrics)

    name = "compilation_metrics"
    if compilation_metrics.is_forward is False:
        name = "bwd_" + name
    if compilation_metrics.is_runtime is True:
        name = name + "_runtime"

    torch._logging.trace_structured(
        name,
        lambda: {
            k: list(v) if isinstance(v, set) else v
            for k, v in dataclasses.asdict(compilation_metrics).items()
        },
        # NB: Because compilation metrics *includes* the logging overhead time,
        # we can't both *measure* the logging overhead of compilation metrics
        # without making it inconsistent with compilation metrics itself, so
        # we ignore the (hopefully small) time spent logging compilation metrics
        record_logging_overhead=False,
        # These may be runtime logs, e.g., runtime autotunning, so we provide
        # the CompileId from the compilation metrics in case it's not available
        # in the current trace.
        compile_id=compile_id,
    )

    # If there's a chromium event in flight, add the CompilationMetrics to it.
    add_compilation_metrics_to_chromium(compilation_metrics)

    # Finally log the compilation metrics.
    if config.log_compilation_metrics:
        log_compilation_event(compilation_metrics)


# record_compilation_metrics is called by the singleton MetricsContext exit handler.
_METRICS_CONTEXT = MetricsContext(on_exit=record_compilation_metrics)
_RUNTIME_METRICS_CONTEXT = RuntimeMetricsContext(on_exit=record_compilation_metrics)


def set_compilation_metrics_limit(new_size: int) -> None:
    global _compilation_metrics
    while len(_compilation_metrics) > new_size:
        _compilation_metrics.popleft()
    new_deque = collections.deque(_compilation_metrics, maxlen=new_size)
    _compilation_metrics = new_deque


def clear_compilation_metrics() -> None:
    global _compilation_metrics
    _compilation_metrics.clear()


def get_compilation_metrics() -> list[CompilationMetrics]:
    return list(_compilation_metrics)


class ChromiumEventLogger:
    """Logs chromium events to structured logs. tlparse will concatenate these into a perfetto UI link.

    See https://docs.google.com/document/d/1CvAClvFfyA5R-PhYUmn5OOQtYMH4h6I0nSsKchNAySU/preview#heading=h.yr4qxyxotyw for
    a specification of the Chromium Event JSON format.
    """

    def get_stack(self) -> list[str]:
        """
        The main event stack, with every chromium event.
        Logged to tlparse.
        """
        if hasattr(self.tls, "stack"):
            return self.tls.stack
        else:
            self.tls.stack = []
            return self.tls.stack

    def get_outermost_event(self) -> Optional[str]:
        """
        Get the outermost event name (i.e. the longest running event)
        or None if the stack is empty.
        """
        stack = self.get_stack()
        return stack[0] if stack else None

    def get_pt2_compile_substack(self) -> list[str]:
        """
        A smaller subset of the main stack that gets used to log
        PT2 Compile Events internally.
        """
        if hasattr(self.tls, "pt2_compile_substack"):
            return self.tls.pt2_compile_substack
        else:
            self.tls.pt2_compile_substack = []
            return self.tls.pt2_compile_substack

    def get_event_data(self) -> dict[str, Any]:
        if not hasattr(self.tls, "event_data"):
            self.tls.event_data = {}
        return self.tls.event_data

    def __init__(self) -> None:
        self.tls = threading.local()

        from . import config

        # Generate a unique id for this logger, which we can use in scuba to filter down
        # to a single python run.
        if config.pt2_compile_id_prefix:
            self.id_ = f"{config.pt2_compile_id_prefix}-{uuid.uuid4()}"
        else:
            self.id_ = str(uuid.uuid4())

        # TODO: log to init/id tlparse after I add support for it
        log.info("ChromiumEventLogger initialized with id %s", self.id_)

    def try_add_event_data(self, event_name: str, **kwargs: Any) -> None:
        """
        Same as add_event_data, but will silently not log if the event isn't in the stack.
        """
        if event_name not in self.get_stack():
            return
        self.add_event_data(event_name, **kwargs)

    def add_event_data(
        self,
        event_name: str,
        **kwargs: Any,
    ) -> None:
        """
        Adds additional metadata info to an in-progress event
        This metadata is recorded in the END event
        """
        if event_name not in self.get_stack():
            raise RuntimeError(
                f"Event {repr(event_name)} not in {self.get_stack()}. "
                "Cannot add metadata to events that aren't in progress. "
                "Please make sure the event has started and hasn't ended."
            )
        event_data = self.get_event_data()
        if event_name not in event_data:
            event_data[event_name] = {}
        event_data[event_name].update(kwargs)

    def increment(self, event_name: str, key: str, value: int) -> None:
        """
        Increment an integer event data field by the given amount
        """
        if event_name not in self.get_stack():
            raise RuntimeError(
                f"Event {repr(event_name)} not in {self.get_stack()}. "
                "Cannot add metadata to events that aren't in progress. "
                "Please make sure the event has started and hasn't ended."
            )

        event_data = self.get_event_data()
        if event_name not in event_data:
            event_data[event_name] = {}
        if key not in event_data[event_name]:
            event_data[event_name][key] = 0
        event_data[event_name][key] += value

    def add_to_set(
        self,
        event_name: str,
        key: str,
        value: Any,
    ) -> None:
        """
        Add a value to a set within a event_name's metadata if it exists
        """
        if event_name not in self.get_stack():
            raise RuntimeError(
                f"Event {repr(event_name)} not in {self.get_stack()}. "
                "Cannot add metadata to events that aren't in progress. "
                "Please make sure the event has started and hasn't ended."
            )
        event_data = self.get_event_data()
        if event_name not in event_data:
            event_data[event_name] = {}
        if key not in event_data[event_name]:
            event_data[event_name][key] = set()
        event_data[event_name][key].add(value)

    def log_event_start(
        self,
        event_name: str,
        time_ns: int,
        metadata: dict[str, Any],
        log_pt2_compile_event: bool = False,
        compile_id: Optional[CompileId] = None,
    ) -> None:
        """
        Logs the start of a single event.
        :param str event_name Name of event to appear in trace
        :param time_ns Timestamp in nanoseconds
        :param metadata: Any extra metadata associated with this event
        :param log_pt2_compile_event: If True, log to pt2_compile_events
        :param compile_id: Explicit compile_id (rather than using the current context)
        """
        compile_id = compile_id or torch._guards.CompileContext.current_compile_id()
        metadata["compile_id"] = str(compile_id)
        self._log_timed_event(
            event_name,
            time_ns,
            "B",
            metadata,
        )
        self.get_stack().append(event_name)
        # Add metadata from start event
        self.add_event_data(event_name, **metadata)
        if log_pt2_compile_event:
            self.get_pt2_compile_substack().append(event_name)

    def reset(self) -> None:
        # We this on every compile in case a compile crashes or restarts and we haven't
        # cleared the stack.
        stack = self.get_stack()
        substack = self.get_pt2_compile_substack()
        stack.clear()
        substack.clear()
        event_data = self.get_event_data()
        event_data.clear()

    def log_event_end(
        self,
        event_name: str,
        time_ns: int,
        metadata: dict[str, Any],
        start_time_ns: int,
        log_pt2_compile_event: bool,
        compile_id: Optional[CompileId] = None,
    ) -> None:
        """
        Logs the end of a single event. This function should only be
        called after log_event_start with the same event_name.
        :param event_name: Name of event to appear in trace
        :param time_ns: Timestamp in nanoseconds
        :param metadata: Any extra metadata associated with this event
        :param start_time_ns: The start time timestamp in nanoseconds
        :param log_pt_compile_event: If True, log to pt2_compile_events
        :param compile_id: Explicit compile_id (rather than using the current context)
        """
        compile_id = compile_id or torch._guards.CompileContext.current_compile_id()
        metadata["compile_id"] = str(compile_id)

        # Grab metadata collected during event span
        all_event_data = self.get_event_data()
        if event_name in all_event_data:
            event_metadata = all_event_data[event_name]
            del all_event_data[event_name]
        else:
            event_metadata = {}
        # Add the passed in metadata
        event_metadata.update(metadata)

        event = self._log_timed_event(
            event_name,
            time_ns,
            "E",
            event_metadata,
        )

        def pop_stack(stack: list[str]) -> None:
            while event_name != stack[-1]:
                # If the event isn't the most recent one to end, pop
                # off the stack until it is.
                # Since event_name in self.stack, this pop is always safe
                log.warning(
                    "ChromiumEventLogger: Detected overlapping events, fixing stack"
                )
                stack.pop()

        event_stack = self.get_stack()
        # These stack health checks currently never happen,
        # but they're written this way to future proof any weird event
        # overlaps in the future.
        if event_name not in event_stack:
            # Something went wrong, we never called start on this event,
            # or it was skipped due to overlapping events below
            log.warning("ChromiumEventLogger: Start event not in stack, ignoring")
            return

        pop_stack(event_stack)

        if log_pt2_compile_event:
            pt2_compile_substack = self.get_pt2_compile_substack()
            pop_stack(pt2_compile_substack)
            log_chromium_event_internal(
                event, pt2_compile_substack, self.id_, start_time_ns
            )
            # Pop actual event off of stack
            pt2_compile_substack.pop()

        # Finally pop the actual event off the stack
        event_stack.pop()

    def _log_timed_event(
        self,
        event_name: str,
        time_ns: int,
        phase: str,
        metadata: Optional[dict[str, Any]] = None,
    ) -> dict[str, Any]:
        """
        Logs a timed event in chromium format. See log_event_start, log_event_end, etc.
        """
        event = {
            "name": event_name,
            "ts": time_ns / 1000,  # Chromium events are in micro seconds
            "args": metadata,
            "ph": phase,
            # These categories are needed in all chromium traces
            "cat": "dynamo_timed",
            "tid": 0,
            "pid": 0,  # pid should be specified on all logs, we don't personally care about the actual process id
        }
        torch._logging.trace_structured(
            "chromium_event",
            payload_fn=lambda: event,
            suppress_context=False,
            expect_trace_id=False,  # Not every chromium event will have a trace_id
        )
        record_chromium_event_internal(event)
        return event

    def log_instant_event(
        self,
        event_name: str,
        time_ns: int,
        metadata: Optional[dict[str, Any]] = None,
        # By default, an instant event isn't logged internally, only to structured logging.
        log_pt2_compile_event: bool = False,
    ) -> None:
        """
        Log an instant event with no associated duration.
        :param str event_name: Name of event to appear in trace
        :param int time_ns Timestamp in nanoseconds
        :param Optional[Dict[str, Any]] metadata: Any extra metadata associated with this event
        :param str cname optional color for the arrow in the trace
        """
        if metadata is None:
            metadata = {}
        compile_id = str(torch._guards.CompileContext.current_compile_id())
        metadata["compile_id"] = compile_id
        event = {
            "name": event_name,
            "ts": time_ns / 1000,
            "args": metadata,
            "ph": "i",
            # These categories are needed in all chromium traces
            "cat": "dynamo_timed",
            "tid": 0,
            "pid": 0,
            "s": "p",  # We use "process" level instant events so they all appear on the same row in the trace.
        }
        torch._logging.trace_structured(
            "chromium_event",
            payload_fn=lambda: event,
            suppress_context=False,
            expect_trace_id=True,
        )
        if log_pt2_compile_event:
            # Log an instant event with the same start and end time
            log_chromium_event_internal(
                event, self.get_pt2_compile_substack(), self.id_, time_ns
            )


CHROMIUM_EVENT_LOG: Optional[ChromiumEventLogger] = None


def get_chromium_event_logger() -> ChromiumEventLogger:
    global CHROMIUM_EVENT_LOG
    if CHROMIUM_EVENT_LOG is None:
        CHROMIUM_EVENT_LOG = ChromiumEventLogger()
    return CHROMIUM_EVENT_LOG


def chromium_event_log_active() -> bool:
    global CHROMIUM_EVENT_LOG
    return CHROMIUM_EVENT_LOG is not None


@contextmanager
def chromium_event_timed(
    event_name: str,
    reset_event_log_on_exit: bool = False,
    log_pt2_compile_event: bool = False,
) -> Generator[Any, None, None]:
    """
    Context manager that creates a chromium start and end event. Chromium event
    logging is integrated with dynamo_timed, so you probably want to use that
    instead. Use this context manager only if you want to avoid dynamo_timed.
    """
    chromium_event_log = get_chromium_event_logger()
    chromium_start_time = time.time_ns()
    chromium_event_log.log_event_start(
        event_name,
        chromium_start_time,
        {},
        log_pt2_compile_event,
    )
    try:
        yield
    finally:
        chromium_event_log.log_event_end(
            event_name,
            time.time_ns(),
            {},
            chromium_start_time,
            log_pt2_compile_event,
        )
        if reset_event_log_on_exit:
            chromium_event_log.reset()


@dataclasses.dataclass
class CleanupHook:
    """Remove a global variable when hook is called"""

    scope: dict[str, Any]
    name: str

    def __call__(self, *args: Any) -> None:
        # Make sure we're not shutting down
        if CleanupManager is not None:
            CleanupManager.count -= 1
        del self.scope[self.name]

    @staticmethod
    def create(scope: dict[str, Any], name: str, val: Any) -> CleanupHook:
        assert name not in scope
        CleanupManager.count += 1
        scope[name] = val
        return CleanupHook(scope, name)


class CleanupManager(ExactWeakKeyDictionary):
    count = 0
    instance: ClassVar[CleanupManager]

    def _remove_id(self, idx: int) -> None:
        for hook in self.values[idx]:
            hook()
        super()._remove_id(idx)


CleanupManager.instance = CleanupManager()


def clone_tensor(x: torch.Tensor) -> torch.Tensor:
    """Clone the tensor and its gradient"""
    y = x.clone().requires_grad_(x.requires_grad)
    if x.is_leaf and x.grad is not None:
        y.grad = x.grad.clone()
    return y


def clone_input(
    x: torch.Tensor, *, dtype: Optional[torch.dtype] = None
) -> torch.Tensor:
    """copy while preserving strides"""
    # TODO: this is questionable
    if is_fake(x):
        # this func fails on fake tensors in __torch_dispatch__
        return x

    def torch_clone(x: torch.Tensor) -> torch.Tensor:
        y = torch.clone(x)
        if x.is_leaf:
            y.requires_grad_(x.requires_grad)
        if x.is_leaf and x.grad is not None:
            y.grad = clone_input(x.grad, dtype=dtype)
        if hasattr(x, "_dynamo_dynamic_indices"):
            y._dynamo_dynamic_indices = x._dynamo_dynamic_indices.copy()  # type: ignore[attr-defined]
        return y

    with torch.no_grad():
        if x.device.type == "xla":
            # Access data_ptr() for a xla tensor will cause crash
            return torch_clone(x)

        # Handle sparse storage (no stride).
        if x.layout is torch.sparse_coo:
            return torch.sparse_coo_tensor(
                torch_clone(x._indices()),
                torch_clone(x._values()),
                x.shape,
                is_coalesced=x.is_coalesced(),
            )
        elif is_sparse_compressed(x):
            if x.layout in {torch.sparse_csr, torch.sparse_bsr}:
                compressed_indices = x.crow_indices()
                plain_indices = x.col_indices()
            else:
                compressed_indices = x.ccol_indices()
                plain_indices = x.row_indices()
            return torch.sparse_compressed_tensor(
                torch_clone(compressed_indices),
                torch_clone(plain_indices),
                torch_clone(x.values()),
                x.shape,
                layout=x.layout,
            )
        elif is_traceable_wrapper_subclass(x):
            # Questionable - but this is required to not fail executorch related
            # torchao tests.
            return torch_clone(x)

        needed_size = sum(
            (shape - 1) * stride for shape, stride in zip(x.size(), x.stride())
        )
        if x.is_quantized:
            result = torch.empty_quantized((needed_size + 32,), x)
        else:
            result = torch.empty(
                needed_size + 32, dtype=dtype or x.dtype, device=x.device
            )
        cache_line_offset = (
            (x.data_ptr() - result.data_ptr()) % 32
        ) // x.element_size()
        result.as_strided_(x.size(), x.stride(), cache_line_offset)
        try:
            result.copy_(x.clone())
            if x.is_leaf:
                result.requires_grad_(x.requires_grad)
            if x.is_leaf and x.grad is not None:
                result.grad = clone_input(x.grad, dtype=dtype)
        except RuntimeError:
            # RuntimeError: unsupported operation: more than one element of the written-to
            # tensor refers to a single memory location. Please clone() the tensor before
            # performing the operation.
            return torch_clone(x)
        if hasattr(x, "_dynamo_dynamic_indices"):
            result._dynamo_dynamic_indices = x._dynamo_dynamic_indices.copy()  # type: ignore[attr-defined]
        return result


@overload
def clone_inputs(
    example_inputs: dict[str, Union[T, tuple[T, ...]]],
) -> dict[str, list[T]]: ...


@overload
def clone_inputs(example_inputs: Sequence[T]) -> list[T]: ...


def clone_inputs(example_inputs: Any) -> Any:
    res: Union[dict[str, Any], list[Any]]
    if type(example_inputs) is dict:
        res = dict(example_inputs)
        for key, value in res.items():
            if isinstance(value, tuple):
                res[key] = clone_inputs(value)
            else:
                assert isinstance(value, torch.Tensor), type(value)
                res[key] = clone_input(value)
        return res

    res = list(example_inputs)
    for i in range(len(res)):
        if isinstance(res[i], torch.Tensor):
            res[i] = clone_input(res[i])
    return res


def skip_frame_if_in_functorch_mode(val: torch.Tensor) -> None:
    try:
        val.data_ptr()  # will throw for functorch tensors
    except RuntimeError as e:
        from .exc import SkipFrame

        # This will be GradTrackingTensor/BatchedTensor/etc
        functorch_subclass_name = re.sub(r"\(.*", "", repr(val))
        raise SkipFrame(
            f"torch.compile cannot be run in context: {functorch_subclass_name}"
        ) from e


@contextmanager
def preserve_rng_state() -> Generator[None, None, None]:
    disable_functorch = torch._C._DisableFuncTorch
    disable_current_modes = torch.utils._python_dispatch._disable_current_modes
    with disable_current_modes(), disable_functorch():
        rng_state = torch.clone(torch.random.get_rng_state())
        skip_frame_if_in_functorch_mode(rng_state)
        if torch.cuda.is_available():
            cuda_rng_state = torch.clone(torch.cuda.get_rng_state())
    try:
        yield
    finally:
        with torch.utils._python_dispatch._disable_current_modes():
            torch.random.set_rng_state(rng_state)
            if torch.cuda.is_available():
                torch.cuda.set_rng_state(cuda_rng_state)  # type: ignore[possibly-undefined]


def is_jit_model(
    model0: Any,
) -> TypeIs[
    Union[
        torch.jit._trace.TopLevelTracedModule,
        torch.jit._script.RecursiveScriptModule,
        torch.jit.ScriptFunction[Any, Any],
        torch.jit.ScriptModule,
    ]
]:
    return isinstance(
        model0,
        (
            torch.jit._trace.TopLevelTracedModule,
            torch.jit._script.RecursiveScriptModule,
            torch.jit.ScriptFunction,
            torch.jit.ScriptModule,
        ),
    )


def torchscript(model: Any, example_inputs: Any, verbose: bool = False) -> Any:
    if is_jit_model(model):
        # already done?
        return model

    try:
        return torch.jit.trace(model, example_inputs)
    except Exception:
        try:
            return torch.jit.script(model)
        except Exception:
            if verbose:
                log.exception("jit error")
            else:
                log.error("Both torch.jit.trace and torch.jit.script failed")
    return None


def getfile(obj: Any) -> Optional[str]:
    try:
        return inspect.getfile(obj)
    except (TypeError, OSError):
        return None


def is_namedtuple(obj: Any) -> bool:
    """Test if an object is a namedtuple or a torch.return_types.* quasi-namedtuple"""
    return is_namedtuple_cls(type(obj))


def is_namedtuple_cls(cls: Any) -> bool:
    """Test if an object is a namedtuple or a (torch.return_types|torch.autograd.forward_ad).* quasi-namedtuple"""
    try:
        if issubclass(cls, tuple):
            module = getattr(cls, "__module__", None)
            if module in ("torch.return_types", "torch.autograd.forward_ad"):
                return True
            if isinstance(getattr(cls, "_fields", None), tuple) and callable(
                getattr(cls, "_make", None)
            ):
                # The subclassing style namedtuple can have an extra base `typing.Generic`
                bases = tuple(t for t in cls.__bases__ if t is not Generic)
                if bases == (tuple,):
                    # This is a namedtuple type directly created by `collections.namedtuple(...)`
                    return True
                if bases and any(
                    (
                        # Subclass of namedtuple
                        is_namedtuple_cls(t)
                        # For subclasses of namedtuple, the __new__ method should not be customized
                        and cls.__new__ is t.__new__
                    )
                    for t in bases
                ):
                    return True
    except TypeError:
        pass
    return False


@functools.lru_cache(1)
def namedtuple_fields(cls: type) -> tuple[str, ...]:
    """Get the fields of a namedtuple or a torch.return_types.* quasi-namedtuple"""
    if cls is slice:
        return ("start", "stop", "step")

    assert issubclass(cls, tuple)
    if hasattr(cls, "_fields"):
        # normal namedtuples
        return cls._fields

    @dataclasses.dataclass
    class Marker:
        index: int

    # frustrating ones e.g. torch.return_types.max
    assert cls.__module__ == "torch.return_types"
    obj = cls(map(Marker, range(cls.n_fields)))  # type: ignore[attr-defined]
    fields: dict[str, int] = {}
    for name in dir(obj):
        if name[0] != "_" and isinstance(getattr(obj, name), Marker):
            fields[name] = getattr(obj, name).index
    assert len(fields) == cls.n_fields  # type: ignore[attr-defined]
    return tuple(sorted(fields, key=fields.get))  # type: ignore[arg-type]


def checkpoint_params(gm: torch.fx.GraphModule) -> Callable[[], None]:
    with torch.no_grad():
        rng_state = torch.clone(torch.random.get_rng_state())
        if torch.cuda.is_available():
            cuda_rng_state = torch.clone(torch.cuda.get_rng_state())
        saved_state = [
            (param, param._version, torch.clone(param))
            for param in itertools.chain(gm.parameters(), gm.buffers())
        ]

    def restore() -> None:
        with torch.no_grad():
            torch.random.set_rng_state(rng_state)
            if torch.cuda.is_available():
                torch.cuda.set_rng_state(cuda_rng_state)
            for param, version, original_value in saved_state:
                if param._version != version:
                    param.copy_(original_value)

    return restore


def timed(
    model: Any, example_inputs: Iterable[Any], times: int = 1
) -> tuple[Any, float]:
    if torch.cuda.is_available():
        synchronize = torch.cuda.synchronize
    else:
        synchronize = nothing

    synchronize()
    gc.collect()
    torch.manual_seed(1337)
    t0 = time.perf_counter()
    for _ in range(times):
        result = model(*example_inputs)
        synchronize()
    t1 = time.perf_counter()
    return result, t1 - t0  # type: ignore[possibly-undefined]


def check_is_cuda(gm: torch.fx.GraphModule, example_inputs: Iterable[Any]) -> bool:
    return all(x.is_cuda for x in itertools.chain(example_inputs, gm.parameters(True)))


@lru_cache(32)
def rot_n_helper(n: int) -> Callable[..., Any]:
    assert n > 1
    vars = [f"v{i}" for i in range(n)]
    rotated = reversed(vars[-1:] + vars[:-1])
    fn = eval(f"lambda {','.join(vars)}: ({','.join(rotated)})")
    fn.__name__ = f"rot_{n}_helper"
    return fn


common_constant_types: set[type] = {
    int,
    float,
    complex,
    bool,
    str,
    bytes,
    type(None),
    Ellipsis.__class__,
    NotImplemented.__class__,
    types.CodeType,
    # Commonly used immutable types from torch.
    torch.device,
    torch.dtype,
    torch.memory_format,
    torch.layout,
    torch.finfo,
    torch.iinfo,
    torch.nn.attention.SDPBackend,
    torch.cuda._CudaDeviceProperties,
}

if has_triton_package():
    import triton

    common_constant_types.add(triton.language.dtype)

"""
    Difference between is_safe_constant and common_constant_types.
    * common_constant_types: Constants would be wrapped by VariableBuilder.wrap_literal
                             as ConstantVariable.
    * is_safe_constant: Constants can be loaded by LOAD_CONST bytecode.
"""


def is_safe_constant(v: Any) -> bool:
    if istype(v, (tuple, frozenset)):
        return all(map(is_safe_constant, v))
    return isinstance(
        v,
        (
            enum.Enum,
            type,
            torch.Size,
            typing._GenericAlias,  # type: ignore[attr-defined]
            types.GenericAlias,
        ),
    ) or istype(
        v,
        common_constant_types | {slice},
    )


@functools.cache
def common_constants() -> set[int]:
    return {
        # We zero-one specialize shapes, so specialize these constants
        # too
        0,
        1,
    }


def is_torch_sym(value: Any) -> TypeGuard[Union[torch.SymBool, torch.SymInt]]:
    return isinstance(value, (torch.SymBool, torch.SymInt)) and not isinstance(
        value.node, torch.nested._internal.nested_int.NestedIntNode
    )


def is_int_specialization_case(value: Any, source: Any) -> bool:
    from .source import is_from_defaults

    return not TracingContext.get().force_unspec_int_unbacked_size_like and (
        # Assume integers from global variables want to be specialized
        not source.guard_source().is_local()
        # Assume that integers that came from NN modules want to be
        # specialized (as we don't expect users to be changing the
        # NN modules on the fly), unless explicitly disabled
        or (
            source.guard_source().is_specialized_nn_module()
            and not config.allow_unspec_int_on_nn_module
        )
        or (
            source.guard_source().is_unspecialized_builtin_nn_module()
            and not config.allow_unspec_int_on_nn_module
        )
        or (
            source.guard_source().is_unspecialized_nn_module()
            and not config.allow_unspec_int_on_nn_module
        )
        or is_from_defaults(source)
        # TODO: Delete this condition when rollout is done.  NB: this
        # condition never evaluates True in open source
        or (
            not justknobs_check("pytorch/dynamo:enable_unspecialize_zero_one_plain_int")
            and value in common_constants()
        )
    )


def specialize_symnode(arg: Any) -> Any:
    from .variables import ConstantVariable, LazyVariableTracker, SymNodeVariable

    # Guard and specialize
    if isinstance(arg, LazyVariableTracker) and not arg.is_realized():
        # Find if the arg would be realized as SymNodeVariable later on. If yes,
        # realize it and specialize. Else return the arg.

        source = arg.original_source()
        value = arg.original_value()

        is_symnode_vt = is_torch_sym(value) or (
            not config.specialize_int
            and type(value) is int
            and not is_int_specialization_case(value, source)
        )

        if not is_symnode_vt:
            return arg

    if isinstance(arg, SymNodeVariable):
        return ConstantVariable.create(arg.evaluate_expr())
    return arg


def guard_if_dyn(arg: Any) -> Any:
    from .variables import ConstantVariable

    arg = specialize_symnode(arg)

    if isinstance(arg, ConstantVariable):
        return arg.as_python_constant()

    return arg


def check_constant_args(args: Iterable[Any], kwargs: Mapping[Any, Any]) -> bool:
    return all(x.is_python_constant() for x in itertools.chain(args, kwargs.values()))


def check_unspec_python_args(args: Iterable[Any], kwargs: Mapping[Any, Any]) -> bool:
    from .variables.constant import ConstantVariable
    from .variables.tensor import UnspecializedPythonVariable

    unspec_count = 0
    for x in itertools.chain(args, kwargs.values()):
        if isinstance(x, UnspecializedPythonVariable):
            unspec_count += 1
        elif not isinstance(x, ConstantVariable):
            return False
    return unspec_count > 0


def check_unspec_or_constant_args(
    args: Iterable[Any], kwargs: Mapping[Any, Any]
) -> bool:
    # A fused version of:
    # return check_constant_args(args, kwargs) or check_unspec_python_args(args, kwargs)
    from .variables.tensor import UnspecializedPythonVariable

    for x in itertools.chain(args, kwargs.values()):
        if not (x.is_python_constant() or isinstance(x, UnspecializedPythonVariable)):
            return False
    return True


def check_numpy_ndarray_args(args: Iterable[Any], kwargs: Mapping[Any, Any]) -> bool:
    from .variables.tensor import NumpyNdarrayVariable

    return any(
        isinstance(x, NumpyNdarrayVariable)
        for x in itertools.chain(args, kwargs.values())
    )


dict_keys: type[KeysView[Any]] = type({}.keys())
dict_values: type[ValuesView[Any]] = type({}.values())
dict_items: type[ItemsView[Any, Any]] = type({}.items())
odict_values: type[ValuesView[Any]] = type(OrderedDict().values())
tuple_iterator: type[Iterator[Any]] = type(iter(()))
range_iterator: type[Iterator[Any]] = type(iter(range(0)))
tuple_iterator_len = tuple_iterator.__length_hint__  # type: ignore[attr-defined]
object_new = object.__new__
dict_new = dict.__new__
dict_methods = {
    method
    for method in itertools.chain(dict.__dict__.values(), OrderedDict.__dict__.values())
    if callable(method)
}
set_methods = {method for method in set.__dict__.values() if callable(method)}
frozenset_methods = {
    method for method in frozenset.__dict__.values() if callable(method)
}

tuple_new = tuple.__new__
tuple_methods = {method for method in tuple.__dict__.values() if callable(method)}
list_methods = {method for method in list.__dict__.values() if callable(method)}
list_getitem = list.__getitem__

str_methods = {method for method in str.__dict__.values() if callable(method)}

K = TypeVar("K")
V = TypeVar("V")


def builtin_dict_keys(d: dict[K, V]) -> KeysView[K]:
    # Avoids overridden keys method of the dictionary
    assert isinstance(d, dict)
    return dict.keys(d)


def get_items_from_dict(obj: dict[K, V]) -> Iterable[tuple[K, Union[V, Any]]]:
    # Get items without calling the user defined __getitem__ or keys method.
    assert isinstance(obj, dict)
    if istype(obj, (dict, OrderedDict)):
        return obj.items()
    elif isinstance(obj, OrderedDict):
        return [(k, OrderedDict.__getitem__(obj, k)) for k in OrderedDict.keys(obj)]
    else:
        return [(k, dict.__getitem__(obj, k)) for k in dict.keys(obj)]


def nn_module_new(cls: Any) -> Any:
    obj = object_new(cls)
    torch.nn.Module.__init__(obj)
    return obj


def product(it: Iterable[T]) -> int:
    return functools.reduce(operator.mul, it, 1)


def tuple_iterator_getitem(it: Any, index: int) -> Any:
    _, (obj,), start = it.__reduce__()
    return obj[start + index]


def dataclass_fields(cls: Any) -> Any:
    return torch._dynamo.disable(dataclasses.fields)(cls)


iter_next = next


def normalize_range_iter(range_iter: Any) -> tuple[int, int, int]:
    _, (range_obj,), maybe_idx = range_iter.__reduce__()
    # In 3.12+, `maybe_idx` could be None, and `range_obj.start` would've been
    # already incremented by the current index.
    # The index (maybe_idx) is the number of steps taken so far. To get the
    # correct start value, one must add (maybe_idx * step) to the original
    # start. See:
    # https://github.com/python/cpython/blob/ea77feecbba389916af8f90b2fc77f07910a2963/Objects/rangeobject.c#L885-L899
    start = range_obj.start + (maybe_idx or 0) * range_obj.step
    stop = range_obj.stop
    step = range_obj.step
    return (start, stop, step)


def to_subclass(t: Any, cls: type) -> Any:
    return t.as_subclass(cls)


dict_getitem = dict.__getitem__


def dict_keys_getitem(d: dict[Any, Any], n: int) -> Any:
    # Call dict(d) to prevent calling overridden __iter__/keys
    dict_class = dict
    if isinstance(d, OrderedDict):
        dict_class = OrderedDict
    return next(itertools.islice(dict_class.keys(d), n, n + 1))


def set_getitem(s: set[T], n: int) -> T:
    # Set ordering might not be stable
    return list(s)[n]


def enum_repr(value: Any, local: bool) -> str:
    # enum class can override __str__ method. Use __class__ and name attribute
    # to extract the class name and key name.
    name = value.__class__.__name__
    val = value.name
    scope = "L" if local else "G"
    local_name = f'{scope}["{name}"].{val}'
    return local_name


def set_example_value(node: torch.fx.Node, example_value: Any) -> None:
    # NB: example_value is a bit of a misnomer, because this is always a fake
    # tensor of some sort.  Furthermore, these example values serve as the
    # runtime state of Dynamo tracing, which means if metadata mutation
    # occurs, the example_value gets directly updated (so you can't rely on
    # this to accurately reflect what the state of the value was at the time
    # the program was traced).
    node.meta["example_value"] = example_value
    fake_mode = TracingContext.get().fake_mode
    assert fake_mode is not None
    shape_env = fake_mode.shape_env
    if (
        symbol_to_path
        := torch.fx.experimental.symbolic_shapes.compute_unbacked_bindings(
            shape_env, example_value
        )
    ):
        node.meta["unbacked_bindings"] = symbol_to_path


def _get_fake_tensor(vt: VariableTracker) -> Any:
    fake_tensor = vt.as_proxy().node.meta.get("example_value")
    if not is_fake(fake_tensor):
        from . import graph_break_hints
        from .exc import unimplemented_v2

        unimplemented_v2(
            gb_type="Cannot check Tensor object identity without its fake value",
            context=str(fake_tensor),
            explanation="TensorVariable is missing a fake example_value.",
            hints=[*graph_break_hints.DYNAMO_BUG],
        )
    return fake_tensor


def slice_length(s: slice, seq_len: int) -> int:
    start, stop, step = s.indices(seq_len)
    return max(0, (stop - start + (step - (1 if step > 0 else -1))) // step)


def raise_args_mismatch(tx: InstructionTranslatorBase, name: str) -> None:
    from torch._dynamo.exc import raise_observed_exception
    from torch._dynamo.variables import ConstantVariable

    raise_observed_exception(
        TypeError,
        tx,
        args=[ConstantVariable(f"wrong number of arguments for {name}() call")],
    )


def iter_contains(
    items: Iterable[Any],
    search: Any,
    tx: InstructionTranslator,
    check_tensor_identity: bool = False,
) -> Any:
    from .variables import BuiltinVariable, ConstantVariable, TensorVariable

    if search.is_python_constant():
        found_const = any(
            x.is_python_constant()
            and x.as_python_constant() == search.as_python_constant()
            for x in items
        )
        return ConstantVariable.create(found_const)

    must_check_tensor_id = False
    if check_tensor_identity and isinstance(search, TensorVariable):
        must_check_tensor_id = True
        # Match of Tensor means match of FakeTensor
        search = _get_fake_tensor(search)

    found: Optional[VariableTracker] = None
    for x in items:
        if must_check_tensor_id:
            if isinstance(x, TensorVariable):
                if search is _get_fake_tensor(x):  # Object equivalence
                    return ConstantVariable.create(True)
        else:
            check = BuiltinVariable(operator.eq).call_function(tx, [x, search], {})
            if found is None:
                found = check
            else:
                found = BuiltinVariable(operator.or_).call_function(
                    tx, [check, found], {}
                )
    if found is None:
        found = ConstantVariable.create(False)
    return found


def key_is_id(
    k: Any,
) -> TypeIs[Union[torch.Tensor, torch.nn.Module, MethodWrapperType]]:
    """Returns whether it indexes dictionaries using its id"""
    return isinstance(k, (torch.Tensor, torch.nn.Module, MethodWrapperType))


def key_to_id(value: Any) -> list[Any]:
    return [id(k) if key_is_id(k) else k for k in value.keys()]


def const_repr(x: Any, *, local: Any) -> str:
    from .trace_rules import is_builtin_callable

    if isinstance(x, (list, tuple)):
        elems_repr = ",".join(const_repr(s, local=local) for s in x)
        if isinstance(x, list):
            return f"[{elems_repr}]"
        else:
            assert isinstance(x, tuple)
            if len(x) == 1:
                return f"({elems_repr},)"
            else:
                return f"({elems_repr})"
    elif isinstance(x, enum.Enum):
        # To workaround repr(Enum) returning invalid global reference before python 3.11
        # by calling enum_repr and removing quotes to render enum in guard code.
        return enum_repr(x, local=local).replace("'", "")
    elif is_builtin_callable(x):
        return x.__name__
    elif isinstance(x, type):

        def fullname(o: Any) -> str:
            klass = o.__class__
            module = klass.__module__
            if module == "builtins":
                return klass.__qualname__  # avoid outputs like 'builtins.str'
            return module + "." + klass.__qualname__

        return fullname(x)
    else:
        return f"{x!r}"


def dict_keys_repr(const_keys: Any, *, local: Any) -> str:
    keys_str = ",".join(const_repr(s, local=local) for s in const_keys)
    return "[" + keys_str + "]"


GLOBAL_KEY_PREFIX = "__dict_key"


from torch._subclasses import UnsupportedFakeTensorException  # noqa: F401


def get_safe_global_name(tx: InstructionTranslatorBase, root: str, obj: Any) -> str:
    # The global_mangled_class_name should be different for different
    # invocations of torch.compile. Otherwise, we can run into a situation
    # where multiple torch.compile invocations reuse the same global name,
    # but the global's lifetime is tied to the first invocation (and
    # may be deleted when the first torch.compile invocation is deleted)
    # We mangle it based off of the output_graph's id.
    return f"{root}_{id(obj)}_c{tx.output.compile_id}"


def is_in(item: T, *containers: Container[T]) -> bool:
    for container in containers:
        if item in container:
            return True
    return False


def get_unique_name_wrt(
    prefix: str, *containers: Any, requires_suffix: bool = False
) -> str:
    """
    Return a name that starts with `prefix` and is not in any of the
    `containers` (e.g., map, set).
    """
    if not requires_suffix and not is_in(prefix, *containers):
        return prefix

    for i in itertools.count():
        candidate = f"{prefix}_{i}"
        if not is_in(candidate, *containers):
            return candidate

    raise AssertionError("unreachable")


def wrap_fake_exception(fn: Callable[[], Any]) -> Any:
    try:
        return fn()
    except UnsupportedFakeTensorException as e:
        from .exc import unimplemented_v2

        msg = f"Encountered exception ({e.reason}) during fake tensor propagation."
        log.warning(msg)
        unimplemented_v2(
            gb_type="Fake tensor propagation exception",
            context=str(e.reason),
            explanation=msg,
            hints=[],
            from_exc=e,
        )


def deepcopy_to_fake_tensor(
    obj: Any, fake_mode: torch._subclasses.fake_tensor.FakeTensorMode
) -> Any:
    with torch._subclasses.fake_tensor.FakeCopyMode(fake_mode):
        return wrap_fake_exception(lambda: copy.deepcopy(obj))


def rmse(ref: torch.Tensor, res: torch.Tensor) -> torch.Tensor:
    """
    Calculate root mean squared error
    """
    return torch.sqrt(torch.mean(torch.square(ref - res)))


def same(
    ref: Any,
    res: Any,
    fp64_ref: Any = None,
    cos_similarity: bool = False,
    tol: float = 1e-4,
    equal_nan: bool = False,
    exact_dtype: bool = True,
    relax_numpy_equality: bool = False,
    ignore_non_fp: bool = False,
    log_error: Callable[..., None] = log.error,
    use_larger_multiplier_for_smaller_tensor: bool = False,
    force_max_multiplier: bool = False,
) -> bool:
    """Check correctness to see if ref and res match"""
    if fp64_ref is None:
        fp64_ref = ref
    if isinstance(
        ref, (list, tuple, collections.deque, torch.nn.ParameterList, torch.Size)
    ):
        assert isinstance(res, (list, tuple, collections.deque)), (
            f"type mismatch {type(ref)} {type(res)}"
        )
        if len(ref) != len(res):
            log_error("Length mismatch")
            return False
        return len(ref) == len(res) and all(
            same(
                ai,
                bi,
                fp64_refi,
                cos_similarity,
                tol,
                equal_nan,
                exact_dtype,
                relax_numpy_equality,
                ignore_non_fp,
                log_error=log_error,
                use_larger_multiplier_for_smaller_tensor=use_larger_multiplier_for_smaller_tensor,
                force_max_multiplier=force_max_multiplier,
            )
            for ai, bi, fp64_refi in zip(ref, res, fp64_ref)
        )
    elif type(ref).__name__ == "QuestionAnsweringModelOutput":
        # This skips checking accuracy for start_logits/end_logits.
        # Tentatively, start_logits/end_logits appear to be very prone to
        # inaccuracies and is somewhat subsumed by checking the loss.
        return same(
            ref.loss,
            res.loss,
            fp64_ref.loss,
            cos_similarity,
            tol,
            equal_nan,
            exact_dtype,
            relax_numpy_equality,
            ignore_non_fp,
            log_error=log_error,
            use_larger_multiplier_for_smaller_tensor=use_larger_multiplier_for_smaller_tensor,
            force_max_multiplier=force_max_multiplier,
        )
    elif isinstance(ref, dict):
        assert isinstance(res, dict)
        assert set(ref.keys()) == set(res.keys()), (
            f"keys mismatch {set(ref.keys())} == {set(res.keys())}"
        )
        for k in sorted(ref.keys()):
            if not (
                same(
                    ref[k],
                    res[k],
                    fp64_ref[k],
                    cos_similarity=cos_similarity,
                    tol=tol,
                    equal_nan=equal_nan,
                    exact_dtype=exact_dtype,
                    relax_numpy_equality=relax_numpy_equality,
                    ignore_non_fp=ignore_non_fp,
                    log_error=log_error,
                    use_larger_multiplier_for_smaller_tensor=use_larger_multiplier_for_smaller_tensor,
                    force_max_multiplier=force_max_multiplier,
                )
            ):
                log_error("Accuracy failed for key name %s", k)
                return False
        return True
    elif isinstance(ref, set):
        assert isinstance(res, set)
        assert set(ref) == set(res), f"elements mismatch {set(ref)} == {set(res)}"
        return True
    elif isinstance(ref, (torch.Tensor, float)):
        assert not isinstance(ref, torch._subclasses.FakeTensor)
        assert not isinstance(res, torch._subclasses.FakeTensor)

        def to_tensor(t: Any) -> torch.Tensor:
            return t if isinstance(t, torch.Tensor) else torch.tensor(t)

        ref, res, fp64_ref = (to_tensor(val) for val in (ref, res, fp64_ref))

        if ref.is_sparse:
            assert res.is_sparse
            ref = ref.to_dense()
            res = res.to_dense()
        assert isinstance(res, torch.Tensor), f"type mismatch {type(ref)} {type(res)}"
        if exact_dtype:
            if ref.dtype != res.dtype:
                log_error("dtype mismatch %s, %s", ref.dtype, res.dtype)
                return False
            if ref.dtype == torch.bool:
                if ignore_non_fp:
                    return True
                # triton stores bool as int8, so add this for more accurate checking
                r = torch.allclose(
                    ref.to(dtype=torch.uint8),
                    res.to(dtype=torch.uint8),
                    atol=tol,
                    rtol=tol,
                    equal_nan=equal_nan,
                )
                if not r:
                    log_error("Accuracy failed: uint8 tensor did not match")
                return r

        if cos_similarity:
            ref = ref.flatten().to(torch.float32)
            res = res.flatten().to(torch.float32)
            if torch.allclose(ref, res, atol=tol, rtol=tol, equal_nan=True):
                # early exit that handles zero/nan better
                # cosine_similarity(zeros(10), zeros(10), dim=0) is 0
                return True
            score = torch.nn.functional.cosine_similarity(ref, res, dim=0, eps=1e-6)
            if score < 0.99:
                log.warning("Similarity score=%s", score.detach().cpu().item())
            return bool(score >= 0.99)
        else:
            if not exact_dtype:
                ref = ref.to(res.dtype)

            # First try usual allclose
            if torch.allclose(ref, res, atol=tol, rtol=tol, equal_nan=equal_nan):
                return True

            # Check error from fp64 version
            if fp64_ref.dtype == torch.float64:
                # Fix a corner case that res and fp64_ref does not contains NaN and match (with loose tolerance)
                # while the ref contains NaN. In this case, RMSE should not match any ways.
                # But res is 'BETTER' than ref so we count it pass.
                #
                # This happens for Super_SloMo when loop ordering after fusion is enabled:
                # https://gist.github.com/shunting314/11f235c70f7db0d52718d26f4a701cab
                loose_tol = 1e-2 * 4
                if (
                    not fp64_ref.isnan().any()
                    and not res.isnan().any()
                    and ref.isnan().any()
                    and torch.allclose(
                        fp64_ref.to(dtype=res.dtype),
                        res,
                        atol=loose_tol,
                        rtol=loose_tol,
                        equal_nan=equal_nan,
                    )
                ):
                    return True
                ref_error = rmse(fp64_ref, ref).item()
                # ref unable to produce this with stable numerics in this precision, ignore
                if math.isnan(ref_error):
                    log.warning(
                        "Found nan in reference. Consider running in higher precision."
                    )

                res_error = rmse(fp64_ref, res).item()

                def get_multiplier() -> float:
                    # In some particular cases, we expect high difference in results.
                    # At the moment one of this cases is inductor freezing bfloat16 convolution const folding.
                    # In case of it the res_error is at least one order of magnitude higher.
                    if force_max_multiplier:
                        return 10.0
                    # In the case of using AMP (Automatic Mixed Precision), certain models have
                    # failed the benchmark's correctness check. However, the end-to-end model's
                    # accuracy when comparing AMP with FP32 is within a difference of less than 0.1%.
                    # Thus, it's possible that the correctness check failures for these models are
                    # false alarms. We use multiplier of 3 instead of 2 to avoid these false alarms.
                    multiplier = (
                        3.0 if res.dtype in (torch.float16, torch.bfloat16) else 2.0
                    )

                    if use_larger_multiplier_for_smaller_tensor and (
                        fp64_ref.numel() <= 10
                    ):
                        multiplier = 10.0
                    elif use_larger_multiplier_for_smaller_tensor and (
                        fp64_ref.numel() <= 500
                    ):
                        multiplier = 8.0
                    elif (
                        fp64_ref.numel() < 1000
                        or (ref.ndim == 4 and ref.shape[-1] == ref.shape[-2] == 1)
                        # large tol means a benchmark has been specified as REQUIRE_HIGHER_TOLERANCE
                        or tol >= 2 * 1e-2
                    ):
                        # In the presence of noise, noise might dominate our error
                        # metric for smaller tensors.
                        # Similarly, for 1x1 kernels, there seems to be high noise with amp.
                        multiplier = 3.0
                    return multiplier

                multiplier = get_multiplier()

                passes_test = res_error <= (multiplier * ref_error + tol / 10.0)
                if (
                    not passes_test
                    and equal_nan
                    and math.isnan(ref_error)
                    and math.isnan(res_error)
                    # Some unit test for the accuracy minifier relies on
                    # returning false in this case.
                    and not torch._inductor.config.cpp.inject_relu_bug_TESTING_ONLY
                ):
                    passes_test = True
                if not passes_test:
                    log_error(
                        "RMSE (res-fp64): %.5f, (ref-fp64): %.5f and shape=%s. res.dtype: %s, multiplier: %f, tol: %f"
                        ", use_larger_multiplier_for_smaller_tensor: %d",
                        res_error,
                        ref_error,
                        res.size(),
                        res.dtype,
                        multiplier,
                        tol,
                        use_larger_multiplier_for_smaller_tensor,
                    )
                return passes_test

            if ignore_non_fp:
                return True

            log_error("Accuracy failed: allclose not within tol=%s", tol)
            return False
    elif isinstance(ref, (str, int, type(None), bool, torch.device)):
        if ignore_non_fp:
            return True
        r = ref == res
        if not r:
            log_error("Accuracy failed (%s): %s != %s", type(ref), ref, res)
        return r
    elif is_numpy_int_type(ref) or is_numpy_float_type(ref):
        if relax_numpy_equality and not (
            is_numpy_int_type(res) or is_numpy_float_type(res)
        ):
            ref = ref.item()
        r = (type(ref) is type(res)) and (ref == res)
        if not r:
            log_error("Accuracy failed (numpy): %s != %s", ref, res)
        return r
    elif is_numpy_ndarray(ref):
        return (type(ref) is type(res)) and same(
            torch.as_tensor(ref),
            torch.as_tensor(res),
            fp64_ref,
            cos_similarity=cos_similarity,
            tol=tol,
            equal_nan=equal_nan,
            exact_dtype=exact_dtype,
            relax_numpy_equality=relax_numpy_equality,
            ignore_non_fp=ignore_non_fp,
            log_error=log_error,
            use_larger_multiplier_for_smaller_tensor=use_larger_multiplier_for_smaller_tensor,
        )
    elif type(ref).__name__ in (
        "MaskedLMOutput",
        "Seq2SeqLMOutput",
        "CausalLMOutputWithCrossAttentions",
        "LongformerMaskedLMOutput",
        "Instances",
        "SquashedNormal",
        "Boxes",
        "Normal",
        "TanhTransform",
        "Foo",
        "Variable",
    ):
        assert type(ref) is type(res)
        return all(
            same(
                getattr(ref, key),
                getattr(res, key),
                getattr(fp64_ref, key),
                cos_similarity=cos_similarity,
                tol=tol,
                equal_nan=equal_nan,
                exact_dtype=exact_dtype,
                relax_numpy_equality=relax_numpy_equality,
                ignore_non_fp=ignore_non_fp,
                log_error=log_error,
                use_larger_multiplier_for_smaller_tensor=use_larger_multiplier_for_smaller_tensor,
            )
            for key in ref.__dict__.keys()
        )
    else:
        raise RuntimeError(f"unsupported type: {type(ref).__name__}")


def format_func_info(code: CodeType) -> str:
    short_filename = code.co_filename.split("/")[-1]
    return f"'{code.co_name}' ({short_filename}:{code.co_firstlineno})"


@contextlib.contextmanager
def disable_cache_limit() -> Generator[None, None, None]:
    prior = config.recompile_limit
    config.recompile_limit = sys.maxsize
    prior_acc_limit = config.accumulated_recompile_limit
    config.accumulated_recompile_limit = sys.maxsize

    try:
        yield
    finally:
        config.recompile_limit = prior
        config.accumulated_recompile_limit = prior_acc_limit


# map from transformed code back to original user code
orig_code_map = ExactWeakKeyDictionary()

# keep a record of code_obj -> list of guard failure reasons for logging
guard_failures: collections.defaultdict[Any, list[Any]] = collections.defaultdict(list)

# Keep a record of graph break reasons for logging
graph_break_reasons: list[torch._dynamo.output_graph.GraphCompileReason] = []

# keep record of compiled code, if we are in "error if recompile"
# to track code that dynamo has compiled previously
seen_code_map = ExactWeakKeyDictionary()


# return same dir unless user changes config between calls
@functools.cache
def _get_debug_dir(root_dir: str) -> str:
    dir_name = (
        "run_"
        + datetime.datetime.now().strftime("%Y_%m_%d_%H_%M_%S_%f")
        # use pid to avoid conflicts among ranks
        + "-pid_"
        + str(os.getpid())
    )
    return os.path.join(root_dir, dir_name)


def get_debug_dir() -> str:
    debug_root = config.debug_dir_root
    return _get_debug_dir(debug_root)


def extract_fake_example_value(node: torch.fx.Node, required: bool = True) -> Any:
    if "example_value" in node.meta and is_fake(node.meta["example_value"]):
        return node.meta["example_value"]
    elif required:
        from torch._dynamo.exc import unimplemented_v2

        from . import graph_break_hints

        unimplemented_v2(
            gb_type="Missing FakeTensor example value",
            context=str(node),
            explanation=f"`FakeTensor` example value was required for {node} but not available.",
            hints=[*graph_break_hints.DYNAMO_BUG],
        )
    else:
        return None


def ensure_graph_fake(e: Any, tx: InstructionTranslatorBase) -> Any:
    assert maybe_get_fake_mode(e) is tx.fake_mode
    return e


def get_fake_values_from_nodes(
    tx: InstructionTranslatorBase, nodes: Any, allow_non_graph_fake: bool
) -> Any:
    def visit(n: torch.fx.Node) -> Any:
        if n.op == "call_function" and "example_value" not in n.meta:
            # fake tensor validity is checked inside get_fake_value using
            # ensure_graph_fake
            return get_fake_value(n, tx, allow_non_graph_fake)

        elif n.op == "get_attr" and "example_value" not in n.meta:
            assert n.target in tx.output.nn_modules
            gm = tx.output.nn_modules[n.target]  # type: ignore[index]
            assert isinstance(gm, torch.fx.GraphModule)
            return gm

        out = n.meta["example_value"]
        if not allow_non_graph_fake and isinstance(out, torch.Tensor):
            return ensure_graph_fake(out, tx)
        return out

    return torch.fx.node.map_arg(nodes, visit)


def get_fake_value(
    node: torch.fx.Node,
    tx: InstructionTranslatorBase,
    allow_non_graph_fake: bool = False,
) -> Any:
    """
    Run the computation represented by `node` using fake tensors and return the result.

    allow_non_graph_fake: whether to allow the return result to be:
        1. non-fake or 2. fake that is not created by this instance of Dynamo.
        If `True`, you must be prepared to deal with such return values, ideally
        by further wrapping them as this graph's fakes.
    """
    from torch.utils._sympy.value_ranges import ValueRangeError

    from .exc import (
        TorchRuntimeError,
        unimplemented_v2,
        Unsupported,
        UserError,
        UserErrorType,
    )
    from .variables.streams import stream_state_mgr

    op = node.op

    # FX Node should always return the same fake value
    if "example_value" in node.meta and is_fake(node.meta["example_value"]):
        return node.meta["example_value"]

    args, kwargs = get_fake_values_from_nodes(
        tx, (node.args, node.kwargs), allow_non_graph_fake
    )

    if (
        torch._dynamo.config.use_graph_deduplication
        or torch._dynamo.config.track_nodes_for_deduplication
        or stream_state_mgr.in_stream_context()
    ):
        flat_args = _get_flat_args(node, {})
        if stream_state_mgr.in_stream_context():
            for arg in flat_args:
                if isinstance(arg, torch.fx.Node):
                    stream_state_mgr.track_node(arg)

        if (
            torch._dynamo.config.use_graph_deduplication
            or torch._dynamo.config.track_nodes_for_deduplication
        ):
            flat_args_kwargs = get_fake_values_from_nodes(
                tx, flat_args, allow_non_graph_fake
            )
            id_to_initial_version = {
                id(arg): arg._version for arg in flat_args_kwargs if is_fake(arg)
            }
        else:
            flat_args_kwargs = []
            id_to_initial_version = {}
    else:
        flat_args_kwargs = []
        id_to_initial_version = {}

    nnmodule = None
    fake_mode = tx.fake_mode
    assert fake_mode is not None
    if op == "call_method" and len(args) > 0 and isinstance(args[0], torch.nn.Module):
        # If the first argument is nn.Module, should copy to fake mode.
        args = (deepcopy_to_fake_tensor(args[0], fake_mode),) + tuple(args[1:])

    if op == "call_module":
        nnmodule = tx.output.nn_modules[node.target]  # type: ignore[index]

        if is_lazy_module(nnmodule) and hasattr(nnmodule, "_initialize_hook"):
            # In the case of a lazy module, we want to run
            # the pre-hooks which initialize it.
            # Afterwards, lazy module deletes its pre-hooks
            # to avoid treating it as lazy on subsequent recompile.
            nnmodule._infer_parameters(nnmodule, args)

        # no matter it's lazy module or not, we should copy to fake mode.
        nnmodule = deepcopy_to_fake_tensor(nnmodule, fake_mode)

    if node.name in ["interpolate", "is_integer", "wrapped_gradient"] or any(
        isinstance(a, complex) for a in args
    ):
        # We need to specialize symfloats for now. Eventually we should do a tensorify pass in dynamo.
        args = tuple(
            (
                float(arg)
                if isinstance(arg, torch.SymFloat) and arg.node.hint is not None
                else arg
            )
            for arg in args
        )

    try:
        with fake_mode, enable_python_dispatcher():
            ret_val = wrap_fake_exception(
                lambda: run_node(tx.output, node, args, kwargs, nnmodule)
            )
    except Unsupported:
        raise
    except RuntimeError as e:
        cause: BaseException = e
        if e.__cause__ is not None:
            cause = e.__cause__

        if isinstance(
            cause, torch._subclasses.fake_tensor.DataDependentOutputException
        ):
            # capture_scalar_outputs only works for these ops right now
            # see torch/_subclasses/fake_impls.py
            if cause.func in (
                torch.ops.aten.item.default,
                torch.ops.aten._local_scalar_dense.default,
            ):
                # does this actually get triggered?
                hints = [
                    "Enable tracing of data-dependent output operators with "
                    "`torch._dynamo.config.capture_scalar_outputs = True`",
                ]
            else:
                hints = [
                    "Consider wrapping the operator into a PyTorch-understood custom operator "
                    "(see https://pytorch.org/tutorials/advanced/custom_ops_landing_page.html)",
                ]
            unimplemented_v2(
                gb_type="Data dependent operator",
                context=str(cause.func),
                explanation=f"Operator `{cause.func}` has a non-Tensor output "
                "whose value is dependent on the data of Tensor inputs.",
                hints=hints,
            )
        elif isinstance(
            cause, torch._subclasses.fake_tensor.DynamicOutputShapeException
        ):
            if not torch._dynamo.config.capture_dynamic_output_shape_ops:
                unimplemented_v2(
                    gb_type="Dynamic shape operator",
                    context=str(cause.func),
                    explanation=f"Operator `{cause.func}`'s output shape depends on input Tensor data.",
                    hints=[
                        "Enable tracing of dynamic shape operators with "
                        "`torch._dynamo.config.capture_dynamic_output_shape_ops = True`",
                    ],
                )
            else:
                unimplemented_v2(
                    gb_type="Dynamic shape operator (no meta kernel)",
                    context=str(cause.func),
                    explanation=f"Operator `{cause.func}` does not have a meta kernel that supports dynamic output shapes",
                    hints=[
                        "Please report an issue to PyTorch",
                    ],
                )
        elif isinstance(
            cause, torch._subclasses.fake_tensor.UnsupportedOperatorException
        ):
            op = cause.func  # type: ignore[assignment]
            import_suggestion = ""
            if isinstance(op, torch._ops.OpOverload):
                maybe_pystub = torch._C._dispatch_pystub(
                    op._schema.name, op._schema.overload_name
                )
                if maybe_pystub is not None:
                    module, ctx = maybe_pystub
                    import_suggestion = (
                        f"It's possible that the support was implemented in "
                        f"module `{module}` and you may need to `import {module}`"
                        f"({ctx}), otherwise "
                    )
            unimplemented_v2(
                gb_type="Operator does not support running with fake tensors",
                context=f"unsupported operator: {cause.func}",
                explanation="",
                hints=[
                    f"{import_suggestion}see "
                    "https://docs.google.com/document/d/1GgvOe7C8_NVOMLOCwDaYV1mXXyHMXY7ExoewHqooxrs/edit#heading=h.64r4npvq0w0"
                    " for how to fix",
                ],
            )
        elif isinstance(
            cause, torch.fx.experimental.symbolic_shapes.GuardOnDataDependentSymNode
        ):
            raise UserError(  # noqa: B904
                UserErrorType.CONSTRAINT_VIOLATION,
                str(cause),
                case_name="constrain_as_size_example",
            )
        elif isinstance(cause, ValueRangeError):
            raise UserError(UserErrorType.CONSTRAINT_VIOLATION, e.args[0]) from e
        elif isinstance(cause, TypeError) and "argument" in str(cause):
            unimplemented_v2(
                gb_type="TypeError when making fake tensor call",
                context=f"TypeError {node.target}: {cause}",
                explanation="",
                hints=[],
            )

        raise TorchRuntimeError(str(e)).with_traceback(e.__traceback__) from None

    if not allow_non_graph_fake:
        _ = pytree.tree_map_only(
            torch.Tensor, functools.partial(ensure_graph_fake, tx=tx), ret_val
        )

    if stream_state_mgr.in_stream_context():
        stream_state_mgr.track_internal_node(node)

    if (
        torch._dynamo.config.use_graph_deduplication
        or torch._dynamo.config.track_nodes_for_deduplication
    ):
        tx.output.region_tracker.track_node_mutations(
            node,
            flat_args_kwargs,
            id_to_initial_version,
        )

    return ret_val


_current_node = threading.local()


def get_current_node() -> Optional[torch.fx.Node]:
    return getattr(_current_node, "value", None)


@contextmanager
def set_current_node(node: torch.fx.Node) -> Generator[None, None, None]:
    old = get_current_node()
    _current_node.value = node
    try:
        yield
    finally:
        _current_node.value = old


def run_node(
    tracer: Any, node: torch.fx.Node, args: Any, kwargs: Any, nnmodule: Any
) -> Any:
    """
    Runs a given node, with the given args and kwargs.

    Behavior is dictated by a node's op.

    run_node is useful for extracting real values out of nodes.
    See get_real_value for more info on common usage.

    Note: The tracer arg is only used for 'get_attr' ops
    Note: The nnmodule arg is only used for 'call_module' ops

    Nodes that are not call_function, call_method, call_module, or get_attr will
    raise an AssertionError.
    """
    op = node.op

    with set_current_node(node):

        def make_error_message(e: Any) -> str:
            return (
                f"Dynamo failed to run FX node with fake tensors: {op} {node.target}(*{args}, **{kwargs}): got "
                + repr(e)
            )

        from .exc import Unsupported

        try:
            if op == "call_function":
                return node.target(*args, **kwargs)  # type: ignore[operator]
            elif op == "call_method":
                if not hasattr(args[0], node.target):  # type: ignore[arg-type]
                    from .exc import unimplemented_v2

                    unimplemented_v2(
                        gb_type="Missing attribute when running call_method node",
                        context="",
                        explanation=make_error_message("attribute not defined"),
                        hints=[],
                    )
                return getattr(args[0], node.target)(*args[1:], **kwargs)  # type: ignore[arg-type]
            elif op == "call_module":
                assert nnmodule is not None
                return nnmodule(*args, **kwargs)
            elif op == "get_attr":
                return tracer.output_graph.get_submodule(node.target)
            elif op == "placeholder":
                assert "example_value" in node.meta
                return node.meta["example_value"]

        except (NotImplementedError, UnsupportedFakeTensorException) as e:
            # NB: mimic how wrap_fake_exception does it
            from .exc import unimplemented_v2

            hints = []
            if isinstance(e, NotImplementedError):
                hints = [
                    "If the op is a PyTorch op, please file an issue to PyTorch.",
                ]

            unimplemented_v2(
                gb_type="NotImplementedError/UnsupportedFakeTensorException when running FX node",
                context="",
                explanation=make_error_message(e),
                hints=hints,
                from_exc=e,
            )
        except Unsupported:
            raise
        except Exception as e:
            raise RuntimeError(make_error_message(e)).with_traceback(
                e.__traceback__
            ) from e

    raise AssertionError(op)


def get_real_value(node: torch.fx.Node, tracer: Any) -> Any:
    """
    Run the actual computation represented by `node` and return the result.
    This will execute any dependent nodes in the graph as well.
    """
    from .exc import TorchRuntimeError

    cache = tracer.real_value_cache
    if node in cache:
        return cache[node]

    op = node.op
    args, kwargs = torch.fx.node.map_arg(  # type: ignore[misc]
        (node.args, node.kwargs),
        lambda n: get_real_value(n, tracer),
    )

    if op == "placeholder" and "grapharg" in node.meta:
        return node.meta["grapharg"].example

    if op == "call_module":
        nn_module = tracer.output_graph.nn_modules[node.target]
        if not is_lazy_module(nn_module):
            nn_module = copy.deepcopy(nn_module)
        else:
            # In the case of a lazy module, we want to run
            # the pre-hooks which initialize it
            nn_module(*args, **kwargs)
    else:
        nn_module = None

    try:
        real_value = run_node(tracer, node, args, kwargs, nn_module)
        cache[node] = real_value
    except RuntimeError as e:
        raise TorchRuntimeError(str(e)).with_traceback(e.__traceback__) from None
    return real_value


def assert_no_fake_params_or_buffers(gm: torch.fx.GraphModule) -> None:
    from torch._subclasses.fake_tensor import FakeTensorConfig, is_fake

    def stack_or_hint(t: Any) -> str:
        if FakeTensorConfig.debug:
            import traceback

            return f"FAKE TENSOR CREATION TRACEBACK: \n {traceback.format_list(t._debug_trace)}"
        else:
            return "Enable TORCH_FAKE_TENSOR_DEBUG=1 to get creation stack traces on fake tensors."

    for name, buffer in gm.named_buffers():
        assert not is_fake(buffer), (
            f"Unexpected fake buffer {name} {stack_or_hint(buffer)}"
        )
    for name, param in gm.named_parameters():
        assert not is_fake(param), (
            f"Unexpected fake param {name} {stack_or_hint(param)}"
        )


def fqn(obj: Any) -> str:
    """
    Returns the fully qualified name of the object.
    """
    return f"{obj.__module__}.{obj.__qualname__}"


def ifdynstaticdefault(count1: Any, count2: Any) -> Any:
    if torch._dynamo.config.assume_static_by_default:
        return count1
    else:
        return count2


def import_submodule(mod: types.ModuleType) -> None:
    """
    Ensure all the files in a given submodule are imported
    """
    for filename in sorted(os.listdir(os.path.dirname(cast(str, mod.__file__)))):
        if filename.endswith(".py") and filename[0] != "_":
            importlib.import_module(f"{mod.__name__}.{filename[:-3]}")


def object_has_getattribute(value: Any) -> bool:
    return class_has_getattribute(type(value))


def object_setattr_ignore_descriptor(obj: Any, name: str, value: Any) -> None:
    # https://github.com/python/cpython/blob/3.11/Objects/object.c#L1286-L1335
    d = object.__getattribute__(obj, "__dict__")
    d[name] = value


def class_has_getattribute(cls: type) -> bool:
    try:
        if isinstance(
            inspect.getattr_static(cls, "__getattribute__"),
            types.FunctionType,
        ):
            return True
    except AttributeError:
        pass
    return False


def get_custom_getattr(
    value: Any, ignore_nn_module_getattr: bool = False
) -> Optional[Any]:
    try:
        getattr_fn = inspect.getattr_static(type(value), "__getattr__")
    except AttributeError:
        getattr_fn = None
    if ignore_nn_module_getattr and getattr_fn is torch.nn.Module.__getattr__:
        # ignore this case of getattr
        getattr_fn = None
    return getattr_fn


class TensorStaticReason(enum.Enum):
    PARAMETER = 2
    NOT_TENSOR = 4
    NN_MODULE_PROPERTY = 5


def tensor_static_reason_to_message(reason: TensorStaticReason) -> str:
    if reason == TensorStaticReason.PARAMETER:
        return "mark_dynamic on parameter, parameters are always static today."
    if reason == TensorStaticReason.NOT_TENSOR:
        return "mark_dynamic on a non tensor, how did this happen?"
    if reason == TensorStaticReason.NN_MODULE_PROPERTY:
        return "tensor is static because it is nn module associated."
    raise AssertionError(f"Illegal reason {reason}")


def tensor_always_has_static_shape(
    tensor: Union[torch.Tensor, Any],
    is_tensor: bool,
    tensor_source: Source,
) -> tuple[bool, Optional[TensorStaticReason]]:
    """
    Given a tensor, source, and is_tensor flag, determine if a shape should be static.

    Args:
    tensor - the real tensor to evaluate, parameters force a static shape.
    is_tensor - internal dynamo check, essentially "is_tensor": target_cls is TensorVariable,
    tensors not in a TensorVariable for whatever reason are forced static.

    Returns a tuple, where the first element is the bool of whether or not this tensor should have a static shape.
    The second element is a TensorStaticReason, useful for passing to tensor_static_reason_to_message if needed.
    """
    from .source import is_from_unspecialized_param_buffer_source

    if (
        tensor_source.guard_source().is_specialized_nn_module()
        or tensor_source.guard_source().is_unspecialized_builtin_nn_module()
    ) and config.force_nn_module_property_static_shapes:
        return True, TensorStaticReason.NN_MODULE_PROPERTY

    if (
        type(tensor) is torch.nn.Parameter
        or is_from_unspecialized_param_buffer_source(tensor_source)
    ) and config.force_parameter_static_shapes:
        return True, TensorStaticReason.PARAMETER
    if not is_tensor:
        return True, TensorStaticReason.NOT_TENSOR
    return False, None


def lazy_format_graph_tabular(fn_name: str, gm: torch.fx.GraphModule) -> Any:
    def inner() -> str:
        try:
            from tabulate import tabulate  # TODO: Check that this is installed
        except ImportError:
            return (
                "Tabulate module missing, please install tabulate to log the graph in tabular format, logging code instead:\n"
                + str(lazy_format_graph_code(fn_name, gm))
            )

        node_specs = [
            [n.op, n.name, n.target, n.args, n.kwargs] for n in gm.graph.nodes
        ]
        graph_str = tabulate(
            node_specs, headers=["opcode", "name", "target", "args", "kwargs"]
        )
        return _format_graph_code(fn_name, gm.forward.__code__.co_filename, graph_str)

    return LazyString(inner)


def format_bytecode(
    prefix: str, name: str, filename: str, line_no: int, code: Any
) -> str:
    return f"{prefix} {name} {filename} line {line_no} \n{dis.Bytecode(code).dis()}\n"


forward_hook_names = ["_forward_pre_hooks", "_forward_hooks"]
backward_hook_names = ["_backward_pre_hooks", "_backward_hooks"]
state_dict_hook_names = [
    "_state_dict_pre_hooks",
    "_state_dict_hooks",
    "_load_state_dict_pre_hooks",
    "_load_state_dict_post_hooks",
]
all_hook_names = forward_hook_names + backward_hook_names + state_dict_hook_names


def nn_module_has_global_hooks() -> bool:
    # This is limited to backward hooks for now because NNModuleVariable
    # supports fwd hooks underneath.
    return bool(
        len(torch.nn.modules.module._global_backward_hooks)
        or len(torch.nn.modules.module._global_backward_pre_hooks)
    )


def nn_module_get_all_hooks(
    mod: torch.nn.Module,
    check_forward_hooks: bool = False,
    check_backward_hooks: bool = False,
    check_state_dict_hooks: bool = False,
) -> list[Any]:
    """
    Sometimes its useful to differentiate between types of hooks such as forward/backward/pre
    hooks executed during module.__call__, and state_dict hooks which are executed separately.
    """
    hook_dicts_to_check = []
    check_all_hooks = (
        not check_forward_hooks
        and not check_backward_hooks
        and not check_state_dict_hooks
    )
    if check_forward_hooks or check_all_hooks:
        hook_dicts_to_check.extend(forward_hook_names)
    if check_backward_hooks or check_all_hooks:
        hook_dicts_to_check.extend(backward_hook_names)
    if check_state_dict_hooks:
        hook_dicts_to_check.extend(state_dict_hook_names)

    all_hooks = []
    for hook_dict_name in hook_dicts_to_check:
        hooks = getattr(mod, hook_dict_name, [])
        for hook_name in hooks:
            hook = hooks[hook_name]

            all_hooks.append(hook)
    return all_hooks


def nnmodule_has_hooks(
    mod: torch.nn.Module,
    check_forward_hooks: bool = False,
    check_backward_hooks: bool = False,
    check_state_dict_hooks: bool = False,
) -> bool:
    """
    Helper function to check if a module has any hooks attached to it.
    """
    hooks = nn_module_get_all_hooks(
        mod,
        check_forward_hooks=check_forward_hooks,
        check_backward_hooks=check_backward_hooks,
        check_state_dict_hooks=check_state_dict_hooks,
    )
    return bool(hooks)


def to_numpy_helper(value: Any) -> Any:
    """Convert tensor and tnp.ndarray to numpy.ndarray."""
    if is_fake(value):
        return value
    if isinstance(value, tnp.ndarray):
        return to_numpy_helper(value.tensor)
    elif isinstance(value, torch.Tensor):
        return value.numpy(force=True)
    elif isinstance(value, (tuple, list)):
        return type(value)(to_numpy_helper(obj) for obj in value)
    else:
        return value


def numpy_to_tensor(value: Any) -> Any:
    """Convert tnp.ndarray to tensor, leave other types intact. If a list/tuple, loop through it to convert."""
    assert np is not None
    if isinstance(value, np.ndarray):
        return torch.as_tensor(value)
    if isinstance(value, tnp.ndarray):
        return value.tensor
    elif isinstance(value, (tuple, list)):
        return type(value)(numpy_to_tensor(obj) for obj in value)
    else:
        return value


class numpy_to_tensor_wrapper(Generic[_P, R]):
    def __init__(self, f: Callable[_P, R]) -> None:
        self.f = f
        self.__name__ = "wrapped_" + self.f.__name__

    def __repr__(self) -> str:
        return f"<Wrapped function <original {self.f.__name__}>>"

    def __call__(self, *args: _P.args, **kwargs: _P.kwargs) -> Any:
        out = self.f(*args, **kwargs)
        return numpy_to_tensor(out)


def numpy_attr_wrapper(obj: Any, name: str) -> Any:
    if isinstance(obj, tnp.ndarray):
        out = getattr(obj, name)
        return numpy_to_tensor(out)
    elif isinstance(obj, torch.Tensor):
        out = getattr(tnp.ndarray(obj), name)
        return numpy_to_tensor(out)


class numpy_method_wrapper:
    """Convert obj from torch.Tensor to tnp.ndarray and call method. Then convert result back to torch.Tensor."""

    def __init__(self, method: str) -> None:
        self.method = method
        self.__name__ = "wrapped_" + self.method

    def __repr__(self) -> str:
        return f"<Wrapped method <original {self.method}>>"

    def __call__(self, *args: Any, **kwargs: Any) -> Any:
        obj = args[0]
        if isinstance(obj, torch.Tensor):
            obj = tnp.ndarray(obj)
        method_callable = getattr(obj, self.method)
        out = method_callable(*args[1:], **kwargs)
        return numpy_to_tensor(out)


class numpy_operator_wrapper(Generic[_P, R]):
    """Implements dunder methods for tnp.ndarray via functions from the operator library"""

    def __init__(self, op: Callable[..., Any]) -> None:
        self.op = op
        self.__name__ = f"wrapped_{op.__name__}"

    def __repr__(self) -> str:
        return f"<Wrapped operator <original {self.__name__}>>"

    def __call__(self, *args: _P.args, **kwargs: _P.kwargs) -> Any:
        assert not kwargs

        args = (
            tnp.ndarray(arg) if isinstance(arg, torch.Tensor) else arg for arg in args
        )
        out = self.op(*args)
        return numpy_to_tensor(out)


def defake(x: Any) -> Any:
    if not isinstance(x, FakeTensor):
        return x
    size: torch._prims_common.ShapeType
    stride: torch._prims_common.StrideType
    if x._has_symbolic_sizes_strides:
        size = []
        for s in x.size():
            if isinstance(s, torch.SymInt):
                size.append(s.node.shape_env.size_hint(s.node.expr))
            else:
                size.append(s)
        stride = []
        for s in x.stride():
            if isinstance(s, torch.SymInt):
                stride.append(s.node.shape_env.size_hint(s.node.expr))
            else:
                stride.append(s)
    else:
        size = x.size()
        stride = x.stride()
    y = torch.empty_strided(
        size,
        stride,
        dtype=x.dtype,
        device=x.device,
        requires_grad=x.requires_grad,
    )
    y.zero_()
    return y


def _disable_side_effect_safety_checks_for_current_subtracer(
    fn: Callable[_P, R], *args: _P.args, **kwargs: _P.kwargs
) -> R:
    return fn(*args, **kwargs)


def is_utils_checkpoint(obj: Any) -> bool:
    # Lazy import to avoid circular dependencies
    import torch.utils.checkpoint

    return obj is torch.utils.checkpoint.checkpoint


def is_invoke_subgraph(obj: Any) -> bool:
    from torch._higher_order_ops.invoke_subgraph import invoke_subgraph_placeholder

    return obj is invoke_subgraph_placeholder


def build_invoke_subgraph_variable(**options: Any) -> Any:
    from .variables.higher_order_ops import TorchHigherOrderOperatorVariable

    return TorchHigherOrderOperatorVariable.make(
        torch._higher_order_ops.invoke_subgraph,
        **options,
    )


def build_checkpoint_variable(**options: Any) -> Any:
    import torch._higher_order_ops.wrap as higher_order_ops

    from .variables.higher_order_ops import TorchHigherOrderOperatorVariable

    # TODO - This is a temporary situation where we have two versions of
    # checkpointing implementation. We will converge on one and remove the other.
    activation_checkpoint_op: torch._ops.HigherOrderOperator = (
        higher_order_ops.tag_activation_checkpoint
    )
    if torch._functorch.config.functionalize_rng_ops:
        activation_checkpoint_op = higher_order_ops.wrap_activation_checkpoint

    return TorchHigherOrderOperatorVariable.make(
        activation_checkpoint_op,
        **options,
    )


def is_compile_supported(device_type: DeviceLikeType) -> Any:
    from .eval_frame import is_dynamo_supported

    type = torch.device(device_type).type
    compile_supported = is_dynamo_supported()
    if type == "cpu":
        pass
    elif type in ["cuda", "xpu", "mtia"] and compile_supported:
        compile_supported = has_triton()
    else:
        compile_supported = False
    return compile_supported


# The following 3.11 source code functions are adapted from
# https://github.com/python/cpython/blob/v3.11.4/Lib/traceback.py
# in order to output source code corresponding to bytecode in 3.11+.
# We need our own versions since we want to support multiline expressions.
def _fix_offset(str: str, offset: int) -> int:
    """
    Convert byte offset `offset` of `str` into character offset.
    Byte offset is used for 3.11+ instruction column data.
    Takes things like unicode characters into consideration.

    Unchanged from CPython implementation.
    """
    as_utf8 = str.encode("utf-8")
    return len(as_utf8[:offset].decode("utf-8", errors="replace"))


@dataclasses.dataclass
class _Anchors:
    # inclusive
    left_end_lineno: int
    left_end_offset: int
    right_start_lineno: int
    # exclusive
    right_start_offset: int


def _extract_anchors_from_expr(segment: str) -> Optional[_Anchors]:
    """
    Given source code `segment` corresponding to a bytecode
    instruction, determine:
        - for binary ops, the location of the binary op
        - for indexing, the location of the brackets.
    `segment` is expected to be a valid Python expression
    """
    assert sys.version_info >= (3, 11)

    import ast

    try:
        # Without brackets, `segment` is parsed as a statement.
        # We expect an expression, so wrap `segment` in
        # brackets to handle multi-line expressions.
        tree = ast.parse("(\n" + segment + "\n)")
    except SyntaxError:
        return None

    if len(tree.body) != 1:
        return None

    lines = segment.split("\n")

    # get character index given byte offset
    def normalize(lineno: int, offset: int) -> int:
        return _fix_offset(lines[lineno], offset)

    # Gets the next valid character index in `lines`, if
    # the current location is not valid. Handles empty lines.
    def next_valid_char(lineno: int, col: int) -> tuple[int, int]:
        while lineno < len(lines) and col >= len(lines[lineno]):
            col = 0
            lineno += 1
        assert lineno < len(lines) and col < len(lines[lineno])
        return lineno, col

    # Get the next valid character index in `lines`.
    def increment(lineno: int, col: int) -> tuple[int, int]:
        col += 1
        lineno, col = next_valid_char(lineno, col)
        assert lineno < len(lines) and col < len(lines[lineno])
        return lineno, col

    # Get the next valid character at least on the next line
    def nextline(lineno: int, col: int) -> tuple[int, int]:
        col = 0
        lineno += 1
        lineno, col = next_valid_char(lineno, col)
        assert lineno < len(lines) and col < len(lines[lineno])
        return lineno, col

    statement = tree.body[0]
    if isinstance(statement, ast.Expr):
        expr = statement.value
        if isinstance(expr, ast.BinOp):
            # ast gives locations for BinOp subexpressions, e.g.
            # ( left_expr ) + ( right_expr )
            #   left^^^^^       right^^^^^
            # -2 since end_lineno is 1-indexed and because we added an extra
            # bracket to `segment` when calling ast.parse
            cur_lineno = cast(int, expr.left.end_lineno) - 2
            assert expr.left.end_col_offset is not None
            cur_col = normalize(cur_lineno, expr.left.end_col_offset)
            cur_lineno, cur_col = next_valid_char(cur_lineno, cur_col)

            # Heuristic to find the operator character.
            # The original CPython implementation did not look for ), \, or #,
            # leading to incorrect anchor location, e.g.
            # (x) + (y)
            # ~~^~~~~~~
            while (ch := lines[cur_lineno][cur_col]).isspace() or ch in ")\\#":
                if ch in "\\#":
                    cur_lineno, cur_col = nextline(cur_lineno, cur_col)
                else:
                    cur_lineno, cur_col = increment(cur_lineno, cur_col)

            # binary op is 1 or 2 characters long, on the same line
            right_col = cur_col + 1
            if (
                right_col < len(lines[cur_lineno])
                and not (ch := lines[cur_lineno][right_col]).isspace()
                and ch not in "\\#"
            ):
                right_col += 1
            # right_col can be invalid since it is exclusive

            return _Anchors(cur_lineno, cur_col, cur_lineno, right_col)
        elif isinstance(expr, ast.Subscript):
            # ast gives locations for value and slice subexpressions, e.g.
            # ( value_expr ) [ slice_expr ]
            #   value^^^^^     slice^^^^^
            # subscript^^^^^^^^^^^^^^^^^^^^
            # find left bracket (first '[' after value)
            left_lineno = cast(int, expr.value.end_lineno) - 2
            assert expr.value.end_col_offset is not None
            left_col = normalize(left_lineno, expr.value.end_col_offset)
            left_lineno, left_col = next_valid_char(left_lineno, left_col)
            while lines[left_lineno][left_col] != "[":
                left_lineno, left_col = increment(left_lineno, left_col)
            # find right bracket (final character of expression)
            right_lineno = cast(int, expr.end_lineno) - 2
            assert expr.end_col_offset is not None
            right_col = normalize(right_lineno, expr.end_col_offset)
            return _Anchors(left_lineno, left_col, right_lineno, right_col)
        elif isinstance(expr, ast.Call):
            # ( func_expr ) (args, kwargs)
            #   func^^^^^
            # call^^^^^^^^^^^^^^^^^^^^^^^^
            # find left bracket (first '(' after func)
            left_lineno = cast(int, expr.func.end_lineno) - 2
            assert expr.func.end_col_offset is not None
            left_col = normalize(left_lineno, expr.func.end_col_offset)
            left_lineno, left_col = next_valid_char(left_lineno, left_col)
            while lines[left_lineno][left_col] != "(":
                left_lineno, left_col = increment(left_lineno, left_col)
            # find right bracket (final character of expression)
            right_lineno = cast(int, expr.end_lineno) - 2
            assert expr.end_col_offset is not None
            right_col = normalize(right_lineno, expr.end_col_offset)
            return _Anchors(left_lineno, left_col, right_lineno, right_col)

    return None


def get_instruction_source_311(code: types.CodeType, inst: dis.Instruction) -> str:
    """
    Python 3.11+ only. Returns lines of source code (from code object `code`)
    corresponding to `inst`'s location data, and underlines relevant code to `inst`.

    Example: CALL on `g`:
    f(g(
      ^^
        h(x)))
        ^^^^^

    We need our own implementation in < 3.13 since `format_frame_summary` in
    Python's `traceback` module doesn't handle multi-line expressions
    (and their anchor extraction code is not completely correct).
    """
    if sys.version_info >= (3, 13):
        # multiline traceback implemented in 3.13+
        frame_summary = traceback.FrameSummary(
            code.co_filename,
            inst.positions.lineno,
            code.co_name,
            end_lineno=inst.positions.end_lineno,
            colno=inst.positions.col_offset,
            end_colno=inst.positions.end_col_offset,
        )
        result = traceback.format_list([frame_summary])[0]
        # remove first line containing filename info
        result = "\n".join(result.splitlines()[1:])
        # indent lines with original indentation
        orig_lines = [
            linecache.getline(code.co_filename, lineno).rstrip()
            for lineno in range(inst.positions.lineno, inst.positions.end_lineno + 1)
        ]
        orig_lines_dedent = textwrap.dedent("\n".join(orig_lines)).splitlines()
        indent_len = len(orig_lines[0]) - len(orig_lines_dedent[0])
        indent = orig_lines[0][:indent_len]
        result = textwrap.indent(textwrap.dedent(result), indent)
        return result

    assert inst.positions is not None
    if inst.positions.lineno is None:
        return ""
    # The rstrip + "\n" pattern is used throughout this function to handle
    # linecache.getline errors. Error lines are treated as empty strings "", but we want
    # to treat them as blank lines "\n".
    first_line = linecache.getline(code.co_filename, inst.positions.lineno).rstrip()
    if inst.positions.end_lineno is None:
        return first_line
    if inst.positions.col_offset is None or inst.positions.end_col_offset is None:
        return first_line

    # character index of the start of the instruction
    start_offset = _fix_offset(first_line, inst.positions.col_offset)
    # character index of the end of the instruction
    # compute later since end may be a different line
    end_offset = None
    # expression corresponding to the instruction so we can get anchors
    segment = ""
    # underline markers to be printed - start with `~` marker and replace with `^` later
    markers = []

    # Compute segment and initial markers
    if inst.positions.end_lineno == inst.positions.lineno:
        end_offset = _fix_offset(first_line, inst.positions.end_col_offset)
        segment = first_line[start_offset:end_offset]
        markers.append(" " * start_offset + "~" * (end_offset - start_offset))
    else:
        segment = first_line[start_offset:] + "\n"
        markers.append(" " * start_offset + "~" * (len(first_line) - start_offset))
        last_line = linecache.getline(
            code.co_filename, inst.positions.end_lineno
        ).rstrip()
        end_offset = _fix_offset(last_line, inst.positions.end_col_offset)
        for lineno in range(inst.positions.lineno + 1, inst.positions.end_lineno):
            line = linecache.getline(code.co_filename, lineno).rstrip()
            segment += line + "\n"
            # don't underline leading spaces
            num_spaces = len(line) - len(line.lstrip())
            markers.append(" " * num_spaces + "~" * (len(line) - num_spaces))
        segment += last_line[:end_offset]
        num_spaces = len(last_line) - len(last_line.lstrip())
        markers.append(" " * num_spaces + "~" * (end_offset - num_spaces))

    anchors: Optional[_Anchors] = None
    try:
        anchors = _extract_anchors_from_expr(segment)
    except AssertionError:
        pass

    # replace `~` markers with `^` where necessary
    if anchors is None:
        markers = [marker.replace("~", "^") for marker in markers]
    else:
        # make markers mutable
        mutable_markers: list[list[str]] = [list(marker) for marker in markers]

        # anchor positions do not take start_offset into account
        if anchors.left_end_lineno == 0:
            anchors.left_end_offset += start_offset
        if anchors.right_start_lineno == 0:
            anchors.right_start_offset += start_offset

        # Turn `~`` markers between anchors to `^`
        for lineno in range(len(markers)):
            for col in range(len(mutable_markers[lineno])):
                if lineno < anchors.left_end_lineno:
                    continue
                if lineno == anchors.left_end_lineno and col < anchors.left_end_offset:
                    continue
                if (
                    lineno == anchors.right_start_lineno
                    and col >= anchors.right_start_offset
                ):
                    continue
                if lineno > anchors.right_start_lineno:
                    continue
                if mutable_markers[lineno][col] == "~":
                    mutable_markers[lineno][col] = "^"

        # make markers into strings again
        markers = ["".join(marker) for marker in mutable_markers]

    result = ""
    for i in range(len(markers)):
        result += (
            linecache.getline(code.co_filename, inst.positions.lineno + i).rstrip()
            + "\n"
        )
        result += markers[i] + "\n"
    return result


def get_static_address_type(t: Any) -> Any:
    if isinstance(t, torch.Tensor):
        return getattr(t, "_dynamo_static_input_type", None)

    return None


def is_rng_state_getter_or_setter(value: Any) -> bool:
    getters = (
        # The following two functions are not identical, so don't remove anyone!
        torch._C.Generator.get_state,
        torch.default_generator.get_state,
        torch.get_rng_state,
        torch.cuda.get_rng_state,
    )
    setters = (
        torch._C.Generator.set_state,
        torch.default_generator.set_state,
        torch.set_rng_state,
        torch.cuda.set_rng_state,
    )
    return value in (*setters, *getters)


def is_tensor_base_attr_getter(value: Any) -> bool:
    return (
        isinstance(value, types.MethodWrapperType)
        and value.__name__ == "__get__"
        and value.__self__.__objclass__ is torch._C._TensorBase  # type: ignore[attr-defined]
    )


def is_tensor_getset_descriptor(name: str) -> bool:
    try:
        attr = inspect.getattr_static(torch.Tensor, name)
        return type(attr) is types.GetSetDescriptorType
    except AttributeError:
        return False


def is_torch_function_object(value: Any) -> bool:
    return hasattr(value, "__torch_function__")


def has_torch_function(vt: VariableTracker) -> bool:
    # This emulates
    # https://github.com/pytorch/pytorch/blob/8d81806211bc3c0ee6c2ef235017bacf1d775a85/torch/csrc/utils/disable_torch_function.cpp#L315-L323
    from torch._dynamo.variables import UserDefinedObjectVariable
    from torch._dynamo.variables.torch_function import TensorWithTFOverrideVariable

    # Note on lazy vars: The value will either be realized or not throughout the course of execution
    # if the value has a torch function, it will eventually be realized so we can realize it here
    # if the value does not have a torch function, it may or may not be realized
    # if it is realized it will be used and guards will be installed properly
    # if it is not used, guards won't be installed, and it doesn't matter
    # if the value has a torch function or not, so we should *not* realize it.
    # NB: We technically know that if is_realized is False, LazyVariableTracker has the peek_value method
    # but mypy does not unfortunately
    if vt.is_realized() or (
        hasattr(vt, "peek_value") and hasattr(vt.peek_value(), "__torch_function__")
    ):
        func = None
        if isinstance(vt, TensorWithTFOverrideVariable):
            func = getattr(vt.class_type, "__torch_function__", None)

        elif isinstance(vt, UserDefinedObjectVariable):
            func = getattr(vt.value, "__torch_function__", None)

        return func not in (None, torch._C._disabled_torch_function_impl)

    return False


# see note [Tensor Fakification and Symbol Caching]
def to_fake_tensor(
    t: torch.Tensor, fake_mode: torch._subclasses.fake_tensor.FakeTensorMode
) -> Any:
    symbolic_context = None
    source = None
    if tracing_context := torch._guards.TracingContext.try_get():
        if t in tracing_context.tensor_to_context:
            symbolic_context = tracing_context.tensor_to_context[t]
            source = symbolic_context.tensor_source

    return fake_mode.from_tensor(
        t, static_shapes=False, symbolic_context=symbolic_context, source=source
    )


# NB: this works for both classes and instances
def is_frozen_dataclass(value: Any) -> bool:
    return (
        not object_has_getattribute(value)
        and not class_has_getattribute(value)
        and is_dataclass(value)
        and hasattr(value, "__dataclass_params__")
        and hasattr(value.__dataclass_params__, "frozen")
        and value.__dataclass_params__.frozen
    )


def get_first_attr(obj: Any, *attrs: str) -> Any:
    """
    Return the first available attribute or throw an exception if none is present.
    """
    for attr in attrs:
        if hasattr(obj, attr):
            return getattr(obj, attr)

    raise AssertionError(f"{obj} does not has any of the attributes: {attrs}")


@contextlib.contextmanager
def maybe_enable_compiled_autograd(
    should_enable: bool, fullgraph: bool = True, dynamic: bool = True
) -> Generator[Any, None, None]:
    if not should_enable:
        yield
    else:

        def compiler_fn(gm: Any) -> Any:
            def inner_compiler(gm_: Any, example_inputs_: Any) -> Any:
                torch._dynamo.utils.counters["compiled_autograd"]["compiles"] += 1
                return torch._inductor.compile(gm_, example_inputs_)

            return torch.compile(
                gm, backend=inner_compiler, fullgraph=fullgraph, dynamic=dynamic
            )

        with torch._dynamo.compiled_autograd._enable(compiler_fn) as ctx:
            yield ctx


def invalid_removeable_handle() -> RemovableHandle:
    # need a subclass so weakref works
    class Invalid(dict):  # type: ignore[type-arg]
        pass

    return RemovableHandle(Invalid())


# Returns a "proxy" (new object with the same class and dict) for (non-GraphModule) nn.Module's.
# Attribute changes to the original object/proxy will be reflected in the other.
# This is useful for cases where we want a keep-alive reference to a module without increasing
# its reference count.
def nn_module_proxy(mod: Any) -> Any:
    if not isinstance(mod, torch.nn.Module):
        return mod
    if isinstance(mod, torch.fx.GraphModule):
        # Dynamo-generated GM's shouldn't contain user-created GM's
        return mod
    proxy = mod.__class__.__new__(mod.__class__)
    proxy.__dict__ = mod.__dict__
    return proxy


class GmWrapper(torch.nn.Module):
    def __init__(
        self, gm: torch.fx.GraphModule, unflatten_fn: Callable[[list[Any]], Any]
    ) -> None:
        super().__init__()
        self.gm = gm
        self.unflatten_fn = unflatten_fn

    def forward(self, *args: Any) -> Any:
        args: list[Any] = list(args)
        return self.gm(*self.unflatten_fn(args))


def flatten_graph_inputs(
    gm: torch.fx.GraphModule, inputs: Any, compile_gm: Callable[[Any, Any], Any]
) -> Callable[..., Any]:
    """
    Mutate inputs so that they are flat and wrap gm such that it
    accepts those inputs.  This is needed for graphs that take
    bumpy inputs.
    """
    inputs_idx_to_clear = [
        i
        for i, node in enumerate(gm.graph.nodes)
        if node.op == "placeholder" and node.meta.get("steal_arg", False)
    ]

    if torch._dynamo.compiled_autograd.in_compiled_autograd_region:
        # fast path, avoid pytree overhead
        # compiled autograd inputs are always a list of tensors, maybe followed by symints
        assert inputs_idx_to_clear == [0]
        assert isinstance(inputs[0], list)
        boxed_inputs_count = len(inputs[0])

        def flatten_fn(args: Any) -> Any:
            return args[0] + list(args[1:])

        def unflatten_fn(flat_args: Any) -> Any:
            return (flat_args[:boxed_inputs_count], *flat_args[boxed_inputs_count:])

        compiled_fn = compile_gm(GmWrapper(gm, unflatten_fn), flatten_fn(inputs))
    else:
        # slow path, don't know inputs structure
        flat_inputs, spec = pytree.tree_flatten(inputs)
        unflatten_fn = functools.partial(pytree.tree_unflatten, treespec=spec)
        compiled_fn = compile_gm(GmWrapper(gm, unflatten_fn), flat_inputs)
        # note this doesn't check the spec, assuming it is the same
        flatten_fn = pytree.arg_tree_leaves

    def wrapper(*args: Any) -> Any:
        flat_args = flatten_fn(args)

        # flat_args is a new list, so we need to clear references from the old list
        for i in inputs_idx_to_clear:
            args[i].clear()

        # this call is boxed to avoid increasing refcount until we reach aot_module_simplified forward
        return compiled_fn(flat_args)

    return wrapper


def get_locals_to_steal(maybe_gm: Any) -> list[Any]:
    if not isinstance(maybe_gm, torch.fx.GraphModule) or not hasattr(maybe_gm, "meta"):
        return []
    return maybe_gm.meta.get("locals_to_steal", [])


def set_locals_to_steal(gm: torch.fx.GraphModule, locals_to_steal: list[Any]) -> None:
    gm.meta["locals_to_steal"] = locals_to_steal


class Lit:
    def __init__(self, s: str) -> None:
        self.s = s

    def __repr__(self) -> str:
        return self.s


warn_once_cache: set[str] = set()


def warn_once(msg: str, stacklevel: int = 1) -> None:
    # Dynamo causes all warnings.warn (in user code and in Dynamo code) to print all the time.
    # https://github.com/pytorch/pytorch/issues/128427.
    # warn_once is a workaround: if the msg has been warned on before, then we will not
    # warn again.
    # NB: it's totally ok to store a cache of all the strings: this is what warnings.warn does as well.
    if msg in warn_once_cache:
        return
    warn_once_cache.add(msg)
    warnings.warn(msg, stacklevel=stacklevel + 1)


def strip_color_from_string(text: str) -> str:
    # This regular expression matches ANSI escape codes
    ansi_escape = re.compile(r"\x1B[@-_][0-?]*[ -/]*[@-~]")
    return ansi_escape.sub("", text)


@contextlib.contextmanager
def _disable_saved_tensors_hooks_during_tracing() -> Generator[None, None, None]:
    # See NOTE: [Deferring tensor pack/unpack hooks until runtime]
    try:
        prior = torch._C._autograd._saved_tensors_hooks_set_tracing(True)
        yield
    finally:
        torch._C._autograd._saved_tensors_hooks_set_tracing(prior)


def is_parameter_freezing() -> bool:
    return torch._inductor.config.freezing and not torch.is_grad_enabled()


def get_torch_function_mode_stack() -> list[Any]:
    return [
        get_torch_function_mode_stack_at(i) for i in range(_len_torch_function_stack())
    ]


def get_torch_function_mode_stack_at(ind: int) -> Any:
    assert ind < _len_torch_function_stack() and ind >= 0
    return torch._C._get_function_stack_at(ind)


def set_torch_function_mode_stack(stack: list[Any]) -> None:
    for _ in range(_len_torch_function_stack()):
        _pop_torch_function_stack()

    for mode in stack:
        _push_on_torch_function_stack(mode)


def clear_torch_function_mode_stack() -> None:
    for _ in range(_len_torch_function_stack()):
        _pop_torch_function_stack()


# call from C dynamo in order to inspect values in pdb
def _breakpoint_for_c_dynamo(*args: Any) -> None:
    breakpoint()


def verify_guard_fn_signature(value: Any) -> None:
    fn = value.__metadata_guard__
    sig = inspect.signature(fn)
    if len(sig.parameters) != 2:
        from .exc import InternalTorchDynamoError

        raise InternalTorchDynamoError(
            "Tensor subclass method __metadata_guard__ must take exactly two subclass metadata arguments"
        )
    if fn.__self__ != value.__class__:
        from .exc import InternalTorchDynamoError

        raise InternalTorchDynamoError(
            "Tensor subclass method __metadata_guard__ must be a classmethod"
        )


def does_not_override_dict_iter_methods(user_cls: Any) -> bool:
    return (
        user_cls.items in (dict.items, OrderedDict.items)
        and user_cls.values in (dict.values, OrderedDict.values)
        and user_cls.keys in (dict.keys, OrderedDict.keys)
        and user_cls.__iter__ in (dict.__iter__, OrderedDict.__iter__)
    )


# Helper functions below are to prevent TorchDynamo to prevent tracing of
# __torch_function__ calls triggered on tensor properties in the pre graph
# bytecode.
@torch._disable_dynamo
def call_size(x: Any, i: int) -> int:
    return x.size(i)


@torch._disable_dynamo
def call_stride(x: Any, i: int) -> int:
    return x.stride(i)


@torch._disable_dynamo
def call_storage_offset(x: Any) -> int:
    return x.storage_offset()


# Helper function to extract relevant parts of a tensor's __dict__ to store in node meta.
# To avoid ref cycles, it's important that no tensors are present here, so leave those out.
def _extract_tensor_dict(t: torch.Tensor) -> dict[str, Any]:
    KEYS_TO_COPY = [
        "_dynamo_static_input_type",
        "tag",
    ]

    tensor_dict = {
        key: copy.copy(t.__dict__[key]) for key in KEYS_TO_COPY if key in t.__dict__
    }

    return tensor_dict


<<<<<<< HEAD
# Similar to above, except instead of ID, we use a dynamo-generated index
# this allows us to register objects externally in pre-graph bytecode that we want
# to pass to the graph, but not support their types as graph inputs
index_to_source: dict[int, Source] = {}

index_to_user_object_weakref: dict[int, weakref.ReferenceType[Any]] = {}


def has_user_objects() -> bool:
    return bool(index_to_source)


def get_user_object_by_index(index: int) -> Any:
    assert index in index_to_user_object_weakref, (
        "Index not registered in index_to_user_object_weakref"
    )
    obj = index_to_user_object_weakref[index]()
    assert obj is not None, "User object is no longer alive"
    return index_to_user_object_weakref[index]()


def store_user_object_weakrefs(*args: Any) -> None:
    global index_to_user_object_weakref
    index_to_user_object_weakref.clear()
    index_to_user_object_weakref.update(
        {i: weakref.ref(arg) for i, arg in enumerate(args)}
    )


def reset_user_object_tracking() -> None:
    index_to_source.clear()
    index_to_user_object_weakref.clear()


# Register a user object to be used in the graph
def register_user_object(value: Any, source: Source) -> int:
    global index_to_source
    index = len(index_to_source)
    index_to_source[index] = source
    index_to_user_object_weakref[index] = weakref.ref(value)
    return index


=======
# This is useful for reconstructing within the Dynamo graph the non-graph-input objects
# whose lifetime is governed by the user.
# e.g. torch.cuda.Event is a prime example.
user_obj_id_to_weakref: dict[int, weakref.ReferenceType[object]] = {}


# TODO: mlazos to remove after replacing w/ above API
def get_user_object_from_id(obj_id: int) -> Any:
    obj = user_obj_id_to_weakref[obj_id]()
    assert obj is not None, "User object is no longer alive"
    return obj


def store_user_object_weakref(obj: object) -> None:
    obj_id = id(obj)
    try:
        user_obj_id_to_weakref[obj_id] = weakref.ref(obj)
    except TypeError as e:
        from .exc import unimplemented_v2

        unimplemented_v2(
            gb_type="Failed to make weakref to User Object when storing by ID",
            context=f"user_objected: {obj}",
            explanation="Object does not allow us to make a weakref to it",
            hints=[],
            from_exc=e,
        )


>>>>>>> f1279843
class CompileTimeInstructionCounter:
    _counter: int = 0
    _id: int = -1
    _depth = 0

    @classmethod
    def start(cls) -> None:
        cls._depth = cls._depth + 1
        if cls._depth == 1:
            cls._id = _instruction_counter.start()

    @classmethod
    def end(cls) -> None:
        cls._depth = cls._depth - 1
        if cls._depth == 0:
            cls._counter += _instruction_counter.end(cls._id)
            cls._id = -1

    @classmethod
    def clear(cls) -> None:
        cls._counter = 0

    @classmethod
    def value(cls) -> int:
        return cls._counter

    @classmethod
    @contextmanager
    def record(cls) -> Generator[None, None, None]:
        try:
            if config.record_compile_time_instruction_count:
                cls.start()
            yield
        finally:
            if config.record_compile_time_instruction_count:
                cls.end()


class CompileCounterInt(int):
    def __add__(self, other: Any) -> CompileCounterInt:
        return CompileCounterInt(super().__add__(other))


def set_feature_use(feature: str, usage: bool) -> None:
    """
    Records whether we are using a feature
    Generally a feature is a JK.
    """
    # Note that sometimes (tests etc...) we're not in a context which we can record into
    if get_metrics_context().in_progress():
        get_metrics_context().set_key_value("feature_usage", feature, usage)


_ddp_optimization_mode: tuple[str, ...] = (
    "ddp_optimizer",
    "python_reducer",  # experimental mode
    "python_reducer_without_compiled_forward",
    "no_optimization",
)


def get_optimize_ddp_mode() -> str:
    optimize_ddp = config.optimize_ddp
    if isinstance(optimize_ddp, bool):
        mode = "ddp_optimizer" if optimize_ddp else "no_optimization"
    elif isinstance(optimize_ddp, str):
        mode = optimize_ddp
    else:
        raise ValueError(
            f"Invalid dynamo config optimize_ddp type {type(optimize_ddp)=}"
        )

    assert mode in _ddp_optimization_mode, (
        f"Invalid dynamo config optimize_ddp value {mode=}"
    )
    return mode


@contextmanager
def maybe_disable_inference_mode() -> Generator[None, None, None]:
    """
    Disables torch.inference_mode for the compilation (still on at runtime).
    This simplifies the compile stack where we can assume that inference_mode
    will always be off.

    Since inference_mode is equivalent to no_grad + some optimizations (version
    counts etc), we turn on no_grad here. The other optimizations are not
    relevant to torch.compile.
    """
    is_inference_mode_on = (
        config.fake_tensor_disable_inference_mode and torch.is_inference_mode_enabled()
    )
    if is_inference_mode_on:
        with (
            torch.inference_mode(False),
            torch.no_grad(),
        ):
            yield
    else:
        yield


@contextmanager
def maybe_disable_inference_mode_for_fake_prop() -> Generator[None, None, None]:
    """
    Turns off tracking of inference_mode for fake tensor propagation. With this
    context manager, when a real tensor is converted to fake tensor, the fake
    tensor looses its inference-ness.
    """
    if config.fake_tensor_disable_inference_mode:
        with torch._subclasses.meta_utils.disable_inference_mode_for_fake_prop():
            yield
    else:
        yield


def is_node_meta_valid(node: Optional[torch.fx.Node]) -> bool:
    return node is None or "example_value" in node.meta or "val" in node.meta


# If True, enforce fullgraph=True - raise errors on graph break
_error_on_graph_break = False


def _get_error_on_graph_break() -> bool:
    return _error_on_graph_break


def _set_error_on_graph_break(value: bool) -> None:
    global _error_on_graph_break
    _error_on_graph_break = value


@torch._disable_dynamo
def record_pregraph_bytecode_enter() -> AbstractContextManager[None]:
    cm: AbstractContextManager[None] = (
        torch._C._profiler._RecordFunctionFast("Pregraph bytecode")
        if torch.autograd.profiler._is_profiler_enabled
        else contextlib.nullcontext()
    )
    cm.__enter__()
    return cm


@torch._disable_dynamo
def record_pregraph_bytecode_exit(cm: AbstractContextManager[None]) -> None:
    cm.__exit__(None, None, None)


# Returns a set of code objects present traced in the current TracingContext, or None
# if there is no current TracingContext.
def get_traced_code() -> Optional[list[CodeType]]:
    from torch._guards import TracingContext

    return TracingContext.get_traced_code()<|MERGE_RESOLUTION|>--- conflicted
+++ resolved
@@ -4719,81 +4719,6 @@
     return tensor_dict
 
 
-<<<<<<< HEAD
-# Similar to above, except instead of ID, we use a dynamo-generated index
-# this allows us to register objects externally in pre-graph bytecode that we want
-# to pass to the graph, but not support their types as graph inputs
-index_to_source: dict[int, Source] = {}
-
-index_to_user_object_weakref: dict[int, weakref.ReferenceType[Any]] = {}
-
-
-def has_user_objects() -> bool:
-    return bool(index_to_source)
-
-
-def get_user_object_by_index(index: int) -> Any:
-    assert index in index_to_user_object_weakref, (
-        "Index not registered in index_to_user_object_weakref"
-    )
-    obj = index_to_user_object_weakref[index]()
-    assert obj is not None, "User object is no longer alive"
-    return index_to_user_object_weakref[index]()
-
-
-def store_user_object_weakrefs(*args: Any) -> None:
-    global index_to_user_object_weakref
-    index_to_user_object_weakref.clear()
-    index_to_user_object_weakref.update(
-        {i: weakref.ref(arg) for i, arg in enumerate(args)}
-    )
-
-
-def reset_user_object_tracking() -> None:
-    index_to_source.clear()
-    index_to_user_object_weakref.clear()
-
-
-# Register a user object to be used in the graph
-def register_user_object(value: Any, source: Source) -> int:
-    global index_to_source
-    index = len(index_to_source)
-    index_to_source[index] = source
-    index_to_user_object_weakref[index] = weakref.ref(value)
-    return index
-
-
-=======
-# This is useful for reconstructing within the Dynamo graph the non-graph-input objects
-# whose lifetime is governed by the user.
-# e.g. torch.cuda.Event is a prime example.
-user_obj_id_to_weakref: dict[int, weakref.ReferenceType[object]] = {}
-
-
-# TODO: mlazos to remove after replacing w/ above API
-def get_user_object_from_id(obj_id: int) -> Any:
-    obj = user_obj_id_to_weakref[obj_id]()
-    assert obj is not None, "User object is no longer alive"
-    return obj
-
-
-def store_user_object_weakref(obj: object) -> None:
-    obj_id = id(obj)
-    try:
-        user_obj_id_to_weakref[obj_id] = weakref.ref(obj)
-    except TypeError as e:
-        from .exc import unimplemented_v2
-
-        unimplemented_v2(
-            gb_type="Failed to make weakref to User Object when storing by ID",
-            context=f"user_objected: {obj}",
-            explanation="Object does not allow us to make a weakref to it",
-            hints=[],
-            from_exc=e,
-        )
-
-
->>>>>>> f1279843
 class CompileTimeInstructionCounter:
     _counter: int = 0
     _id: int = -1
