--- conflicted
+++ resolved
@@ -17,11 +17,7 @@
 
 if TYPE_CHECKING:
     import builtins
-<<<<<<< HEAD
-    from collections.abc import Iterable, Mapping
-=======
-    from collections.abc import Callable, Iterable
->>>>>>> 25490b9d
+    from collections.abc import Callable, Iterable, Mapping
     from typing_extensions import Self
 
 
@@ -354,36 +350,66 @@
         return isinstance(obj, PyTreeSpec)
 
     @substitute_in_graph(  # type: ignore[arg-type]
-<<<<<<< HEAD
-        cxx_pytree.treespec_leaf,
+        optree.treespec_leaf,
         # We need to disable constant folding here because we want the function to reference the
         # PyTreeSpec class defined above, not the one in the C++ module.
         can_constant_fold_through=False,
     )
-    def treespec_leaf() -> PyTreeSpec:
-        return _LEAF_SPEC
+    def treespec_leaf(
+        *,
+        none_is_leaf: bool = False,
+        namespace: str = "",  # unused
+    ) -> PyTreeSpec:
+        return PyTreeSpec(
+            (),
+            None,
+            None,
+            (),
+            None,
+            none_is_leaf=none_is_leaf,
+            namespace="",
+        )
 
     @substitute_in_graph(  # type: ignore[arg-type]
-        cxx_pytree.treespec_tuple,
+        optree.treespec_tuple,
         # We need to disable constant folding here because we want the function to reference the
         # PyTreeSpec class defined above, not the one in the C++ module.
         can_constant_fold_through=False,
     )
-    def treespec_tuple(iterable: Iterable[PyTreeSpec] = (), /) -> PyTreeSpec:
+    def treespec_tuple(
+        iterable: Iterable[PyTreeSpec] = (),
+        /,
+        *,
+        none_is_leaf: bool = False,
+        namespace: str = "",
+    ) -> PyTreeSpec:
         children = tuple(iterable)
         if any(not _is_pytreespec_instance(child) for child in children):
             raise ValueError(f"Expected a tuple of PyTreeSpecs, got: {children!r}.")
-        handler = optree.register_pytree_node.get(tuple, namespace="torch")  # type: ignore[attr-defined]
+        if any(child.none_is_leaf != none_is_leaf for child in children):
+            raise ValueError(
+                "All children PyTreeSpecs must have the same `none_is_leaf` value "
+                f"as the parent; expected {none_is_leaf}, got: {children!r}.",
+            )
+        if any(child.namespace not in (namespace, "") for child in children):
+            raise ValueError(
+                "All children PyTreeSpecs must have the same `namespace` value "
+                f"as the parent; expected {namespace!r}, got: {children!r}.",
+            )
+        handler = optree.register_pytree_node.get(tuple, namespace=namespace)  # type: ignore[attr-defined]
+        assert handler is not None
         return PyTreeSpec(
-            tuple(children),
+            tuple(children),  # type: ignore[arg-type]
             tuple,
             None,
             tuple(range(len(children))),
             handler.unflatten_func,
+            none_is_leaf=none_is_leaf,
+            namespace=namespace,
         )
 
     @substitute_in_graph(  # type: ignore[arg-type]
-        cxx_pytree.treespec_dict,
+        optree.treespec_dict,
         # We need to disable constant folding here because we want the function to reference the
         # PyTreeSpec class defined above, not the one in the C++ module.
         can_constant_fold_through=False,
@@ -391,11 +417,24 @@
     def treespec_dict(
         mapping: Mapping[Any, PyTreeSpec] | Iterable[tuple[Any, PyTreeSpec]] = (),
         /,
+        *,
+        none_is_leaf: bool = False,
+        namespace: str = "",
         **kwargs: PyTreeSpec,
     ) -> PyTreeSpec:
         dct = dict(mapping, **kwargs)
         if any(not _is_pytreespec_instance(child) for child in dct.values()):
             raise ValueError(f"Expected a dictionary of TreeSpecs, got: {dct!r}.")
+        if any(child.none_is_leaf != none_is_leaf for child in dct.values()):
+            raise ValueError(
+                "All children PyTreeSpecs must have the same `none_is_leaf` value "
+                f"as the parent; expected {none_is_leaf}, got: {dct!r}.",
+            )
+        if any(child.namespace not in (namespace, "") for child in dct.values()):
+            raise ValueError(
+                "All children PyTreeSpecs must have the same `namespace` value "
+                f"as the parent; expected {namespace!r}, got: {dct!r}.",
+            )
 
         (
             children,
@@ -404,16 +443,21 @@
             unflatten_func,
         ) = optree.tree_flatten_one_level(  # type: ignore[assignment,var-annotated]
             dct,  # type: ignore[arg-type]
-            none_is_leaf=True,
-            namespace="torch",
-        )
-        return PyTreeSpec(tuple(children), dict, metadata, entries, unflatten_func)  # type: ignore[arg-type]
+            none_is_leaf=none_is_leaf,
+            namespace=namespace,
+        )
+        return PyTreeSpec(
+            tuple(children),
+            dict,
+            metadata,
+            entries,
+            unflatten_func,
+            none_is_leaf=none_is_leaf,
+            namespace=namespace,
+        )
 
     @substitute_in_graph(  # type: ignore[arg-type]
-        cxx_pytree.tree_flatten,
-=======
         optree.tree_flatten,
->>>>>>> 25490b9d
         # We need to disable constant folding here because we want the function to reference the
         # PyTreeSpec class defined above, not the one in the C++ module.
         can_constant_fold_through=False,
