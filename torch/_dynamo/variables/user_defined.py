--- conflicted
+++ resolved
@@ -102,19 +102,15 @@
     from torch._dynamo.symbolic_convert import InstructionTranslator
 
 
-def is_standard_setattr(val) -> bool:
+def is_standard_setattr(val):
     return val in (object.__setattr__, BaseException.__setattr__)
 
 
-<<<<<<< HEAD
-def is_forbidden_context_manager(ctx) -> bool:
-=======
 def is_standard_delattr(val):
     return val in (object.__delattr__, BaseException.__delattr__)
 
 
 def is_forbidden_context_manager(ctx):
->>>>>>> 38d11892
     f_ctxs = []
 
     try:
@@ -197,7 +193,7 @@
         }.union(exceptions)
 
     @staticmethod
-    def is_supported_new_method(value) -> bool:
+    def is_supported_new_method(value):
         # TODO(anijain2305) - Extend this to support objects with default tp_new
         # functions.
         return value in UserDefinedClassVariable.supported_c_new_functions()
@@ -689,7 +685,7 @@
                 )
         return super().call_function(tx, args, kwargs)
 
-    def is_standard_new(self) -> bool:
+    def is_standard_new(self):
         """Check for __new__ being overridden"""
         new_fn = inspect.getattr_static(self.value, "__new__", None)
         if isinstance(new_fn, staticmethod):
@@ -798,7 +794,7 @@
     def __repr__(self) -> str:
         return f"{self.__class__.__name__}({self.value_type.__name__})"
 
-    def is_underlying_vt_modified(self, side_effects) -> bool:
+    def is_underlying_vt_modified(self, side_effects):
         return False
 
     def python_type(self):
@@ -983,7 +979,7 @@
     def next_variable(self, tx):
         return self.call_method(tx, "__next__", [], {})
 
-    def is_supported_random(self) -> bool:
+    def is_supported_random(self):
         try:
             return self.value in self._supported_random_functions()
         except TypeError:
@@ -1046,7 +1042,7 @@
     def _check_for_getattr(self):
         return get_custom_getattr(self.value)
 
-    def _is_c_defined_property(self, subobj) -> bool:
+    def _is_c_defined_property(self, subobj):
         if not isinstance(subobj, property):
             return False
 
@@ -1540,7 +1536,7 @@
 
 class KeyedJaggedTensorVariable(UserDefinedObjectVariable):
     @staticmethod
-    def is_matching_object(obj) -> bool:
+    def is_matching_object(obj):
         mod = sys.modules.get("torchrec.sparse.jagged_tensor")
         return mod is not None and type(obj) is mod.KeyedJaggedTensor
 
@@ -1565,7 +1561,7 @@
     # Dummy class to check if the object is an IntWrapper, and turn it into a
     # symint
     @staticmethod
-    def is_matching_object(obj) -> bool:
+    def is_matching_object(obj):
         mod = sys.modules.get("torch.export.dynamic_shapes")
         return mod is not None and type(obj) is mod._IntWrapper
 
@@ -1658,7 +1654,7 @@
             return self._dict_vt.unpack_var_sequence(tx)
         raise NotImplementedError
 
-    def is_underlying_vt_modified(self, side_effects) -> bool:
+    def is_underlying_vt_modified(self, side_effects):
         return side_effects.is_modified(self._dict_vt)
 
 
@@ -1701,7 +1697,7 @@
             return self._list_vt.unpack_var_sequence(tx)
         raise NotImplementedError
 
-    def is_underlying_vt_modified(self, side_effects) -> bool:
+    def is_underlying_vt_modified(self, side_effects):
         return side_effects.is_modified(self._list_vt)
 
 
