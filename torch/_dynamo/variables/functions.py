--- conflicted
+++ resolved
@@ -62,6 +62,7 @@
     ConstantSource,
     DefaultsSource,
     GetItemSource,
+    SkipGuardSource,
 )
 from ..utils import (
     check_constant_args,
@@ -303,6 +304,13 @@
 
 def fn_var_getattr(tx, fn, source, name):
     source = source and AttrSource(source, name)
+
+    if source and name == "__annotations__":
+        # We get a large number of silly guards from annotations from inspect
+        # module. Changing annotations is rare, and it impacting the extracted
+        # graph is even rarer. So skip guards.
+        source = SkipGuardSource(source)
+
     try:
         subobj = inspect.getattr_static(fn, name)
     except AttributeError:
@@ -416,6 +424,13 @@
     def get_globals(self):
         return self.fn.__globals__
 
+    def get_source(self):
+        source = self.source
+
+        if source and isinstance(self, variables.UserMethodVariable):
+            source = self.source_fn
+        return source
+
     def bind_args(self, parent, args, kwargs) -> dict[str, VariableTracker]:
         """
         Assume `args` and `kwargs` are VariableTracker arguments for a call to
@@ -428,7 +443,9 @@
         if not isinstance(fn, FunctionType):
             raise TypeError("Only supports regular Python functions.")
         root_tx = parent.output.root_tx
-        result = bind_args_cached(fn, root_tx, self.source, args, kwargs)
+
+        source = self.get_source()
+        result = bind_args_cached(fn, root_tx, source, args, kwargs)
 
         init_cellvars(parent, result, fn.__code__)
         closure = self.fn.__closure__ or ()
@@ -441,8 +458,8 @@
             if cell in side_effects:
                 cell_var = side_effects[cell]
 
-            elif self.source:
-                closure_cell = GetItemSource(ClosureSource(self.source), idx)
+            elif source:
+                closure_cell = GetItemSource(ClosureSource(source), idx)
                 closure_cell_contents = AttrSource(closure_cell, "cell_contents")
                 try:
                     contents_var = VariableTracker.build(
@@ -472,7 +489,8 @@
     def var_getattr(self, tx: "InstructionTranslator", name: str):
         if name in cmp_name_to_op_mapping:
             return variables.GetAttrVariable(self, name)
-        return fn_var_getattr(tx, self.fn, self.source, name)
+        source = self.get_source()
+        return fn_var_getattr(tx, self.fn, source, name)
 
     def call_obj_hasattr(
         self, tx: "InstructionTranslator", name: str
@@ -1044,11 +1062,9 @@
 class UserMethodVariable(UserFunctionVariable):
     """Some unsupported user-defined method"""
 
-    def __init__(self, fn, obj, **kwargs) -> None:
+    def __init__(self, fn, obj, source_fn=None, **kwargs) -> None:
         super().__init__(fn=fn, **kwargs)
         self.obj = obj
-<<<<<<< HEAD
-=======
         self.source_fn = source_fn
         # Note on source and source_fn
         # Be careful with `source` when delegating to UserFunctionVariable
@@ -1064,7 +1080,6 @@
         # `source_fn` rather than the original `source`.
         if source_fn is None and kwargs.get("source") is not None:
             self.source_fn = AttrSource(kwargs.get("source"), "__func__")
->>>>>>> 8eee08d2
 
     def __repr__(self) -> str:
         return f"{self.__class__.__name__}({self.fn}, {self.obj})"
@@ -1140,25 +1155,14 @@
         return super().inspect_parameter_names()[1:]
 
     def var_getattr(self, tx: "InstructionTranslator", name: str):
-        if name == "__func__":
-            # self.source points to the source of the function object and not
-            # the method object
-            return VariableTracker.build(tx, self.fn, self.source)
         if name == "__self__":
             return self.obj
+        if name == "__func__":
+            # We might have a better way to access the function object, this
+            # information is stored in self.source_fn, use that to construct the
+            # variable tracker.
+            return VariableTracker.build(tx, self.fn, self.source_fn)
         return super().var_getattr(tx, name)
-
-    def reconstruct(self, codegen):
-        if not self.obj.source or not self.source:
-            raise NotImplementedError
-
-        def get_bound_method():
-            codegen(self.source)
-            codegen.extend_output(codegen.create_load_attrs("__get__"))
-
-        codegen.add_push_null(get_bound_method)
-        codegen(self.obj.source)
-        codegen.extend_output(create_call_function(1, False))
 
 
 class WrappedUserMethodVariable(UserMethodVariable):
