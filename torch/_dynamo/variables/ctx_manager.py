--- conflicted
+++ resolved
@@ -1263,8 +1263,6 @@
         return "_sdpa_kernel_variadic"
 
 
-<<<<<<< HEAD
-=======
 class FxTracebackAnnotateVariable(ContextWrappingVariable):
     """
     fx.traceback.annotate is a context manager that allows users to annotate the
@@ -1293,143 +1291,6 @@
         return "annotate"
 
 
-class StreamVariable(VariableTracker):
-    def __init__(self, proxy, value, device, **kwargs) -> None:
-        if proxy is not None and "example_value" in proxy.node.meta:
-            assert proxy.node.meta["example_value"] == value
-        assert value.device.type == device.type, (
-            "stream value is not equal to the passed device"
-        )
-        super().__init__(**kwargs)
-        self.proxy = proxy
-        self.value = value
-        self.device = device
-
-    def python_type(self):
-        return torch.Stream
-
-    def call_method(
-        self,
-        tx,
-        name,
-        args: "list[VariableTracker]",
-        kwargs: "dict[str, VariableTracker]",
-    ) -> "VariableTracker":
-        assert hasattr(self.value, name), f"no stream method found named {name}"
-
-        from ..utils import cmp_name_to_op_mapping, proxy_args_kwargs
-        from .builder import wrap_fx_proxy_cls
-
-        if name in ("wait_stream", "synchronize", "wait_event"):
-            tx.output.create_proxy(
-                "call_method", name, *proxy_args_kwargs([self] + args, kwargs)
-            )
-            return variables.ConstantVariable(None)
-        elif name == "query":
-            return wrap_fx_proxy_cls(
-                target_cls=variables.ConstantVariable,
-                tx=tx,
-                proxy=tx.output.create_proxy(
-                    "call_method", name, *proxy_args_kwargs([self] + args, kwargs)
-                ),
-            )
-        elif name == "record_event":
-            return wrap_fx_proxy_cls(
-                target_cls=EventVariable,
-                tx=tx,
-                proxy=tx.output.create_proxy(
-                    "call_method", name, *proxy_args_kwargs([self] + args, kwargs)
-                ),
-            )
-        elif name in cmp_name_to_op_mapping and len(args) == 1 and not kwargs:
-            # NB : Checking for mutation is necessary because we compare
-            # constant values
-            other = args[0]
-            if not isinstance(other, StreamVariable):
-                return variables.ConstantVariable.create(NotImplemented)
-            return variables.ConstantVariable.create(
-                cmp_name_to_op_mapping[name](self.value, other.value)
-            )
-
-        return super().call_method(tx, name, args, kwargs)
-
-    def as_proxy(self):
-        return self.proxy
-
-    def reconstruct(self, codegen: "PyCodegen"):
-        # If we got here, this stream is fully subsumed by the graph - this means it is
-        # not an input or global
-        assert not self.source
-        # Since we just proved that - for other such structures, like lists and dicts, reconstruction
-        # is fine and sound according to dynamo principles of treating collectives. However,
-        # streams are special in that we want to preserve the identity of the stream as the same as in the graph
-        # Normally, we would do this via codegen for the proxy mapping to an output - we cannot do this yet, as we do not
-        # yet have a plan for how we want to handle the case where the stream is used as an input or an output. Pending
-        # design, to unblock current work, we lift the stream into a global and then codegen bytecode to load it from there.
-        prefix = f"_stream_{self.device}"
-        name = codegen.tx.output.install_global_by_id(prefix, self.value)
-        codegen.append_output(codegen.create_load_global(name, add=True))
-
-
-class EventVariable(VariableTracker):
-    def __init__(self, proxy, value, **kwargs) -> None:
-        if proxy is not None and "example_value" in proxy.node.meta:
-            assert proxy.node.meta["example_value"] == value
-        super().__init__(**kwargs)
-        self.proxy = proxy
-        self.value = value
-
-    def call_method(
-        self,
-        tx,
-        name,
-        args: "list[VariableTracker]",
-        kwargs: "dict[str, VariableTracker]",
-    ) -> "VariableTracker":
-        from ..utils import proxy_args_kwargs
-        from .builder import wrap_fx_proxy_cls
-
-        if name in ("wait", "record", "synchronize"):
-            tx.output.create_proxy(
-                "call_method", name, *proxy_args_kwargs([self] + args, kwargs)
-            )
-            return variables.ConstantVariable(None)
-        elif name == "query":
-            return wrap_fx_proxy_cls(
-                target_cls=variables.ConstantVariable,
-                tx=tx,
-                proxy=tx.output.create_proxy(
-                    "call_method", name, *proxy_args_kwargs([self] + args, kwargs)
-                ),
-            )
-        else:
-            method_name = (
-                f"{type(self.value).__module__}.{type(self.value).__qualname__}.{name}"
-            )
-            unimplemented_v2(
-                gb_type="Unsupported event method",
-                context=str(name),
-                explanation=f"Dynamo doesn't support tracing the {method_name} method. "
-                f"We currently support wait, record, synchronize, and query.",
-                hints=[
-                    *graph_break_hints.SUPPORTABLE,
-                ],
-            )
-
-    def as_proxy(self):
-        return self.proxy
-
-    def reconstruct(self, codegen: "PyCodegen"):
-        # If we got here, this event is fully subsumed by the graph - this means it is
-        # not an input or global
-        assert not self.source
-        # Similar to stream handling, we lift the event into a global and then codegen bytecode to load it from there.
-        prefix = "_event"
-        name = codegen.tx.output.install_global_by_id(prefix, self.value)
-        codegen.append_output(codegen.create_load_global(name, add=True))
-
-
->>>>>>> 4308b8a2
 class DynamoConfigPatchVariable(ContextWrappingVariable):
     """represents torch._dynamo.patch_dynamo_config"""
 
