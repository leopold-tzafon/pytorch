# mypy: ignore-errors

"""
This module contains classes and utilities for handling higher-order operators in Dynamo.
It provides functionality for tracing and transforming control flow constructs like
conditions (torch.cond), loops (torch.while_loop), maps (torch.ops.higher_order.map),
and other higher-order operations.

The module includes specialized VariableTracker classes for different types of
higher-order operations, along with utilities for:
- Speculating and capturing subgraphs
- Managing control flow
- Handling autograd function applications
- Supporting function transformations
- Processing activation checkpoints

These classes work together to enable Dynamo to correctly trace and compile code
containing complex control flow patterns and higher-order functions while preserving
their semantic behavior.
"""

import contextlib
import functools
import inspect
import itertools
import logging
import types
import warnings
from collections.abc import Sequence
from dataclasses import dataclass
from typing import Any, Optional, TYPE_CHECKING

import torch._C
import torch.fx
import torch.nn
from torch._dispatch.python import enable_python_dispatcher
from torch._dynamo.utils import get_fake_value
from torch._dynamo.variables.builtin import BuiltinVariable
from torch._dynamo.variables.constant import ConstantVariable
from torch._dynamo.variables.ctx_manager import RepararametrizeModuleContextVariable
from torch._dynamo.variables.functions import UserFunctionVariable
from torch._dynamo.variables.nn_module import UnspecializedNNModuleVariable
from torch._dynamo.variables.tensor import SymNodeVariable
from torch._guards import Source
from torch._ops import HigherOrderOperator
from torch.fx.passes.shape_prop import _extract_tensor_metadata
from torch.utils import _pytree as pytree

from .. import graph_break_hints, variables
from ..exc import (
    IncorrectUsage,
    ObservedException,
    UncapturedHigherOrderOpError,
    unimplemented,
    unimplemented_v2,
    Unsupported,
)
from ..source import AttrSource, DictGetItemSource
from ..utils import proxy_args_kwargs, set_example_value
from .base import VariableTracker
from .dicts import ConstDictVariable
from .lazy import LazyVariableTracker
from .lists import ListVariable, TupleVariable


if TYPE_CHECKING:
    from torch._dynamo.symbolic_convert import InstructionTranslator


log = logging.getLogger(__name__)
hc_log = torch._logging.getArtifactLogger(__name__, "hierarchical_compile")


@dataclass
class OutputSpec:
    """
    Contains the treespec of the output of the speculated subgraph, and the
    information to mask out the constant values from the output during
    flattening and inserting them back during unflattening. Cleaning up
    constants from the graph makes the graph simpler for AOTDispatcher and
    Inductor.
    """

    treespec: pytree.TreeSpec
    # list of True/False to identify the locations of const values in the
    # subgraph output. True means that value at that index is a constant.
    masks_to_filter_const_values: Optional[list[bool]] = None
    # The actual constant values that were present in the subgraph output. Note
    # that this is the same length as the mask, we just look at the indices
    # where mask is True.
    const_values: Optional[list[Any]] = None

    def __post_init__(self):
        if (
            self.masks_to_filter_const_values is not None
            or self.const_values is not None
        ):
            assert len(self.masks_to_filter_const_values) == len(self.const_values)


def raise_hard_error_if_graph_break(reason):
    def deco(fn):
        @functools.wraps(fn)
        def graph_break_as_hard_error(*args, **kwargs):
            try:
                return fn(*args, **kwargs)
            except (Unsupported, ObservedException) as e:
                import sys

                if isinstance(e, Unsupported):
                    exc = UncapturedHigherOrderOpError(
                        f"{reason} Got {e.msg}", e.real_stack
                    )
                else:
                    msg = e.msg if hasattr(e, "msg") else type(e)
                    real_stack = e.real_stack if hasattr(e, "real_stack") else None
                    exc = UncapturedHigherOrderOpError(
                        f"{reason} Got {msg}", real_stack
                    )
                raise exc.with_traceback(sys.exc_info()[2]) from None

        return graph_break_as_hard_error

    return deco


# This function is a syntax sugar for creating a dummy new subtracer so that
# newly added nodes are added to a separate subgraph in this subtracer instead of affecting
# the main graph. This is useful for creating sample inputs for tracing the subgraph.
# For example, in FlexAttentionHigherOrderVariable, we want to create several scalars
# to trace the score_mod function but we don't want the operators that creates the scalar to
# show up in the graph, we could this function to discard the graph changes.
# Example usage:
# with discard_graph_changes():
#   sample_input= create_sample_inputs()
# speculate_subgraph(tx, f, sample_inputs, {})
@contextlib.contextmanager
def discard_graph_changes(tx):
    ctx = tx.output.subtracer("subgraph_wrapper", None)
    try:
        ctx.__enter__()
        yield
    finally:
        ctx.__exit__(None, None, None)


def check_meta_consistency_vt(
    vars1: list[VariableTracker],
    vars2: list[VariableTracker],
    lhs_name: str,
    rhs_name: str,
    include_contiguity: bool = True,
) -> None:
    from torch._higher_order_ops.utils import check_meta_consistency

    from . import TensorVariable

    def _unwrap_var(var):
        if isinstance(var, TensorVariable):
            return var.proxy.node.meta["example_value"]
        elif isinstance(var, SymNodeVariable):
            return var.sym_num
        elif isinstance(var, ConstantVariable):
            return var.as_python_constant()
        else:
            unimplemented(f"Cannot unwrap var {var}")

    unwrapped1 = [_unwrap_var(var) for var in vars1]
    unwrapped2 = [_unwrap_var(var) for var in vars2]

    return check_meta_consistency(
        unwrapped1,
        unwrapped2,
        lhs_name,
        rhs_name,
        include_contiguity=include_contiguity,
    )


@contextlib.contextmanager
def dynamo_enable_grad(tx: "InstructionTranslator", enable=True):
    from . import GradModeVariable

    org_value = torch.is_grad_enabled()
    try:
        GradModeVariable.create(tx, enable, initialized=True)
        yield
    finally:
        GradModeVariable.create(tx, org_value, initialized=True)


@contextlib.contextmanager
def dynamo_under_activation_checkpoint(tx: "InstructionTranslator"):
    orig_val = tx.output.current_tracer.under_activation_checkpoint
    try:
        tx.output.current_tracer.under_activation_checkpoint = True
        yield
    finally:
        tx.output.current_tracer.under_activation_checkpoint = orig_val


def find_mismatched_vars(var, types, allow_none=False):
    """
    Recursively finds variables whose type is not an instance of the specified types.
    Args:
        var: The variable to check.
        types: A tuple of allowed types.
        allow_none (bool): Whether to allow None values. Defaults to False.
    Returns:
        A set of variables whose type is not an instance of the specified types.
    """
    mismatched_vars = set()
    if isinstance(var, (TupleVariable, ListVariable)):
        for item in var.items:
            mismatched_vars.update(find_mismatched_vars(item, types, allow_none))
    elif isinstance(var, ConstDictVariable):
        for value in var.items.values():
            mismatched_vars.update(find_mismatched_vars(value, types, allow_none))
    else:

        def _is_none(var):
            return var.is_python_constant() and var.as_python_constant() is None

        if not isinstance(var, types) and not (allow_none and _is_none(var)):
            mismatched_vars.add(var)
    return mismatched_vars


def only_consist_of(var, types, allow_none=False):
    mismatch_vars = find_mismatched_vars(var, types, allow_none=allow_none)
    return len(mismatch_vars) == 0


# A more read-able syntax sugar for creating a UserFunctionVariable for f
# and run call_function on it. Make it return a function to preserve the calling
# convention of the original f.
def _make_inlined(tx: "InstructionTranslator", f):
    assert callable(f), "Expect f to be a python callable."

    def inline_call(*args, **kwargs):
        return UserFunctionVariable(f).call_function(tx, args, kwargs)

    return inline_call


def _call_function_and_unflatten_output(
    tx, fn, args, kwargs, flat_example_value, ret_spec
):
    from .builder import wrap_fx_proxy

    # Store the invocation as a call
    flat_variable = wrap_fx_proxy(
        tx=tx,
        proxy=tx.output.create_proxy(
            "call_function",
            fn,
            args=args,
            kwargs=kwargs,
        ),
        example_value=flat_example_value,
    )

    if ret_spec.masks_to_filter_const_values:
        from torch._dynamo.external_utils import insert_const_values_with_mask

        # During flattening, we removed the constant values. To ensure Dynamo
        # can trace correctly, insert back the constant values in the output.
        flat_variable = _make_inlined(tx, insert_const_values_with_mask)(
            flat_variable, ret_spec.masks_to_filter_const_values, ret_spec.const_values
        )

    # Transform variable back into a list (previously made into a tuple by
    # speculate_subgraph function) so as to respect the pytree API typing.
    flat_list_variable = BuiltinVariable(list).call_function(tx, [flat_variable], {})
    return (
        _make_inlined(tx, pytree.tree_unflatten)(flat_list_variable, ret_spec.treespec)
        if ret_spec.treespec
        else flat_variable
    )


def _assert_tensors_nonaliasing(inputs, outputs):
    input_tensor_ids = {
        id(t) for t in pytree.tree_leaves(inputs) if isinstance(t, torch.Tensor)
    }
    output_tensor_ids = {
        id(t) for t in pytree.tree_leaves(outputs) if isinstance(t, torch.Tensor)
    }
    assert input_tensor_ids.isdisjoint(output_tensor_ids), (
        "inputs to function body cannot alias outputs"
    )


def _check_all_tensorvariable(args):
    from . import TensorVariable

    if not all(type(a.realize()) is TensorVariable for a in args):
        unimplemented(
            f"Expected all leaves to be of torch.Tensor type, but got {[type(a.realize()) for a in args]}."
        )


def _check_supported_callable_arg(
    tx: "InstructionTranslator", func_var: VariableTracker, arg_name
):
    is_callable = (
        BuiltinVariable(callable).call_function(tx, [func_var], {}).as_python_constant()
    )
    if not is_callable:
        unimplemented(
            f"{arg_name} should be a Callable but is of type {str(func_var)}."
        )


def _call_while_loop(
    self: VariableTracker,
    tx: "InstructionTranslator",
    args: list[VariableTracker],
    kwargs: dict[str, VariableTracker],
    stack_output: bool,
) -> VariableTracker:
    from torch._higher_order_ops.while_loop import _create_unbacked_symint

    from . import TensorVariable

    args, kwargs = LazyVariableTracker.realize_all((args, kwargs))
    cond_fn, body_fn, operands, additional_inputs = args

    # Input checks
    for i, k in enumerate(["cond_fn", "body_fn", "operands"]):
        if v := kwargs.pop(k, None):
            assert i == len(args), (
                "did not provide the right number of non-keyword args"
            )
            args.append(v)

    if kwargs:
        unimplemented(f"torch.while_loop: Got unexpected kwargs: {list(kwargs.keys())}")

    if len(args) != 4:
        unimplemented(
            f"Expected 4 arguments but got {len(args)}.\n"
            f"Usage: while_loop(cond_fn, body_fn, operands)",
        )

    # cond_fn and body_fn input check
    _check_supported_callable_arg(tx, cond_fn, "cond_fn")
    _check_supported_callable_arg(tx, body_fn, "body_fn")

    # operands input check
    operands_seq = operands.unpack_var_sequence(tx)

    # additional_inputs input check
    if not isinstance(additional_inputs, (ListVariable, TupleVariable)):
        unimplemented(
            f"Expected additional_inputs to be a list/tuple but got "
            f"{additional_inputs.python_type()}. It seems to be an "
            f"internal error, please report an issue to PyTorch."
        )
    additional_inputs_seq = additional_inputs.unpack_var_sequence(tx)

    with discard_graph_changes(tx):
        # Note: this must be run under discard graph changes.
        def unspecialize_carried_inputs(tx, carry) -> VariableTracker:
            # See NOTE [unspecialize int carry with unbacked symints]
            if (
                isinstance(carry, ConstantVariable) and carry.python_type() is int
            ) or isinstance(carry, SymNodeVariable):
                example_value = _create_unbacked_symint(
                    tx.output.fake_mode, ignore_fresh_unbacked_symbols=True
                )
                proxy = tx.output.current_tracer.create_graph_input(
                    "unbacked_symint", type(example_value), example_value
                )
                return SymNodeVariable.create(tx, proxy, example_value)
            else:
                # See NOTE [unspecialize constant tensor carry]
                assert isinstance(carry, TensorVariable)
                cloned_carry = carry.clone()
                cloned_carry.proxy.node.meta["example_value"].constant = None
                return cloned_carry

        # clone inputs across subgraphs, to avoid unbacked memoization in fake prop
        cond_operands_seq = [
            unspecialize_carried_inputs(
                tx,
                (
                    carry.call_method(tx, "clone", args=(), kwargs={})
                    if isinstance(carry, TensorVariable)
                    else carry
                ),
            )
            for carry in operands_seq
        ]
        body_operands_seq = [
            unspecialize_carried_inputs(
                tx,
                (
                    carry.call_method(tx, "clone", args=(), kwargs={})
                    if isinstance(carry, TensorVariable)
                    else carry
                ),
            )
            for carry in operands_seq
        ]

    # create cond subgrpahs
    (
        (cond_r, _cond_treespec),
        cond_graph,
        cond_lifted_freevars,
    ) = speculate_subgraph(
        tx,
        cond_fn,
        cond_operands_seq + additional_inputs_seq,
        {},
        "while_loop",
        source_target=self.value,
        # NOTE [why we cannot use "automatic" for while_loop]:
        # The reason is that we want to enforce
        # the ordering of inputs and outputs to be consistent and the ordering
        # of cond_fn and body_fn to the consistent.
        # e.g. suppose we use "automatic" and we have:
        #
        # def body_fn(ph1, ph2):
        #   new_a, new_b = ph2.cos(), ph1.sin()
        #   return new_a, new_b
        #
        # a, b = torch.randn(3), torch.randn(3)
        # new_a, new_b = body_fn(a, b)
        #
        # Using automatic, the ordering of arguments will be the order that they're
        # used. In this example, the capture graph looks like:
        #
        # def captured_body(ph1, ph2):
        #   new_a, new_b = ph1.cos(), ph2.add_(1)
        #   return new_a, new_b
        #
        # This is fine when we change the calling convention of captured_body to be
        # new_a, new_b = captured_body(b, a).
        # But for while_loop, the next iteration's input is previous iteration output
        # we'll end up feeding captured_body(new_a, new_b) instead.
        # So it's best we always enforce the ordering of carried_inputs the same as outputs
        # with "flatten_manual".
        set_subgraph_inputs="flatten_manual",
        supports_input_mutation=self.supports_input_mutation,
        supports_aliasing=self.supports_aliasing,
        remove_consts_from_outputs=False,
    )
    cond_nn_modules = dict(tx.output.nn_modules)
    validate_subgraph_output_types(cond_r)
    if isinstance(cond_r, TensorVariable):
        cond_r_meta = _extract_tensor_metadata(
            cond_r.proxy.node.meta["example_value"], include_contiguity=False
        )
        if cond_r_meta.dtype != torch.bool or cond_r_meta.shape != torch.Size([]):
            unimplemented(
                f"Expected cond_fn to return a scalar tensor or a bool but got {cond_r_meta.shape}"
            )
    elif isinstance(cond_r, ConstantVariable):
        # short-circuiting while_loop when cond_fn returns a constant such as 0, 1 True or False
        pred = cond_r.as_python_constant()
        if pred:
            unimplemented(
                f"Infinite loop detected because while_loop's cond_fn always returns the same value {pred}"
            )
        else:
            return operands

    # create body subgraph
    (
        (body_r, body_treespec),
        body_graph,
        body_lifted_freevars,
    ) = speculate_subgraph(
        tx,
        body_fn,
        body_operands_seq + additional_inputs_seq,
        {},
        "while_loop",
        source_target=self.value,
        set_subgraph_inputs="flatten_manual",
        should_flatten_outputs=True,
        supports_input_mutation=False,
        supports_aliasing=False,
        remove_consts_from_outputs=False,
    )
    validate_subgraph_output_types(body_r)

    # We set include contiguity=False because we have vmap x HOP tests, where if
    # include_contiguity=True will call t.is_contiguous inside of vmap and get an error
    # "querying is_contiguous inside of vmap for memory_format other than
    # torch.contiguous_format is not yet implemented". This is okay because stride
    # is still checked.
    check_meta_consistency_vt(
        body_r.unpack_var_sequence(tx),
        operands_seq,
        "body_fn_output",
        "carried_inputs",
        include_contiguity=False,
    )

    (
        cond_graph,
        body_graph,
        cond_shared,
        _body_shared,
        cond_unique,
        body_unique,
    ) = _merge_graph_inputs(
        cond_graph,
        cond_lifted_freevars,
        "cond_fn",
        body_graph,
        body_lifted_freevars,
        "body_fn",
    )

    # Note: cond_shared and body_shared refer to the same proxy in parent graph
    # so using either of them is OK. Use cond_shared as it doesn't matter.
    additional_lifted_inputs = cond_shared + cond_unique + body_unique

    body_nn_modules = dict(tx.output.nn_modules)

    cond_gm = torch.fx.GraphModule(cond_nn_modules, cond_graph)
    body_gm = torch.fx.GraphModule(body_nn_modules, body_graph)
    cond_name = tx.output.install_subgraph("cond_fn", cond_gm)
    body_name = tx.output.install_subgraph("body_fn", body_gm)

    cond_node = make_attr(tx, cond_name)
    body_node = make_attr(tx, body_name)

    operands_proxy = tuple(operand.as_proxy() for operand in operands_seq)
    additional_inputs_proxy = tuple(
        [inp.as_proxy() for inp in additional_inputs_seq] + additional_lifted_inputs
    )
    p_args = (
        cond_node,
        body_node,
        operands_proxy,
        additional_inputs_proxy,
    )
    return _call_function_and_unflatten_output(
        tx,
        self.value,
        p_args,
        {},
        None,
        body_treespec,
    )


def are_same_graph_modules(fn_name, a_mod, b_mod, fake_mode):
    from torch._subclasses._fake_tensor_utils import _CacheKeyState
    from torch._subclasses.fake_tensor import extract_tensor_metadata

    # Maps the equivalent nodes from a to b
    node_map = {}

    def check_all_args(a_nodes, b_nodes):
        for arg_a, arg_b in zip(a_nodes, b_nodes):
            if isinstance(arg_a, torch.fx.Node):
                if node_map[arg_a] != arg_b:
                    return False
            elif isinstance(arg_a, slice):
                if not isinstance(arg_b, slice):
                    return False
                if not check_all_args(
                    (arg_a.start, arg_a.stop, arg_a.step),
                    (arg_b.start, arg_b.stop, arg_b.step),
                ):
                    return False
            elif arg_a != arg_b:
                # This is a catch-all for everything else. `slice` was a
                # surprise but can there be other data structures that can
                # contain fx.Nodes in them?
                return False
        return True

    for a_node, b_node in zip(a_mod.graph.nodes, b_mod.graph.nodes):
        if a_node.op != b_node.op:
            return False

        if a_node.op == "placeholder":
            a_value = a_node.meta["example_value"]
            b_value = b_node.meta["example_value"]

            if isinstance(a_value, torch.Tensor):
                if not isinstance(b_value, torch.Tensor):
                    return False
                # Extract fake tensor metadata for a and b and then compare
                a_result = []
                state = _CacheKeyState(fake_mode.shape_env)
                a_metadata = extract_tensor_metadata(a_value)
                a_metadata._flatten_into(a_result, fake_mode, state)

                b_result = []
                state = _CacheKeyState(fake_mode.shape_env)
                b_metadata = extract_tensor_metadata(b_value)
                b_metadata._flatten_into(b_result, fake_mode, state)
                if a_result != b_result:
                    return False
            elif isinstance(a_value, torch.SymInt):
                if not isinstance(b_value, torch.SymInt):
                    return False
                if a_value is not b_value:
                    return False
        elif a_node.op == "call_function":
            if a_node.target is not b_node.target:
                return False
            a_flat, _ = pytree.tree_flatten((a_node.args, a_node.kwargs))
            b_flat, _ = pytree.tree_flatten((b_node.args, b_node.kwargs))
            if not check_all_args(a_flat, b_flat):
                hc_log.debug(
                    "%s: Graph comparison failed at node (call_function): %s",
                    fn_name,
                    a_node,
                )
                return False
        elif a_node.op == "call_method":
            if a_node.target != b_node.target:
                return False
            a_flat, _ = pytree.tree_flatten((a_node.args, a_node.kwargs))
            b_flat, _ = pytree.tree_flatten((b_node.args, b_node.kwargs))
            if not check_all_args(a_flat, b_flat):
                hc_log.debug(
                    "%s: Graph comparison failed at node (call_method) : %s",
                    fn_name,
                    a_node,
                )
                return False
        elif a_node.op == "output":
            a_flat, _ = pytree.tree_flatten((a_node.args, a_node.kwargs))
            b_flat, _ = pytree.tree_flatten((b_node.args, b_node.kwargs))
            if not check_all_args(a_flat, b_flat):
                hc_log.debug("%s: Graph comparison failed at the output node", fn_name)
                return False
        elif a_node.op == "get_attr":
            a_attr = getattr(a_mod, a_node.target)
            b_attr = getattr(b_mod, b_node.target)
            if isinstance(a_attr, torch.fx.GraphModule):
                if not isinstance(b_attr, torch.fx.GraphModule):
                    return False
                # This is an example of a HOP inside a HOP
                if not are_same_graph_modules(fn_name, a_attr, b_attr, fake_mode):
                    return False
            else:
                # TODO - write an example with tensor as a graph attribute in
                # the Fx graph
                raise NotImplementedError(f"get_attr with {type(a_attr)}")
        else:
            # TODO - call_module is not supported because Dynamo Fx graph does
            # not install a call_module
            raise NotImplementedError(f"Graph equivalence check saw a {a_node.op}")

        # Two nodes are equal - add them to them map
        node_map[a_node] = b_node

    return True


def validate_args_and_maybe_create_graph_inputs(
    sub_args,
    tracer,
    tx,
    set_subgraph_inputs,
    description,
    sub_args_names=None,
):
    from . import AutogradFunctionContextVariable
    from .builder import wrap_fx_proxy_cls

    assert tracer.parent is not None

    if set_subgraph_inputs == "flatten_manual":
        flat_args, tree_spec = _make_inlined(tx, pytree.tree_flatten)(
            ListVariable(sub_args)
        ).unpack_var_sequence(tx)

        flat_inputs = validate_args_and_maybe_create_graph_inputs(
            flat_args.unpack_var_sequence(tx),
            tracer,
            tx,
            set_subgraph_inputs="manual",
            description=description,
        )

        return _make_inlined(tx, pytree.tree_unflatten)(
            ListVariable(flat_inputs), tree_spec
        ).unpack_var_sequence(tx)
    else:
        if sub_args_names is not None:
            # Can be greater if user passes some args as kwargs
            assert len(sub_args_names) >= len(sub_args)
        args = []
        for idx, a in enumerate(sub_args):
            assert isinstance(a, VariableTracker)
            if set_subgraph_inputs == "automatic":
                args.append(a)
                continue
            elif set_subgraph_inputs == "semi_automatic":
                if isinstance(a, AutogradFunctionContextVariable):
                    example_value = a.as_proxy().node.meta["example_value"]
                    arg_name = (
                        a.as_proxy().node.name
                        if sub_args_names is None
                        else sub_args_names[idx]
                    )
                    tracer.create_graph_input(arg_name, a.python_type(), example_value)
                elif a.maybe_fx_node() is not None:
                    node = a.maybe_fx_node()
                    example_value = node.meta["example_value"]
                    arg_name = (
                        a.as_proxy().node.name
                        if sub_args_names is None
                        else sub_args_names[idx]
                    )
                    new_proxy = tracer.create_graph_input(
                        arg_name, a.python_type(), example_value
                    )
                    example_value = (
                        node.meta["example_value"]
                        if "example_value" in node.meta
                        else None
                    )
                    a = wrap_fx_proxy_cls(
                        target_cls=type(a),
                        tx=tx,
                        proxy=new_proxy,
                        example_value=example_value,
                    )
                args.append(a)
                continue

            if a.is_python_constant():
                # This arg is not used in the body of the higher order op.
                # Currently, this new input is added to make the calls
                # happy, which expect a fixed number of arguments. In
                # future, we can clean this up.
                arg_name = (
                    "const_unused"
                    if sub_args_names is None
                    else f"const_unused_{sub_args_names[idx]}"
                )
                tracer.create_graph_input(
                    arg_name, a.python_type(), a.as_python_constant()
                )
                new_arg = a
            # Weird special case, we probably want to delete it or fold it
            # into the next case (of `a` being placeable into a graph)
            elif isinstance(a, AutogradFunctionContextVariable):
                example_value = a.as_proxy().node.meta["example_value"]
                arg_name = (
                    a.as_proxy().node.name
                    if sub_args_names is None
                    else sub_args_names[idx]
                )
                tracer.create_graph_input(arg_name, a.python_type(), example_value)
                new_arg = a
            # If `a` can be put into a graph
            elif a.maybe_fx_node() is not None:
                node = a.maybe_fx_node()
                example_value = (
                    node.meta["example_value"] if "example_value" in node.meta else None
                )
                arg_name = node.name if sub_args_names is None else sub_args_names[idx]
                new_proxy = tracer.create_graph_input(
                    arg_name, a.python_type(), example_value
                )
                new_arg = wrap_fx_proxy_cls(
                    target_cls=type(a),
                    tx=tx,
                    proxy=new_proxy,
                    example_value=example_value,
                )
            # If `a` cannot be put into a graph
            else:
                # HOPs work much better if they use speculate_subgraph(set_subgraph_inputs="automatic").
                unimplemented(
                    f"{description} with body that accepts non-Tensors as input. "
                    f"Got: {a.python_type()}"
                )
            args.append(new_arg)
        return args


# This helper function is used to make sure two graphs share the same input signature. For example,
# in torch.cond, two branches might lift different set of tensors as inputs. This function helps to
# dedup the inputs and modify the graphs to take the same set of inputs.
def _merge_graph_inputs(
    l_graph, l_lifted_freevars, l_name, r_graph, r_lifted_freevars, r_name
):
    def dedup_and_sort_lifted_freevars(l_lifted_freevars, r_lifted_freevars):
        # The nn module attributes are guaranteed to be registered into the top-level graph module during
        # higher order op speculation. Therefore, get_attr nodes in two branches with the same
        # target refer to the same attribute and we can safely deduplicate them with their target.
        #
        # Note: ideally, dynamo should just create a single proxy for the same attribute of a nn module. But
        # true_branch and false_branch belong to two separate tracing contexts, they may register the same
        # attribute to top level separately. This creates two get_attr proxies for the same attribute
        # that have different meta data such as stack_trace (one stack trace for the true_branch,
        # and the other for false_branch). It seems better to discard the proxy explicitly in cond
        # than make dynamo create a single proxy for the same get_attr target.
        def shared_getattrs(l_lifted_proxies, r_lifted_proxies):
            true_targets = {
                proxy.node.target: proxy
                for proxy in l_lifted_proxies
                if proxy.node.op == "get_attr"
            }
            l_shared_getattrs = {}
            r_shared_getattrs = {}

            for false_proxy in r_lifted_proxies:
                if (
                    false_proxy.node.op == "get_attr"
                    and false_proxy.node.target in true_targets
                ):
                    true_proxy = true_targets[false_proxy.node.target]
                    l_shared_getattrs[true_proxy] = true_proxy
                    r_shared_getattrs[false_proxy] = true_proxy
            return l_shared_getattrs, r_shared_getattrs

        l_shared_getattrs, r_shared_getattrs = shared_getattrs(
            l_lifted_freevars.keys(), r_lifted_freevars.keys()
        )

        l_shared_freevars = (l_lifted_freevars.keys() & r_lifted_freevars.keys()).union(
            l_shared_getattrs.keys()
        )
        r_shared_freevars = (l_lifted_freevars.keys() & r_lifted_freevars.keys()).union(
            r_shared_getattrs.keys()
        )
        unique_l_freevars = l_lifted_freevars.keys() - l_shared_freevars
        unique_r_freevars = r_lifted_freevars.keys() - r_shared_freevars

        def _sort_by_name(vars):
            return sorted(vars, key=lambda var: var.node.name)

        return (
            list(_sort_by_name(list(l_shared_freevars))),
            list(_sort_by_name(list(r_shared_freevars))),
            list(_sort_by_name(list(unique_l_freevars))),
            list(_sort_by_name(list(unique_r_freevars))),
        )

    (l_shared, r_shared, unique_l, unique_r) = dedup_and_sort_lifted_freevars(
        l_lifted_freevars, r_lifted_freevars
    )

    # Let's say we capture cond(pred, true_fn, false_fn, (x,))
    # With set_graph_input set to automatic,
    # true_fn has lifted variables x, a, b, c
    # false_fn has lifted variables x, a, b, d
    # Then fixup_branch_inps make sure both branches have the same signature, i.e.:
    # - true_fn(x, a, b, c_true_branch, d_false_branch)
    # - false_fn(x, a, b, c_true_branch, d_false_branch)
    #
    # More formally, the signature has three parts in the following order:
    # 1. used in both branches: x, a, b
    # 2. only used in true branches: c, suffixed with _true_branch
    # 3. only used in false branches: d, suffixed with _false_branch
    # Within each part, we re-order the nodes by name to have a derterministic ordering for testing.
    def fixup_branch_inps(graph, lifted_freevars, shared, unique_l, unique_r):
        def _insert_or_replace_phs(new_args, name_suffix):
            for arg in new_args:
                new_ph = graph.placeholder(arg.node.name + name_suffix)
                new_ph.meta = arg.node.meta
                # Override with new_ph if there exists a old placeholder.
                if arg in lifted_freevars:
                    old_ph = lifted_freevars[arg].node
                    old_ph.replace_all_uses_with(new_ph)
                    # replace_all_uses_with doesn't clean users. Clean it manually so that we could erase it.
                    old_ph.users = {}
                    graph.erase_node(old_ph)

        first_not_ph_node = next(
            node for node in graph.nodes if node.op != "placeholder"
        )
        with graph.inserting_before(first_not_ph_node):
            _insert_or_replace_phs(shared, "")
            _insert_or_replace_phs(unique_l, "_" + l_name)
            _insert_or_replace_phs(unique_r, "_" + r_name)

    fixup_branch_inps(l_graph, l_lifted_freevars, l_shared, unique_l, unique_r)
    fixup_branch_inps(r_graph, r_lifted_freevars, r_shared, unique_l, unique_r)
    return l_graph, r_graph, l_shared, r_shared, unique_l, unique_r


# See NOTE [HigherOrderOperator tracing design] for details of the design
def speculate_subgraph(
    tx,
    f,
    sub_args,
    sub_kwargs,
    description,
    *,
    # source_target is the .value of HigherOrderOpVariable and is the
    # target of the proxy that we created for the higherOrderOperator.
    source_target=None,
    always_restore=False,
    enable_grad=None,
    # NOTE [argument `set_subgraph_inputs`]
    # set_subgraph_inputs controls what how to construct subgraphs' placeholders from sub_args.
    # 1. if your HOP supports arbitrary inputs, use set_subgraph_inputs="automatic" (most recommended).
    # 2. if your HOP supports only Tensor and symnode inputs, use set_subgraph_inputs="flatten_manual" (recommended).
    # If sub_args contain Pytree structure (e.g. dict/list/tuple/set), the sub_args will be flattened first.
    # Then the flattened args are manually set as subgraph's placeholders.
    # 3. if your HOP must preserve inputs that are not tensor or symnode as placeholders e.g. AutogradFunctionContextVariable
    # use set_subgraph_inputs="manual" (not recommended). We do not recommend it in general because it has the
    # restriction that user need to manually control how to create placeholders and VariableTrackers for the args.
    set_subgraph_inputs="automatic",
    restore_side_effects=True,
    should_flatten_outputs=False,
    # if should_flatten_outputs is True, `remove_consts_from_outputs` remove the
    # const outputs from the subgraph output.
    remove_consts_from_outputs=True,
    under_activation_checkpoint=False,
    # TODO - supports input_mutation and aliasing should be False by default for strictness
    supports_input_mutation=True,
    supports_aliasing=True,
    # Pass in an originating tracer - this is needed for preserving context
    # across fwd-bwd for autograd.Function
    tracer=None,
):
    if sub_kwargs is None:
        sub_kwargs = {}

    assert set_subgraph_inputs in {
        "automatic",
        "semi_automatic",
        "flatten_manual",
        "manual",
    }, "Please use one of the supported set_subgraph_inputs options."

    # See NOTE [Temporary argument `set_subgraph_inputs`]
    if sub_kwargs and set_subgraph_inputs != "automatic":
        unimplemented("Use `set_subgraph_inputs=automatic` when passing `sub_kwargs`.")

    try:
        # ensure guards on args get installed in parent subgraph
        f, sub_args, sub_kwargs = LazyVariableTracker.realize_all(
            (f, sub_args, sub_kwargs),
        )

        with tx.output.subtracer(source_target, tracer) as subtracer:
            sub_args_names = maybe_positional_arg_names(f)
            # User mismatch in the number of args. Will eventually lead to an error.
            if sub_args_names is not None and len(sub_args_names) < len(sub_args):
                sub_args_names = None
            args = validate_args_and_maybe_create_graph_inputs(
                sub_args,
                subtracer,
                tx,
                set_subgraph_inputs,
                description,
                sub_args_names,
            )

            validate_args_and_maybe_create_graph_inputs(
                sub_kwargs.values(),
                subtracer,
                tx,
                set_subgraph_inputs="automatic",
                description=description,
            )

            autograd_ctx = (
                dynamo_enable_grad(tx, enable_grad)
                if enable_grad is not None
                else contextlib.nullcontext()
            )
            checkpoint_ctx = (
                dynamo_under_activation_checkpoint(tx)
                if under_activation_checkpoint
                else contextlib.nullcontext()
            )

            # For handling side effects, we can make an argument that we don't
            # have to do anything here. The side effects infra does a good job
            # of graph breaking if we mutate any nonlocal or global variable
            # while subtracing. As a result if tracing succeeds, side effects
            # data structure will only contain read-only data structures that
            # are put there for tracking purposes.
            # But on the other hand, there is an argument that if we ever write
            # a new side effect in Dynamo which does not go through the side
            # effect infra, we can end up in bad state.
            # Therefore we restore the side effects after tracing. The catch is
            # that we have to special handle tensor variables. If we have seen a
            # nonlocal variable tensor during subtracing, we want to keep a
            # track of that tensor, so that later subtracing or the root tracer
            # itself does not create a new proxy for the already observed tensor
            # variable.
            if restore_side_effects:
                prev_side_effects = tx.output.side_effects.clone()

            with autograd_ctx, checkpoint_ctx:
                output = f.call_function(tx, args, sub_kwargs)

            if restore_side_effects:
                new_side_effects = tx.output.side_effects.clone()
                prev_side_effects.track_runahead_tensor_and_symvar_side_effects(
                    new_side_effects
                )
                tx.output.side_effects = prev_side_effects

            treespec = None
            masks_to_filter_const_values = None
            const_values = None
            if should_flatten_outputs:
                from torch._dynamo.external_utils import filter_out_const_values

                # Flatten the speculated subgraph output.
                output, treespec = _make_inlined(tx, pytree.tree_flatten)(
                    output
                ).unpack_var_sequence(tx)

                # Actually, transform the list (returned by flatten) into a tuple
                # for dynamo consistency.
                output = BuiltinVariable(tuple).call_function(tx, [output], {})

                if remove_consts_from_outputs:
                    # Filter out the constants and save them into a spec. Filtering
                    # out constants makes the graph simpler for the backends. We
                    # need to ensure that after unflattening the constants are
                    # inserted back at the right positions for the Dynamo tracing to
                    # continue. This is done by filter_const_spec
                    output_proxies = output.as_proxy()
                    masks_to_filter_const_values = pytree.tree_map(
                        lambda x: not isinstance(x, torch.fx.Proxy), output_proxies
                    )
                    const_values = pytree.tree_map(
                        lambda x: None if isinstance(x, torch.fx.Proxy) else x,
                        output_proxies,
                    )
                    output = _make_inlined(tx, filter_out_const_values)(
                        output, masks_to_filter_const_values
                    )

            # Register output to graph
            # Modeled off of compile_and_call_fx_graph
            # TODO: support pytree output
            # We check always_restore because we dont use the output or side effects of always_restore code,
            # like bwd.
            if always_restore:
                # Nothing left to do here
                return (
                    (
                        output,
                        OutputSpec(
                            treespec, masks_to_filter_const_values, const_values
                        ),
                    ),
                    tx.output.graph,
                    subtracer.lifted_freevars,
                )
            else:
                validate_subgraph_output_types(output)

                # The output proxies might not belong to this SubgraphTracer
                # (if they are free variables that were never lifted)
                # so lift them here.
                output_proxies = output.as_proxy()
                output_proxies = pytree.tree_map(
                    subtracer.maybe_lift_tracked_freevar_to_input, output_proxies
                )

                tx.output.create_node(
                    "output",
                    "output",
                    (subtracer.create_arg((output_proxies,))),
                    {},
                )
                graph = tx.output.graph
                graph.lint()
                lifted_freevars = subtracer.lifted_freevars

                # NOTE: [HigherOrderOperator subgraph input ordering]
                # The input ordering of the higher order ops is determined by the order of
                # the creation of the placeholder.
                # Manually created inputs are created in validate_args_and_maybe_create_graph_inputs before
                # speculating subgraph.
                # During subgraph speculation, we may lift closured tensors and free symbols as inputs,
                # their ordering is determined by the time they are lifted: earlier lifted ones precede later
                # lifted ones.
                #
                # Suppose the placeholders are
                # O1, O2, X1, O3, O4, X2, X3, O5 where Xs are lifted phs
                # The following code re-order the placeholders to
                # O1, O2, O3, O4, O5, X1, X2, X3
                def move_lifted_freevars_phs_to_end(
                    graph: torch.fx.Graph, lifted_freevars: tuple[torch.fx.Node]
                ):
                    lifted_ph_set = {
                        child_p.node for child_p in lifted_freevars.values()
                    }

                    prev_phs = [n for n in graph.nodes if n.op == "placeholder"]

                    # No need to reorder when graph doesn't have args or doesn't
                    # have lifted freevars or all inputs are lifted freevars.
                    if (
                        len(prev_phs) == 0
                        or len(lifted_ph_set) == 0
                        or len(prev_phs) == len(lifted_ph_set)
                    ):
                        return

                    # Step 1: find first X1
                    for x1 in prev_phs:
                        if x1 in lifted_ph_set:
                            break

                    assert x1 is not None and x1.op == "placeholder"
                    # Step 2: starting from the X1, skip Xs and prepend Os before X1.
                    cand_x = x1.next
                    while cand_x is not None and cand_x.op == "placeholder":
                        if cand_x in lifted_ph_set:
                            cand_x = cand_x.next
                        else:
                            nxt = cand_x.next
                            cand_x._remove_from_list()
                            x1.prepend(cand_x)
                            cand_x = nxt

                    # Step 3: assert that all placeholders are in the correct order as .
                    # in lifted_freevars
                    after_phs = [
                        node for node in graph.nodes if node.op == "placeholder"
                    ][-len(lifted_freevars) :]
                    assert len(after_phs) == len(lifted_freevars)
                    for child_proxy, ph in zip(lifted_freevars.values(), after_phs):
                        assert child_proxy.node is ph, (
                            "The order of placeholders is different from the order of lifted_freevars"
                        )

                    graph.lint()

                if len(lifted_freevars) > 0:
                    move_lifted_freevars_phs_to_end(graph, lifted_freevars)

                if not supports_input_mutation:
                    mutation_info = subtracer.has_input_mutation()
                    if mutation_info.has_mutation:
                        context = f"{mutation_info.msg} in\n {graph}"
                        unimplemented_v2(
                            gb_type="Encountered input mutation during higher order op tracing",
                            context=context,
                            explanation=f"Higher order ops do not support input mutation. Found in {source_target.name()}",
                            hints=[
                                "Consider using the debug context to change user code to avoid mutation.",
                                "Please open an issue.",
                            ],
                        )

                if not supports_aliasing:
                    aliasing_info = subtracer.has_aliasing()
                    if aliasing_info.has_aliasing:
                        context = f"{aliasing_info.msg} in\n {graph}"
                        unimplemented_v2(
                            gb_type="Encountered aliasing during higher order op tracing",
                            context=context,
                            explanation=f"Higher order ops do not support aliasing. Found in {source_target.name()}",
                            hints=[
                                "Replace `return input` with `return input.clone()` to avoid aliasing.",
                                "Consider using the debug context to change user code to avoid aliasing.",
                                "Please open an issue.",
                            ],
                        )

                return (
                    (
                        output,
                        OutputSpec(
                            treespec, masks_to_filter_const_values, const_values
                        ),
                    ),
                    graph,
                    lifted_freevars,
                )

    except Unsupported as ex:
        f_name = f"{type(f).__name__}"
        if isinstance(f, UserFunctionVariable):
            f_name = f.get_name()
        msg = (
            f"speculate_subgraph: while introspecting {description}, we were unable "
            f"to trace function `{f_name}` into a single graph. This means "
            f"that Dynamo was unable to prove safety for this API and will "
            f"fall back to eager-mode PyTorch, which could lead to a slowdown."
        )
        log.info(msg)
        log.info(ex)
        raise ex


def make_attr(tx: "InstructionTranslator", name):
    node = tx.output.create_proxy(
        "get_attr",
        name,
        (),
        {},
    )
    return node


class TorchHigherOrderOperatorVariable(VariableTracker):
    def __init__(
        self, value: HigherOrderOperator, source: Optional[Source] = None, **kwargs
    ) -> None:
        super().__init__(**kwargs)
        self.value = value
        self.source = source

    @staticmethod
    def make(value, source=None, **kwargs):
        variable_class = _hop_name_to_variable_class.get(value.__name__)
        if variable_class is not None:
            return variable_class(value, source, **kwargs)

        from torch._higher_order_ops import BaseHOP

        if isinstance(value, BaseHOP):
            return BaseHOPVariable(value, source, **kwargs)
        unimplemented(f"HigherOrderOperator {value.__name__}")

    def call_function(
        self,
        tx: "InstructionTranslator",
        args: Sequence[VariableTracker],
        kwargs: dict[str, VariableTracker],
    ) -> VariableTracker:
        from .torch_function import can_dispatch_torch_function, dispatch_torch_function

        if can_dispatch_torch_function(tx, args, kwargs):
            return dispatch_torch_function(tx, self, args, kwargs)

        return self._call_function(tx, args, kwargs)

    def _call_function(
        self,
        tx: "InstructionTranslator",
        args: Sequence[VariableTracker],
        kwargs: dict[str, VariableTracker],
    ) -> VariableTracker:
        unimplemented(f"HigherOrderOperator {self.value.__name__}")

    def as_python_constant(self):
        return self.value


class CustomFunctionHigherOrderOperatorVariable(TorchHigherOrderOperatorVariable):
    """
    Wraps torch._functorch.autograd_function.custom_function_call
    """

    def _call_function(
        self,
        tx: "InstructionTranslator",
        args: "list[VariableTracker]",
        kwargs: "dict[str, VariableTracker]",
    ) -> "VariableTracker":
        return torch._dynamo.variables.UserMethodVariable(
            self.value.__call__.__func__,
            torch._dynamo.variables.UserDefinedObjectVariable(
                self.value, source=self.source
            ),
            source=AttrSource(self.source, "__call__"),
        ).call_function(tx, args, kwargs)


class CondHigherOrderVariable(TorchHigherOrderOperatorVariable):
    supports_input_mutation = False
    supports_aliasing = False

    @raise_hard_error_if_graph_break(
        reason="Cond doesn't work unless it is captured completely with torch.compile."
    )
    def _call_function(
        self,
        tx: "InstructionTranslator",
        args: "list[VariableTracker]",
        kwargs: "dict[str, VariableTracker]",
    ) -> "VariableTracker":
        from . import ListVariable, TensorVariable

        args, kwargs = LazyVariableTracker.realize_all((args, kwargs))

        for i, k in enumerate(["pred", "true_fn", "false_fn", "operands"]):
            if v := kwargs.pop(k, None):
                assert i == len(args), (
                    "did not provide the right number of non-keyword args"
                )
                args.append(v)

        if kwargs:
            unimplemented(f"torch.cond: Got unexpected kwargs: {list(kwargs.keys())}")

        # TODO(voz): Support fake tensor dispatch for recursive
        # ops - see torch/dispatch/_dispatcher.py
        if len(args) != 4:
            unimplemented(
                f"Expected 4 arguments but got {len(args)}.\n"
                f"Usage: cond(pred, true_fn, false_fn, operands)",
            )

        # Specialize into one of the branches since pred is constant
        pred, true_fn, false_fn, operands = args
        if type(args[0]) is ConstantVariable:
            warnings.warn(
                "Pred is a Python constant. When used with torch.cond, it specializes on one of the branches."
                " If you want torch.cond to preserve two branches, please make the predicate a boolean tensor or a SymBool.",
                UserWarning,
            )
            if pred.as_python_constant():
                return true_fn.call_function(tx, operands.unpack_var_sequence(tx), {})
            else:
                return false_fn.call_function(tx, operands.unpack_var_sequence(tx), {})

        # predicate
        if type(pred) not in (ConstantVariable, TensorVariable, SymNodeVariable):
            unimplemented(
                f"Expected pred to be bool or a boolean tensor with single "
                f"item but got {str(type(pred))} "
                f"with original python type {str(pred.python_type())}.",
            )

        # operands
        if not isinstance(operands, (ListVariable, TupleVariable)):
            unimplemented(
                f"Expected operands to be a list/tuple but got "
                f"{operands.python_type()}",
            )
        operands_seq = operands.unpack_var_sequence(tx)
        if not only_consist_of(
            operands, (TensorVariable, ConstantVariable, SymNodeVariable)
        ):
            unimplemented(
                "Expect operands to be a tuple of pytrees that only consists of tensor leaves."
            )

        # branches
        _check_supported_callable_arg(tx, true_fn, "true_fn")
        _check_supported_callable_arg(tx, false_fn, "false_fn")

        # Our strategy for tracing the true/false branches of cond
        # are to checkpoint our graphstate, run the true branch,
        # roll it back to the checkpoint, and run the false
        # branch, and then merge the graphstates.  Well, perhaps
        # "merge" is too strong a word: we mostly assert that
        # the resulting graphstates have to be the same.
        #
        # We only permit guards to diverge (we union the guards from
        # both branches).  In particular, this means that side
        # effects are NOT permitted inside true/false branches; this
        # would be difficult to implement, because of the path
        # explosion problem.

        def speculate_branch(branch):
            # NB: 0 is predicate
            ix = 1 if branch else 2
            # TODO: Support kwargs
            (
                (ret_val, ret_spec),
                ret_graph,
                ret_lifted_freevars,
            ) = speculate_subgraph(
                tx,
                args[ix],
                operands_seq,
                {},
                "cond",
                source_target=self.value,
                should_flatten_outputs=True,
                # TODO - removing consts from control flow ops need more work
                remove_consts_from_outputs=False,
                supports_input_mutation=self.supports_input_mutation,
                supports_aliasing=self.supports_aliasing,
            )

            if not only_consist_of(ret_val, (TensorVariable, ConstantVariable)):
                unimplemented(
                    "Expected branches to return a possibly nested pytree of tensors "
                    "or constant ints but it consists of others.",
                )
            for ret in ret_val.unpack_var_sequence(tx):
                if isinstance(ret, ConstantVariable) and ret.python_type() is not int:
                    unimplemented(
                        "Expected branches to return a possibly nested pytree of tensors "
                        f"or constant ints but it consists of others {ret.python_type()}.",
                    )
            return ret_val, ret_spec, ret_graph, ret_lifted_freevars

        (true_r, true_spec, true_graph, true_lifted_freevars) = speculate_branch(True)
        true_nn_modules = dict(tx.output.nn_modules)

        (
            false_r,
            false_spec,
            false_graph,
            false_lifted_freevars,
        ) = speculate_branch(False)
        false_nn_modules = dict(tx.output.nn_modules)

        same_spec = _make_inlined(tx, pytree.TreeSpec.__eq__)(
            true_spec.treespec, false_spec.treespec
        )
        if not same_spec.as_python_constant():
            unimplemented("Expected branches to return the same pytree structure.")

        (
            true_graph,
            false_graph,
            true_shared,
            _false_shared,
            unique_true,
            unique_false,
        ) = _merge_graph_inputs(
            true_graph,
            true_lifted_freevars,
            "true_branch",
            false_graph,
            false_lifted_freevars,
            "false_branch",
        )

        true_name = tx.output.install_subgraph(
            "cond_true",
            torch.fx.GraphModule(true_nn_modules, true_graph),
        )
        false_name = tx.output.install_subgraph(
            "cond_false",
            torch.fx.GraphModule(false_nn_modules, false_graph),
        )

        true_node = make_attr(tx, true_name)
        false_node = make_attr(tx, false_name)

        p_args = (
            pred.as_proxy(),
            true_node,
            false_node,
            # We pick true_shared but it shouldn't matter
            tuple(true_shared + unique_true + unique_false),
        )

        return _call_function_and_unflatten_output(
            tx,
            torch.ops.higher_order.cond,
            p_args,
            {},
            None,
            true_spec,
        )


class CallTorchbindHigherOrderVariable(TorchHigherOrderOperatorVariable):
    def __init__(self, hop, source, script_obj_var, method_name) -> None:
        super().__init__(hop, source)
        self.script_obj_var = script_obj_var
        self.method_name = method_name

    def _call_function(
        self,
        tx: "InstructionTranslator",
        args: list[VariableTracker],
        kwargs: dict[str, VariableTracker],
    ) -> VariableTracker:
        from .builder import wrap_fx_proxy

        args, kwargs = LazyVariableTracker.realize_all((args, kwargs))

        args_proxy = [arg.as_proxy() for arg in args]
        kwargs_proxy = {k: v.as_proxy() for k, v in kwargs.items()}
        return wrap_fx_proxy(
            tx=tx,
            proxy=tx.output.create_proxy(
                "call_function",
                self.value,
                args=tuple(
                    [self.script_obj_var.as_proxy(), self.method_name] + args_proxy
                ),
                kwargs=kwargs_proxy,
            ),
        )


def validate_subgraph_output_types(output: VariableTracker):
    """Verify that that the output of the subgraph is a tensor,
    int, bool, SymBool, or SymInt.
    """
    from . import TensorVariable

    if non_tensor_output := find_mismatched_vars(
        output, TensorVariable, allow_none=True
    ):
        for out in non_tensor_output:
            if (
                isinstance(out, SymNodeVariable) and out.python_type() in (int, bool)
            ) or (
                isinstance(out, ConstantVariable) and out.python_type() in (int, bool)
            ):
                continue
            unimplemented(
                f"HigherOrderOperator body's output must consist of tensors or ints only but got {out.python_type()}"
            )


class WhileLoopHigherOrderVariable(TorchHigherOrderOperatorVariable):
    supports_input_mutation = False
    supports_aliasing = False

    @raise_hard_error_if_graph_break(
        reason="while_loop doesn't work unless it is captured completely with torch.compile."
    )
    def _call_function(
        self,
        tx: "InstructionTranslator",
        args: list[VariableTracker],
        kwargs: dict[str, VariableTracker],
    ) -> VariableTracker:
        return _call_while_loop(self, tx, args, kwargs, stack_output=False)


class WhileLoopStackOutputHigherOrderVariable(TorchHigherOrderOperatorVariable):
    supports_input_mutation = False
    supports_aliasing = False

    @raise_hard_error_if_graph_break(
        reason="while_loop_stack_output doesn't work unless it is captured completely with torch.compile."
    )
    def _call_function(
        self,
        tx: "InstructionTranslator",
        args: list[VariableTracker],
        kwargs: dict[str, VariableTracker],
    ) -> VariableTracker:
        return _call_while_loop(self, tx, args, kwargs, stack_output=True)


class AssociativeScanHigherOrderVariable(TorchHigherOrderOperatorVariable):
    supports_input_mutation = False
    supports_aliasing = False

    @raise_hard_error_if_graph_break(
        reason="associative_scan must be captured completely with torch.compile."
    )
    def _call_function(
        self,
        tx: "InstructionTranslator",
        args: list[VariableTracker],
        kwargs: dict[str, VariableTracker],
    ) -> VariableTracker:
        from torch._higher_order_ops.utils import first_slice_copy

        args, kwargs = LazyVariableTracker.realize_all((args, kwargs))

        def arg_extractor(combine_fn, xs, additional_inputs):
            return combine_fn, xs, additional_inputs

        combine_fn, xs, additional_inputs = arg_extractor(*args, **kwargs)

        if args[0].python_type() is functools.partial:
            # This is the standard case when the user calls the frontend
            # and the frontend invokes dynamo
            if len(args) != 2:
                unimplemented(
                    f"Expected 2 positional arguments but got {len(args)}.\n"
                    f"Usage: associative_scan(combine_fn, xs)",
                )

            xs_treespec = args[0].keywords["spec"]

            # combine_fn input check
            # We need to get the pure combine_fn from the functools.partial
            _check_supported_callable_arg(
                tx, combine_fn.keywords["combine_fn"], "combine_fn"
            )
        else:
            # This case is hit during re-tracing, for example in export tests
            # In this case, the combine_fn is a callable and not a functools.partial
            xs_treespec = _make_inlined(tx, pytree.tree_structure)(xs)

            _check_supported_callable_arg(tx, combine_fn, "combine_fn")

        # xs input check
        if not isinstance(xs, (ListVariable, TupleVariable)):
            unimplemented(
                f"Expected xs to be a list/tuple but got "
                f"{xs.python_type()}. It seems to be an "
                f"internal error, please report an issue to PyTorch."
            )
        xs_vars = xs.unpack_var_sequence(tx)
        _check_all_tensorvariable(xs_vars)

        # additional_inputs input check
        if not isinstance(additional_inputs, (ListVariable, TupleVariable)):
            unimplemented(
                f"Expected additional_inputs to be a list/tuple but got "
                f"{additional_inputs.python_type()}. It seems to be an "
                f"internal error, please report an issue to PyTorch."
            )
        additional_inputs_vars = additional_inputs.unpack_var_sequence(tx)
        _check_all_tensorvariable(additional_inputs_vars)

        scan_length = get_fake_value(xs_vars[0].as_proxy().node, tx).size()[0]
        if scan_length == 0:
            unimplemented(
                "associative_scan() operator doesn't support zero-sized tensors during tracing."
            )

        # Trace the subgraph
        # The sub_args is a slice of original input, e.g. if input.size is (3, 4), and scan dim=0
        # the sub_args shape will be (4, ).
        with discard_graph_changes(tx):
            sub_args = [
                _make_inlined(tx, first_slice_copy)(leaf)
                for leaf in itertools.chain(xs_vars, xs_vars)
            ]
            sub_args_additional_inputs = [
                t.call_method(tx, "clone", args=(), kwargs={})
                for t in additional_inputs_vars
            ]

        sub_args = sub_args + sub_args_additional_inputs
        (
            (combine_result, _combine_spec),
            combine_graph,
            combine_lifted_freevars,
        ) = speculate_subgraph(
            tx,
            combine_fn,
            sub_args,
            sub_kwargs={},
            description="associative_scan_combine_fn",
            source_target=self.value,
            set_subgraph_inputs="flatten_manual",
            supports_input_mutation=self.supports_input_mutation,
            supports_aliasing=self.supports_aliasing,
        )

        # Ensure that the output of scan is a flattened list of elements,
        # because downstream operations assume that the output of HOPs
        # is flattened
        output_node = combine_graph.find_nodes(op="output")[0]
        output_node.args = (pytree.tree_leaves(output_node.args),)
        combine_graph.lint()

        # Collect the results from the combine_fn
        results, _combine_treespec = _make_inlined(tx, pytree.tree_flatten)(
            combine_result
        ).unpack_var_sequence(tx)

        # Check whether the combine_fn returns one child tree for the output.
        if _combine_treespec.as_python_constant().num_leaves < 1:
            unimplemented(
                f"combine_fn needs to produce one pytree for the output "
                f"but combine_fn produces the pytree {_combine_treespec.as_python_constant()}."
            )

        # Check whether the outs produced by combine_fn has the same treespec as xs
        # We need to have this check this way, because in case init is a TreeSpec and carry
        # but carry is only a LeafSpec, these two cannot be compared correctly.
        if (
            isinstance(xs_treespec.as_python_constant(), pytree.LeafSpec)
            != isinstance(_combine_treespec.as_python_constant(), pytree.LeafSpec)
        ) or not _make_inlined(tx, pytree.TreeSpec.__eq__)(
            xs_treespec, _combine_treespec
        ).as_python_constant():
            unimplemented(
                f"The tree structure of the xs and the outs of the combine_fn are are expected to be identical, but got "
                f"xs: {xs_treespec.as_python_constant()} vs output: {_combine_treespec.as_python_constant()}."
            )

        # We set include contiguity=False because we have vmap x HOP tests, where if
        # include_contiguity=True will call t.is_contiguous inside of vmap and get an error
        # "querying is_contiguous inside of vmap for memory_format other than
        # torch.contiguous_format is not yet implemented". This is okay because stride
        # is still checked.
        check_meta_consistency_vt(
            [_make_inlined(tx, first_slice_copy)(t) for t in xs_vars],
            results.items,
            "initial_xs",
            "combine_fn_output",
            include_contiguity=False,
        )

        combine_gm = torch.fx.GraphModule(dict(tx.output.nn_modules), combine_graph)
        combine_freevars_proxy = tuple(combine_lifted_freevars.keys())

        # Compute the proxies for the input check
        proxy_vars_inputcheck = (
            tuple(sarg.as_proxy() for sarg in sub_args) + combine_freevars_proxy
        )

        from torch._higher_order_ops.utils import _maybe_fake_tracing
        from torch._inductor.utils import is_pointwise_use

        with tx.fake_mode:
            sub_args_fake = [
                leaf.node.meta["example_value"].clone()
                if hasattr(leaf.node.meta["example_value"], "clone")
                else leaf.node.meta["example_value"]
                for leaf in pytree.tree_leaves(proxy_vars_inputcheck)
            ]
            pre_dispatch = False

            fx = _maybe_fake_tracing(
                combine_gm, sub_args_fake, pre_dispatch=pre_dispatch
            )

            for node in fx.graph.nodes:
                # Check that the combine_fn is pointwise, if combine_mode='pointwise'
                if not all(
                    is_pointwise_use(use) or use.op == "output" for use in node.users
                ):
                    raise RuntimeError(
                        "For combine_mode='pointwise', the combine_fn needs to be pointwise"
                    )

        combine_fn_name = tx.output.install_subgraph(
            "associative_scan_combine_fn", combine_gm
        )

        # Compute the proxies
        xs_proxy = xs.as_proxy()
        combine_freevars_proxy = tuple(combine_lifted_freevars.keys())
        additional_inputs_proxy = additional_inputs.as_proxy() + combine_freevars_proxy

        p_args = (
            make_attr(tx, combine_fn_name),
            xs_proxy,
            additional_inputs_proxy,
        )

        return _call_function_and_unflatten_output(
            tx,
            torch.ops.higher_order.associative_scan,
            p_args,
            {},
            None,
            OutputSpec(xs_treespec),
        )


class ScanHigherOrderVariable(TorchHigherOrderOperatorVariable):
    supports_input_mutation = False
    supports_aliasing = False

    @raise_hard_error_if_graph_break(
        reason="scan must be captured completely with torch.compile."
    )
    def _call_function(
        self,
        tx: "InstructionTranslator",
        args: list[VariableTracker],
        kwargs: dict[str, VariableTracker],
    ) -> VariableTracker:
        from torch._higher_order_ops.scan import _extract_carry_and_out
        from torch._higher_order_ops.utils import first_slice_copy

        args, kwargs = LazyVariableTracker.realize_all((args, kwargs))

        # combine_fn input check
        def _check_combine_fn_is_normalized(combine_fn_var):
            if not isinstance(
                combine_fn_var,
                (
                    variables.nn_module.NNModuleVariable,
                    variables.nn_module.UnspecializedNNModuleVariable,
                    variables.FunctoolsPartialVariable,
                ),
            ):
                unimplemented(
                    f"Expected combine_fn to be wrapped as functools.partial in scan user-facing api "
                    f"or a graph module if we're re-exporting but got "
                    f"{combine_fn.python_type()}. Please report an issue to PyTorch if you're seeing this."
                )
            return isinstance(
                combine_fn_var,
                (
                    variables.nn_module.NNModuleVariable,
                    variables.nn_module.UnspecializedNNModuleVariable,
                ),
            )

        def arg_extractor(combine_fn, init, xs, additional_inputs):
            return combine_fn, init, xs, additional_inputs

        combine_fn, init, xs, additional_inputs = arg_extractor(*args, **kwargs)
        init_vars = init.unpack_var_sequence(tx)
        xs_vars = xs.unpack_var_sequence(tx)
        additional_inputs_vars = additional_inputs.unpack_var_sequence(tx)

        # combine_fn input check
        combine_fn_is_normalized = _check_combine_fn_is_normalized(combine_fn)
        if combine_fn_is_normalized:
            combine_gm = combine_fn.value
            assert isinstance(combine_gm, torch.fx.GraphModule), (
                combine_fn,
                combine_gm,
            )
        else:
            # combine_fn input check
            # We need to get the pure combine_fn from the functools.partial
            _check_supported_callable_arg(
                tx, combine_fn.keywords["combine_fn"], "combine_fn"
            )
        # xs input check
        if not isinstance(xs, (ListVariable, TupleVariable)):
            unimplemented(
                f"Expected xs to be a list/tuple but got "
                f"{xs.python_type()}. It seems to be an "
                f"internal error, please report an issue to PyTorch."
            )
        # init input check
        if not isinstance(init, (ListVariable, TupleVariable)):
            unimplemented(
                f"Expected init to be a list/tuple with at least one element but got "
                f"{init.python_type()}. It seems to be an "
                f"internal error, please report an issue to PyTorch."
            )
        if len(init_vars) == 0:
            unimplemented(
                "scan() operator requires init leaves.  It seems to be an "
                "internal error, please report an issue to PyTorch."
            )
        # additional_inputs input check
        if not isinstance(additional_inputs, (ListVariable, TupleVariable)):
            unimplemented(
                f"Expected additional_inputs to be a list/tuple but got "
                f"{additional_inputs.python_type()}. It seems to be an "
                f"internal error, please report an issue to PyTorch."
            )
        # scan_length check
        scan_length = get_fake_value(xs_vars[0].as_proxy().node, tx).size()[0]
        if scan_length == 0:
            unimplemented("NYI: scan() operator doesn't support zero scan_length.")
        _check_all_tensorvariable(init_vars)
        _check_all_tensorvariable(xs_vars)
        _check_all_tensorvariable(additional_inputs_vars)

        with discard_graph_changes(tx):
            sub_args_init = [
                ini.call_method(tx, "clone", args=(), kwargs={}) for ini in init_vars
            ]
            # The sub_args_inp is a slice of original input, e.g. if input.size is (3, 4), and scan dim=0
            # the sub_args_inp shape will be (4, ).
            sub_args_inp = [_make_inlined(tx, first_slice_copy)(inp) for inp in xs_vars]
            sub_args_additional_inputs = [
                t.call_method(tx, "clone", args=(), kwargs={})
                for t in additional_inputs_vars
            ]

        sub_args = sub_args_init + sub_args_inp + sub_args_additional_inputs
        (
            (combine_result, _combine_spec),
            combine_graph,
            combine_lifted_freevars,
        ) = speculate_subgraph(
            tx,
            combine_fn,
            sub_args,
            sub_kwargs={},
            description="scan_combine_fn",
            source_target=self.value,
            set_subgraph_inputs="flatten_manual",
            supports_input_mutation=self.supports_input_mutation,
            supports_aliasing=self.supports_aliasing,
        )

        # Ensure that the output of scan is a flattened list of elements,
        # because downstream operations assume that the output of HOPs
        # is flattened
        output_node = combine_graph.find_nodes(op="output")[0]
        output_node.args = (pytree.tree_leaves(output_node.args),)
        combine_graph.lint()
        combine_freevars_proxy = list(combine_lifted_freevars.keys())
        combine_result_vars = combine_result.unpack_var_sequence(tx)

        if combine_fn_is_normalized:
            carry_vars, out_vars = _extract_carry_and_out(
                combine_result_vars, len(init_vars)
            )
        else:
            if len(combine_result_vars) != 2:
                unimplemented(
                    f"Expect combine_fn to return a tuple (next_carry, y) but got {combine_result_vars}"
                )
            carry_tree, out_vars = combine_result_vars
            carry_vars, _ = _make_inlined(tx, pytree.tree_flatten)(
                carry_tree
            ).unpack_var_sequence(tx)
            carry_vars = carry_vars.unpack_var_sequence(tx)
            out_vars = _make_inlined(tx, pytree.tree_leaves)(
                out_vars
            ).unpack_var_sequence(tx)

            # additional output checking
            _combine_spec = OutputSpec(
                _make_inlined(tx, pytree.tree_structure)(combine_result)
            )

            check_meta_consistency_vt(
                init_vars,
                carry_vars,
                "init",
                "carry",
            )

        # Check meta data of carries and inits. If we pass this stage, we are sure that the init and carries
        # have the same tree structure.
        # We set include contiguity=False because we have vmap x HOP tests, where if
        # include_contiguity=True will call t.is_contiguous inside of vmap and get an error
        # "querying is_contiguous inside of vmap for memory_format other than
        # torch.contiguous_format is not yet implemented". This is okay because stride
        # is still checked.
        check_meta_consistency_vt(
            init_vars,
            carry_vars,
            "init",
            "carry",
            include_contiguity=False,
        )

        xs_proxy = xs.as_proxy()
        init_proxy = init.as_proxy()
        additional_inputs_proxy = list(additional_inputs.as_proxy()) + list(
            combine_freevars_proxy
        )

        combine_gm = torch.fx.GraphModule(dict(tx.output.nn_modules), combine_graph)
        combine_fn_name = tx.output.install_subgraph("scan_combine_fn", combine_gm)

        p_args = (
            make_attr(tx, combine_fn_name),
            init_proxy,
            xs_proxy,
            additional_inputs_proxy,
        )

        return _call_function_and_unflatten_output(
            tx, torch.ops.higher_order.scan, p_args, {}, None, _combine_spec
        )


def non_single_tensor_return_unsupported(api, ret):
    from . import TensorVariable

    if not isinstance(ret, TensorVariable):
        raise Unsupported(
            f"{api} over function that returns something other than one Tensor"
        )


class MapHigherOrderVariable(TorchHigherOrderOperatorVariable):
    supports_input_mutation = False
    supports_aliasing = False

    @raise_hard_error_if_graph_break(
        reason="map doesn't work unless it is captured completely with torch.compile."
    )
    def _call_function(
        self,
        tx: "InstructionTranslator",
        args: list[VariableTracker],
        kwargs: dict[str, VariableTracker],
    ) -> VariableTracker:
        args, kwargs = LazyVariableTracker.realize_all((args, kwargs))

        if len(kwargs) > 0:
            unimplemented(
                "torch.ops.higher_order.map: kwargs are not supported in the map operator."
            )

        _check_supported_callable_arg(tx, args[0], "map_fn")

        # args = f, flat_xs, flat_args
        assert isinstance(args[1], (ListVariable, TupleVariable)), args[1]
        assert isinstance(args[2], (ListVariable, TupleVariable)), args[2]
        unpacked_xs = args[1].unpack_var_sequence(tx)
        unpacked_args = args[2].unpack_var_sequence(tx)

        sample_shape = get_fake_value(unpacked_xs[0].as_proxy().node, tx).size()

        if len(sample_shape) < 1 or sample_shape[0] == 0:
            unimplemented(
                "map() operator doesn't support scalar or zero-sized tensors during tracing."
            )

        # To get the example output from map() we will need to provide at least one sample to
        # the loop body. In our case we will always use xs[0], and our map() won't support zero
        # sized tensor during tracing.
        with discard_graph_changes(tx):
            sliced_xs = [
                xs.call_method(
                    tx,
                    "select",
                    args=(VariableTracker.build(tx, 0), VariableTracker.build(tx, 0)),
                    kwargs={},
                )
                for xs in unpacked_xs
            ]

        # TODO: Support kwargs
        (
            (body_r, body_spec),
            body_graph,
            body_lifted_freevars,
        ) = speculate_subgraph(
            tx,
            args[0],
            [
                *sliced_xs,
                *unpacked_args,
            ],
            {},
            "torch.ops.higher_order.map",
            source_target=self.value,
            set_subgraph_inputs="flatten_manual",
            should_flatten_outputs=True,
            # TODO - removing consts from control flow ops need more work
            remove_consts_from_outputs=False,
            supports_input_mutation=self.supports_input_mutation,
            supports_aliasing=self.supports_aliasing,
        )

        # Check all outputs of map are tensors.
        # For map, outputting None is OK, thus ignore None values in the check
        body_r_vars = body_r.unpack_var_sequence(tx)
        none_mask = [
            type(x.realize()) is ConstantVariable and x.as_python_constant() is None
            for x in body_r_vars
        ]
        _check_all_tensorvariable(
            [br for bm, br in zip(none_mask, body_r_vars) if not bm]
        )

        body_nn_modules = dict(tx.output.nn_modules)

        body_name = tx.output.install_subgraph(
            "map_body",
            torch.fx.GraphModule(body_nn_modules, body_graph),
        )

        body_node = make_attr(tx, body_name)

        p_args = (
            body_node,
            [xs.as_proxy() for xs in unpacked_xs],
            [arg.as_proxy() for arg in unpacked_args]
            + list(body_lifted_freevars.keys()),
        )

        return _call_function_and_unflatten_output(
            tx, torch.ops.higher_order.map_impl, p_args, {}, None, body_spec
        )


class ExecutorchCallDelegateHigherOrderVariable(TorchHigherOrderOperatorVariable):
    def _call_function(
        self,
        tx: "InstructionTranslator",
        args: "list[VariableTracker]",
        kwargs: "dict[str, VariableTracker]",
    ) -> "VariableTracker":
        from .builder import wrap_fx_proxy

        # This is operator for delegation within Executorch which calls a
        # specific function in the given lowered module with the given
        # operators. The actual operator is defined in the Executorch codebase.
        # This is a bad hierarchical violation since
        # executorch_call_delegate sits at a higher level than dynamo, but
        # there's no real solution to this issue yet.
        if len(kwargs) > 0:
            unimplemented(
                "executorch_call_delegate: kwargs arguments were not enabled."
            )
        if isinstance(args[0], variables.NNModuleVariable):
            lowered_module = tx.output.get_submodule(args[0].module_key)
            lowered_node = make_attr(tx, args[0].module_key)
        elif isinstance(args[0], variables.UnspecializedNNModuleVariable):
            # This nn module is special sa delegated by executorch. Just
            # install it as a attr in the graph.
            lowered_module = args[0].value
            lowered_node = tx.output.register_static_attr_and_return_proxy(
                "delegate", lowered_module
            )

        p_args = tuple(arg.as_proxy() for arg in args[1:])
        real_sub_args = pytree.tree_map_only(
            torch.fx.Proxy, lambda a: get_fake_value(a.node, tx), p_args
        )

        with tx.fake_mode:
            example_value = lowered_module.original_module.module()(*real_sub_args)

        # NOTE [Guaranteeing the 1-1 correspondence of FakeTensors and real tensors]:
        # executorch modules promise not to alias inputs and outputs.
        # Thus, output FakeTensors will correctly not alias input FakeTensors.
        _assert_tensors_nonaliasing(real_sub_args, example_value)

        p_args = (lowered_node,) + p_args

        # Store the invocation as a call
        return wrap_fx_proxy(
            tx=tx,
            proxy=tx.output.create_proxy(
                "call_function",
                self.value,
                args=tuple(p_args),
                kwargs={},
            ),
            example_value=example_value,
        )


class FunctorchHigherOrderVariable(UserFunctionVariable):
    def call_function(
        self,
        tx: "InstructionTranslator",
        args: "list[VariableTracker]",
        kwargs: "dict[str, VariableTracker]",
    ) -> "VariableTracker":
        return super().call_function(tx, args, kwargs)


class FunctionalCallVariable(FunctorchHigherOrderVariable):
    def call_function(
        self, tx, args: list[VariableTracker], kwargs: dict[str, VariableTracker]
    ) -> VariableTracker:
        if not torch._dynamo.config.inline_inbuilt_nn_modules:
            unimplemented(
                "torch.func.functional_call capture is disabled, "
                "it can be turned on by setting "
                "`torch._dynamo.config.inline_inbuilt_nn_modules=True`"
            )
        return super().call_function(tx, args, kwargs)


class ReparametrizeModuleCallVariable(FunctorchHigherOrderVariable):
    def __init__(self, *args, **kwargs):
        super().__init__(*args, **kwargs)

    def call_function(
        self, tx, args: list[VariableTracker], kwargs: dict[str, VariableTracker]
    ) -> VariableTracker:
        ctx_manager_vt = super().call_function(tx, args, kwargs)
        return RepararametrizeModuleContextVariable(ctx_manager_vt, args[0])


class WrapHigherOrderVariable(TorchHigherOrderOperatorVariable):
    supports_input_mutation = True
    supports_aliasing = True

    def install_subgraph_in_output_graph(
        self, tx, fn_vt, fn_args_vt, kwargs, body_gmod, attr_name="wrap_body"
    ):
        return tx.output.install_subgraph(
            f"{attr_name}",
            body_gmod,
        )

    def create_wrapped_node(
        self,
        tx: "InstructionTranslator",
        fn_vt,
        fn_args_vt,
        kwargs,
        description,
        under_activation_checkpoint=False,
        *,
        subgraph_name="wrap_body",
    ):
        # See NOTE [HigherOrderOperator tracing design] for more details

        (
            (body_r, treespec),
            body_graph,
            body_lifted_freevars,
        ) = speculate_subgraph(
            tx,
            fn_vt,
            fn_args_vt,
            kwargs,
            description,
            source_target=self.value,
            should_flatten_outputs=True,
            under_activation_checkpoint=under_activation_checkpoint,
            supports_input_mutation=self.supports_input_mutation,
            supports_aliasing=self.supports_aliasing,
        )

        body_gmod = torch.fx.GraphModule(tx.output.nn_modules, body_graph)
        body_name = self.install_subgraph_in_output_graph(
            tx,
            fn_vt,
            fn_args_vt,
            kwargs,
            body_gmod,
            attr_name=subgraph_name,
        )
        body_node = make_attr(tx, body_name)

        # Since, we call `speculate_subgraph` with `set_subgraph_inputs="automatic`,
        # all the arguments are lifted.
        lifted_args = tuple(arg for arg in body_lifted_freevars.keys())

        proxy_args = (body_node,) + lifted_args
        example_value = pytree.tree_map_only(
            torch.fx.Proxy,
            lambda a: a.node.meta["example_value"],
            body_r.as_proxy(),
        )

        return proxy_args, {}, example_value, body_r, treespec, body_gmod, body_name

    def _call_function(
        self,
        tx: "InstructionTranslator",
        args: "list[VariableTracker]",
        kwargs: "dict[str, VariableTracker]",
    ) -> "VariableTracker":
        # This flattens the kwargs into lifted args
        (
            p_args,
            p_kwargs,
            _example_value,
            body_r,
            treespec,
            _,
            _,
        ) = self.create_wrapped_node(tx, args[0], args[1:], kwargs, "wrap")

        if len(p_kwargs) > 0:
            unimplemented("kwargs should have been flattened into lifted args")

        flat_example_value = pytree.tree_map_only(
            torch.fx.Proxy,
            lambda a: a.node.meta["example_value"],
            body_r.as_proxy(),
        )

        return _call_function_and_unflatten_output(
            tx, self.value, tuple(p_args), p_kwargs, flat_example_value, treespec
        )


class WrapWithSetGradEnabledHigherOrderVariable(TorchHigherOrderOperatorVariable):
    """
    This hop is not exposed to users but is inserted into the graph
    after export as a post-processing step.
    """

    def call_function(
        self,
        tx: "InstructionTranslator",
        args: "list[VariableTracker]",
        kwargs: "dict[str, VariableTracker]",
    ) -> "VariableTracker":
        args, kwargs = LazyVariableTracker.realize_all((args, kwargs))

        if kwargs:
            unimplemented(
                f"wrap_with_set_grad_enabled: Got unexpected kwargs: {list(kwargs.keys())}"
            )

        grad_enabled, fn_var, *rest_args = args

        if not isinstance(grad_enabled, ConstantVariable):
            unimplemented("grad_enabled must be a constant")

        _check_supported_callable_arg(tx, fn_var, "enable_grad_fn")

        with torch.set_grad_enabled(grad_enabled.as_python_constant()):
            (
                (body_r, treespec),
                body_graph,
                body_lifted_freevars,
            ) = speculate_subgraph(
                tx,
                fn_var,
                [*rest_args],
                {},
                "torch.ops.higher_order.wrap_with_set_grad_enabled",
                source_target=self.value,
                set_subgraph_inputs="manual",
                should_flatten_outputs=True,
            )

        if len(body_lifted_freevars) > 0:
            unimplemented(
                f"wrap_with_set_grad_enabled: Got unexpected freevars {body_lifted_freevars}"
            )

        body_gmod = torch.fx.GraphModule(tx.output.nn_modules, body_graph)
        body_name = tx.output.install_subgraph(
            "wrap_body",
            body_gmod,
        )

        body_node = make_attr(tx, body_name)

        proxy_args = tuple(
            [
                grad_enabled.as_python_constant(),
                body_node,
            ]
            + [operand.as_proxy() for operand in rest_args]
        )
        example_value = pytree.tree_map_only(
            torch.fx.Proxy,
            lambda a: a.node.meta["example_value"],
            body_r.as_proxy(),
        )
        return _call_function_and_unflatten_output(
            tx, self.value, proxy_args, {}, example_value, treespec
        )


class WrapWithAutocastHigherOrderVariable(TorchHigherOrderOperatorVariable):
    """
    This hop is not exposed to users but is inserted into the graph
    after export as a post-processing step.
    """

    def call_function(
        self,
        tx: "InstructionTranslator",
        args: "list[VariableTracker]",
        kwargs: "dict[str, VariableTracker]",
    ) -> "VariableTracker":
        args, kwargs = LazyVariableTracker.realize_all((args, kwargs))

        if kwargs:
            unimplemented(
                f"wrap_with_autocast: Got unexpected kwargs: {list(kwargs.keys())}"
            )

        device_type, dtype, enabled, cache_enabled, fn_var, *rest_args = args

        for arg in [device_type, dtype, enabled, cache_enabled]:
            if not isinstance(arg, ConstantVariable):
                unimplemented(
                    "device_type, dtype, enabled, cache_enabled must be constants"
                )

        _check_supported_callable_arg(tx, fn_var, "autocast")

        python_constants = [
            arg.as_python_constant()
            for arg in [device_type, dtype, enabled, cache_enabled]
        ]

        with torch.autocast(*python_constants):
            (
                (body_r, treespec),
                body_graph,
                body_lifted_freevars,
            ) = speculate_subgraph(
                tx,
                fn_var,
                [*rest_args],
                {},
                "torch.ops.higher_order.wrap_with_autocast",
                source_target=self.value,
                set_subgraph_inputs="manual",
                should_flatten_outputs=True,
            )

        if len(body_lifted_freevars) > 0:
            unimplemented(
                f"wrap_with_autocast: Got unexpected freevars {body_lifted_freevars}"
            )

        body_gmod = torch.fx.GraphModule(tx.output.nn_modules, body_graph)
        body_name = tx.output.install_subgraph(
            "wrap_body",
            body_gmod,
        )

        body_node = make_attr(tx, body_name)

        proxy_args = tuple(
            [
                *python_constants,
                body_node,
            ]
            + [operand.as_proxy() for operand in rest_args]
        )
        example_value = pytree.tree_map_only(
            torch.fx.Proxy,
            lambda a: a.node.meta["example_value"],
            body_r.as_proxy(),
        )

        return _call_function_and_unflatten_output(
            tx, self.value, proxy_args, {}, example_value, treespec
        )


class HintsWrapperHigherOrderVariable(TorchHigherOrderOperatorVariable):
    @raise_hard_error_if_graph_break(
        reason="Hints_wrapper doesn't work unless it is captured completely with torch.compile."
    )
    def _call_function(
        self, tx, args: "list[VariableTracker]", kwargs: "dict[str, VariableTracker]"
    ) -> "VariableTracker":
        _check_supported_callable_arg(tx, args[0], "body_fn")

        # inputs
        if len(args) != 3:
            unimplemented(
                f"Expected 3 arguments but got {len(args)}.\n"
                f"Usage: hints_wrapper(body_fn, args, kwargs, hints).\n"
                f"kwargs required to be provided explicitly."
            )

        if not isinstance(args[1], (ListVariable, TupleVariable)):
            unimplemented(
                f"Expected a tuple but got {args[1].python_type()}",
            )
        operands = args[1].unpack_var_sequence(tx)

        if not isinstance(args[2], ConstDictVariable):
            unimplemented(
                f"Expected a dict but got {args[2].python_type()}",
            )

        if "hints" not in kwargs:
            raise IncorrectUsage("hints_wrapper - key hints not provided")

        (
            (body_r, treespec),
            body_graph,
            body_lifted_freevars,
        ) = speculate_subgraph(
            tx,
            args[0],  # function
            operands,
            args[2].as_python_constant(),
            "hints_wrapper",
            source_target=self.value,
            should_flatten_outputs=True,
        )

        body_gmod = torch.fx.GraphModule(tx.output.nn_modules, body_graph)
        body_name = tx.output.install_subgraph(
            "hints_wrapper_body",
            body_gmod,
        )

        body_node = make_attr(tx, body_name)

        # Since, we call `speculate_subgraph` with `set_subgraph_inputs="automatic`,
        # all the arguments are lifted.
        lifted_args = tuple(arg for arg in body_lifted_freevars.keys())
        p_args = (body_node, lifted_args, {})

        p_kwargs = {}
        # add hints into p_kwargs
        p_kwargs["hints"] = kwargs["hints"].as_python_constant()

        flat_example_value = pytree.tree_map_only(
            torch.fx.Proxy,
            lambda a: a.node.meta["example_value"],
            body_r.as_proxy(),
        )

        return _call_function_and_unflatten_output(
            tx, self.value, p_args, p_kwargs, flat_example_value, treespec
        )


class OutDtypeHigherOrderVariable(TorchHigherOrderOperatorVariable):
    def _call_function(
        self,
        tx: "InstructionTranslator",
        args: "list[VariableTracker]",
        kwargs: "dict[str, VariableTracker]",
    ) -> "VariableTracker":
        from .builder import wrap_fx_proxy

        if len(kwargs) > 0:
            unimplemented("out_dtype does not handle kwargs")

        p_args = tuple(arg.as_proxy() for arg in args)
        op = p_args[0]
        output_dtype = p_args[1]
        fake_sub_args = pytree.tree_map_only(
            torch.fx.Proxy, lambda a: a.node.meta["example_value"], p_args[2:]
        )
        # This is a simplified implementation of this operator just for tracing.
        # Actual implementation may also first promote the arguments
        example_value = op(*fake_sub_args).to(dtype=output_dtype)

        # Store the invocation as a call
        return wrap_fx_proxy(
            tx=tx,
            proxy=tx.output.create_proxy(
                "call_function",
                self.value,
                args=tuple(p_args),
                kwargs={},
            ),
            example_value=example_value,
        )


class StrictModeHigherOrderVariable(TorchHigherOrderOperatorVariable):
    @raise_hard_error_if_graph_break(
        reason="strict_mode HOO doesn't work unless it is captured completely with torch.compile."
    )
    def _call_function(
        self,
        tx: "InstructionTranslator",
        args: "list[VariableTracker]",
        kwargs: "dict[str, VariableTracker]",
    ) -> "VariableTracker":
        unpacked_sequence = args[1].unpack_var_sequence(tx)
        # TODO (tmanlaibaatar) support pytree here
        for arg in unpacked_sequence:
            if isinstance(arg, (ListVariable, TupleVariable, ConstDictVariable)):
                unimplemented("strict_mode HOO only works for flat inputs for now")

        if kwargs:
            unimplemented(
                f"strict_mode HOO received unexpected kwargs: {list(kwargs.keys())}"
            )

        (
            (ret_val, ret_spec),
            ret_graph,
            ret_lifted_freevars,
        ) = speculate_subgraph(
            tx,
            args[0],
            unpacked_sequence,
            {},
            "strict_mode",
            source_target=self.value,
            should_flatten_outputs=True,
        )

        strict_mode_nn_modules = dict(tx.output.nn_modules)

        strict_mode_name = tx.output.install_subgraph(
            "strict_mode_body",
            torch.fx.GraphModule(strict_mode_nn_modules, ret_graph),
        )

        strict_mode_node = make_attr(tx, strict_mode_name)
        p_args = (
            strict_mode_node,
            tuple(arg for arg in ret_lifted_freevars.keys()),
        )

        flat_example_value = pytree.tree_map_only(
            torch.fx.Proxy,
            lambda a: a.node.meta["example_value"],
            ret_val.as_proxy(),
        )

        return _call_function_and_unflatten_output(
            tx,
            torch.ops.higher_order.strict_mode,
            p_args,
            {},
            flat_example_value,
            ret_spec,
        )


class CheckpointHigherOrderVariable(WrapHigherOrderVariable):
    def _call_function(
        self,
        tx: "InstructionTranslator",
        args: list[VariableTracker],
        kwargs: dict[str, VariableTracker],
    ) -> VariableTracker:
        from torch._higher_order_ops.wrap import TagActivationCheckpoint
        from torch.utils.checkpoint import noop_context_fn

        context_fn = None
        if "context_fn" in kwargs and kwargs["context_fn"] != noop_context_fn:
            ctx = kwargs.pop("context_fn")
            if isinstance(ctx, torch._dynamo.variables.UserFunctionVariable):
                context_fn = ctx.fn
            elif isinstance(
                ctx, torch._dynamo.variables.functions.FunctoolsPartialVariable
            ):
                context_fn = ctx.guard_as_python_constant()
            else:
                raise NotImplementedError(
                    f"checkpoint not implemented for {type(ctx)} context_fn"
                )

        checkpoint_kwargs, gmod_kwargs = TagActivationCheckpoint.divide_kwargs(kwargs)

        # Here we use checkpoint_kwargs (and not gmod kwargs). gmod_kwargs are
        # already flattened above and managed inside the fx graph.
        (
            p_args,
            _,
            example_value,
            _body_r,
            out_spec,
            checkpointed_gmod,
            _,
        ) = self.create_wrapped_node(
            tx,
            args[0],
            args[1:],
            gmod_kwargs,
            "torch.utils.checkpoint.checkpoint",
            under_activation_checkpoint=True,
        )
        if context_fn is not None:
            checkpointed_gmod.meta["_checkpoint_context_fn"] = context_fn

        _, checkpoint_kwargs = proxy_args_kwargs([], checkpoint_kwargs)

        return _call_function_and_unflatten_output(
            tx,
            self.value,
            p_args,
            checkpoint_kwargs,
            example_value,
            out_spec,
        )


class DynamoBypassingWrapperHigherOrderVariable(WrapHigherOrderVariable):
    def __init__(self, hop, source) -> None:
        super().__init__(hop, source)

    def _call_function(
        self,
        tx: "InstructionTranslator",
        args: list[VariableTracker],
        kwargs: dict[str, VariableTracker],
    ) -> VariableTracker:
        func_var = args[0]

        if isinstance(func_var, torch._dynamo.variables.UserFunctionVariable):
            func = func_var.fn
        elif isinstance(
            func_var, torch._dynamo.variables.functions.FunctoolsPartialVariable
        ):
            func = func_var.as_python_constant()
        else:
            raise RuntimeError(
                f"DynamoBypassingWrapperHigherOrderVariable: Unsupported function {type(func_var)}"
            )
        (
            p_args,
            _,
            example_value,
            _body_r,
            out_spec,
            gmod,
            _,
        ) = self.create_wrapped_node(
            tx,
            args[1],
            args[2:],
            kwargs,
            str(func),
        )

        # Alternatively, we could've stored only the function's fqn and
        # reconstructed, but that requires the function to be a global.
        gmod_meta_key = "_dynamo_bypassing_wrapper_fn"
        gmod.meta[gmod_meta_key] = func

        return _call_function_and_unflatten_output(
            tx,
            self.value,
            (gmod_meta_key,) + tuple(p_args),
            {},
            example_value,
            out_spec,
        )


class ExportTracepointHigherOrderVariable(TorchHigherOrderOperatorVariable):
    def call_function(
        self,
        tx: "InstructionTranslator",
        args: "list[VariableTracker]",
        kwargs: "dict[str, VariableTracker]",
    ) -> "VariableTracker":
        from .builder import wrap_fx_proxy

        p_args = tuple(arg.as_proxy() for arg in args)
        p_kwargs = {key: arg.as_proxy() for key, arg in kwargs.items()}
        return wrap_fx_proxy(
            tx=tx,
            proxy=tx.output.create_proxy(
                "call_function",
                self.value,
                args=p_args,
                kwargs=p_kwargs,
            ),
            example_value=None,
        )


class RunWithRNGStateHigherOrderVariable(TorchHigherOrderOperatorVariable):
    def _call_function(
        self,
        tx: "InstructionTranslator",
        args: "list[VariableTracker]",
        kwargs: "dict[str, VariableTracker]",
    ) -> "VariableTracker":
        from .builder import wrap_fx_proxy

        p_args = tuple(arg.as_proxy() for arg in args)
        p_kwargs = {key: arg.as_proxy() for key, arg in kwargs.items()}
        return wrap_fx_proxy(
            tx=tx,
            proxy=tx.output.create_proxy(
                "call_function",
                self.value,
                args=p_args,
                kwargs=p_kwargs,
            ),
            example_value=None,
        )


class AutoFunctionalizeHigherOrderVariable(TorchHigherOrderOperatorVariable):
    def _call_function(
        self, tx, args: "list[VariableTracker]", kwargs: "dict[str, VariableTracker]"
    ) -> "VariableTracker":
        from .builder import wrap_fx_proxy

        p_args = tuple(arg.as_proxy() for arg in args)
        p_kwargs = {key: arg.as_proxy() for key, arg in kwargs.items()}
        return wrap_fx_proxy(
            tx=tx,
            proxy=tx.output.create_proxy(
                "call_function",
                self.value,
                args=p_args,
                kwargs=p_kwargs,
            ),
            example_value=None,
        )


class FlexAttentionBackwardHighOrderVariable(TorchHigherOrderOperatorVariable):
    def proxy_submod(self, tx, arg):
        assert isinstance(arg.source.base, DictGetItemSource)
        submod_name = tx.output.install_subgraph(arg.source.base.index, arg.value)
        p_submod = make_attr(tx, submod_name)
        set_example_value(p_submod.node, arg.value)
        return p_submod

    def to_proxy(self, tx, arg):
        if isinstance(arg, UnspecializedNNModuleVariable):
            return self.proxy_submod(tx, arg)
        elif isinstance(arg, (ListVariable, TupleVariable)):
            return arg.python_type()(
                self.to_proxy(tx, nested_arg) for nested_arg in arg.items
            )
        else:
            return arg.as_proxy()

    def _call_function(
        self, tx, args: "list[VariableTracker]", kwargs: "dict[str, VariableTracker]"
    ) -> "VariableTracker":
        from .builder import wrap_fx_proxy

        try:
            p_args = tuple(self.to_proxy(tx, arg) for arg in args)
            p_kwargs = {key: self.to_proxy(tx, arg) for key, arg in kwargs.items()}
        except (NotImplementedError, Unsupported) as err:
            raise Unsupported(
                "Missing Dynamo support for FlexAttentionBackward HOP argument. Please file an issue."
            ) from err
        return wrap_fx_proxy(
            tx=tx,
            proxy=tx.output.create_proxy(
                "call_function",
                self.value,
                args=p_args,
                kwargs=p_kwargs,
            ),
            example_value=None,
        )


class TraceWrappedHigherOrderOperatorVariable(TorchHigherOrderOperatorVariable):
    """
    Handles torch._dynamo._trace_wrapped_higher_order_op.inner_trace
    by unwrapping the higher order op and inlining through it.  This op
    is created by dynamo to survive through AotAutograd, then unwrapped
    here in the call to dynamo from compiled autograd.
    """

    def _call_function(
        self,
        tx: "InstructionTranslator",
        args: "list[VariableTracker]",
        kwargs: "dict[str, VariableTracker]",
    ) -> "VariableTracker":
        kwargs = dict(kwargs)
        fn = kwargs.pop("fn")
        return fn.call_function(tx, args, kwargs)


class FlexAttentionHigherOrderVariable(TorchHigherOrderOperatorVariable):
    @staticmethod
    def normalize_to_args(args, kwargs):
        # input signature is (query, key, value, score_mod, block_mask, *other_buffers),
        # block_mask is a tuple, and we don't want to flatten it.
        # only flatten kwargs into lists
        flat_kwargs = pytree.tree_flatten(kwargs)[0]

        # Combine the flattened lists
        all_args = args + flat_kwargs
        return all_args

    def create_wrapped_node(
        self,
        tx: "InstructionTranslator",
        query: "VariableTracker",
        fn: "VariableTracker",
        fn_name: str,
    ):
        from .._trace_wrapped_higher_order_op import TransformGetItemToIndex

        tx: InstructionTranslator = tx

        def create_scalar():
            return query.call_method(
                tx,
                "new_empty",
                (VariableTracker.build(tx, []),),
                {
                    "dtype": VariableTracker.build(tx, torch.int32),
                },
            )

        with discard_graph_changes(tx):
            bhmn = [create_scalar() for _ in range(4)]
            if fn_name == "score_mod":
                scores_require_grad: bool = query.requires_grad
                score = query.call_method(
                    tx,
                    "new_empty",
                    (VariableTracker.build(tx, []),),
                    {"requires_grad": VariableTracker.build(tx, scores_require_grad)},
                )
                new_args = [score, *bhmn]
            else:
                assert fn_name == "mask_fn", "Illegal function name: " + fn_name
                new_args = [*bhmn]

        with TransformGetItemToIndex():
            (
                (_body_output, _body_spec),
                body_graph,
                body_lifted_freevars,
            ) = speculate_subgraph(
                tx,
                fn,
                new_args,
                {},  # expect only args no kwargs for now
                description=fn_name,
                source_target=self.value,
                set_subgraph_inputs="flatten_manual",
            )

        body_name = tx.output.install_subgraph(
            fn_name,
            torch.fx.GraphModule(tx.output.nn_modules, body_graph),
        )

        body_node = make_attr(tx, body_name)

        # It is possible that the score-mod function captures some free variables that are not
        # passed in as arguments. In this case, we need to lift them, which is handled by speculate_subgraph.
        # We then need to create proxies for this + the inputs.

        lifted_args = tuple(arg for arg in body_lifted_freevars.keys())

        proxy_args = (body_node, lifted_args)

        return proxy_args

    def _call_function(
        self,
        tx: "InstructionTranslator",
        args: "list[VariableTracker]",
        kwargs: "dict[str, VariableTracker]",
    ) -> "VariableTracker":
        from .builder import wrap_fx_proxy

        (
            query,
            key,
            value,
            score_mod,
            block_mask,
            scale,
            kernel_options,
        ) = self.normalize_to_args(args, kwargs)

        score_mod_node, score_mod_lifted_args = self.create_wrapped_node(
            tx, query, score_mod, "score_mod"
        )
        mask_fn = block_mask.items[-1]
        if isinstance(mask_fn, ConstantVariable):
            mask_fn = UserFunctionVariable(torch.nn.attention._flex_attention._no_mask)
        mask_fn_node, mask_fn_lifted_args = self.create_wrapped_node(
            tx, query, mask_fn, "mask_fn"
        )

        proxied_args = [
            query,
            key,
            value,
            TupleVariable(block_mask.items[:-1], source=block_mask.source),
            scale,
            kernel_options,
        ]

        # Store the invocation as a call
        # Norm_kwargs contains the score_function and we dont want to proxy this because
        # Proxying user defined functions is not supported.
        inp_args, _ = proxy_args_kwargs(proxied_args, {})

        # Compose the ordered HOO args:
        # - inp_args: [query, key, value, block_mask, scale, kernel_options]
        # - subgraph node: [score_mod, mask_fn_node]
        # - lifted args from tracing subgraph: [score_mod_other_buffers, mask_fn_other_buffers]
        _, _, _, inp_arg_block_mask, inp_arg_scale, inp_arg_kernel_options = inp_args
        block_mask = tuple(inp_arg_block_mask + (mask_fn_node,))
        return wrap_fx_proxy(
            tx=tx,
            proxy=tx.output.create_proxy(
                "call_function",
                self.value,
                args=inp_args[:3]
                + (
                    score_mod_node,
                    block_mask,
                    inp_arg_scale,
                    inp_arg_kernel_options,
                    score_mod_lifted_args,
                    mask_fn_lifted_args,
                ),
                kwargs={},
            ),
            example_value=None,
        )


class AutogradFunctionApplyVariable(VariableTracker):
    def __init__(self, fwd_graph, bwd_graph, parent_source, **kwargs) -> None:
        super().__init__(**kwargs)
        self.fwd_graph = fwd_graph
        self.bwd_graph = bwd_graph
        self.parent_source = parent_source

    def call_function(
        self,
        tx: "InstructionTranslator",
        args: "list[VariableTracker]",
        kwargs: "dict[str, VariableTracker]",
    ) -> "VariableTracker":
        from . import (
            AutogradFunctionContextVariable,
            UserDefinedClassVariable,
            UserFunctionVariable,
            UserMethodVariable,
        )
        from .builder import wrap_fx_proxy

        """
        Consider the following:
        class MySin(torch.autograd.Function):
            @staticmethod
            def forward(ctx, x):
                ctx.save_for_backward(x)
                return x.sin()
            @staticmethod
            def backward(ctx, grad):
                x, = ctx.saved_tensors
                return grad * x.cos()
        We want the resulting graphs to look like:
        def fwd(ctx, x):
            # (output, saved tensors / attrs)
            return (x.sin(), [x])
        # bwd(ctx, grad0, grad1, ..., gradn, *saved_tensors_or_attrs)
        def bwd(ctx, grad, x):
            return grad * x.cos()
        To accomplish this, we're going to:
        1. Construct a ctx object
        2. (fwd_out, _), fwd_graph, fwd_freevars = speculate_subgraph on MySin.forward (manually_set_inputs=True)
        3. (bwd_out, _), bwd_graph, bwd_freevars = speculate_subgraph on MySin.backward, while manually setting
        the ctx and grad inputs.
        4. Manually rewriting the fwd graph's output to be (output, stuff_that_gets_used in bwd_graph)
        Getting from 3 to 4 is pretty elegant: stuff_that_gets_used in bwd graph is
        just the bwd_freevars returned from speculate_subgraph, assuming MySin.backward
        doesn't capture any arguments.
        All these steps work if MySin.backward doesn't capture any values. This is a
        limitation in general that we should check for.
        """

        prev_side_effects = tx.output.side_effects.clone()
        fwd_tracer = torch._dynamo.output_graph.SubgraphTracer(
            tx.output,
            parent=tx.output.current_tracer,
            source_target="autograd.Function",
        )

        ctx = AutogradFunctionContextVariable.create(tx, args, kwargs)
        with discard_graph_changes(tx):
            # A little hacky, but we need a dummy ctx proxy for speculate_subgraph.
            # We should clean this up at some point.
            proxy = tx.output.create_proxy(
                "call_function", torch.autograd.function.FunctionCtx, (), {}
            )
            set_example_value(proxy.node, ctx.value)
            ctx.proxy = proxy

        if isinstance(self.fwd_graph, types.FunctionType):
            fwd_fn = UserFunctionVariable(self.fwd_graph)
            fwd_args = [ctx, *args]
        elif isinstance(self.fwd_graph, types.MethodType):
            fwd_fn = UserMethodVariable(
                self.fwd_graph.__func__,
                UserDefinedClassVariable(self.fwd_graph.__class__),
            )
            fwd_args = [fwd_fn.obj, ctx, *args]
        else:
            unimplemented("non-function or method")

        # Speculate subgraph on the fwd
        (fwd_out, _), fwd_graph, fwd_freevars = speculate_subgraph(
            tx,
            fwd_fn,
            fwd_args,
            kwargs,
            "autograd.Function",
            enable_grad=False,
            set_subgraph_inputs="semi_automatic",
            restore_side_effects=False,
            tracer=fwd_tracer,
        )

        if ctx in tx.output.side_effects.store_attr_mutations:
            if (
                "_materialize_non_diff_grads"
                in tx.output.side_effects.store_attr_mutations[ctx]
            ):
                unimplemented("NYI")

        bwd_tracer = torch._dynamo.output_graph.SubgraphTracer(
            tx.output,
            parent=fwd_tracer,
            source_target="autograd.Function",
        )

        # Speculate subgraph on the backward. We make the
        # bwd tracer a child of the fwd tracer, because backward may rely on
        # tensors/attrs created in the fwd tracer.

        if isinstance(fwd_out, variables.BaseListVariable):
            bwd_args = [ctx, *fwd_out.items]
        else:
            bwd_args = [ctx, fwd_out]

        bwd_src = AttrSource(self.parent_source, member="backward")
        if isinstance(self.bwd_graph, types.FunctionType):
            bwd_fn = UserFunctionVariable(self.bwd_graph, source=bwd_src)
        elif isinstance(self.bwd_graph, types.MethodType):
            bwd_fn = UserMethodVariable(
                self.bwd_graph.__func__,
                UserDefinedClassVariable(self.bwd_graph.__class__),
                source=bwd_src,
            )
            bwd_args = [bwd_fn.obj, *bwd_args]
        else:
            unimplemented("non-function or method")

        def is_strict_for(v: VariableTracker):
            if isinstance(v, variables.TensorVariable):
                # we can be more lax for stuff from forward
                return v.proxy.tracer is not fwd_tracer
            return True

        with (
            tx.output.subtracer(fwd_fn, fwd_tracer),
            tx.strict_translation_mode(is_strict_for),
        ):
            try:
                (bwd_out, _), bwd_graph, bwd_freevars = speculate_subgraph(
                    tx,
                    bwd_fn,
                    bwd_args,
                    kwargs,
                    "autograd.Function",
                    enable_grad=False,
                    set_subgraph_inputs="manual",
                    restore_side_effects=False,
                    tracer=bwd_tracer,
                )
            except torch._dynamo.exc.Unsupported as e:
                if isinstance(
                    e, torch._dynamo.exc.UnknownPropertiesDuringBackwardTrace
                ):
                    from unittest import mock

                    bwd_tracer = torch._dynamo.output_graph.SubgraphTracer(
                        tx.output,
                        parent=fwd_tracer,
                        source_target="autograd.Function",
                    )
                    from .._trace_wrapped_higher_order_op import (
                        autograd_function_backward_rewritten,
                    )

                    if isinstance(self.bwd_graph, types.FunctionType):
                        bwd_fn = UserFunctionVariable(
                            autograd_function_backward_rewritten(self.bwd_graph)
                        )
                    elif isinstance(self.bwd_graph, types.MethodType):
                        bwd_fn = UserMethodVariable(
                            autograd_function_backward_rewritten(
                                self.bwd_graph.__func__
                            ),
                            UserDefinedClassVariable(self.bwd_graph.__class__),
                        )
                    else:
                        unimplemented("non-function or method")

                    with mock.patch(
                        "torch._dynamo.config._autograd_backward_strict_mode_conditional_banned_ops",
                        [],
                    ):
                        (bwd_out, _), bwd_graph, bwd_freevars = speculate_subgraph(
                            tx,
                            bwd_fn,
                            bwd_args,
                            kwargs,
                            "autograd.Function",
                            enable_grad=False,
                            set_subgraph_inputs="manual",
                            restore_side_effects=False,
                            tracer=bwd_tracer,
                        )
                else:
                    raise e

        # TODO: assert that bwd_graph didn't capture values that were
        # not created inside fwd_graph.

        # TODO(oulgen): Ideally, we would not do a linear search for output
        # node but as things currently are there could be nodes after the
        # output node
        # This is bug prone as if there's code after the output node, then
        # graph.output will append the output at the very end
        # This might be a behavior difference

        # If users call ctx.mark_non_differentiable, we should capture these output tensors who
        # are marked as non-differentiable and pass them to ApplyTemplate
        # at torch._functorch.autograd_function.AutogradFunctionApply for reconstruction.
        non_differentiable_idx = []
        if ctx.non_differentiable is not None:
            non_differentiable_set = set(ctx.non_differentiable)
            assert isinstance(fwd_out, variables.BaseListVariable)
            for i, x in enumerate(fwd_out.items):
                if (
                    isinstance(x, variables.TensorVariable)
                    and x.as_proxy() in non_differentiable_set
                ):
                    non_differentiable_idx.append(i)

        # Rewrite the output of fwd_graph to (output, stuff_necessary_for_bwd)
        for node in fwd_graph.find_nodes(op="output"):
            fwd_graph.erase_node(node)
            break

        # Because we lift the bwd_freevars as inputs of the bwd_graph,
        # we have to manually add the bwd_freevars as output of fwd_graph.
        # However, the bwd_freevars got from speculate_subgraph use the Proxies in the bwd_graph,
        # we need to convert them to Proxies in the fwd_graph and then generate new fwd_graph output.
        fwd_proxy_of_bwd_freevars = []
        for k in bwd_freevars.keys():
            if k in fwd_freevars:
                fwd_proxy_of_bwd_freevars.append(fwd_freevars[k])
            else:
                fwd_proxy_of_bwd_freevars.append(k)

        def unwrap_proxy(x):
            if isinstance(x, torch.fx.Proxy):
                return x.node
            else:
                assert variables.ConstantVariable.is_literal(x), (
                    f"Only constant is allowed. Got {x}"
                )
                return x

        new_fwd_graph_outputs = (fwd_out.as_proxy(), fwd_proxy_of_bwd_freevars)
        new_fwd_graph_outputs = pytree.tree_map(unwrap_proxy, new_fwd_graph_outputs)
        fwd_graph.output(new_fwd_graph_outputs)
        fwd_graph.lint()

        # Store fwd_body
        fwd_nn_modules = tx.output.tracing_context.module_context.copy_graphstate()
        fwd_name = tx.output.install_subgraph(
            "fwd_body",
            torch.fx.GraphModule(fwd_nn_modules.nn_modules, fwd_graph),
        )

        fwd_node = make_attr(tx, fwd_name)

        # The type of original args can be arbitrary, but we only support basic type in FX graph.
        # So the speculated subgraph input includes original tensor args and the lifted freevars.
        # We need to filter out the original tensor args and concat them with the lifted freevars
        # to generate the proxy args for the FX call_function node.
        filtered_args = []
        # A boolean list to mark if the type of corresponding argument is tensor.
        # This is used to determine if a FX node's argument should be an argument of
        # ApplyTemplate.forward and if we should skip the output from ApplyTemplate.backward
        # at torch._functorch.autograd_function.AutogradFunctionApply.
        args_tensor_mask = [False] * len(args)
        for i, arg in enumerate(args):
            if isinstance(arg, (variables.TensorVariable, variables.SymNodeVariable)):
                filtered_args.append(arg)
                args_tensor_mask[i] = True

        # Rewrite the output of bwd_graph to remove the grad output for the non-Tensor args.
        new_bwd_graph_outputs = None
        for node in bwd_graph.find_nodes(op="output"):
            bwd_graph.erase_node(node)
            break

        # The same as the above fwd proxies, we need to use the bwd proxies in the bwd_graph
        # if some of the output is from fwd_freevars.
        bwd_out_proxy = bwd_out.as_proxy()
        bwd_proxy_of_fwd_freevars = []
        if isinstance(bwd_out_proxy, (tuple, list)):
            for k in bwd_out_proxy:
                if k in bwd_freevars:
                    bwd_proxy_of_fwd_freevars.append(bwd_freevars[k])
                else:
                    bwd_proxy_of_fwd_freevars.append(k)
        else:
            if bwd_out_proxy in bwd_freevars:
                bwd_proxy_of_fwd_freevars = bwd_freevars[bwd_out_proxy]
            else:
                bwd_proxy_of_fwd_freevars = bwd_out_proxy

        # Remove bwd output for non-Tensor args.
        output_proxy = bwd_proxy_of_fwd_freevars
        if isinstance(output_proxy, (tuple, list)):
            new_bwd_graph_outputs = ()
            for x, mask in zip(output_proxy, args_tensor_mask):
                if mask:
                    new_bwd_graph_outputs = new_bwd_graph_outputs + (x,)
                else:
                    assert x is None, f"Grad of non-Tensor arg {x} is not None."
        else:
            new_bwd_graph_outputs = output_proxy

        # Update the bwd graph output.
        new_bwd_graph_outputs = pytree.tree_map(
            lambda x: None if x is None else x.node, new_bwd_graph_outputs
        )
        bwd_graph.output(new_bwd_graph_outputs)
        bwd_graph.lint()

        # Store bwd_body
        bwd_nn_modules = tx.output.tracing_context.module_context.copy_graphstate()
        bwd_name = tx.output.install_subgraph(
            "bwd_body",
            torch.fx.GraphModule(bwd_nn_modules.nn_modules, bwd_graph),
        )

        bwd_node = make_attr(tx, bwd_name)

        tx.output.side_effects = prev_side_effects

        p_args = (
            fwd_node,
            bwd_node,
            *([arg.as_proxy() for arg in filtered_args] + list(fwd_freevars.keys())),
        )
        kwargs = {
            "args_tensor_mask": args_tensor_mask,
            "non_differentiable_idx": non_differentiable_idx,
        }

        # Store the invocation as a call
        from torch._functorch.autograd_function import autograd_function_apply

        # We use speculate_subgraph to get the fwd graph, but it's always under no grad mode like what eager mode does.
        # The fwd outputs (tensor's example_value) need to be inferred from fake tensor prop to get the correct attributes
        # (e.g, tensor.requires_grad), which would be used by downstream Dynamo tracing.
        # Since there can be other ops like Triton kernels, which depends on python dispatcher, we have to enable it.
        with enable_python_dispatcher():
            with tx.output.fake_mode:
                fake_args = (
                    tx.output.nn_modules[fwd_node.node.name],
                    tx.output.nn_modules[bwd_node.node.name],
                    *(
                        [
                            _get_fake_value(arg)
                            for arg in filtered_args + list(fwd_freevars.keys())
                        ]
                    ),
                )
                example_value = autograd_function_apply(*fake_args, **kwargs)

        return wrap_fx_proxy(
            tx=tx,
            proxy=tx.output.create_proxy(
                "call_function",
                autograd_function_apply,
                args=p_args,
                kwargs=kwargs,
            ),
            example_value=example_value,
        )


def _get_fake_value(x):
    if isinstance(x, variables.VariableTracker):
        return x.as_proxy().node.meta["example_value"]
    elif isinstance(x, torch.fx.Proxy):
        return x.node.meta["example_value"]
    else:
        return x


def maybe_positional_arg_names(func):
    result = []
    if not hasattr(func, "get_function"):
        return None
    try:
        fn = func.get_function()
    except (Unsupported, NotImplementedError):
        return None
    try:
        sig = inspect.signature(fn)
    except ValueError:
        return None
    for name, param in sig.parameters.items():
        if param.kind is inspect.Parameter.VAR_POSITIONAL:
            return None
        if (
            param.kind is inspect.Parameter.POSITIONAL_ONLY
            or param.kind is inspect.Parameter.POSITIONAL_OR_KEYWORD
        ):
            if name == "self":
                # FX graphs can't have a placeholder named self
                result.append("self_")
            else:
                result.append(name)
    return result


class BaseHOPVariable(WrapHigherOrderVariable):
    supports_input_mutation = False
    supports_aliasing = False

    def python_type(self):
        return type(self.value)

    def _call_function(
        self,
        tx: "InstructionTranslator",
        args: "list[VariableTracker]",
        kwargs: "dict[str, VariableTracker]",
    ) -> "VariableTracker":
        (
            p_args,
            p_kwargs,
            example_value,
            body_r,
            treespec,
            body_gmod,
            body_name,
        ) = self.create_wrapped_node(
            tx, args[0], args[1:], {}, self.value._name, subgraph_name="subgraph"
        )
        assert len(p_kwargs) == 0

        flat_example_value = pytree.tree_map_only(
            torch.fx.Proxy,
            lambda a: a.node.meta["example_value"],
            body_r.as_proxy(),
        )

        p_kwargs = {key: value.as_proxy() for key, value in kwargs.items()}
        return _call_function_and_unflatten_output(
            tx, self.value, p_args, p_kwargs, flat_example_value, treespec
        )


class InvokeSubgraphHigherOrderVariable(WrapHigherOrderVariable):
    supports_input_mutation = True
    supports_aliasing = False

    def install_subgraph_in_output_graph(
        self, tx, fn_vt, fn_args_vt, kwargs, body_gmod, attr_name
    ):
        # Check if the subgraph from speculate_subgraph (body_gmod) and the fake
        # inputs have already been seen before. If yes, the subgraph is already
        # installed in the output graph and we can just access the subgraph
        # using the saved attr name.

        if not isinstance(fn_vt, (UnspecializedNNModuleVariable, UserFunctionVariable)):
            unimplemented_v2(
                gb_type="Encountered non user function variable during invoke_subgraph HOP tracing",
                context=str(fn_vt),
                explanation="invoke_subgraph does not support non user function variable",
                hints=[*graph_break_hints.SUPPORTABLE],
            )

        invoke_subgraph_cache = (
            tx.output.tracing_context.hop_dispatch_set_cache.get_cache(
                torch._higher_order_ops.invoke_subgraph
            )
        )

        if isinstance(fn_vt, UserFunctionVariable):
            fn_id = id(fn_vt.get_function())
            fn_name = fn_vt.get_function().__name__
        else:
            assert isinstance(fn_vt, UnspecializedNNModuleVariable)
            fn_id = id(fn_vt.value.forward.__func__)
            fn_name = fn_vt.value.forward.__name__
        previously_installed_submodules = []
        if invoke_subgraph_cache:
            previously_installed_submodules = (
                invoke_subgraph_cache.get_dynamo_installed_submodules(fn_id)
            )
            current_mod = body_gmod
            # NB - reverse is more likely to cause a hit sooner because first
            # graph can have requires_grad=False for a few inputs
            for submodule_name in reversed(previously_installed_submodules):
                assert submodule_name in tx.output.nn_modules
                previous_mod = tx.output.nn_modules[submodule_name]
                if are_same_graph_modules(
                    fn_name, previous_mod, current_mod, tx.fake_mode
                ):
                    return submodule_name

        body_name = super().install_subgraph_in_output_graph(
            tx, fn_vt, fn_args_vt, kwargs, body_gmod, "subgraph"
        )
        hc_log.debug(
            "%s: Installing subgraph with identifier '%s', bringing total count for '%s' function to %s",
            fn_name,
            body_name,
            fn_name,
            len(previously_installed_submodules) + 1,
        )
        if invoke_subgraph_cache:
            invoke_subgraph_cache.add_dynamo_installed_submodule(fn_id, body_name)

        return body_name

    @raise_hard_error_if_graph_break(
        reason="torch.compile requires the `nested_compile_region` decorated function to be capturable into a single graph",
    )
    def _call_function(
        self,
        tx: "InstructionTranslator",
        args: "list[VariableTracker]",
        kwargs: "dict[str, VariableTracker]",
    ) -> "VariableTracker":
        # This flattens the kwargs into lifted args
        (
            p_args,
            p_kwargs,
            example_value,
            body_r,
            treespec,
            body_gmod,
            body_name,
        ) = self.create_wrapped_node(tx, args[0], args[1:], kwargs, "invoke_subgraph")

        if len(p_kwargs) > 0:
            unimplemented("kwargs should have been flattened into lifted args")

        flat_example_value = pytree.tree_map_only(
            torch.fx.Proxy,
            lambda a: a.node.meta["example_value"],
            body_r.as_proxy(),
        )

        p_args = (
            p_args[0],
            body_name,
            *p_args[1:],
        )
        return _call_function_and_unflatten_output(
            tx,
            torch._higher_order_ops.invoke_subgraph,
            tuple(p_args),
            p_kwargs,
            flat_example_value,
            treespec,
        )


class LocalMapWrappedHigherOrderVariable(WrapHigherOrderVariable):
    supports_input_mutation = False
    supports_aliasing = False

    # Subclasses aren't supported by speculate_subgraph yet
    # So this HOP is only usable with plain tensors
    _enabled = False

    @classmethod
    @contextlib.contextmanager
    def enable(cls):
        """Context manager to temporarily enable local map wrapping.
        Will be removed when speculate_subgraph supports subclass inputs:
        https://github.com/pytorch/pytorch/issues/161456.

        Usage:
            with LocalMapWrappedHigherOrderVariable.enable_wrapping():
                # Code where should_wrap_in_hop will return True
                pass
        """
        old_value = cls._enabled
        cls._enabled = True
        try:
            yield
        finally:
            cls._enabled = old_value

    @classmethod
    def should_wrap_in_hop(cls, value):
        if not torch.distributed.is_available():
            return False

        from torch.distributed.tensor.experimental._func_map import _local_map_wrapped

        # check is important to avoid subclass dispatch
        if type(value) is not type(_local_map_wrapped):
            return False

        return value == _local_map_wrapped and cls._enabled

    @staticmethod
    def build(**options):
        return TorchHigherOrderOperatorVariable.make(
            torch._higher_order_ops.local_map_hop,
            **options,
        )

    def python_type(self):
        return type(self.value)

    def _call_function(
        self,
        tx: "InstructionTranslator",
        args: "list[VariableTracker]",
        kwargs: "dict[str, VariableTracker]",
    ) -> "VariableTracker":
        """
        Goal of this function is to rewrite local_map usage as a HOP:
            local_map(func, ...) -> local_map_hop(gm, ...)
        """

        (
            user_func,
            out_placements,
            in_placements,
            in_grad_placements,
            device_mesh,
            redistribute_inputs,
            *user_args,
        ) = args

        # None placements are used to pass non-Tensors into the local_map function.
        # Containers passed this way can not hold tensors. Thus, Dynamo would have inlined
        # into them, and we handle None placements by assuming they will be desugared away.
        # This will need to be adjusted for dynamic shapes support.
        def check_none_last(placements):
            seen_none = 0
            for p in placements:
                if p is None:
                    seen_none += 1
                else:
                    assert seen_none == 0, (
                        "Tracing local_map is only currently supported with None placements last."
                    )
            return seen_none

        inputs_none_placements = check_none_last(in_placements.value)
        output_none_placements = check_none_last(out_placements.value)

        local_map_kwargs = {
            "out_placements": out_placements.value,
            "in_placements": in_placements.value,
            "redistribute_inputs": redistribute_inputs.value,
            "in_grad_placements": in_grad_placements.value,
            "device_mesh": device_mesh.value,
        }
        assert local_map_kwargs["device_mesh"] is not None, (
            "Not yet implemented, please manually provide a device_mesh to local_map."
        )
        mesh = local_map_kwargs["device_mesh"]

        # For Autoparallel, the initial trace is done with global shapes, then we decide model weights sharding,
        # and reuse the graph. Since the sharding decision is after the initial trace, we can't trace with local shapes.
        # For local_map however, since we specify all placements, we can trace with local shapes.

        # Step 1: Validate the annotated function matches the input_placements (i.e. that it can run in eager)
        template = (
            "Expecting {expected} {inputs_or_outputs} to local_map function based on placements"
            ", but found {actual}. Please ensure the count matches for eager. "
        )
        assert len(in_placements.value) == len(user_args), template.format(
            expected=len(in_placements.value),
            inputs_or_outputs="inputs",
            actual=len(user_args),
        )

        from torch._higher_order_ops.local_map import (
            redistribute_fw_inputs,
            redistribute_fw_outputs,
        )

        # Step 2: Convert inputs to local shapes
        priors = {}
        for placements, vt in zip(in_placements.value, user_args):
            if isinstance(vt, variables.lazy.LazyVariableTracker):
                vt = variables.lazy.LazyVariableTracker.realize_all(vt)

            if not isinstance(vt, variables.TensorVariable):
                assert placements is None
                continue

            global_tensor = vt.as_proxy().node.meta["example_value"]
            # NOTE: We don't support local_map region relying on exact grad_fn information
            # This is okay since accessing grad_fn is a graph break.
            local_tensor = redistribute_fw_inputs(
                (global_tensor,),
                (placements,),
                mesh,
            )
            local_tensor = local_tensor[0]

            priors[vt] = global_tensor
            vt.as_proxy().node.meta["example_value"] = local_tensor
            vt.synchronize_attributes(tx)

        # Step 3: Trace local_map subgraph with local tensors
        (
            p_args,
            p_kwargs,
            example_value,
            body_r,
            treespec,
            body_gmod,
            body_name,
        ) = self.create_wrapped_node(
            tx, user_func, user_args, kwargs, self.value._name, subgraph_name="subgraph"
        )

        # Step 4: Validate traced graph signature still matches placement information
        expected_num_inputs = len(in_placements.value) - inputs_none_placements
        actual_num_inputs = len(body_gmod.graph.find_nodes(op="placeholder"))
        expected_num_outputs = len(out_placements.value) - output_none_placements
        assert len(body_gmod.graph.find_nodes(op="output")) == 1
        actual_num_outputs = len(body_gmod.graph.find_nodes(op="output")[0].args[0])
<<<<<<< HEAD
        gm_str = body_gmod.print_readable(print_output=False)
=======

>>>>>>> 3a110c9b
        template = (
            "Expecting {expected} {inputs_or_outputs} to local_map function based on placements"
            ", but found {actual}. If the count matches for eager, "
            "Dynamo may have flattened {inputs_or_outputs} to the function or found additional "
            "tensors used via closures. "
            "Please adjust the input placements to match what the traced graph sees: \n{gm_str}."
        )
<<<<<<< HEAD
        assert expected_num_inputs == actual_num_inputs, template.format(
            expected=expected_num_inputs,
            inputs_or_outputs="inputs",
            actual=actual_num_inputs,
            gm_str=gm_str,
        )
        assert expected_num_outputs == actual_num_outputs, template.format(
            expected=expected_num_outputs,
            inputs_or_outputs="outputs",
            actual=actual_num_outputs,
            gm_str=gm_str,
        )
=======

        def make_error_msg(*args):
            expected_num, actual_num, inputs_or_outputs = args
            gm_str = body_gmod.print_readable(print_output=False)
            return template.format(
                expected=expected_num,
                inputs_or_outputs=inputs_or_outputs,
                actual=actual_num,
                gm_str=gm_str,
            )

        if expected_num_inputs != actual_num_inputs:
            raise AssertionError(
                make_error_msg(expected_num_inputs, actual_num_inputs, "inputs")
            )
        if expected_num_outputs != actual_num_outputs:
            raise AssertionError(
                make_error_msg(expected_num_outputs, actual_num_outputs, "outputs")
            )
>>>>>>> 3a110c9b

        assert len(p_kwargs) == 0

        flat_example_value = pytree.tree_map_only(
            torch.fx.Proxy,
            lambda a: a.node.meta["example_value"],
            body_r.as_proxy(),
        )

        # Step 5: Install local_map subgraph
        p_kwargs = {key: value.as_proxy() for key, value in kwargs.items()}
        out = _call_function_and_unflatten_output(
            tx, self.value, p_args, p_kwargs, flat_example_value, treespec
        )

        # Step 6: Restore inputs and outputs to global shapes
        for vt, global_tensor in priors.items():
            vt.as_proxy().node.meta["example_value"] = global_tensor
            vt.synchronize_attributes(tx)

        outs = out.items if isinstance(out, TupleVariable) else [out]
        assert len(outs) == len(out_placements.value)
        for placements, vt in zip(out_placements.value, outs):
            if not isinstance(vt, variables.TensorVariable):
                assert placements is None
                continue

            local_tensor = vt.as_proxy().node.meta["example_value"]

            # NOTE: We don't support code after the local_map region relying on exact grad_fn information
            # This is okay since accessing grad_fn is a graph break.
            global_tensor = redistribute_fw_outputs(
                (local_tensor,),
                (placements,),
                mesh,
                num_activations=0,  # this is not the joint
            )
            global_tensor = global_tensor[0]

            vt.as_proxy().node.meta["example_value"] = global_tensor
            vt.synchronize_attributes(tx)

        # Treat as const, so we don't have to deal with Placement types in fx IR
        # Guarded with EQUALS_MATCH on local_map call's arguments
        body_gmod.meta["local_map_kwargs"] = {
            "out_placements": out_placements.value[:expected_num_outputs],
            "in_placements": in_placements.value[:expected_num_inputs],
            "redistribute_inputs": redistribute_inputs.value,
            "in_grad_placements": in_grad_placements.value,
            "device_mesh": device_mesh.value,
        }

        return out


# Map operator names to their corresponding variable for fast TorchHigherOrderOperatorVariable.make()
_hop_name_to_variable_class = {
    "cond": CondHigherOrderVariable,
    "while_loop": WhileLoopHigherOrderVariable,
    "while_loop_stack_output": WhileLoopStackOutputHigherOrderVariable,
    "map_impl": MapHigherOrderVariable,
    "executorch_call_delegate": ExecutorchCallDelegateHigherOrderVariable,
    "out_dtype": OutDtypeHigherOrderVariable,
    "wrap": WrapHigherOrderVariable,
    "hints_wrapper": HintsWrapperHigherOrderVariable,
    "flex_attention": FlexAttentionHigherOrderVariable,
    "flex_attention_backward": FlexAttentionBackwardHighOrderVariable,
    "wrap_activation_checkpoint": CheckpointHigherOrderVariable,
    "tag_activation_checkpoint": CheckpointHigherOrderVariable,
    "_export_tracepoint": ExportTracepointHigherOrderVariable,
    "trace_wrapped": TraceWrappedHigherOrderOperatorVariable,
    "strict_mode": StrictModeHigherOrderVariable,
    "run_with_rng_state": RunWithRNGStateHigherOrderVariable,
    "associative_scan": AssociativeScanHigherOrderVariable,
    "scan": ScanHigherOrderVariable,
    "call_torchbind": CallTorchbindHigherOrderVariable,
    "wrap_with_set_grad_enabled": WrapWithSetGradEnabledHigherOrderVariable,
    "wrap_with_autocast": WrapWithAutocastHigherOrderVariable,
    "dynamo_bypassing_wrapper": DynamoBypassingWrapperHigherOrderVariable,
    "auto_functionalized": AutoFunctionalizeHigherOrderVariable,
    "auto_functionalized_v2": AutoFunctionalizeHigherOrderVariable,
    "invoke_subgraph": InvokeSubgraphHigherOrderVariable,
    "custom_function_call": CustomFunctionHigherOrderOperatorVariable,
    "local_map_hop": LocalMapWrappedHigherOrderVariable,
}<|MERGE_RESOLUTION|>--- conflicted
+++ resolved
@@ -3674,11 +3674,7 @@
         expected_num_outputs = len(out_placements.value) - output_none_placements
         assert len(body_gmod.graph.find_nodes(op="output")) == 1
         actual_num_outputs = len(body_gmod.graph.find_nodes(op="output")[0].args[0])
-<<<<<<< HEAD
-        gm_str = body_gmod.print_readable(print_output=False)
-=======
-
->>>>>>> 3a110c9b
+
         template = (
             "Expecting {expected} {inputs_or_outputs} to local_map function based on placements"
             ", but found {actual}. If the count matches for eager, "
@@ -3686,20 +3682,6 @@
             "tensors used via closures. "
             "Please adjust the input placements to match what the traced graph sees: \n{gm_str}."
         )
-<<<<<<< HEAD
-        assert expected_num_inputs == actual_num_inputs, template.format(
-            expected=expected_num_inputs,
-            inputs_or_outputs="inputs",
-            actual=actual_num_inputs,
-            gm_str=gm_str,
-        )
-        assert expected_num_outputs == actual_num_outputs, template.format(
-            expected=expected_num_outputs,
-            inputs_or_outputs="outputs",
-            actual=actual_num_outputs,
-            gm_str=gm_str,
-        )
-=======
 
         def make_error_msg(*args):
             expected_num, actual_num, inputs_or_outputs = args
@@ -3719,7 +3701,6 @@
             raise AssertionError(
                 make_error_msg(expected_num_outputs, actual_num_outputs, "outputs")
             )
->>>>>>> 3a110c9b
 
         assert len(p_kwargs) == 0
 
