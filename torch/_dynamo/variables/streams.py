--- conflicted
+++ resolved
@@ -51,12 +51,6 @@
     pass
 
 
-<<<<<<< HEAD
-@join_stream_.register_fake
-def _(index: int, device: torch.device, device_index: int, args: list[Tensor]) -> None:
-    pass
-
-
 _keep_alive = []
 
 
@@ -65,8 +59,6 @@
     _keep_alive.append(s)
 
 
-=======
->>>>>>> 9d2e77c3
 # Stream state consists of the fork stream node
 # and the external to the stream that are accessed from within the
 # stream
