from collections import deque
from dataclasses import dataclass
from typing import Any, Optional

import torch
from torch.fx import Proxy

from .. import graph_break_hints
from ..device_interface import get_interface_for_device
from ..exc import TYPE_CHECKING, unimplemented_v2
from .base import VariableTracker
from .constant import ConstantVariable
from .ctx_manager import ContextWrappingVariable
from .misc import GetAttrVariable


if TYPE_CHECKING:
    from torch._dynamo.symbolic_convert import InstructionTranslator
    from ..codegen import PyCodegen

from torch._library.custom_ops import custom_op


# Avoid circular dependency for the dataclass
TensorVariable = Any
Tensor = torch.Tensor


@custom_op("streams::fork", mutates_args=())
def fork_stream(
    from_index: int,
    from_device: torch.device,
    to_index: int,
    to_device: torch.device,
) -> None:
    pass


@fork_stream.register_fake
def _(
    from_index: int,
    from_device: torch.device,
    to_index: int,
    to_device: torch.device,
) -> None:
    pass


@custom_op("streams::join", mutates_args=())
def join_stream(
    from_index: int,
    from_device: torch.device,
    to_index: int,
    to_device: torch.device,
) -> None:
    pass


@join_stream.register_fake
def _(
    from_index: int,
    from_device: torch.device,
    to_index: int,
    to_device: torch.device,
) -> None:
    pass


# Stream state consists of the fork stream node
# and the external to the stream that are accessed from within the
# stream
@dataclass
class StreamState:
    prev_stream_info: tuple[Proxy, Proxy, Proxy]


class StreamStateManager:
    """
    Class used to track the current stream context we are in and identify
    any used tensors as external (created outside the stream context) or
    internal (created within the stream context). We use this information to
    ensure the fork op is dependent on any external tensors, so that it will not
    be reordered before them or after ops which use the externally created tensors.
    Analagously, we use the internal tensors to ensure that the join op is not
    reordered before any internally created tensors or after ops which use the
    internally created tensors.

    To actually implement this, we have a stack of stream states which track any external tensors that
    have not yet been seen within the stream context and any tensors created within the stream context.
    Once we exit the stream context we populate the args of fork with all external tensors which have been used,
    and join with any internal tensors that were created.
    """

    def __init__(self) -> None:
        self.state_stack: deque[StreamState] = deque()

    def in_stream_context(self) -> bool:
        return bool(self.state_stack)

    def push_stream_state(
        self, index_proxy: Proxy, device_proxy: Proxy, device_index_proxy: Proxy
    ) -> None:
        self.state_stack.append(
            StreamState((index_proxy, device_proxy, device_index_proxy))
        )

    def pop_stream_state(self) -> StreamState:
        assert self.state_stack, "No stream state to pop"
        return self.state_stack.pop()


stream_state_mgr = StreamStateManager()


class StreamContextVariable(ContextWrappingVariable):
    """This represents torch.cuda.StreamContext"""

    @staticmethod
    def create(
        tx: "InstructionTranslator",
        target_value: "StreamVariable",
        **kwargs: dict[str, Any],
    ) -> "StreamContextVariable":
        return StreamContextVariable(
            target_values=[target_value],
            initial_values=[
                StreamContextVariable._get_current_stream(target_value.device, tx)
            ],
            device=target_value.device,
            **kwargs,
        )

    def __init__(
        self,
        target_values: list["StreamVariable"],
        device: torch.device,
        initial_values: Optional[list["StreamVariable"]] = None,
        **kwargs: dict[str, Any],
    ) -> None:
        super().__init__(
            target_values=target_values, initial_values=initial_values, **kwargs
        )
        self.device = device
        self.set_stream_id = get_interface_for_device(self.device)._set_stream_by_id

    def enter(self, tx: "InstructionTranslator") -> "VariableTracker":
<<<<<<< HEAD
        stream_id, device, device_index = (
            StreamContextVariable._extract_stream_properties(
                self.target_values[0].as_proxy()
            )
        )
        proxy = tx.output.create_proxy(
=======
        # to stream, from stream is the order of the arguments
        # we are entering the target, and leaving the initial stream
        tx.output.create_proxy(
>>>>>>> 25c25318
            "call_function",
            torch.ops.streams.fork.default,
            self._target_stream_proxies() + self._initial_stream_proxies(),
            {},
        )
        return ConstantVariable.create(None)

    def exit(self, tx: "InstructionTranslator", *args: tuple[Any]) -> "VariableTracker":
        # to stream, from stream is the order of the arguments
        # we are leaving the target, and entering the initial stream
        tx.output.create_proxy(
            "call_function",
            torch.ops.streams.join.default,
            self._initial_stream_proxies() + self._target_stream_proxies(),
            {},
        )
        return ConstantVariable.create(None)

    def _initial_stream_proxies(self) -> tuple[Proxy, Proxy]:
        assert self.initial_values, "No initial stream to move from"
        return StreamContextVariable._extract_stream_properties(
            self.initial_values[0].as_proxy()
        )

    def _target_stream_proxies(self) -> tuple[Proxy, Proxy]:
        return StreamContextVariable._extract_stream_properties(
            self.target_values[0].as_proxy()
        )

    @staticmethod
    def _extract_stream_properties(stream_proxy: Proxy) -> tuple[Proxy, Proxy]:
        stream_index = GetAttrVariable.create_getattr_proxy(stream_proxy, "stream_id")
        stream_device = GetAttrVariable.create_getattr_proxy(stream_proxy, "device")
        return stream_index, stream_device

    @staticmethod
    def _get_current_stream(
        device: torch.device, tx: "InstructionTranslator"
    ) -> "StreamVariable":
        from .builder import wrap_fx_proxy_cls

        current_stream_method = get_interface_for_device(device).current_stream
        current_stream = wrap_fx_proxy_cls(
            StreamVariable,
            tx,
            tx.output.create_proxy(
                "call_function",
                current_stream_method,
                (None,),
                {},
            ),
        )
        return current_stream

    @staticmethod
    def _get_current_stream(
        device: torch.device, tx: "InstructionTranslator"
    ) -> "StreamVariable":
        from .builder import wrap_fx_proxy_cls

        current_stream_method = get_interface_for_device(device).current_stream
        current_stream = wrap_fx_proxy_cls(
            StreamVariable,
            tx,
            tx.output.create_proxy(
                "call_function",
                current_stream_method,
                (None,),
                {},
            ),
        )
        return current_stream


class StreamVariable(StreamContextVariable):
    """Represents the device-agnostic torch.Stream class"""

    def __init__(
        self,
        proxy: Proxy,
        value: torch.Stream,
        device: torch.device,
        **kwargs: Any,
    ) -> None:
        if proxy is not None and "example_value" in proxy.node.meta:
            assert proxy.node.meta["example_value"] == value
        assert value.device.type == device.type, (
            "stream value is not equal to the passed device"
        )
        self.proxy = proxy
        self.value = value
        self.device = device

    def python_type(self) -> type:
        return torch.Stream

    def call_method(
        self,
        tx: "InstructionTranslator",
        name: str,
        args: list[VariableTracker],
        kwargs: dict[str, VariableTracker],
    ) -> "VariableTracker":
        assert hasattr(self.value, name), f"no stream method found named {name}"

        from ..utils import cmp_name_to_op_mapping, proxy_args_kwargs
        from .builder import wrap_fx_proxy_cls

        if name in ("wait_stream", "synchronize", "wait_event"):
            tx.output.create_proxy(
                "call_method", name, *proxy_args_kwargs([self] + args, kwargs)
            )
            return ConstantVariable(None)
        elif name == "query":
            return wrap_fx_proxy_cls(
                target_cls=ConstantVariable,
                tx=tx,
                proxy=tx.output.create_proxy(
                    "call_method", name, *proxy_args_kwargs([self] + args, kwargs)
                ),
            )
        elif name == "record_event":
            return wrap_fx_proxy_cls(
                target_cls=EventVariable,
                tx=tx,
                proxy=tx.output.create_proxy(
                    "call_method", name, *proxy_args_kwargs([self] + args, kwargs)
                ),
            )
        elif name in cmp_name_to_op_mapping and len(args) == 1 and not kwargs:
            from ..guards import GuardBuilder, install_guard

            if self.source:
                install_guard(self.source.make_guard(GuardBuilder.EQUALS_MATCH))

            # NB : Checking for mutation is necessary because we compare
            # constant values
            other = args[0]
            if not isinstance(other, StreamVariable):
                return ConstantVariable.create(NotImplemented)

            if other.source:
                install_guard(self.source.make_guard(GuardBuilder.EQUALS_MATCH))
            return ConstantVariable.create(
                cmp_name_to_op_mapping[name](self.value, other.value)  # type: ignore[arg-type]
            )

        return super().call_method(tx, name, args, kwargs)

    def enter(self, tx: "InstructionTranslator") -> "VariableTracker":
        # NB: Set initial values and target values when we enter
        # Don't do this at object creation, as we need to record the current stream
        # at the time the context is entered.
        self.initial_values = [
            StreamContextVariable._get_current_stream(self.device, tx)
        ]
        self.target_values = [self]
        return super().enter(tx)

    def as_proxy(self) -> Proxy:
        return self.proxy

    def reconstruct(self, codegen: "PyCodegen") -> None:
        # If we got here, this stream is fully subsumed by the graph - this means it is
        # not an input or global
        assert not self.source
        # Since we just proved that - for other such structures, like lists and dicts, reconstruction
        # is fine and sound according to dynamo principles of treating collectives. However,
        # streams are special in that we want to preserve the identity of the stream as the same as in the graph
        # Normally, we would do this via codegen for the proxy mapping to an output - we cannot do this yet, as we do not
        # yet have a plan for how we want to handle the case where the stream is used as an input or an output. Pending
        # design, to unblock current work, we lift the stream into a global and then codegen bytecode to load it from there.
        prefix = f"_stream_{self.device}"
        name = codegen.tx.output.install_global_by_id(prefix, self.value)
        codegen.append_output(codegen.create_load_global(name, add=True))


class EventVariable(VariableTracker):
    def __init__(self, proxy: Proxy, value: torch.Event, **kwargs: Any) -> None:
        if proxy is not None and "example_value" in proxy.node.meta:
            assert proxy.node.meta["example_value"] == value
        super().__init__(**kwargs)
        self.proxy = proxy
        self.value = value

    def call_method(
        self,
        tx: "InstructionTranslator",
        name: str,
        args: list[VariableTracker],
        kwargs: dict[str, VariableTracker],
    ) -> VariableTracker:
        from ..utils import proxy_args_kwargs
        from .builder import wrap_fx_proxy_cls

        if name in ("wait", "record", "synchronize"):
            tx.output.create_proxy(
                "call_method", name, *proxy_args_kwargs([self] + args, kwargs)
            )
            return ConstantVariable(None)
        elif name == "query":
            return wrap_fx_proxy_cls(
                target_cls=ConstantVariable,
                tx=tx,
                proxy=tx.output.create_proxy(
                    "call_method", name, *proxy_args_kwargs([self] + args, kwargs)
                ),
            )
        else:
            method_name = (
                f"{type(self.value).__module__}.{type(self.value).__qualname__}.{name}"
            )
            unimplemented_v2(
                gb_type="Unsupported event method",
                context=str(name),
                explanation=f"Dynamo doesn't support tracing the {method_name} method. "
                f"We currently support wait, record, synchronize, and query.",
                hints=[
                    *graph_break_hints.SUPPORTABLE,
                ],
            )

    def as_proxy(self) -> Proxy:
        return self.proxy

    def reconstruct(self, codegen: "PyCodegen") -> None:
        # If we got here, this event is fully subsumed by the graph - this means it is
        # not an input or global
        assert not self.source
        # Similar to stream handling, we lift the event into a global and then codegen bytecode to load it from there.
        prefix = "_event"
        name = codegen.tx.output.install_global_by_id(prefix, self.value)
        codegen.append_output(codegen.create_load_global(name, add=True))<|MERGE_RESOLUTION|>--- conflicted
+++ resolved
@@ -144,18 +144,9 @@
         self.set_stream_id = get_interface_for_device(self.device)._set_stream_by_id
 
     def enter(self, tx: "InstructionTranslator") -> "VariableTracker":
-<<<<<<< HEAD
-        stream_id, device, device_index = (
-            StreamContextVariable._extract_stream_properties(
-                self.target_values[0].as_proxy()
-            )
-        )
-        proxy = tx.output.create_proxy(
-=======
         # to stream, from stream is the order of the arguments
         # we are entering the target, and leaving the initial stream
         tx.output.create_proxy(
->>>>>>> 25c25318
             "call_function",
             torch.ops.streams.fork.default,
             self._target_stream_proxies() + self._initial_stream_proxies(),
@@ -190,25 +181,6 @@
         stream_index = GetAttrVariable.create_getattr_proxy(stream_proxy, "stream_id")
         stream_device = GetAttrVariable.create_getattr_proxy(stream_proxy, "device")
         return stream_index, stream_device
-
-    @staticmethod
-    def _get_current_stream(
-        device: torch.device, tx: "InstructionTranslator"
-    ) -> "StreamVariable":
-        from .builder import wrap_fx_proxy_cls
-
-        current_stream_method = get_interface_for_device(device).current_stream
-        current_stream = wrap_fx_proxy_cls(
-            StreamVariable,
-            tx,
-            tx.output.create_proxy(
-                "call_function",
-                current_stream_method,
-                (None,),
-                {},
-            ),
-        )
-        return current_stream
 
     @staticmethod
     def _get_current_stream(
@@ -244,6 +216,9 @@
             assert proxy.node.meta["example_value"] == value
         assert value.device.type == device.type, (
             "stream value is not equal to the passed device"
+        )
+        super().__init__(
+            target_values=[self], initial_values=None, device=device, **kwargs
         )
         self.proxy = proxy
         self.value = value
