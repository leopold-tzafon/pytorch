"""
This module provides functionality for resuming Python execution at specific points in code,
primarily used by PyTorch Dynamo for control flow handling and optimization. It implements
bytecode transformation and execution state management to enable:

- Resuming execution at arbitrary points in Python bytecode
- Managing context managers and their state across execution boundaries
- Transforming and generating new code objects with preserved execution state
- Supporting Python 3.11+ exception handling and block management
- Restoring torch function mode stacks and other execution context

The module is critical for PyTorch Dynamo's ability to optimize code while preserving
Python semantics and execution state.
"""

import copy
import dataclasses
import sys
import types
from collections.abc import Iterable
from contextlib import AbstractContextManager
from typing import Any, Callable, cast, Optional

from .bytecode_transformation import (
    add_push_null,
    bytecode_from_template,
    create_binary_subscr,
    create_call_function,
    create_call_function_ex,
    create_instruction,
    create_jump_absolute,
    create_load_const,
    Instruction,
    overwrite_instruction,
    transform_code_object,
    unique_id,
)
from .utils import ExactWeakKeyDictionary


# taken from code.h in cpython
CO_OPTIMIZED = 0x0001
CO_NEWLOCALS = 0x0002
CO_VARARGS = 0x0004
CO_VARKEYWORDS = 0x0008
CO_NESTED = 0x0010
CO_GENERATOR = 0x0020
CO_NOFREE = 0x0040
CO_COROUTINE = 0x0080
CO_ITERABLE_COROUTINE = 0x0100
CO_ASYNC_GENERATOR = 0x0200

# trace_rules.py import this constant for consistency
TORCH_DYNAMO_RESUME_IN_PREFIX = "torch_dynamo_resume_in"
IS_TRACING_RESUME_PROLOGUE_VARNAME = "__is_tracing_resume_prologue"


# If is_resume - this codegen is for a resume function
def _initial_push_null(insts: list[Instruction]) -> None:
    if sys.version_info >= (3, 11):
        insts.append(create_instruction("PUSH_NULL"))
        if sys.version_info < (3, 13):
            insts.append(create_instruction("SWAP", arg=2))


# Generates bytecode from template and splits the code where LOAD_FAST dummy is present.
def _bytecode_from_template_with_split(
    template: Callable[..., Any],
    stack_index: int,
    varname_map: Optional[dict[str, Any]] = None,
) -> tuple[list[Instruction], list[Instruction]]:
    template_code = bytecode_from_template(template, varname_map=varname_map)
    template_code.append(create_instruction("POP_TOP"))

    # adjust exception table entry depth
    for inst in template_code:
        if inst.exn_tab_entry:
            inst.exn_tab_entry.depth += stack_index

    # search for LOAD_FAST dummy and replace it with 2 NOPs (we can break up the bytecode between them)
    dummy_idx, dummy_inst = next(
        (
            (i, inst)
            for i, inst in enumerate(template_code)
            if inst.opname in ("LOAD_FAST", "LOAD_FAST_BORROW")
            and inst.argval == "dummy"
        ),
        (None, None),
    )
    assert dummy_idx is not None and dummy_inst is not None

    # replace LOAD_FAST dummy with first NOP marking exception area
    overwrite_instruction(dummy_inst, [create_instruction("NOP")])

    # POP_TOP follows LOAD_FAST dummy - replace with NOP marking end of exception area
    assert template_code[dummy_idx + 1].opname == "POP_TOP"
    overwrite_instruction(template_code[dummy_idx + 1], [create_instruction("NOP")])

    return template_code[: dummy_idx + 1], template_code[dummy_idx + 1 :]


def _try_except_tf_mode_template(dummy: Any, stack_var_name: Any) -> None:
    # NOTE: Make sure this name matches what is generated by symbolic_convert:import_source
    # on torch._dynamo.utils.
    global __import_torch_dot__dynamo_dot_utils
    try:
        dummy
    except:  # noqa: E722, B001
        __import_torch_dot__dynamo_dot_utils.set_torch_function_mode_stack(  # type: ignore[name-defined]
            stack_var_name
        )
        raise


@dataclasses.dataclass(frozen=True)
class ReenterWith:
    stack_index: int
    target_values: Optional[tuple[Any, ...]] = None

    def try_except_torch_function_mode(
        self, code_options: dict[str, Any], cleanup: list[Instruction]
    ) -> list[Instruction]:
        """
        Codegen based off of:
        try:
            (rest)
        except:
            (restore previous tf mode stack)
            raise
        """
        from .variables.torch_function import get_prev_stack_var_name

        setup_try_except, epilogue = _bytecode_from_template_with_split(
            _try_except_tf_mode_template,
            self.stack_index,
            varname_map={"stack_var_name": get_prev_stack_var_name()},
        )
        cleanup[:] = epilogue + cleanup

        return setup_try_except

    # If we do not want to destroy the stack, we can do the same thing as a
    # `SETUP_WITH` block, only that we store the context manager in a local_symbol
    def try_finally(
        self, code_options: dict[str, Any], cleanup: list[Instruction]
    ) -> list[Instruction]:
        """
        Codegen based off of:
        load args
        enter context
        try:
            (rest)
        finally:
            exit context
        """
        # NOTE: we assume that TOS is a context manager CLASS!
        load_args = []
        if self.target_values:
            load_args = [create_load_const(val) for val in self.target_values]
        ctx_name = unique_id(f"___context_manager_{self.stack_index}")
        if ctx_name not in code_options["co_varnames"]:
            code_options["co_varnames"] += (ctx_name,)
        for name in ["__enter__", "__exit__"]:
            if name not in code_options["co_names"]:
                code_options["co_names"] += (name,)

        create_ctx: list[Instruction] = []
        _initial_push_null(create_ctx)
        create_ctx.extend(
            [
                *load_args,
                *create_call_function(len(load_args), False),
                create_instruction("STORE_FAST", argval=ctx_name),
            ]
        )

        def _template(ctx: AbstractContextManager[Any], dummy: Any) -> None:
            ctx.__enter__()
            try:
                dummy
            finally:
                ctx.__exit__(None, None, None)

        setup_try_finally, epilogue = _bytecode_from_template_with_split(
            _template, self.stack_index, varname_map={"ctx": ctx_name}
        )
        cleanup[:] = epilogue + cleanup
        return create_ctx + setup_try_finally

    def __call__(
        self, code_options: dict[str, Any], cleanup: list[Instruction]
    ) -> tuple[list[Instruction], Optional[Instruction]]:
        """
        Codegen based off of:
        with ctx(args):
            (rest)
        """
        # NOTE: we assume that TOS is a context manager CLASS!
        load_args = []
        if self.target_values:
            load_args = [create_load_const(val) for val in self.target_values]

        create_ctx: list[Instruction] = []
        # Do not push NULL in Python 3.14+ since the NULL should be on the symbolic stack.
        if sys.version_info < (3, 14):
            _initial_push_null(create_ctx)
        create_ctx.extend(
            [
                *load_args,
                *create_call_function(len(load_args), False),
            ]
        )

        def _template(ctx: AbstractContextManager[Any], dummy: Any) -> None:
            with ctx:
                dummy

        setup_with, epilogue = _bytecode_from_template_with_split(
            _template, self.stack_index
        )
        cleanup[:] = epilogue + cleanup

        load_fast_ctx_inst = next(
            (
                inst
                for inst in setup_with
                if inst.opname in ("LOAD_FAST", "LOAD_FAST_BORROW")
                and inst.argval == "ctx"
            ),
            None,
        )
        assert load_fast_ctx_inst is not None
        # ctx already loaded on stack before the template - no need to LOAD_FAST
        overwrite_instruction(load_fast_ctx_inst, [create_instruction("NOP")])

        # 3.11+ only
        push_exc_info_gen = (
            inst for inst in epilogue if inst.opname == "PUSH_EXC_INFO"
        )
        push_exc_info_inst = next(push_exc_info_gen, None)
        # expect only 1 PUSH_EXC_INFO in epilogue
        assert next(push_exc_info_gen, None) is None

        return create_ctx + setup_with, push_exc_info_inst


@dataclasses.dataclass
class ResumeFunctionMetadata:
    code: types.CodeType
    instructions: list[Instruction] = dataclasses.field(default_factory=list)
    # Python 3.11+ fields
    # NOTE: Python 3.11 removed blocks, but for our purposes, a "block" consists
    # of instructions of all exception table entries that have the same target.

    # map from PUSH_EXC_INFO's in the prefix to original block target offset
    prefix_block_target_offset_remap: list[int] = dataclasses.field(
        default_factory=list
    )
    # per-offset map from new block target offsets to original block target offsets
    block_target_offset_remap: dict[int, dict[int, int]] = dataclasses.field(
        default_factory=dict
    )


def _filter_iter(
    l1: Iterable[Any],
    l2: Iterable[Any],
    cond: Callable[[Any, Any], bool],
) -> list[Any]:
    """
    Two-pointer conditional filter.
    e.g. _filter_iter(insts, sorted_offsets, lambda i, o: i.offset == o)
    returns the instructions with offsets in sorted_offsets
    """
    it = iter(l2)
    res: list[Instruction] = []
    try:
        cur = next(it)
        for val in l1:
            if cond(val, cur):
                res.append(val)
                cur = next(it)
    except StopIteration:
        pass
    return res


def _load_tuple_and_call(tup: tuple[Any, ...]) -> list[Instruction]:
    insts: list[Instruction] = []
    _initial_push_null(insts)
    insts.extend(create_load_const(val) for val in tup)
    insts.extend(create_call_function(len(tup), False))
    return insts


class ContinueExecutionCache:
    cache = ExactWeakKeyDictionary()
    generated_code_metadata = ExactWeakKeyDictionary()

    @classmethod
    def lookup(cls, code: types.CodeType, lineno: int, *key: Any) -> types.CodeType:
        if code not in cls.cache:
            cls.cache[code] = {}
        key = tuple(key)
        if key not in cls.cache[code]:
            cls.cache[code][key] = cls.generate(code, lineno, *key)
        return cls.cache[code][key]

    @classmethod
    def generate(
        cls,
        code: types.CodeType,
        lineno: int,
        offset: int,
        setup_fn_target_offsets: tuple[int, ...],  # only used in Python 3.11+
        nstack: int,
        argnames: tuple[str, ...],
        argnames_null: tuple[str, ...],
        setup_fns: tuple[ReenterWith, ...],
        handle_inactive_ctx: bool,
        stack_ctx_vars: tuple[tuple[int, tuple[Any, ...]], ...],
        argnames_ctx_vars: tuple[tuple[str, tuple[Any, ...]], ...],
        null_idxes: tuple[int, ...],
        # mainly used to ensure distinct code objects per stack trace,
        # which prevents excessive recompilation of inner frames
        nested_code_objs: tuple[types.CodeType],
    ) -> types.CodeType:
        assert offset is not None
        assert not (
            code.co_flags
            & (CO_GENERATOR | CO_COROUTINE | CO_ITERABLE_COROUTINE | CO_ASYNC_GENERATOR)
        )
        assert code.co_flags & CO_OPTIMIZED
        if code in ContinueExecutionCache.generated_code_metadata:
            return cls.generate_based_on_original_code_object(
                code,
                lineno,
                offset,
                setup_fn_target_offsets,
                nstack,
                argnames,
                argnames_null,
                setup_fns,
                handle_inactive_ctx,
                stack_ctx_vars,
                argnames_ctx_vars,
                null_idxes,
                nested_code_objs,
            )

        is_py311_plus = sys.version_info >= (3, 11)
        meta = ResumeFunctionMetadata(code)

        def update(
            instructions: list[Instruction], code_options: dict[str, Any]
        ) -> None:
            meta.instructions = copy.deepcopy(instructions)

            args = ["__nested_resume_fns", "__nested_frame_values"]
            args += [f"___stack{i}" for i in range(nstack)]
            args.extend(v for v in argnames if v not in args)
            freevars = tuple(code_options["co_cellvars"] or []) + tuple(
                code_options["co_freevars"] or []
            )
            freevars = tuple(sorted(freevars))
            code_options["co_name"] = (
                f"{TORCH_DYNAMO_RESUME_IN_PREFIX}_{code_options['co_name']}_at_{lineno}"
            )
            if is_py311_plus:
                qualified_path = code_options["co_qualname"].rsplit(".", maxsplit=1)
                if len(qualified_path) == 1:
                    code_options["co_qualname"] = code_options["co_name"]
                else:
                    assert len(qualified_path) == 2
                    module_name, co_name = qualified_path
                    code_options["co_qualname"] = (
                        f"{module_name}.{TORCH_DYNAMO_RESUME_IN_PREFIX}_{co_name}_at_{lineno}"
                    )
            code_options["co_firstlineno"] = lineno
            code_options["co_cellvars"] = ()
            code_options["co_freevars"] = freevars
            code_options["co_argcount"] = len(args)
            code_options["co_posonlyargcount"] = 0
            code_options["co_kwonlyargcount"] = 0
            code_options["co_varnames"] = tuple(
                args
                + [v for v in argnames_null if v not in args]
                + [v for v in code_options["co_varnames"] if v not in args]
                + [IS_TRACING_RESUME_PROLOGUE_VARNAME]
            )
            code_options["co_flags"] = code_options["co_flags"] & ~(
                CO_VARARGS | CO_VARKEYWORDS
            )
            target = next(i for i in instructions if i.offset == offset)

            prefix = []
            if is_py311_plus:
                if freevars:
                    prefix.append(
                        create_instruction("COPY_FREE_VARS", arg=len(freevars))
                    )
                prefix.append(create_instruction("RESUME", arg=0))

            # Set is_tracing_resume_prologue to prevent graph breaks.
            # This doesn't really do anything at runtime, but dynamo will trace this
            # and will know that we're in a resume function prologue.
            prefix.extend(
                [
                    create_instruction("LOAD_CONST", argval=True),
                    create_instruction(
                        "STORE_FAST", argval=IS_TRACING_RESUME_PROLOGUE_VARNAME
                    ),
                ]
            )

            cleanup: list[Instruction] = []
            hooks = {fn.stack_index: fn for fn in setup_fns}
            hook_target_offsets = {
                fn.stack_index: setup_fn_target_offsets[i]
                for i, fn in enumerate(setup_fns)
            }
            offset_to_inst = {inst.offset: inst for inst in instructions}
            # map old hook targets to new targets generated by the hook
            old_hook_target_remap = {}
            stack_i = 0
            null_i = 0
            stack_ctx_vars_d = dict(stack_ctx_vars)  # type: ignore[var-annotated,arg-type]
            for i in range(nstack + len(null_idxes)):
                if null_i < len(null_idxes) and null_idxes[null_i] == i:
                    prefix.append(create_instruction("PUSH_NULL"))
                    null_i += 1
                else:
                    prefix.append(
                        create_instruction("LOAD_FAST", argval=f"___stack{stack_i}")
                    )
                    if stack_i in stack_ctx_vars_d:
                        # NOTE: we assume that current stack var is a context manager CLASS!
                        # Load args for context variable and construct it
                        prefix.extend(_load_tuple_and_call(stack_ctx_vars_d[stack_i]))
                    stack_i += 1

                if i in hooks:
                    hook = hooks.pop(i)
                    hook_insts, exn_target = hook(code_options, cleanup)
                    prefix.extend(hook_insts)
                    if is_py311_plus:
                        hook_target_offset = hook_target_offsets.pop(i)
                        old_hook_target = offset_to_inst[hook_target_offset]
                        meta.prefix_block_target_offset_remap.append(hook_target_offset)
                        old_hook_target_remap[old_hook_target] = exn_target
<<<<<<< HEAD
                if handle_inactive_ctx and i in stack_ctx_vars_d:
                    # NOTE: we assume that current stack var is a context manager CLASS!
                    # Load args for context variable and construct it
                    prefix.extend(_load_tuple_and_call(stack_ctx_vars_d[i]))
=======
>>>>>>> df640df6

            if is_py311_plus:
                # reverse the mapping since targets of later/nested contexts are inserted
                # into the mapping later, but show up earlier in the prefix.
                meta.prefix_block_target_offset_remap = list(
                    reversed(meta.prefix_block_target_offset_remap)
                )

            assert not hooks

            # NOTE: we assume that local var is a context manager CLASS!
            # initialize inactive context vars in argnames
            if handle_inactive_ctx:
                for name, vals in argnames_ctx_vars:
                    prefix.append(create_instruction("LOAD_FAST", argval=name))
                    prefix.extend(_load_tuple_and_call(vals))
                    prefix.append(create_instruction("STORE_FAST", argval=name))

            # 3.12+: store NULL into variables that were NULL
            if argnames_null:
                assert sys.version_info >= (3, 12)
                for v in argnames_null:
                    assert v not in args
                    prefix.extend(
                        [
                            create_instruction("PUSH_NULL"),
                            create_instruction("STORE_FAST", argval=v),
                        ]
                    )

            # Call nested resume function
            if nested_code_objs:
                prefix.extend(
                    [
                        # set up __nested_resume_fns[-1] call
                        *add_push_null(
                            [
                                create_instruction(
                                    "LOAD_FAST", argval="__nested_resume_fns"
                                ),
                                create_instruction("LOAD_CONST", argval=-1),
                                create_binary_subscr(),
                            ]
                        ),
                        # del __nested_resume_fns[-1]
                        create_instruction("LOAD_FAST", argval="__nested_resume_fns"),
                        create_instruction("LOAD_CONST", argval=-1),
                        create_instruction("DELETE_SUBSCR"),
                        # load [__nested_resume_fns, __nested_frame_values]
                        create_instruction("LOAD_FAST", argval="__nested_resume_fns"),
                        create_instruction("LOAD_FAST", argval="__nested_frame_values"),
                        create_instruction("BUILD_LIST", arg=2),
                        # load __nested_frame_values[-1]
                        create_instruction("LOAD_FAST", argval="__nested_frame_values"),
                        create_instruction("LOAD_CONST", argval=-1),
                        create_binary_subscr(),
                        # create [
                        #     __nested_resume_fns,
                        #     __nested_frame_values,
                        #     *__nested_frame_values[-1],
                        # ]
                        create_instruction("LIST_EXTEND", arg=1),
                        # del __nested_frame_values[-1]
                        create_instruction("LOAD_FAST", argval="__nested_frame_values"),
                        create_instruction("LOAD_CONST", argval=-1),
                        create_instruction("DELETE_SUBSCR"),
                        # delete __nested values
                        create_instruction("DELETE_FAST", argval="__nested_resume_fns"),
                        create_instruction(
                            "DELETE_FAST", argval="__nested_frame_values"
                        ),
                        # Set is_tracing_resume_prologue back to allow graph breaks
                        # in the nested resume
                        create_instruction("LOAD_CONST", argval=False),
                        create_instruction(
                            "STORE_FAST", argval=IS_TRACING_RESUME_PROLOGUE_VARNAME
                        ),
                        # finish the call
<<<<<<< HEAD
                        *create_call_function_ex(0, False),
=======
                        *create_call_function_ex(False),
>>>>>>> df640df6
                    ]
                )
            else:
                # Set is_tracing_resume_prologue back to allow graph breaks after the jump
                prefix.extend(
                    [
                        create_instruction("LOAD_CONST", argval=False),
                        create_instruction(
                            "STORE_FAST", argval=IS_TRACING_RESUME_PROLOGUE_VARNAME
                        ),
                    ]
                )

            prefix.append(create_jump_absolute(target))

            # because the line number table monotonically increases from co_firstlineno
            # remove starts_line for any instructions before the graph break instruction
            # this will ensure the instructions after the break have the correct line numbers
            for inst in instructions:
                if inst.offset == target.offset:
                    break
                inst.starts_line = None
                if sys.version_info >= (3, 11):
                    inst.positions = None

            if cleanup:
                prefix.extend(cleanup)
                prefix.extend(cls.unreachable_codes(code_options))

            # remap original instructions' exception table entries
            if old_hook_target_remap:
                assert is_py311_plus
                for inst in instructions:
                    if (
                        inst.exn_tab_entry
                        and inst.exn_tab_entry.target in old_hook_target_remap
                    ):
                        inst.exn_tab_entry.target = old_hook_target_remap[  # type: ignore[assignment]
                            inst.exn_tab_entry.target
                        ]

            # TODO(jansel): add dead code elimination here
            instructions[:] = prefix + instructions

        new_code, _ = transform_code_object(code, update)
        ContinueExecutionCache.generated_code_metadata[new_code] = meta
        return new_code

    @staticmethod
    def unreachable_codes(code_options: dict[str, Any]) -> list[Instruction]:
        """Codegen a `raise None` to make analysis work for unreachable code"""
        return [
            create_load_const(None),
            create_instruction("RAISE_VARARGS", arg=1),
        ]

    @classmethod
    def generate_based_on_original_code_object(
        cls,
        code: types.CodeType,
        lineno: int,
        offset: int,
        setup_fn_target_offsets: tuple[int, ...],
        *args: Any,
    ) -> types.CodeType:
        """
        This handles the case of generating a resume into code generated
        to resume something else.  We want to always generate starting
        from the original code object so that if control flow paths
        converge we only generated 1 resume function (rather than 2^n
        resume functions).
        """

        meta: ResumeFunctionMetadata = ContinueExecutionCache.generated_code_metadata[
            code
        ]
        new_offset = -1

        def find_new_offset(
            instructions: list[Instruction], code_options: dict[str, Any]
        ) -> None:
            nonlocal new_offset
            (target,) = (i for i in instructions if i.offset == offset)
            # match the functions starting at the last instruction as we have added a prefix
            (new_target,) = (
                i2
                for i1, i2 in zip(reversed(instructions), reversed(meta.instructions))
                if i1 is target
            )
            assert target.opcode == new_target.opcode
            assert new_target.offset is not None
            new_offset = new_target.offset

        transform_code_object(code, find_new_offset)
        assert new_offset >= 0

        if sys.version_info >= (3, 11):
            # setup_fn_target_offsets currently contains the target offset of
            # each setup_fn, based on `code`. When we codegen the resume function
            # based on the original code object, `meta.code`, the offsets in
            # setup_fn_target_offsets must be based on `meta.code` instead.
            if new_offset not in meta.block_target_offset_remap:
                block_target_offset_remap = meta.block_target_offset_remap[
                    new_offset
                ] = {}

                def remap_block_offsets(
                    instructions: list[Instruction], code_options: dict[str, Any]
                ) -> None:
                    # NOTE: each prefix block generates exactly one PUSH_EXC_INFO,
                    # so we can tell which block a prefix PUSH_EXC_INFO belongs to,
                    # by counting. Then we can use meta.prefix_block-target_offset_remap
                    # to determine where in the original code the PUSH_EXC_INFO offset
                    # replaced.
                    prefix_blocks: list[Instruction] = []
                    for inst in instructions:
                        if len(prefix_blocks) == len(
                            meta.prefix_block_target_offset_remap
                        ):
                            break
                        if inst.opname == "PUSH_EXC_INFO":
                            prefix_blocks.append(inst)

                    # offsets into prefix
                    for inst, o in zip(
                        prefix_blocks, meta.prefix_block_target_offset_remap
                    ):
                        block_target_offset_remap[cast(int, inst.offset)] = o

                    # old bytecode targets are after the prefix PUSH_EXC_INFO's
                    old_start_offset = (
                        cast(int, prefix_blocks[-1].offset) if prefix_blocks else -1
                    )
                    # offsets into old bytecode
                    old_inst_offsets = sorted(
                        n for n in setup_fn_target_offsets if n > old_start_offset
                    )
                    targets = _filter_iter(
                        instructions, old_inst_offsets, lambda inst, o: inst.offset == o
                    )
                    new_targets = _filter_iter(
                        zip(reversed(instructions), reversed(meta.instructions)),
                        targets,
                        lambda v1, v2: v1[0] is v2,
                    )
                    for new, old in zip(new_targets, targets):
                        block_target_offset_remap[old.offset] = new[1].offset

                transform_code_object(code, remap_block_offsets)

            # if offset is not in setup_fn_target_offsets, it is an error
            setup_fn_target_offsets = tuple(
                meta.block_target_offset_remap[new_offset][n]
                for n in setup_fn_target_offsets
            )
        return ContinueExecutionCache.lookup(
            meta.code, lineno, new_offset, setup_fn_target_offsets, *args
        )<|MERGE_RESOLUTION|>--- conflicted
+++ resolved
@@ -433,7 +433,7 @@
                     prefix.append(
                         create_instruction("LOAD_FAST", argval=f"___stack{stack_i}")
                     )
-                    if stack_i in stack_ctx_vars_d:
+                    if handle_inactive_ctx and stack_i in stack_ctx_vars_d:
                         # NOTE: we assume that current stack var is a context manager CLASS!
                         # Load args for context variable and construct it
                         prefix.extend(_load_tuple_and_call(stack_ctx_vars_d[stack_i]))
@@ -448,13 +448,6 @@
                         old_hook_target = offset_to_inst[hook_target_offset]
                         meta.prefix_block_target_offset_remap.append(hook_target_offset)
                         old_hook_target_remap[old_hook_target] = exn_target
-<<<<<<< HEAD
-                if handle_inactive_ctx and i in stack_ctx_vars_d:
-                    # NOTE: we assume that current stack var is a context manager CLASS!
-                    # Load args for context variable and construct it
-                    prefix.extend(_load_tuple_and_call(stack_ctx_vars_d[i]))
-=======
->>>>>>> df640df6
 
             if is_py311_plus:
                 # reverse the mapping since targets of later/nested contexts are inserted
@@ -533,11 +526,7 @@
                             "STORE_FAST", argval=IS_TRACING_RESUME_PROLOGUE_VARNAME
                         ),
                         # finish the call
-<<<<<<< HEAD
-                        *create_call_function_ex(0, False),
-=======
-                        *create_call_function_ex(False),
->>>>>>> df640df6
+                        *create_call_function_ex(False, False),
                     ]
                 )
             else:
