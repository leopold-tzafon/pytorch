"""
Variable-length attention implementation using Flash Attention.

This module provides a high-level Python interface for variable-length attention
that calls into the optimized Flash Attention kernels.
"""

import logging
from functools import lru_cache
from typing import Any, NamedTuple, Optional, Union

import torch


log = logging.getLogger(__name__)

__all__ = ["varlen_attn", "AuxRequest"]


@lru_cache(maxsize=8)
def _should_use_cudnn(device_index: int) -> bool:
    """Cache device capability check to avoid repeated CUDA calls."""
    return True


class AuxRequest(NamedTuple):
    """
    Request which auxiliary outputs to compute from varlen_attn.

    Each field is a boolean indicating whether that auxiliary output should be computed.
    """

    lse: bool = False


@torch.library.custom_op("torch_nn_attention::_varlen_attn", mutates_args={})
def _varlen_attn(
    query: torch.Tensor,
    key: torch.Tensor,
    value: torch.Tensor,
    cu_seq_q: torch.Tensor,
    cu_seq_k: torch.Tensor,
    max_q: int,
    max_k: int,
    is_causal: bool = False,
    attn_bias: torch.Tensor = None,
) -> tuple[torch.Tensor, torch.Tensor, torch.Tensor, torch.Tensor]:
    """
    Private custom op for variable-length attention.

    This is the internal implementation. Users should use the public varlen_attn function instead.
    """

    use_cudnn = query.is_cuda and _should_use_cudnn(query.device.index)
    if use_cudnn:
        log.info("Using cuDNN backend for varlen_attn")

        result = torch.ops.aten._cudnn_attention_forward(
            query,
            key,
            value,
            None,  # attn_bias
            cu_seq_q,
            cu_seq_k,
            max_q,
            max_k,
            True,  # compute_log_sumexp
            0.0,  # dropout_p hardcoded to 0.0
            is_causal,
            False,  # return_debug_mask
        )
        # cuDNN returns: (output, logsumexp, cum_seq_q, cum_seq_k, max_q, max_k, philox_seed, philox_offset, debug_attn_mask)
        output, softmax_lse, rng_state, philox_offset = result[0], result[1], result[6], result[7]
    else:
        log.info("Using Flash Attention backend for varlen_attn")
        output, softmax_lse, rng_state, _, _ = torch.ops.aten._flash_attention_forward(
            query,
            key,
            value,
            cu_seq_q,
            cu_seq_k,
            max_q,
            max_k,
            0.0,  # dropout_p hardcoded to 0.0
            is_causal,
            return_debug_mask=False,
        )

    rng_state_ = torch.zeros((2,), dtype=torch.uint64, device=query.device)  # hardcoded
    return output, softmax_lse, rng_state_


@_varlen_attn.register_fake
def _varlen_attn_fake(
    query: torch.Tensor,
    key: torch.Tensor,
    value: torch.Tensor,
    cu_seq_q: torch.Tensor,
    cu_seq_k: torch.Tensor,
    max_q: int,
    max_k: int,
    is_causal: bool = False,
) -> tuple[torch.Tensor, torch.Tensor, torch.Tensor]:
    """
    Fake implementation for meta tensor computation and tracing.

    Based on the 3D varlen path from meta__flash_attention_forward:
    - query shape: (total, num_heads, head_dim)
    - logsumexp shape: (num_heads, total_q)
    """
    # Output has same shape as query
    output = torch.empty_like(query)

    # For varlen path: logsumexp shape is (num_heads, total_q)
    total_q = query.size(0)
    num_heads = query.size(1)
    logsumexp = torch.empty(
        (num_heads, total_q), dtype=torch.float, device=query.device
    )

    rng_state = torch.empty((2,), dtype=torch.uint64, device=query.device)

    return output, logsumexp, rng_state


def varlen_attn(
    query: torch.Tensor,
    key: torch.Tensor,
    value: torch.Tensor,
    cu_seq_q: torch.Tensor,
    cu_seq_k: torch.Tensor,
    max_q: int,
    max_k: int,
    is_causal: bool = False,
    return_aux: Optional[AuxRequest] = None,
) -> Union[torch.Tensor, tuple[torch.Tensor, torch.Tensor]]:
    """
    Compute variable-length attention using Flash Attention.
    This function is similar to scaled_dot_product_attention but optimized for
    variable-length sequences using cumulative sequence position tensors.
    Args:
    - query (Tensor): Query tensor; shape :math:`(T_q, H, D)`
    - key (Tensor): Key tensor; shape :math:`(T_k, H, D)`
    - value (Tensor): Value tensor; shape :math:`(T_k, H, D)`
    - cu_seq_q (Tensor): Cumulative sequence positions for queries; shape :math:`(N+1,)`
    - cu_seq_k (Tensor): Cumulative sequence positions for keys/values; shape :math:`(N+1,)`
    - max_q (int): Maximum query sequence length in the batch.
    - max_k (int): Maximum key/value sequence length in the batch.
    - is_causal (bool, optional): If set to True, applies causal masking (default: False).
    - return_aux (Optional[AuxRequest]): If not None and ``return_aux.lse`` is True, also returns the logsumexp tensor.

    Shape legend:
    - :math:`N`: Batch size
    - :math:`T_q`: Total number of query tokens in the batch (sum of all query sequence lengths)
    - :math:`T_k`: Total number of key/value tokens in the batch (sum of all key/value sequence lengths)
    - :math:`H`: Number of attention heads
    - :math:`D`: Head dimension

    Returns:
    - Tensor: Output tensor from attention computation
    - If ``return_aux`` is not None and ``return_aux.lse`` is True, returns a tuple of Tensors:
    (output, lse), where lse is the logsumexp

    Example::

        >>> # xdoctest: +REQUIRES(env:TORCH_DOCTEST_CUDA)
        >>> batch_size, max_seq_len, embed_dim, num_heads = 2, 512, 1024, 16
        >>> head_dim = embed_dim // num_heads
        >>> seq_lengths = []
        >>> for _ in range(batch_size):
        ...     length = torch.randint(1, max_seq_len // 64 + 1, (1,)).item() * 64
        ...     seq_lengths.append(min(length, max_seq_len))
        >>> seq_lengths = torch.tensor(seq_lengths, device="cuda")
        >>> total_tokens = seq_lengths.sum().item()
        >>>
        >>> # Create packed query, key, value tensors
        >>> query = torch.randn(
        ...     total_tokens, num_heads, head_dim, dtype=torch.float16, device="cuda"
        ... )
        >>> key = torch.randn(
        ...     total_tokens, num_heads, head_dim, dtype=torch.float16, device="cuda"
        ... )
        >>> value = torch.randn(
        ...     total_tokens, num_heads, head_dim, dtype=torch.float16, device="cuda"
        ... )
        >>>
        >>> # Build cumulative sequence tensor
        >>> cu_seq = torch.zeros(batch_size + 1, device="cuda", dtype=torch.int32)
        >>> cu_seq[1:] = seq_lengths.cumsum(0)
        >>> max_len = seq_lengths.max().item()
        >>>
        >>> # Call varlen_attn
        >>> output = varlen_attn(
        ...     query, key, value, cu_seq, cu_seq, max_len, max_len, is_causal=False
        ... )
    """
    out, lse, _, _ = torch.ops.torch_nn_attention._varlen_attn(
        query, key, value, cu_seq_q, cu_seq_k, max_q, max_k, is_causal
    )
    if return_aux is not None and return_aux.lse:
        return out, lse
    return out

def _setup_context(ctx: Any, inputs: tuple[Any, ...], output: Any) -> None:
    query, key, value, cu_seq_q, cu_seq_k, max_q, max_k, is_causal = inputs
    out, lse, rng_state = output
    ctx.query = query
    ctx.key = key
    ctx.value = value
    ctx.cu_seq_q = cu_seq_q
    ctx.cu_seq_k = cu_seq_k
    ctx.max_q = max_q
    ctx.max_k = max_k
    ctx.is_causal = is_causal
    ctx.attn_bias = attn_bias
    ctx.output = out
    ctx.lse = lse
    ctx.rng_state = rng_state
    ctx.philox_offset = philox_offset

<<<<<<< HEAD

def _backward(
    ctx: Any, grad_out: torch.Tensor, grad_lse: torch.Tensor, grad_rng: torch.Tensor
) -> tuple[Optional[torch.Tensor], ...]:
    query = ctx.query
    key = ctx.key
    value = ctx.value
    cu_seq_q = ctx.cu_seq_q
    cu_seq_k = ctx.cu_seq_k
    max_q = ctx.max_q
    max_k = ctx.max_k
    is_causal = ctx.is_causal
    attn_bias = ctx.attn_bias
    out = ctx.output
    lse = ctx.lse
=======
@torch.library.custom_op("torch_nn_attention::_varlen_attn_backward", mutates_args={})
def _varlen_attn_backward(
    grad_out: torch.Tensor,
    query: torch.Tensor,
    key: torch.Tensor,
    value: torch.Tensor,
    out: torch.Tensor,
    lse: torch.Tensor,
    cu_seq_q: torch.Tensor,
    cu_seq_k: torch.Tensor,
    max_q: int,
    max_k: int,
    is_causal: bool,
) -> tuple[torch.Tensor, torch.Tensor, torch.Tensor]:
>>>>>>> 72b90e35
    rng_state = torch.empty(2, device=query.device)
    unused = torch.empty(0, device=query.device)

    use_cudnn = query.is_cuda and _should_use_cudnn(query.device.index)
    if use_cudnn:
        log.info("Using cuDNN backend for varlen_attn")

        grad_out = grad_out.contiguous()
        query = query.contiguous()
        key = key.contiguous()
        value = value.contiguous()
        out = out.contiguous()
        lse = lse.contiguous()

        head_dim = query.size(-1)
        scale = 1.0 / (head_dim ** 0.5)
        dq, dk, dv = torch.ops.aten._cudnn_attention_backward(
            grad_out,
            query,
            key,
            value,
            out,
            lse,
            rng_state,
            philox_offset,
            attn_bias,
            cu_seq_q,
            cu_seq_k,
            max_q,
            max_k,
            0.0,
            is_causal,
            # scale=scale
        )
    else:
        log.info("Using Flash Attention backend for varlen_attn")
        dq, dk, dv = torch.ops.aten._flash_attention_backward(
            grad_out,
            query,
            key,
            value,
            out,
            lse,
            cu_seq_q,
            cu_seq_k,
            max_q,
            max_k,
            0.0,
            is_causal,
            rng_state,
            unused,
        )
    return dq, dk, dv


@_varlen_attn_backward.register_fake
def _varlen_attn_backward_fake(
    grad_out: torch.Tensor,
    query: torch.Tensor,
    key: torch.Tensor,
    value: torch.Tensor,
    out: torch.Tensor,
    lse: torch.Tensor,
    cu_seq_q: torch.Tensor,
    cu_seq_k: torch.Tensor,
    max_q: int,
    max_k: int,
    is_causal: bool,
) -> tuple[torch.Tensor, torch.Tensor, torch.Tensor]:
    """
    Fake implementation for meta tensor computation and tracing.
    """

    grad_query = torch.empty_like(query)
    grad_key = torch.empty_like(key)
    grad_value = torch.empty_like(value)

    return grad_query, grad_key, grad_value


def _backward(
    ctx: Any, grad_out: torch.Tensor, grad_lse: torch.Tensor, grad_rng: torch.Tensor
) -> tuple[Optional[torch.Tensor], ...]:
    query = ctx.query
    key = ctx.key
    value = ctx.value
    cu_seq_q = ctx.cu_seq_q
    cu_seq_k = ctx.cu_seq_k
    max_q = ctx.max_q
    max_k = ctx.max_k
    is_causal = ctx.is_causal
    out = ctx.output
    lse = ctx.lse

    dq, dk, dv = torch.ops.torch_nn_attention._varlen_attn_backward(
        grad_out,
        query,
        key,
        value,
        out,
        lse,
        cu_seq_q,
        cu_seq_k,
        max_q,
        max_k,
        is_causal,
    )
    return dq, dk, dv, None, None, None, None, None, None


_varlen_attn.register_autograd(_backward, setup_context=_setup_context)<|MERGE_RESOLUTION|>--- conflicted
+++ resolved
@@ -85,9 +85,12 @@
             is_causal,
             return_debug_mask=False,
         )
-
+        # philox_offset = None
+    # print(philox_offset, philox_offset.shape)
+    # print(torch.zeros_like(philox_offset))
     rng_state_ = torch.zeros((2,), dtype=torch.uint64, device=query.device)  # hardcoded
-    return output, softmax_lse, rng_state_
+    philox_offset_ = torch.zeros((), dtype=torch.uint64, device=query.device)
+    return output, softmax_lse, rng_state_, philox_offset_
 
 
 @_varlen_attn.register_fake
@@ -100,6 +103,7 @@
     max_q: int,
     max_k: int,
     is_causal: bool = False,
+    attn_bias: torch.Tensor = None,
 ) -> tuple[torch.Tensor, torch.Tensor, torch.Tensor]:
     """
     Fake implementation for meta tensor computation and tracing.
@@ -111,16 +115,24 @@
     # Output has same shape as query
     output = torch.empty_like(query)
 
-    # For varlen path: logsumexp shape is (num_heads, total_q)
+    # For varlen path with cuDNN: logsumexp shape is (total_q, num_heads, 1)
     total_q = query.size(0)
     num_heads = query.size(1)
-    logsumexp = torch.empty(
-        (num_heads, total_q), dtype=torch.float, device=query.device
-    )
+
+    use_cudnn = query.is_cuda and _should_use_cudnn(query.device.index)
+    if use_cudnn:
+        logsumexp = torch.empty(
+            (total_q, num_heads, 1), dtype=torch.float, device=query.device
+        )
+    else:
+        logsumexp = torch.empty(
+            (num_heads, total_q), dtype=torch.float, device=query.device
+        )
 
     rng_state = torch.empty((2,), dtype=torch.uint64, device=query.device)
-
-    return output, logsumexp, rng_state
+    philox_offset = torch.empty((), dtype=torch.uint64, device=query.device)
+
+    return output, logsumexp, rng_state, philox_offset
 
 
 def varlen_attn(
@@ -202,8 +214,8 @@
     return out
 
 def _setup_context(ctx: Any, inputs: tuple[Any, ...], output: Any) -> None:
-    query, key, value, cu_seq_q, cu_seq_k, max_q, max_k, is_causal = inputs
-    out, lse, rng_state = output
+    query, key, value, cu_seq_q, cu_seq_k, max_q, max_k, is_causal, attn_bias = inputs
+    out, lse, rng_state, philox_offset = output
     ctx.query = query
     ctx.key = key
     ctx.value = value
@@ -218,23 +230,6 @@
     ctx.rng_state = rng_state
     ctx.philox_offset = philox_offset
 
-<<<<<<< HEAD
-
-def _backward(
-    ctx: Any, grad_out: torch.Tensor, grad_lse: torch.Tensor, grad_rng: torch.Tensor
-) -> tuple[Optional[torch.Tensor], ...]:
-    query = ctx.query
-    key = ctx.key
-    value = ctx.value
-    cu_seq_q = ctx.cu_seq_q
-    cu_seq_k = ctx.cu_seq_k
-    max_q = ctx.max_q
-    max_k = ctx.max_k
-    is_causal = ctx.is_causal
-    attn_bias = ctx.attn_bias
-    out = ctx.output
-    lse = ctx.lse
-=======
 @torch.library.custom_op("torch_nn_attention::_varlen_attn_backward", mutates_args={})
 def _varlen_attn_backward(
     grad_out: torch.Tensor,
@@ -249,7 +244,6 @@
     max_k: int,
     is_causal: bool,
 ) -> tuple[torch.Tensor, torch.Tensor, torch.Tensor]:
->>>>>>> 72b90e35
     rng_state = torch.empty(2, device=query.device)
     unused = torch.empty(0, device=query.device)
 
@@ -266,23 +260,24 @@
 
         head_dim = query.size(-1)
         scale = 1.0 / (head_dim ** 0.5)
+        print(f"scale: {scale}")
         dq, dk, dv = torch.ops.aten._cudnn_attention_backward(
-            grad_out,
-            query,
-            key,
-            value,
-            out,
-            lse,
-            rng_state,
-            philox_offset,
-            attn_bias,
-            cu_seq_q,
-            cu_seq_k,
-            max_q,
-            max_k,
-            0.0,
-            is_causal,
-            # scale=scale
+            grad_out = grad_out,
+            query = query,
+            key = key,
+            value = value,
+            out = out,
+            logsumexp = lse,
+            philox_seed = rng_state,
+            philox_offset = philox_offset,
+            attn_bias = attn_bias,
+            cum_seq_q = cu_seq_q,
+            cum_seq_k = cu_seq_k,
+            max_q = max_q,
+            max_k = max_k,
+            dropout_p = 0.0,
+            is_causal = is_causal,
+            scale=scale
         )
     else:
         log.info("Using Flash Attention backend for varlen_attn")
