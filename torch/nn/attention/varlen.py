"""
Variable-length attention implementation using Flash Attention.

This module provides a high-level Python interface for variable-length attention
that calls into the optimized Flash Attention kernels.
"""

import logging
from functools import lru_cache
from typing import Any, NamedTuple, Optional, Union

import torch


log = logging.getLogger(__name__)

__all__ = ["varlen_attn", "AuxRequest"]


@lru_cache(maxsize=8)
def _should_use_cudnn(device_index: int) -> bool:
    """Cache device capability check to avoid repeated CUDA calls."""
    return True


class AuxRequest(NamedTuple):
    """
    Request which auxiliary outputs to compute from varlen_attn.

    Each field is a boolean indicating whether that auxiliary output should be computed.
    """

    lse: bool = False


@torch.library.custom_op("torch_attn::_varlen_attn", mutates_args={})
def _varlen_attn(
    query: torch.Tensor,
    key: torch.Tensor,
    value: torch.Tensor,
    cu_seq_q: torch.Tensor,
    cu_seq_k: torch.Tensor,
    max_q: int,
    max_k: int,
    is_causal: bool = False,
    attn_bias: torch.Tensor = None,
) -> tuple[torch.Tensor, torch.Tensor, torch.Tensor, torch.Tensor]:
    """
    Private custom op for variable-length attention.

    This is the internal implementation. Users should use the public varlen_attn function instead.
    """

    use_cudnn = query.is_cuda and _should_use_cudnn(query.device.index)
    if use_cudnn:
        log.info("Using cuDNN backend for varlen_attn")

        result = torch.ops.aten._cudnn_attention_forward(
            query,
            key,
            value,
            None,  # attn_bias
            cu_seq_q,
            cu_seq_k,
            max_q,
            max_k,
            True,  # compute_log_sumexp
            0.0,  # dropout_p hardcoded to 0.0
            is_causal,
            False,  # return_debug_mask
        )
        # cuDNN returns: (output, logsumexp, cum_seq_q, cum_seq_k, max_q, max_k, philox_seed, philox_offset, debug_attn_mask)
        output, softmax_lse, rng_state, philox_offset = result[0], result[1], result[6], result[7]
    else:
        log.info("Using Flash Attention backend for varlen_attn")
        output, softmax_lse, rng_state, _, _ = torch.ops.aten._flash_attention_forward(
            query,
            key,
            value,
            cu_seq_q,
            cu_seq_k,
            max_q,
            max_k,
            0.0,  # dropout_p hardcoded to 0.0
            is_causal,
            return_debug_mask=False,
        )

    rng_state_ = torch.zeros(
        (2,), dtype=torch.uint64, device=query.device
    )  # hardcoded since dropout is hardcoded to 0
    return output, softmax_lse, rng_state_
        # philox_offset = None
    # print(philox_offset, philox_offset.shape)
    # print(torch.zeros_like(philox_offset))
    philox_offset_ = torch.zeros((), dtype=torch.uint64, device=query.device)
    return output, softmax_lse, rng_state_, philox_offset_


@_varlen_attn.register_fake
def _varlen_attn_fake(
    query: torch.Tensor,
    key: torch.Tensor,
    value: torch.Tensor,
    cu_seq_q: torch.Tensor,
    cu_seq_k: torch.Tensor,
    max_q: int,
    max_k: int,
    is_causal: bool = False,
    attn_bias: torch.Tensor = None,
) -> tuple[torch.Tensor, torch.Tensor, torch.Tensor]:
    """
    Fake implementation for meta tensor computation and tracing.

    Based on the 3D varlen path from meta__flash_attention_forward:
    - query shape: (total, num_heads, head_dim)
    - logsumexp shape: (num_heads, total_q)
    """
    # Output has same shape as query
    output = torch.empty_like(query)

    # For varlen path with cuDNN: logsumexp shape is (total_q, num_heads, 1)
    total_q = query.size(0)
    num_heads = query.size(1)

    use_cudnn = query.is_cuda and _should_use_cudnn(query.device.index)
    if use_cudnn:
        logsumexp = torch.empty(
            (total_q, num_heads, 1), dtype=torch.float, device=query.device
        )
    else:
        logsumexp = torch.empty(
            (num_heads, total_q), dtype=torch.float, device=query.device
        )

    rng_state = torch.empty((2,), dtype=torch.uint64, device=query.device)
    philox_offset = torch.empty((), dtype=torch.uint64, device=query.device)

    return output, logsumexp, rng_state, philox_offset


def varlen_attn(
    query: torch.Tensor,
    key: torch.Tensor,
    value: torch.Tensor,
    cu_seq_q: torch.Tensor,
    cu_seq_k: torch.Tensor,
    max_q: int,
    max_k: int,
    is_causal: bool = False,
    return_aux: Optional[AuxRequest] = None,
) -> Union[torch.Tensor, tuple[torch.Tensor, torch.Tensor]]:
    """
    Compute variable-length attention using Flash Attention.
    This function is similar to scaled_dot_product_attention but optimized for
    variable-length sequences using cumulative sequence position tensors.
    Args:
    - query (Tensor): Query tensor; shape :math:`(T_q, H, D)`
    - key (Tensor): Key tensor; shape :math:`(T_k, H, D)`
    - value (Tensor): Value tensor; shape :math:`(T_k, H, D)`
    - cu_seq_q (Tensor): Cumulative sequence positions for queries; shape :math:`(N+1,)`
    - cu_seq_k (Tensor): Cumulative sequence positions for keys/values; shape :math:`(N+1,)`
    - max_q (int): Maximum query sequence length in the batch.
    - max_k (int): Maximum key/value sequence length in the batch.
    - is_causal (bool, optional): If set to True, applies causal masking (default: False).
    - return_aux (Optional[AuxRequest]): If not None and ``return_aux.lse`` is True, also returns the logsumexp tensor.

    Shape legend:
    - :math:`N`: Batch size
    - :math:`T_q`: Total number of query tokens in the batch (sum of all query sequence lengths)
    - :math:`T_k`: Total number of key/value tokens in the batch (sum of all key/value sequence lengths)
    - :math:`H`: Number of attention heads
    - :math:`D`: Head dimension

    Returns:
    - Tensor: Output tensor from attention computation
    - If ``return_aux`` is not None and ``return_aux.lse`` is True, returns a tuple of Tensors:
    (output, lse), where lse is the logsumexp

    Example::

        >>> # xdoctest: +REQUIRES(env:TORCH_DOCTEST_CUDA)
        >>> batch_size, max_seq_len, embed_dim, num_heads = 2, 512, 1024, 16
        >>> head_dim = embed_dim // num_heads
        >>> seq_lengths = []
        >>> for _ in range(batch_size):
        ...     length = torch.randint(1, max_seq_len // 64 + 1, (1,)).item() * 64
        ...     seq_lengths.append(min(length, max_seq_len))
        >>> seq_lengths = torch.tensor(seq_lengths, device="cuda")
        >>> total_tokens = seq_lengths.sum().item()
        >>>
        >>> # Create packed query, key, value tensors
        >>> query = torch.randn(
        ...     total_tokens, num_heads, head_dim, dtype=torch.float16, device="cuda"
        ... )
        >>> key = torch.randn(
        ...     total_tokens, num_heads, head_dim, dtype=torch.float16, device="cuda"
        ... )
        >>> value = torch.randn(
        ...     total_tokens, num_heads, head_dim, dtype=torch.float16, device="cuda"
        ... )
        >>>
        >>> # Build cumulative sequence tensor
        >>> cu_seq = torch.zeros(batch_size + 1, device="cuda", dtype=torch.int32)
        >>> cu_seq[1:] = seq_lengths.cumsum(0)
        >>> max_len = seq_lengths.max().item()
        >>>
        >>> # Call varlen_attn
        >>> output = varlen_attn(
        ...     query, key, value, cu_seq, cu_seq, max_len, max_len, is_causal=False
        ... )
    """
<<<<<<< HEAD
    out, lse, _, _ = torch.ops.torch_nn_attention._varlen_attn(
=======
    out, lse, _ = torch.ops.torch_attn._varlen_attn(
>>>>>>> 26dc8c37
        query, key, value, cu_seq_q, cu_seq_k, max_q, max_k, is_causal
    )
    if return_aux is not None and return_aux.lse:
        return out, lse
    return out


def _setup_context(ctx: Any, inputs: tuple[Any, ...], output: Any) -> None:
    query, key, value, cu_seq_q, cu_seq_k, max_q, max_k, is_causal, attn_bias = inputs
    out, lse, rng_state, philox_offset = output
    ctx.query = query
    ctx.key = key
    ctx.value = value
    ctx.cu_seq_q = cu_seq_q
    ctx.cu_seq_k = cu_seq_k
    ctx.max_q = max_q
    ctx.max_k = max_k
    ctx.is_causal = is_causal
    ctx.attn_bias = attn_bias
    ctx.output = out
    ctx.lse = lse
    ctx.rng_state = rng_state
    ctx.philox_offset = philox_offset


@torch.library.custom_op("torch_attn::_varlen_attn_backward", mutates_args={})
def _varlen_attn_backward(
    grad_out: torch.Tensor,
    query: torch.Tensor,
    key: torch.Tensor,
    value: torch.Tensor,
    out: torch.Tensor,
    lse: torch.Tensor,
    cu_seq_q: torch.Tensor,
    cu_seq_k: torch.Tensor,
    max_q: int,
    max_k: int,
    is_causal: bool,
    rng_state: torch.Tensor,
) -> tuple[torch.Tensor, torch.Tensor, torch.Tensor]:
    unused = torch.empty(0, device=query.device)

    use_cudnn = query.is_cuda and _should_use_cudnn(query.device.index)
    if use_cudnn:
        log.info("Using cuDNN backend for varlen_attn")

        grad_out = grad_out.contiguous()
        query = query.contiguous()
        key = key.contiguous()
        value = value.contiguous()
        out = out.contiguous()
        lse = lse.contiguous()

        head_dim = query.size(-1)
        scale = 1.0 / (head_dim ** 0.5)
        print(f"scale: {scale}")
        dq, dk, dv = torch.ops.aten._cudnn_attention_backward(
            grad_out = grad_out,
            query = query,
            key = key,
            value = value,
            out = out,
            logsumexp = lse,
            philox_seed = rng_state,
            philox_offset = philox_offset,
            attn_bias = attn_bias,
            cum_seq_q = cu_seq_q,
            cum_seq_k = cu_seq_k,
            max_q = max_q,
            max_k = max_k,
            dropout_p = 0.0,
            is_causal = is_causal,
            scale=scale
        )
    else:
        log.info("Using Flash Attention backend for varlen_attn")
        dq, dk, dv = torch.ops.aten._flash_attention_backward(
            grad_out,
            query,
            key,
            value,
            out,
            lse,
            cu_seq_q,
            cu_seq_k,
            max_q,
            max_k,
            0.0,
            is_causal,
            rng_state,
            unused,
        )
    return dq, dk, dv


@_varlen_attn_backward.register_fake
def _varlen_attn_backward_fake(
    grad_out: torch.Tensor,
    query: torch.Tensor,
    key: torch.Tensor,
    value: torch.Tensor,
    out: torch.Tensor,
    lse: torch.Tensor,
    cu_seq_q: torch.Tensor,
    cu_seq_k: torch.Tensor,
    max_q: int,
    max_k: int,
    is_causal: bool,
    rng_state: torch.Tensor,
) -> tuple[torch.Tensor, torch.Tensor, torch.Tensor]:
    """
    Fake implementation for meta tensor computation and tracing.
    """

    grad_query = torch.empty_like(query)
    grad_key = torch.empty_like(key)
    grad_value = torch.empty_like(value)

    return grad_query, grad_key, grad_value


def _backward(
    ctx: Any, grad_out: torch.Tensor, grad_lse: torch.Tensor, grad_rng: torch.Tensor
) -> tuple[Optional[torch.Tensor], ...]:
    query = ctx.query
    key = ctx.key
    value = ctx.value
    cu_seq_q = ctx.cu_seq_q
    cu_seq_k = ctx.cu_seq_k
    max_q = ctx.max_q
    max_k = ctx.max_k
    is_causal = ctx.is_causal
    out = ctx.output
    lse = ctx.lse
    rng_state = ctx.rng_state

    # rng_state = torch.empty(2, device=query.device)

    dq, dk, dv = torch.ops.torch_attn._varlen_attn_backward(
        grad_out,
        query,
        key,
        value,
        out,
        lse,
        cu_seq_q,
        cu_seq_k,
        max_q,
        max_k,
        is_causal,
        rng_state,
    )
    return dq, dk, dv, None, None, None, None, None, None


_varlen_attn.register_autograd(_backward, setup_context=_setup_context)<|MERGE_RESOLUTION|>--- conflicted
+++ resolved
@@ -210,11 +210,7 @@
         ...     query, key, value, cu_seq, cu_seq, max_len, max_len, is_causal=False
         ... )
     """
-<<<<<<< HEAD
-    out, lse, _, _ = torch.ops.torch_nn_attention._varlen_attn(
-=======
     out, lse, _ = torch.ops.torch_attn._varlen_attn(
->>>>>>> 26dc8c37
         query, key, value, cu_seq_q, cu_seq_k, max_q, max_k, is_causal
     )
     if return_aux is not None and return_aux.lse:
