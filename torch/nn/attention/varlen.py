"""
Variable-length attention implementation using Flash Attention.

This module provides a high-level Python interface for variable-length attention
that calls into the optimized Flash Attention kernels.
"""

import logging
from functools import lru_cache
from typing import Any, NamedTuple, Optional, Union

import torch


log = logging.getLogger(__name__)

__all__ = ["varlen_attn", "AuxRequest"]


@lru_cache(maxsize=8)
def _should_use_cudnn(device_index: int) -> bool:
    """Cache device capability check to avoid repeated CUDA calls."""
    return True


class AuxRequest(NamedTuple):
    """
    Request which auxiliary outputs to compute from varlen_attn.

    Each field is a boolean indicating whether that auxiliary output should be computed.
    """

    lse: bool = False


@torch.library.custom_op("torch_attn::_varlen_attn", mutates_args={})
def _varlen_attn(
    query: torch.Tensor,
    key: torch.Tensor,
    value: torch.Tensor,
    cu_seq_q: torch.Tensor,
    cu_seq_k: torch.Tensor,
    max_q: int,
    max_k: int,
    is_causal: bool = False,
) -> tuple[torch.Tensor, torch.Tensor, torch.Tensor, torch.Tensor]:
    """
    Private custom op for variable-length attention.

    This is the internal implementation. Users should use the public varlen_attn function instead.
    """

    use_cudnn = query.is_cuda and _should_use_cudnn(query.device.index)
    if use_cudnn:
        log.info("Using cuDNN backend for varlen_attn")

        result = torch.ops.aten._cudnn_attention_forward(
            query,
            key,
            value,
            None,  # attn_bias
            cu_seq_q,
            cu_seq_k,
            max_q,
            max_k,
            True,  # compute_log_sumexp
            0.0,  # dropout_p hardcoded to 0.0
            is_causal,
            False,  # return_debug_mask
        )
        # cuDNN returns: (output, logsumexp, cum_seq_q, cum_seq_k, max_q, max_k, philox_seed, philox_offset, debug_attn_mask)
        output, softmax_lse, rng_state, philox_offset = result[0], result[1], result[6], result[7]
    else:
        log.info("Using Flash Attention backend for varlen_attn")
        output, softmax_lse, rng_state, _, _ = torch.ops.aten._flash_attention_forward(
            query,
            key,
            value,
            cu_seq_q,
            cu_seq_k,
            max_q,
            max_k,
            0.0,  # dropout_p hardcoded to 0.0
            is_causal,
            return_debug_mask=False,
        )
        philox_offset = torch.zeros((), dtype=torch.int64, device=query.device)

    rng_state_ = torch.zeros(
        (2,), dtype=torch.uint64, device=query.device
    )  # hardcoded since dropout is hardcoded to 0

    return output, softmax_lse, rng_state_, philox_offset


@_varlen_attn.register_fake
def _varlen_attn_fake(
    query: torch.Tensor,
    key: torch.Tensor,
    value: torch.Tensor,
    cu_seq_q: torch.Tensor,
    cu_seq_k: torch.Tensor,
    max_q: int,
    max_k: int,
    is_causal: bool = False,
) -> tuple[torch.Tensor, torch.Tensor, torch.Tensor]:
    """
    Fake implementation for meta tensor computation and tracing.

    Based on the 3D varlen path from meta__flash_attention_forward:
    - query shape: (total, num_heads, head_dim)
    - logsumexp shape: (num_heads, total_q)
    """
    # Output has same shape as query
    output = torch.empty_like(query)

    # For varlen path with cuDNN: logsumexp shape is (total_q, num_heads, 1)
    total_q = query.size(0)
    num_heads = query.size(1)

    use_cudnn = query.is_cuda and _should_use_cudnn(query.device.index)
    if use_cudnn:
        logsumexp = torch.empty(
            (total_q, num_heads, 1), dtype=torch.float, device=query.device
        )
    else:
        logsumexp = torch.empty(
            (num_heads, total_q), dtype=torch.float, device=query.device
        )

    rng_state = torch.empty((2,), dtype=torch.uint64, device=query.device)
    philox_offset = torch.zeros((), dtype=torch.int64, device=query.device)

    return output, logsumexp, rng_state, philox_offset


def varlen_attn(
    query: torch.Tensor,
    key: torch.Tensor,
    value: torch.Tensor,
    cu_seq_q: torch.Tensor,
    cu_seq_k: torch.Tensor,
    max_q: int,
    max_k: int,
    is_causal: bool = False,
    return_aux: Optional[AuxRequest] = None,
) -> Union[torch.Tensor, tuple[torch.Tensor, torch.Tensor]]:
    """
    Compute variable-length attention using Flash Attention.
    This function is similar to scaled_dot_product_attention but optimized for
    variable-length sequences using cumulative sequence position tensors.
    Args:
    - query (Tensor): Query tensor; shape :math:`(T_q, H, D)`
    - key (Tensor): Key tensor; shape :math:`(T_k, H, D)`
    - value (Tensor): Value tensor; shape :math:`(T_k, H, D)`
    - cu_seq_q (Tensor): Cumulative sequence positions for queries; shape :math:`(N+1,)`
    - cu_seq_k (Tensor): Cumulative sequence positions for keys/values; shape :math:`(N+1,)`
    - max_q (int): Maximum query sequence length in the batch.
    - max_k (int): Maximum key/value sequence length in the batch.
    - is_causal (bool, optional): If set to True, applies causal masking (default: False).
    - return_aux (Optional[AuxRequest]): If not None and ``return_aux.lse`` is True, also returns the logsumexp tensor.

    Shape legend:
    - :math:`N`: Batch size
    - :math:`T_q`: Total number of query tokens in the batch (sum of all query sequence lengths)
    - :math:`T_k`: Total number of key/value tokens in the batch (sum of all key/value sequence lengths)
    - :math:`H`: Number of attention heads
    - :math:`D`: Head dimension

    Returns:
    - Tensor: Output tensor from attention computation
    - If ``return_aux`` is not None and ``return_aux.lse`` is True, returns a tuple of Tensors:
    (output, lse), where lse is the logsumexp

    Example::

        >>> # xdoctest: +REQUIRES(env:TORCH_DOCTEST_CUDA)
        >>> batch_size, max_seq_len, embed_dim, num_heads = 2, 512, 1024, 16
        >>> head_dim = embed_dim // num_heads
        >>> seq_lengths = []
        >>> for _ in range(batch_size):
        ...     length = torch.randint(1, max_seq_len // 64 + 1, (1,)).item() * 64
        ...     seq_lengths.append(min(length, max_seq_len))
        >>> seq_lengths = torch.tensor(seq_lengths, device="cuda")
        >>> total_tokens = seq_lengths.sum().item()
        >>>
        >>> # Create packed query, key, value tensors
        >>> query = torch.randn(
        ...     total_tokens, num_heads, head_dim, dtype=torch.float16, device="cuda"
        ... )
        >>> key = torch.randn(
        ...     total_tokens, num_heads, head_dim, dtype=torch.float16, device="cuda"
        ... )
        >>> value = torch.randn(
        ...     total_tokens, num_heads, head_dim, dtype=torch.float16, device="cuda"
        ... )
        >>>
        >>> # Build cumulative sequence tensor
        >>> cu_seq = torch.zeros(batch_size + 1, device="cuda", dtype=torch.int32)
        >>> cu_seq[1:] = seq_lengths.cumsum(0)
        >>> max_len = seq_lengths.max().item()
        >>>
        >>> # Call varlen_attn
        >>> output = varlen_attn(
        ...     query, key, value, cu_seq, cu_seq, max_len, max_len, is_causal=False
        ... )
    """
    out, lse, _, _ = torch.ops.torch_attn._varlen_attn(
        query, key, value, cu_seq_q, cu_seq_k, max_q, max_k, is_causal
    )
    if return_aux is not None and return_aux.lse:
        return out, lse
    return out


def _setup_context(ctx: Any, inputs: tuple[Any, ...], output: Any) -> None:
    query, key, value, cu_seq_q, cu_seq_k, max_q, max_k, is_causal = inputs
    out, lse, rng_state, philox_offset = output

    ctx.save_for_backward(query, key, value, cu_seq_q, cu_seq_k, out, lse, rng_state, philox_offset)

    ctx.max_q = max_q
    ctx.max_k = max_k
    ctx.is_causal = is_causal


@torch.library.custom_op("torch_attn::_varlen_attn_backward", mutates_args={})
def _varlen_attn_backward(
    grad_out: torch.Tensor,
    query: torch.Tensor,
    key: torch.Tensor,
    value: torch.Tensor,
    out: torch.Tensor,
    lse: torch.Tensor,
    cu_seq_q: torch.Tensor,
    cu_seq_k: torch.Tensor,
    max_q: int,
    max_k: int,
    is_causal: bool,
    rng_state: torch.Tensor,
    philox_offset: torch.Tensor,
) -> tuple[torch.Tensor, torch.Tensor, torch.Tensor]:
    unused = torch.empty(0, device=query.device)

    use_cudnn = query.is_cuda and _should_use_cudnn(query.device.index)
    if use_cudnn:
        log.info("Using cuDNN backend for varlen_attn")

        head_dim = query.size(-1)
        scale = 1.0 / (head_dim ** 0.5)

        dq, dk, dv = torch.ops.aten._cudnn_attention_backward(
            grad_out = grad_out,
            query = query,
            key = key,
            value = value,
            out = out,
            logsumexp = lse,
            philox_seed = rng_state,
            philox_offset = philox_offset,
            attn_bias = None,
            cum_seq_q = cu_seq_q,
            cum_seq_k = cu_seq_k,
            max_q = max_q,
            max_k = max_k,
            dropout_p = 0.0,
            is_causal = is_causal,
            # passing in scale doesn't change the value of the gradients
            # scale=scale
        )
    else:
        log.info("Using Flash Attention backend for varlen_attn")
        dq, dk, dv = torch.ops.aten._flash_attention_backward(
            grad_out,
            query,
            key,
            value,
            out,
            lse,
            cu_seq_q,
            cu_seq_k,
            max_q,
            max_k,
            0.0,
            is_causal,
            rng_state,
            unused,
        )
    return dq, dk, dv


@_varlen_attn_backward.register_fake
def _varlen_attn_backward_fake(
    grad_out: torch.Tensor,
    query: torch.Tensor,
    key: torch.Tensor,
    value: torch.Tensor,
    out: torch.Tensor,
    lse: torch.Tensor,
    cu_seq_q: torch.Tensor,
    cu_seq_k: torch.Tensor,
    max_q: int,
    max_k: int,
    is_causal: bool,
    rng_state: torch.Tensor,
    philox_offset: torch.Tensor,
) -> tuple[torch.Tensor, torch.Tensor, torch.Tensor]:
    """
    Fake implementation for meta tensor computation and tracing.
    """

    grad_query = torch.empty_like(query)
    grad_key = torch.empty_like(key)
    grad_value = torch.empty_like(value)

    return grad_query, grad_key, grad_value


def _backward(
    ctx: Any, grad_out: torch.Tensor, grad_lse: torch.Tensor, grad_rng: torch.Tensor, grad_philox_offset: torch.Tensor
) -> tuple[Optional[torch.Tensor], ...]:
    query, key, value, cu_seq_q, cu_seq_k, out, lse, rng_state = ctx.saved_tensors

    max_q = ctx.max_q
    max_k = ctx.max_k
    is_causal = ctx.is_causal
<<<<<<< HEAD
=======
    out = ctx.output
    lse = ctx.lse
    rng_state = ctx.rng_state
    philox_offset = ctx.philox_offset
>>>>>>> 985daf6c528 (debugging cudnn numerics)

    dq, dk, dv = torch.ops.torch_attn._varlen_attn_backward(
        grad_out,
        query,
        key,
        value,
        out,
        lse,
        cu_seq_q,
        cu_seq_k,
        max_q,
        max_k,
        is_causal,
        rng_state,
        philox_offset
    )
    return dq, dk, dv, None, None, None, None, None, None


_varlen_attn.register_autograd(_backward, setup_context=_setup_context)<|MERGE_RESOLUTION|>--- conflicted
+++ resolved
@@ -319,18 +319,11 @@
 def _backward(
     ctx: Any, grad_out: torch.Tensor, grad_lse: torch.Tensor, grad_rng: torch.Tensor, grad_philox_offset: torch.Tensor
 ) -> tuple[Optional[torch.Tensor], ...]:
-    query, key, value, cu_seq_q, cu_seq_k, out, lse, rng_state = ctx.saved_tensors
+    query, key, value, cu_seq_q, cu_seq_k, out, lse, rng_state, philox_offset = ctx.saved_tensors
 
     max_q = ctx.max_q
     max_k = ctx.max_k
     is_causal = ctx.is_causal
-<<<<<<< HEAD
-=======
-    out = ctx.output
-    lse = ctx.lse
-    rng_state = ctx.rng_state
-    philox_offset = ctx.philox_offset
->>>>>>> 985daf6c528 (debugging cudnn numerics)
 
     dq, dk, dv = torch.ops.torch_attn._varlen_attn_backward(
         grad_out,
