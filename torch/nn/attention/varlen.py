--- conflicted
+++ resolved
@@ -13,13 +13,7 @@
 
 log = logging.getLogger(__name__)
 
-<<<<<<< HEAD
-__all__ = [
-    "varlen_attn",
-]
-=======
 __all__ = ["varlen_attn", "AuxRequest"]
->>>>>>> 5bc93722
 
 
 @lru_cache(maxsize=8)
