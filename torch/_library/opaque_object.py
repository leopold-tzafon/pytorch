<<<<<<< HEAD
from typing import Any
=======
from typing import Any, NewType, Optional
>>>>>>> 7778a58e

import torch


OPAQUE_OBJ_TYPE = "__torch__.torch.classes.aten.OpaqueObject"


def make_opaque(payload: Any = None) -> torch._C.ScriptObject:
    """
    Creates an opaque object which stores the given Python object.
    This opaque object can be passed to any custom operator as an argument.
    The Python object can then be accessed from the opaque object using the `get_payload()` API.
    The opaque object has `._type()`
    "__torch__.torch.classes.aten.OpaqueObject", which should be the type used
    when creating custom operator schemas.

    Args:
        payload (Any): The Python object to store in the opaque object. This can
        be empty, and can be set with `set_payload()` later.

    Returns:
        torch._C.ScriptObject: The opaque object that stores the given Python object.

    Example:

        >>> import random
        >>> import torch
        >>> from torch._library.opaque_object import (
        ...     make_opaque,
        ...     get_payload,
        ...     set_payload,
        ... )
        >>>
        >>> class RNGState:
        >>>     def __init__(self, seed):
        >>>         self.rng = random.Random(seed)
        >>>
        >>> rng = RNGState(0)
        >>> obj = make_opaque()
        >>> set_payload(obj, rng)
        >>>
        >>> assert get_payload(obj) == rng
        >>>
        >>> lib = torch.library.Library("mylib", "FRAGMENT")
        >>>
        >>> torch.library.define(
        >>>     "mylib::noisy_inject",
        >>>     "(Tensor x, __torch__.torch.classes.aten.OpaqueObject obj) -> Tensor",
        >>>     tags=torch.Tag.pt2_compliant_tag,
        >>>     lib=lib,
        >>> )
        >>>
        >>> @torch.library.impl(
        >>>     "mylib::noisy_inject", "CompositeExplicitAutograd", lib=lib
        >>> )
        >>> def noisy_inject(x: torch.Tensor, obj: torch._C.ScriptObject) -> torch.Tensor:
        >>>     rng_state = get_payload(obj)
        >>>     assert isinstance(rng_state, RNGState)
        >>>     out = x.clone()
        >>>     for i in range(out.numel()):
        >>>         out.view(-1)[i] += rng_state.rng.random()
        >>>     return out
        >>>
        >>> print(torch.ops.mylib.noisy_inject(torch.ones(3), obj))
    """
    return torch._C._make_opaque_object(payload)


def get_payload(opaque_object: torch._C.ScriptObject) -> Any:
    """
    Retrieves the Python object stored in the given opaque object.

    Args:
        torch._C.ScriptObject: The opaque object that stores the given Python object.

    Returns:
        payload (Any): The Python object stored in the opaque object. This can
        be set with `set_payload()`.
    """
    if not (
        isinstance(opaque_object, torch._C.ScriptObject)
        and opaque_object._type().qualified_name() == OPAQUE_OBJ_TYPE
    ):
        type_ = (
            opaque_object._type().qualified_name()
            if isinstance(opaque_object, torch._C.ScriptObject)
            else type(opaque_object)
        )
        raise ValueError(
            f"Tried to get the payload from a non-OpaqueObject of type `{type_}`"
        )
    return torch._C._get_opaque_object_payload(opaque_object)


def set_payload(opaque_object: torch._C.ScriptObject, payload: Any) -> None:
    """
    Sets the Python object stored in the given opaque object.

    Args:
        torch._C.ScriptObject: The opaque object that stores the given Python object.
        payload (Any): The Python object to store in the opaque object.
    """
    if not (
        isinstance(opaque_object, torch._C.ScriptObject)
        and opaque_object._type().qualified_name() == OPAQUE_OBJ_TYPE
    ):
        type_ = (
            opaque_object._type().qualified_name()
            if isinstance(opaque_object, torch._C.ScriptObject)
            else type(opaque_object)
        )
        raise ValueError(
            f"Tried to get the payload from a non-OpaqueObject of type `{type_}`"
        )
    torch._C._set_opaque_object_payload(opaque_object, payload)


_OPAQUE_TYPES: dict[Any, str] = {}


def register_opaque_type(cls: Any, name: Optional[str] = None) -> None:
    """
    Registers the given type as an opaque type which allows this to be consumed
    by a custom operator.

    Args:
        cls (type): The class to register as an opaque type.
        name (str): A unique qualified name of the type.
    """
    if name is None:
        name = cls.__name__

    if "." in name:
        # The schema_type_parser will break up types with periods
        raise ValueError(
            f"Unable to accept name, {name}, for this opaque type as it contains a '.'"
        )
    _OPAQUE_TYPES[cls] = name
    torch._C._register_opaque_type(name)


def is_opaque_type(cls: Any) -> bool:
    """
    Checks if the given type is an opaque type.
    """
    if cls not in _OPAQUE_TYPES:
        return False
    return torch._C._is_opaque_type_registered(_OPAQUE_TYPES[cls])<|MERGE_RESOLUTION|>--- conflicted
+++ resolved
@@ -1,13 +1,26 @@
-<<<<<<< HEAD
-from typing import Any
-=======
 from typing import Any, NewType, Optional
->>>>>>> 7778a58e
 
 import torch
 
+from .fake_class_registry import FakeScriptObject, register_fake_class
 
-OPAQUE_OBJ_TYPE = "__torch__.torch.classes.aten.OpaqueObject"
+
+@register_fake_class("aten::OpaqueObject")
+class FakeOpaqueObject:
+    def __init__(self) -> None:
+        pass
+
+    @classmethod
+    def __obj_unflatten__(cls, flattened_ctx: dict[str, Any]) -> None:
+        raise RuntimeError(
+            "FakeOpaqueObject should not be created through __obj_unflatten__ "
+            "and should be special handled. Please file an issue to Github."
+        )
+
+
+OpaqueTypeStr = "__torch__.torch.classes.aten.OpaqueObject"
+
+OpaqueType = NewType("OpaqueType", torch._C.ScriptObject)
 
 
 def make_opaque(payload: Any = None) -> torch._C.ScriptObject:
@@ -82,9 +95,18 @@
         payload (Any): The Python object stored in the opaque object. This can
         be set with `set_payload()`.
     """
+    if isinstance(opaque_object, FakeScriptObject):
+        raise ValueError(
+            "get_payload: this function was called with a FakeScriptObject "
+            "implying that you are calling get_payload inside of a fake kernel."
+            "The fake kernel should not depend on the contents of the "
+            "OpaqueObject at all, so we're erroring out. If you need this"
+            "functionality, consider creating a custom TorchBind Object instead"
+            "(but note that this is more difficult)."
+        )
     if not (
         isinstance(opaque_object, torch._C.ScriptObject)
-        and opaque_object._type().qualified_name() == OPAQUE_OBJ_TYPE
+        and opaque_object._type().qualified_name() == OpaqueTypeStr
     ):
         type_ = (
             opaque_object._type().qualified_name()
@@ -105,9 +127,19 @@
         torch._C.ScriptObject: The opaque object that stores the given Python object.
         payload (Any): The Python object to store in the opaque object.
     """
+    if isinstance(opaque_object, FakeScriptObject):
+        raise ValueError(
+            "set_payload: this function was called with a FakeScriptObject "
+            "implying that you are calling get_payload inside of a fake kernel."
+            "The fake kernel should not depend on the contents of the "
+            "OpaqueObject at all, so we're erroring out. If you need this"
+            "functionality, consider creating a custom TorchBind Object instead"
+            "(but note that this is more difficult)."
+        )
+
     if not (
         isinstance(opaque_object, torch._C.ScriptObject)
-        and opaque_object._type().qualified_name() == OPAQUE_OBJ_TYPE
+        and opaque_object._type().qualified_name() == OpaqueTypeStr
     ):
         type_ = (
             opaque_object._type().qualified_name()
