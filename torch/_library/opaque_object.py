from typing import Any, NewType, Optional

import torch

from .fake_class_registry import FakeScriptObject, register_fake_class


@register_fake_class("aten::OpaqueObject")
class FakeOpaqueObject:
    def __init__(self) -> None:
        pass

    @classmethod
    def __obj_unflatten__(cls, flattened_ctx: dict[str, Any]) -> None:
        raise RuntimeError(
            "FakeOpaqueObject should not be created through __obj_unflatten__ "
            "and should be special handled. Please file an issue to Github."
        )


OpaqueTypeStr = "__torch__.torch.classes.aten.OpaqueObject"

OpaqueType = NewType("OpaqueType", torch._C.ScriptObject)


def make_opaque(payload: Any = None) -> torch._C.ScriptObject:
    """
    Creates an opaque object which stores the given Python object.
    This opaque object can be passed to any custom operator as an argument.
    The Python object can then be accessed from the opaque object using the `get_payload()` API.
    The opaque object has `._type()`
    "__torch__.torch.classes.aten.OpaqueObject", which should be the type used
    when creating custom operator schemas.

    Args:
        payload (Any): The Python object to store in the opaque object. This can
        be empty, and can be set with `set_payload()` later.

    Returns:
        torch._C.ScriptObject: The opaque object that stores the given Python object.

    Example:

        >>> import random
        >>> import torch
        >>> from torch._library.opaque_object import (
        ...     make_opaque,
        ...     get_payload,
        ...     set_payload,
        ... )
        >>>
        >>> class RNGState:
        >>>     def __init__(self, seed):
        >>>         self.rng = random.Random(seed)
        >>>
        >>> rng = RNGState(0)
        >>> obj = make_opaque()
        >>> set_payload(obj, rng)
        >>>
        >>> assert get_payload(obj) == rng
        >>>
        >>> lib = torch.library.Library("mylib", "FRAGMENT")
        >>>
        >>> torch.library.define(
        >>>     "mylib::noisy_inject",
        >>>     "(Tensor x, __torch__.torch.classes.aten.OpaqueObject obj) -> Tensor",
        >>>     tags=torch.Tag.pt2_compliant_tag,
        >>>     lib=lib,
        >>> )
        >>>
        >>> @torch.library.impl(
        >>>     "mylib::noisy_inject", "CompositeExplicitAutograd", lib=lib
        >>> )
        >>> def noisy_inject(x: torch.Tensor, obj: torch._C.ScriptObject) -> torch.Tensor:
        >>>     rng_state = get_payload(obj)
        >>>     assert isinstance(rng_state, RNGState)
        >>>     out = x.clone()
        >>>     for i in range(out.numel()):
        >>>         out.view(-1)[i] += rng_state.rng.random()
        >>>     return out
        >>>
        >>> print(torch.ops.mylib.noisy_inject(torch.ones(3), obj))
    """
    return torch._C._make_opaque_object(payload)


def get_payload(opaque_object: torch._C.ScriptObject) -> Any:
    """
    Retrieves the Python object stored in the given opaque object.

    Args:
        torch._C.ScriptObject: The opaque object that stores the given Python object.

    Returns:
        payload (Any): The Python object stored in the opaque object. This can
        be set with `set_payload()`.
    """
    if isinstance(opaque_object, FakeScriptObject):
        raise ValueError(
            "get_payload: this function was called with a FakeScriptObject "
            "implying that you are calling get_payload inside of a fake kernel."
            "The fake kernel should not depend on the contents of the "
            "OpaqueObject at all, so we're erroring out. If you need this"
            "functionality, consider creating a custom TorchBind Object instead"
            "(but note that this is more difficult)."
        )
    if not (
        isinstance(opaque_object, torch._C.ScriptObject)
        and opaque_object._type().qualified_name() == OpaqueTypeStr
    ):
        type_ = (
            opaque_object._type().qualified_name()
            if isinstance(opaque_object, torch._C.ScriptObject)
            else type(opaque_object)
        )
        raise ValueError(
            f"Tried to get the payload from a non-OpaqueObject of type `{type_}`"
        )
    return torch._C._get_opaque_object_payload(opaque_object)


def set_payload(opaque_object: torch._C.ScriptObject, payload: Any) -> None:
    """
    Sets the Python object stored in the given opaque object.

    Args:
        torch._C.ScriptObject: The opaque object that stores the given Python object.
        payload (Any): The Python object to store in the opaque object.
    """
    if isinstance(opaque_object, FakeScriptObject):
        raise ValueError(
            "set_payload: this function was called with a FakeScriptObject "
            "implying that you are calling get_payload inside of a fake kernel."
            "The fake kernel should not depend on the contents of the "
            "OpaqueObject at all, so we're erroring out. If you need this"
            "functionality, consider creating a custom TorchBind Object instead"
            "(but note that this is more difficult)."
        )

    if not (
        isinstance(opaque_object, torch._C.ScriptObject)
        and opaque_object._type().qualified_name() == OpaqueTypeStr
    ):
        type_ = (
            opaque_object._type().qualified_name()
            if isinstance(opaque_object, torch._C.ScriptObject)
            else type(opaque_object)
        )
        raise ValueError(
            f"Tried to get the payload from a non-OpaqueObject of type `{type_}`"
        )
    torch._C._set_opaque_object_payload(opaque_object, payload)


_OPAQUE_TYPES: dict[Any, str] = {}


def register_opaque_type(cls: Any, name: Optional[str] = None) -> None:
    """
    Registers the given type as an opaque type which allows this to be consumed
    by a custom operator.

    Args:
        cls (type): The class to register as an opaque type.
        name (str): A unique qualified name of the type.
    """
    if name is None:
        name = cls.__name__

    if "." in name:
        # The schema_type_parser will break up types with periods
        raise ValueError(
            f"Unable to accept name, {name}, for this opaque type as it contains a '.'"
        )
    _OPAQUE_TYPES[cls] = name
<<<<<<< HEAD
=======

>>>>>>> fea819ed
    torch._C._register_opaque_type(name)


def is_opaque_type(cls: Any) -> bool:
    """
    Checks if the given type is an opaque type.
    """
    if cls not in _OPAQUE_TYPES:
        return False
<<<<<<< HEAD
=======

>>>>>>> fea819ed
    return torch._C._is_opaque_type_registered(_OPAQUE_TYPES[cls])<|MERGE_RESOLUTION|>--- conflicted
+++ resolved
@@ -173,10 +173,7 @@
             f"Unable to accept name, {name}, for this opaque type as it contains a '.'"
         )
     _OPAQUE_TYPES[cls] = name
-<<<<<<< HEAD
-=======
 
->>>>>>> fea819ed
     torch._C._register_opaque_type(name)
 
 
@@ -186,8 +183,5 @@
     """
     if cls not in _OPAQUE_TYPES:
         return False
-<<<<<<< HEAD
-=======
 
->>>>>>> fea819ed
     return torch._C._is_opaque_type_registered(_OPAQUE_TYPES[cls])