--- conflicted
+++ resolved
@@ -22,14 +22,10 @@
 import sys
 import textwrap
 import threading
-<<<<<<< HEAD
-=======
 import warnings
 from collections.abc import Callable as _Callable
->>>>>>> 801e282f
 from typing import (
     Any as _Any,
-    Callable as _Callable,
     get_origin as _get_origin,
     Optional as _Optional,
     overload as _overload,
@@ -1432,17 +1428,6 @@
     :attr:`torch.utils.deterministic.fill_uninitialized_memory` is turned on.
     See the documentation for that attribute for more information.
 
-    A handful of CUDA operations are nondeterministic if the CUDA version is
-    10.2 or greater, unless the environment variable ``CUBLAS_WORKSPACE_CONFIG=:4096:8``
-    or ``CUBLAS_WORKSPACE_CONFIG=:16:8`` is set. See the CUDA documentation for more
-    details: `<https://docs.nvidia.com/cuda/cublas/index.html#results-reproducibility>`_
-    If one of these environment variable configurations is not set, a :class:`RuntimeError`
-    will be raised from these operations when called with CUDA tensors:
-
-        * :func:`torch.mm`
-        * :func:`torch.mv`
-        * :func:`torch.bmm`
-
     Note that deterministic operations tend to have worse performance than
     nondeterministic operations.
 
@@ -1704,7 +1689,7 @@
             an object that has a ``__str__()`` method to be used as the error
             message. Default: ``None``
     """
-    _check_with(RuntimeError, cond, message)
+    _check_with(RuntimeError, cond, message)  # pyrefly: ignore  # bad-argument-type
 
 
 # TODO add deprecation annotation
@@ -1754,7 +1739,7 @@
             an object that has a ``__str__()`` method to be used as the error
             message. Default: ``None``
     """
-    _check_with(IndexError, cond, message)
+    _check_with(IndexError, cond, message)  # pyrefly: ignore  # bad-argument-type
 
 
 def _check_value(cond, message=None):  # noqa: F811
@@ -1772,7 +1757,7 @@
             an object that has a ``__str__()`` method to be used as the error
             message. Default: ``None``
     """
-    _check_with(ValueError, cond, message)
+    _check_with(ValueError, cond, message)  # pyrefly: ignore  # bad-argument-type
 
 
 def _check_type(cond, message=None):  # noqa: F811
@@ -1790,7 +1775,7 @@
             an object that has a ``__str__()`` method to be used as the error
             message. Default: ``None``
     """
-    _check_with(TypeError, cond, message)
+    _check_with(TypeError, cond, message)  # pyrefly: ignore  # bad-argument-type
 
 
 def _check_not_implemented(cond, message=None):  # noqa: F811
@@ -1808,7 +1793,12 @@
             an object that has a ``__str__()`` method to be used as the error
             message. Default: ``None``
     """
-    _check_with(NotImplementedError, cond, message)
+    _check_with(
+        NotImplementedError,
+        cond,
+        # pyrefly: ignore  # bad-argument-type
+        message,
+    )
 
 
 def _check_tensor_all_with(error_type, cond, message=None):  # noqa: F811
@@ -2618,7 +2608,7 @@
         def fn(model: _Callable[_InputT, _RetT]) -> _Callable[_InputT, _RetT]:
             if model is None:
                 raise RuntimeError("Model can't be None")
-            return compile(
+            return compile(  # pyrefly: ignore  # no-matching-overload
                 model,
                 fullgraph=fullgraph,
                 dynamic=dynamic,
