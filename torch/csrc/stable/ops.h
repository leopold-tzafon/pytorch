#pragma once

#include <torch/csrc/stable/stableivalue_conversions.h>
#include <array>
#include <cstdint>
#include <optional>
#include <string>
#include <vector>

#include <torch/csrc/inductor/aoti_torch/generated/c_shim_aten.h>
#include <torch/csrc/stable/c/shim.h>
#include <torch/csrc/stable/version.h>
#include <torch/headeronly/core/ScalarType.h>
#include <torch/headeronly/macros/Macros.h>

HIDDEN_NAMESPACE_BEGIN(torch, stable)

// We expect this to be the stable version of the empty_like op that takes in
// no kwargs (device, dtype, layout, memory_format). We will add kwargs
// support in the future.
inline torch::stable::Tensor empty_like(const torch::stable::Tensor& self) {
  const auto num_args = 6;
  std::array<StableIValue, num_args> stack{
      torch::stable::detail::from(self),
      torch::stable::detail::from(std::nullopt),
      torch::stable::detail::from(std::nullopt),
      torch::stable::detail::from(std::nullopt),
      torch::stable::detail::from(std::nullopt),
      torch::stable::detail::from(std::nullopt)};
#if TORCH_FEATURE_VERSION >= TORCH_VERSION_2_10_0
  TORCH_ERROR_CODE_CHECK(torch_call_dispatcher(
      "aten::empty_like", "", stack.data(), TORCH_ABI_VERSION));
#else
  TORCH_ERROR_CODE_CHECK(
      aoti_torch_call_dispatcher("aten::empty_like", "", stack.data()));
#endif
  return torch::stable::detail::to<torch::stable::Tensor>(stack[0]);
}

// We expect this to be the stable version of the fill_.Scalar op
// with identical semantics to the existing fill_.Scalar op.
// A subtle nuance is that `value` is typed as a double, but it is
// actually a Scalar. This is because Scalar.h is currently not
// header-only.
inline torch::stable::Tensor fill_(
    const torch::stable::Tensor& self,
    double value) {
  TORCH_ERROR_CODE_CHECK(aoti_torch_aten_fill__Scalar(self.get(), value));
  return self;
}

// We expect this to be the stable version of the narrow.default op.
// narrow takes in a SymInt for start and length, but these are typed as
// int64_t as SymInt is not yet header-only.
inline torch::stable::Tensor narrow(
    torch::stable::Tensor& self,
    int64_t dim,
    int64_t start,
    int64_t length) {
  AtenTensorHandle ret0 = nullptr;

  TORCH_ERROR_CODE_CHECK(
      aoti_torch_aten_narrow(self.get(), dim, start, length, &ret0));
  return torch::stable::Tensor(ret0);
}

// We expect this to be a stable version of the new_empty op that takes in
// only dtype information.
inline torch::stable::Tensor new_empty(
    const torch::stable::Tensor& self,
    std::vector<int64_t> size,
    std::optional<c10::ScalarType> dtype = std::nullopt) {
  int32_t device_type;
  TORCH_ERROR_CODE_CHECK(aoti_torch_get_device_type(self.get(), &device_type));

  int32_t device_index;
  TORCH_ERROR_CODE_CHECK(
      aoti_torch_get_device_index(self.get(), &device_index));

  int32_t target_dtype;
  if (dtype.has_value()) {
    target_dtype = torch::stable::detail::to<int32_t>(
        torch::stable::detail::from(dtype.value()));
  } else {
    TORCH_ERROR_CODE_CHECK(aoti_torch_get_dtype(self.get(), &target_dtype));
  }

  int32_t layout;
  TORCH_ERROR_CODE_CHECK(aoti_torch_get_layout(self.get(), &layout));

  AtenTensorHandle ret0;
  TORCH_ERROR_CODE_CHECK(aoti_torch_aten_new_empty(
      self.get(),
      size.data(),
      static_cast<int64_t>(size.size()),
      &target_dtype,
      &layout,
      &device_type,
      device_index,
      nullptr, // pin_memory (nullptr for default)
      &ret0));

  return torch::stable::Tensor(ret0);
}

// We expect this to be a stable version of the new_zeros op that takes in
// only dtype information.
inline torch::stable::Tensor new_zeros(
    const torch::stable::Tensor& self,
    std::vector<int64_t> size,
    std::optional<c10::ScalarType> dtype = std::nullopt) {
  int32_t device_type;
  TORCH_ERROR_CODE_CHECK(aoti_torch_get_device_type(self.get(), &device_type));

  int32_t device_index;
  TORCH_ERROR_CODE_CHECK(
      aoti_torch_get_device_index(self.get(), &device_index));

  int32_t target_dtype;
  if (dtype.has_value()) {
    target_dtype = torch::stable::detail::to<int32_t>(
        torch::stable::detail::from(dtype.value()));
  } else {
    TORCH_ERROR_CODE_CHECK(aoti_torch_get_dtype(self.get(), &target_dtype));
  }

  int32_t layout;
  TORCH_ERROR_CODE_CHECK(aoti_torch_get_layout(self.get(), &layout));

  AtenTensorHandle ath;
  TORCH_ERROR_CODE_CHECK(aoti_torch_aten_new_zeros(
      self.get(),
      size.data(),
      static_cast<int64_t>(size.size()),
      &target_dtype,
      &layout,
      &device_type,
      device_index,
      nullptr, // pin_memory (nullptr for default)
      &ath));

  return torch::stable::Tensor(ath);
}

// We expect this to be the stable version of the pad.default op.
// pad.default takes in a SymInt[] as the pad argument however pad is typed as
// use std::vector<int64_t> because
// (1) IntArrayRef is not yet header-only
// (2) SymInt is not yet header-only
inline torch::stable::Tensor pad(
    const torch::stable::Tensor& self,
    std::vector<int64_t> pad,
    const std::string& mode = "constant",
    double value = 0.0) {
  AtenTensorHandle ret0 = nullptr;

  TORCH_ERROR_CODE_CHECK(aoti_torch_aten_pad(
      self.get(), pad.data(), pad.size(), mode.c_str(), &value, &ret0));
  return torch::stable::Tensor(ret0);
}

// We expect the following two functions to be stable versions of the
// amax.default op with identical semantics to the existing amax.default op. If
// `keepdim` is true, the result will have the same number of dimensions as
// `self`, with the specified dimension having size 1. Otherwise, the result
// will have one fewer dimension than `self`, with the specified dimension
// removed.

// This function is an overload to compute the maximum value along each slice of
// `self` along a single dimension `dim`.
inline torch::stable::Tensor amax(
    const torch::stable::Tensor& self,
    int64_t dim,
    bool keepdim = false) {
  AtenTensorHandle ret = nullptr;
  TORCH_ERROR_CODE_CHECK(
      aoti_torch_aten_amax(self.get(), &dim, 1, keepdim, &ret));
  return torch::stable::Tensor(ret);
}

// This function is an overload to compute the maximum value along each slice of
// `self` reducing over all the dimensions in the vector `dims`. The
// amax.default op takes in a SymInt[] as the dims argument, however dims is
// typed as use std::vector<int64_t> here because (1) IntArrayRef is not yet
// header-only (2) SymInt is not yet header-only
inline torch::stable::Tensor amax(
    const torch::stable::Tensor& self,
    std::vector<int64_t> dims,
    bool keepdim = false) {
  AtenTensorHandle ret = nullptr;
  TORCH_ERROR_CODE_CHECK(aoti_torch_aten_amax(
      self.get(),
      dims.data(),
      static_cast<int64_t>(dims.size()),
      keepdim,
      &ret));
  return torch::stable::Tensor(ret);
}

// We expect this to be the stable version of the transpose op with identical
// semantics to the existing transpose.int op.
inline torch::stable::Tensor transpose(
    const torch::stable::Tensor& self,
    int64_t dim0,
    int64_t dim1) {
  const auto num_args = 3;
  std::array<StableIValue, num_args> stack{
      torch::stable::detail::from(self),
      torch::stable::detail::from(dim0),
      torch::stable::detail::from(dim1)};
#if TORCH_FEATURE_VERSION >= TORCH_VERSION_2_10_0
  TORCH_ERROR_CODE_CHECK(torch_call_dispatcher(
      "aten::transpose", "int", stack.data(), TORCH_ABI_VERSION));
#else
  TORCH_ERROR_CODE_CHECK(
      aoti_torch_call_dispatcher("aten::transpose", "int", stack.data()));
#endif
  return torch::stable::detail::to<torch::stable::Tensor>(stack[0]);
}

// We expect this to be the stable version of the zero_ op with identical
// semantics to the existing zero_ op (except that it will not be called as
// a tensor method but only as a function i.e. zero_(t) not t.zero_()).
inline torch::stable::Tensor zero_(torch::stable::Tensor& self) {
  const auto num_args = 1;
  std::array<StableIValue, num_args> stack{torch::stable::detail::from(self)};
#if TORCH_FEATURE_VERSION >= TORCH_VERSION_2_10_0
  TORCH_ERROR_CODE_CHECK(torch_call_dispatcher(
      "aten::zero_", "", stack.data(), TORCH_ABI_VERSION));
#else
  TORCH_ERROR_CODE_CHECK(
      aoti_torch_call_dispatcher("aten::zero_", "", stack.data()));
#endif
  return torch::stable::detail::to<torch::stable::Tensor>(stack[0]);
}

// We expect this to be the stable version of the copy_ op with
// identical semantics to the existing copy_ op.
inline torch::stable::Tensor copy_(
    torch::stable::Tensor& self,
    const torch::stable::Tensor& src,
    std::optional<bool> non_blocking = std::nullopt) {
  const auto num_args = 3;
  std::array<StableIValue, num_args> stack{
      torch::stable::detail::from(self),
      torch::stable::detail::from(src),
      torch::stable::detail::from(non_blocking.value_or(false))};
#if TORCH_FEATURE_VERSION >= TORCH_VERSION_2_10_0
  TORCH_ERROR_CODE_CHECK(torch_call_dispatcher(
      "aten::copy_", "", stack.data(), TORCH_ABI_VERSION));
#else
  TORCH_ERROR_CODE_CHECK(
      aoti_torch_call_dispatcher("aten::copy_", "", stack.data()));
#endif
  return torch::stable::detail::to<torch::stable::Tensor>(stack[0]);
}

// We expect this to be the stable version of the clone op. We will
// add optional memory_format kwarg support in the future.
inline torch::stable::Tensor clone(const torch::stable::Tensor& self) {
  const auto num_args = 2;
  std::array<StableIValue, num_args> stack{
      torch::stable::detail::from(self),
      torch::stable::detail::from(std::nullopt)};
#if TORCH_FEATURE_VERSION >= TORCH_VERSION_2_10_0
  TORCH_ERROR_CODE_CHECK(torch_call_dispatcher(
      "aten::clone", "", stack.data(), TORCH_ABI_VERSION));
#else
  TORCH_ERROR_CODE_CHECK(
      aoti_torch_call_dispatcher("aten::clone", "", stack.data()));
#endif
  return torch::stable::detail::to<torch::stable::Tensor>(stack[0]);
}

constexpr uint64_t TORCH_VERSION_2_8_0 =
    ((uint64_t)2 << 56) | ((uint64_t)8 << 48);
constexpr uint64_t TORCH_VERSION_2_9_0 =
    ((uint64_t)2 << 56) | ((uint64_t)9 << 48);
constexpr uint64_t TORCH_VERSION_2_10_0 =
    ((uint64_t)2 << 56) | ((uint64_t)10 << 48);

#if TORCH_FEATURE_VERSION >= (((0ULL + 2) << 56) | ((0ULL + 8 << 48)))

inline torch::stable::Tensor op(
    const torch::stable::Tensor& self,
    const dummy_types::Dummy& dummy,
    std::optional<int64_t> scale = std::nullopt) {
  if (aoti_torch_abi_version() <= TORCH_VERSION_2_8_0) {
    if (scale.has_value() && scale.value() != 1) {
      STD_TORCH_CHECK(false, "scale argument not supported in version <= 2.8.0");
    }
    const auto num_args = 2;
    std::array<StableIValue, num_args> stack{torch::stable::detail::from(self), torch::stable::detail::from(dummy)};
    TORCH_ERROR_CODE_CHECK(torch_call_dispatcher(
        "aten::_test_versioning", "", stack.data(), TORCH_ABI_VERSION));
    return torch::stable::detail::to<torch::stable::Tensor>(stack[0]);
  } else {
    StableIValue scale_val = scale.has_value() ? from(scale.value()) :
    #if TORCH_FEATURE_VERSION <= (((0ULL + 2) << 56) | ((0ULL + 9) << 48))
        from(1);
    #else
        from(2);
    #endif

    const auto num_args = 3;
    std::array<StableIValue, num_args> stack{
<<<<<<< HEAD
        from(self),
        from(dummy),
        scale_val};

    TORCH_ERROR_CODE_CHECK(aoti_torch_call_dispatcher_v2(
=======
        torch::stable::detail::from(self),
        torch::stable::detail::from(dummy),
        scale.has_value() ? torch::stable::detail::from(scale.value()) : torch::stable::detail::from(1)};
    TORCH_ERROR_CODE_CHECK(torch_call_dispatcher(
>>>>>>> 50567615
        "aten::_test_versioning", "", stack.data(), TORCH_ABI_VERSION));
    return torch::stable::detail::to<torch::stable::Tensor>(stack[0]);
  }
}

#endif

#if TORCH_FEATURE_VERSION >= (((0ULL + 2) << 56) | ((0ULL + 10) << 48))

// New ops should be added here if they do not use aoti_torch_call_dispatcher

#endif

HIDDEN_NAMESPACE_END(torch, stable)<|MERGE_RESOLUTION|>--- conflicted
+++ resolved
@@ -276,8 +276,6 @@
     ((uint64_t)2 << 56) | ((uint64_t)8 << 48);
 constexpr uint64_t TORCH_VERSION_2_9_0 =
     ((uint64_t)2 << 56) | ((uint64_t)9 << 48);
-constexpr uint64_t TORCH_VERSION_2_10_0 =
-    ((uint64_t)2 << 56) | ((uint64_t)10 << 48);
 
 #if TORCH_FEATURE_VERSION >= (((0ULL + 2) << 56) | ((0ULL + 8 << 48)))
 
@@ -295,27 +293,20 @@
         "aten::_test_versioning", "", stack.data(), TORCH_ABI_VERSION));
     return torch::stable::detail::to<torch::stable::Tensor>(stack[0]);
   } else {
-    StableIValue scale_val = scale.has_value() ? from(scale.value()) :
+    StableIValue scale_val = scale.has_value() ? torch::stable::detail::from(scale.value()) :
     #if TORCH_FEATURE_VERSION <= (((0ULL + 2) << 56) | ((0ULL + 9) << 48))
-        from(1);
+        torch::stable::detail::from(1);
     #else
-        from(2);
+        torch::stable::detail::from(2);
     #endif
 
     const auto num_args = 3;
     std::array<StableIValue, num_args> stack{
-<<<<<<< HEAD
-        from(self),
-        from(dummy),
-        scale_val};
-
-    TORCH_ERROR_CODE_CHECK(aoti_torch_call_dispatcher_v2(
-=======
         torch::stable::detail::from(self),
         torch::stable::detail::from(dummy),
-        scale.has_value() ? torch::stable::detail::from(scale.value()) : torch::stable::detail::from(1)};
+        scale_val};
+
     TORCH_ERROR_CODE_CHECK(torch_call_dispatcher(
->>>>>>> 50567615
         "aten::_test_versioning", "", stack.data(), TORCH_ABI_VERSION));
     return torch::stable::detail::to<torch::stable::Tensor>(stack[0]);
   }
