--- conflicted
+++ resolved
@@ -245,14 +245,10 @@
   return torch::stable::detail::to<torch::stable::Tensor>(stack[0]);
 }
 
-<<<<<<< HEAD
 #if TORCH_FEATURE_VERSION >= (((0ULL + 2) << 56) | ((0ULL + 10) << 48))
 
 // New ops should be added here if they do not use aoti_torch_call_dispatcher
 
 #endif
 
-} // namespace torch::stable
-=======
-HIDDEN_NAMESPACE_END(torch, stable)
->>>>>>> 4295a9a1
+HIDDEN_NAMESPACE_END(torch, stable)