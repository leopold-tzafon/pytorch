#pragma once

#include <torch/csrc/stable/TensorAccessor.h>

#include <torch/csrc/stable/stableivalue_conversions.h>
#include <array>
#include <cstdint>
#include <optional>
#include <string>
#include <vector>

#include <torch/csrc/inductor/aoti_torch/generated/c_shim_aten.h>
#include <torch/headeronly/core/ScalarType.h>

namespace torch::stable {

// We expect this to be the stable version of the empty_like op that takes in
// no kwargs (device, dtype, layout, memory_format). We will add kwargs
// support in the future.
inline torch::stable::Tensor empty_like(const torch::stable::Tensor& self) {
  const auto num_args = 6;
  std::array<StableIValue, num_args> stack{
      from(self),
      from(std::nullopt),
      from(std::nullopt),
      from(std::nullopt),
      from(std::nullopt),
      from(std::nullopt)};
  TORCH_ERROR_CODE_CHECK(
      aoti_torch_call_dispatcher("aten::empty_like", "", stack.data()));
  return to<torch::stable::Tensor>(stack[0]);
}

// We expect this to be the stable version of the fill_.Scalar op
// with identical semantics to the existing fill_.Scalar op.
// A subtle nuance is that `value` is typed as a double, but it is
// actually a Scalar. This is because Scalar.h is currently not
// header-only.
inline torch::stable::Tensor fill_(
    const torch::stable::Tensor& self,
    double value) {
  TORCH_ERROR_CODE_CHECK(aoti_torch_aten_fill__Scalar(self.get(), value));
  return self;
}

// We expect this to be the stable version of the narrow.default op.
// narrow takes in a SymInt for start and length, but these are typed as
// int64_t as SymInt is not yet header-only.
inline torch::stable::Tensor narrow(
    torch::stable::Tensor& self,
    int64_t dim,
    int64_t start,
    int64_t length) {
  AtenTensorHandle ret0 = nullptr;

  TORCH_ERROR_CODE_CHECK(
      aoti_torch_aten_narrow(self.get(), dim, start, length, &ret0));
  return torch::stable::Tensor(ret0);
}

// We expect this to be a stable version of the new_empty op that takes in
// only dtype information.
inline torch::stable::Tensor new_empty(
    const torch::stable::Tensor& self,
    std::vector<int64_t> size,
    std::optional<c10::ScalarType> dtype = std::nullopt,
    std::optional<int32_t> device_type = std::nullopt,
    std::optional<DeviceIndex> device_index = std::nullopt) {
  int32_t target_dtype;
  if (dtype.has_value()) {
    target_dtype = to<int32_t>(from(dtype.value()));
  } else {
    TORCH_ERROR_CODE_CHECK(aoti_torch_get_dtype(self.get(), &target_dtype));
  }

  int32_t self_device_type;
  TORCH_ERROR_CODE_CHECK(
      aoti_torch_get_device_type(self.get(), &self_device_type));

  int32_t device_type_;
  if (device_type.has_value()) {
    device_type_ = to<int32_t>(from(device_type.value()));
  } else {
    device_type_ = self_device_type;
  }

  int32_t device_index_;
  if (device_index.has_value()) {
    device_index_ = to<int32_t>(from(device_index.value()));
  } else {
    if (device_type_ == self_device_type) {
      TORCH_ERROR_CODE_CHECK(
          aoti_torch_get_device_index(self.get(), &device_index_));
    } else {
      // It is unmeaningul to use self device index when self device
      // type is different from target device type.
      device_index_ = 0;
    }
  }

  int32_t layout;
  TORCH_ERROR_CODE_CHECK(aoti_torch_get_layout(self.get(), &layout));

  AtenTensorHandle ret0;
  TORCH_ERROR_CODE_CHECK(aoti_torch_aten_new_empty(
      self.get(),
      size.data(),
      static_cast<int64_t>(size.size()),
      &target_dtype,
      &layout,
      &device_type_,
      device_index_,
      nullptr, // pin_memory (nullptr for default)
      &ret0));

  return torch::stable::Tensor(ret0);
}

// We expect this to be a stable version of the new_zeros op that takes in
// only dtype information.
inline torch::stable::Tensor new_zeros(
    const torch::stable::Tensor& self,
    std::vector<int64_t> size,
    std::optional<c10::ScalarType> dtype = std::nullopt) {
  int32_t device_type;
  TORCH_ERROR_CODE_CHECK(aoti_torch_get_device_type(self.get(), &device_type));

  int32_t device_index;
  TORCH_ERROR_CODE_CHECK(
      aoti_torch_get_device_index(self.get(), &device_index));

  int32_t target_dtype;
  if (dtype.has_value()) {
    target_dtype = to<int32_t>(from(dtype.value()));
  } else {
    TORCH_ERROR_CODE_CHECK(aoti_torch_get_dtype(self.get(), &target_dtype));
  }

  int32_t layout;
  TORCH_ERROR_CODE_CHECK(aoti_torch_get_layout(self.get(), &layout));

  AtenTensorHandle ath;
  TORCH_ERROR_CODE_CHECK(aoti_torch_aten_new_zeros(
      self.get(),
      size.data(),
      static_cast<int64_t>(size.size()),
      &target_dtype,
      &layout,
      &device_type,
      device_index,
      nullptr, // pin_memory (nullptr for default)
      &ath));

  return torch::stable::Tensor(ath);
}

// We expect this to be the stable version of the pad.default op.
// pad.default takes in a SymInt[] as the pad argument however pad is typed as
// use std::vector<int64_t> because
// (1) IntArrayRef is not yet header-only
// (2) SymInt is not yet header-only
inline torch::stable::Tensor pad(
    const torch::stable::Tensor& self,
    std::vector<int64_t> pad,
    const std::string& mode = "constant",
    double value = 0.0) {
  AtenTensorHandle ret0 = nullptr;

  TORCH_ERROR_CODE_CHECK(aoti_torch_aten_pad(
      self.get(), pad.data(), pad.size(), mode.c_str(), &value, &ret0));
  return torch::stable::Tensor(ret0);
}

// We expect the following two functions to be stable versions of the
// amax.default op with identical semantics to the existing amax.default op. If
// `keepdim` is true, the result will have the same number of dimensions as
// `self`, with the specified dimension having size 1. Otherwise, the result
// will have one fewer dimension than `self`, with the specified dimension
// removed.

// This function is an overload to compute the maximum value along each slice of
// `self` along a single dimension `dim`.
inline torch::stable::Tensor amax(
    const torch::stable::Tensor& self,
    int64_t dim,
    bool keepdim = false) {
  AtenTensorHandle ret = nullptr;
  TORCH_ERROR_CODE_CHECK(
      aoti_torch_aten_amax(self.get(), &dim, 1, keepdim, &ret));
  return torch::stable::Tensor(ret);
}

// This function is an overload to compute the maximum value along each slice of
// `self` reducing over all the dimensions in the vector `dims`. The
// amax.default op takes in a SymInt[] as the dims argument, however dims is
// typed as use std::vector<int64_t> here because (1) IntArrayRef is not yet
// header-only (2) SymInt is not yet header-only
inline torch::stable::Tensor amax(
    const torch::stable::Tensor& self,
    std::vector<int64_t> dims,
    bool keepdim = false) {
  AtenTensorHandle ret = nullptr;
  TORCH_ERROR_CODE_CHECK(aoti_torch_aten_amax(
      self.get(),
      dims.data(),
      static_cast<int64_t>(dims.size()),
      keepdim,
      &ret));
  return torch::stable::Tensor(ret);
}

// We expect this to be the stable version of the transpose op with identical
// semantics to the existing transpose.int op.
inline torch::stable::Tensor transpose(
    const torch::stable::Tensor& self,
    int64_t dim0,
    int64_t dim1) {
  const auto num_args = 3;
  std::array<StableIValue, num_args> stack{from(self), from(dim0), from(dim1)};
  TORCH_ERROR_CODE_CHECK(
      aoti_torch_call_dispatcher("aten::transpose", "int", stack.data()));
  return to<torch::stable::Tensor>(stack[0]);
}

// We expect this to be the stable version of the zero_ op with identical
// semantics to the existing zero_ op (except that it will not be called as
// a tensor method but only as a function i.e. zero_(t) not t.zero_()).
inline torch::stable::Tensor zero_(torch::stable::Tensor& self) {
  const auto num_args = 1;
  std::array<StableIValue, num_args> stack{from(self)};
  TORCH_ERROR_CODE_CHECK(
      aoti_torch_call_dispatcher("aten::zero_", "", stack.data()));
  return to<torch::stable::Tensor>(stack[0]);
}

// We expect this to be the stable version of the copy_ op with
// identical semantics to the existing copy_ op.
inline torch::stable::Tensor copy_(
    torch::stable::Tensor& self,
    const torch::stable::Tensor& src,
    std::optional<bool> non_blocking = std::nullopt) {
  const auto num_args = 3;
  std::array<StableIValue, num_args> stack{
      from(self), from(src), from(non_blocking.value_or(false))};
  TORCH_ERROR_CODE_CHECK(
      aoti_torch_call_dispatcher("aten::copy_", "", stack.data()));
  return to<torch::stable::Tensor>(stack[0]);
}

// We expect this to be the stable version of the clone op. We will
// add optional memory_format kwarg support in the future.
inline torch::stable::Tensor clone(const torch::stable::Tensor& self) {
  const auto num_args = 2;
  std::array<StableIValue, num_args> stack{from(self), from(std::nullopt)};
  TORCH_ERROR_CODE_CHECK(
      aoti_torch_call_dispatcher("aten::clone", "", stack.data()));
  return to<torch::stable::Tensor>(stack[0]);
}

<<<<<<< HEAD
// We expect this to be the stable version of the cpu op with
// identical semantics to the existing copy_ op (except that it will
// not be called as a tensor method but only as a function
// i.e. cpu(t) not t.cpu()).
// We will add kwargs support in the future.
inline Tensor cpu(const Tensor& self) {
  auto sizes = self.sizes();
  auto ptr = sizes.data();
  std::vector<int64_t> sizes_(ptr, ptr + sizes.size());
  auto cpu_type = aoti_torch_device_type_cpu();
  auto result = new_empty(self, sizes_, std::nullopt, cpu_type);
  torch::stable::copy_(result, self);
  return result;
=======
inline std::vector<int64_t> sizes(const Tensor& t) {
  int64_t* ptr;
  TORCH_ERROR_CODE_CHECK(aoti_torch_get_sizes(t.get(), &ptr));
  std::vector<int64_t> r(ptr, ptr + t.dim());
  return r;
}

inline std::vector<int64_t> strides(const Tensor& t) {
  int64_t* ptr;
  TORCH_ERROR_CODE_CHECK(aoti_torch_get_strides(t.get(), &ptr));
  std::vector<int64_t> r(ptr, ptr + t.dim());
  return r;
}

template <typename T, size_t N>
torch::stable::TensorAccessor<T, N> accessor(const Tensor& t) {
  static_assert(
      N > 0,
      "accessor is used for indexing tensor, for scalars use *data_ptr<T>()");
  STD_TORCH_CHECK(
      t.dim() == N,
      "TensorAccessor expected ",
      N,
      " dims but tensor has ",
      t.dim());
  T* ptr = nullptr;
  if constexpr (std::is_const_v<T>) {
    ptr = t.const_data_ptr<T>();
  } else {
    ptr = t.mutable_data_ptr<T>();
  }
  auto sizes_ = sizes(t);
  auto strides_ = strides(t);
  return torch::stable::TensorAccessor<T, N>(
      ptr, sizes_.data(), strides_.data());
}

template <
    typename T,
    size_t N,
    template <typename U> class PtrTraits = torch::stable::DefaultPtrTraits,
    typename index_t = int64_t>
torch::stable::GenericPackedTensorAccessor<T, N, PtrTraits, index_t>
generic_packed_accessor(const Tensor& t) {
  static_assert(
      N > 0,
      "accessor is used for indexing tensor, for scalars use *data_ptr<T>()");
  STD_TORCH_CHECK(
      t.dim() == N,
      "TensorAccessor expected ",
      N,
      " dims but tensor has ",
      t.dim());
  T* ptr = nullptr;
  if constexpr (std::is_const_v<T>) {
    ptr = t.const_data_ptr<T>();
  } else {
    ptr = t.mutable_data_ptr<T>();
  }
  auto sizes_ = sizes(t);
  auto strides_ = strides(t);
  return torch::stable::GenericPackedTensorAccessor<T, N, PtrTraits, index_t>(
      static_cast<typename PtrTraits<T>::PtrType>(ptr),
      sizes_.data(),
      strides_.data());
}

template <
    typename T,
    size_t N,
    template <typename U> class PtrTraits = torch::stable::DefaultPtrTraits>
torch::stable::PackedTensorAccessor32<T, N, PtrTraits> packed_accessor32(
    const Tensor& t) {
  STD_TORCH_CHECK(
      t.numel() <= static_cast<int64_t>(std::numeric_limits<int32_t>::max()),
      "numel needs to be smaller than int32_t max; otherwise, please use packed_accessor64");
  return generic_packed_accessor<T, N, PtrTraits, int32_t>(t);
}

template <
    typename T,
    size_t N,
    template <typename U> class PtrTraits = torch::stable::DefaultPtrTraits>
torch::stable::PackedTensorAccessor64<T, N, PtrTraits> packed_accessor64(
    const Tensor& t) {
  return generic_packed_accessor<T, N, PtrTraits, int64_t>();
>>>>>>> 43a4ff1c
}

} // namespace torch::stable<|MERGE_RESOLUTION|>--- conflicted
+++ resolved
@@ -257,21 +257,6 @@
   return to<torch::stable::Tensor>(stack[0]);
 }
 
-<<<<<<< HEAD
-// We expect this to be the stable version of the cpu op with
-// identical semantics to the existing copy_ op (except that it will
-// not be called as a tensor method but only as a function
-// i.e. cpu(t) not t.cpu()).
-// We will add kwargs support in the future.
-inline Tensor cpu(const Tensor& self) {
-  auto sizes = self.sizes();
-  auto ptr = sizes.data();
-  std::vector<int64_t> sizes_(ptr, ptr + sizes.size());
-  auto cpu_type = aoti_torch_device_type_cpu();
-  auto result = new_empty(self, sizes_, std::nullopt, cpu_type);
-  torch::stable::copy_(result, self);
-  return result;
-=======
 inline std::vector<int64_t> sizes(const Tensor& t) {
   int64_t* ptr;
   TORCH_ERROR_CODE_CHECK(aoti_torch_get_sizes(t.get(), &ptr));
@@ -358,7 +343,21 @@
 torch::stable::PackedTensorAccessor64<T, N, PtrTraits> packed_accessor64(
     const Tensor& t) {
   return generic_packed_accessor<T, N, PtrTraits, int64_t>();
->>>>>>> 43a4ff1c
+
+// We expect this to be the stable version of the cpu op with
+// identical semantics to the existing copy_ op (except that it will
+// not be called as a tensor method but only as a function
+// i.e. cpu(t) not t.cpu()).
+// We will add kwargs support in the future.
+inline Tensor cpu(const Tensor& self) {
+  auto sizes = self.sizes();
+  auto ptr = sizes.data();
+  std::vector<int64_t> sizes_(ptr, ptr + sizes.size());
+  auto cpu_type = aoti_torch_device_type_cpu();
+  auto result = new_empty(self, sizes_, std::nullopt, cpu_type);
+  torch::stable::copy_(result, self);
+  return result;
+
 }
 
 } // namespace torch::stable