#include <pybind11/pybind11.h>
#include <torch/csrc/Device.h>
#include <torch/csrc/Event.h>
#include <torch/csrc/Stream.h>
#include <torch/csrc/THP.h>
#include <torch/csrc/utils/pybind.h>
#include <torch/csrc/utils/pycfunction_helpers.h>
#include <torch/csrc/utils/python_arg_parser.h>

#include <c10/core/DeviceGuard.h>
#include <c10/core/Stream.h>
#include <c10/core/impl/DeviceGuardImplInterface.h>
#include <c10/util/Exception.h>
#include <c10/util/hash.h>
#include <structmember.h>
#include <cstdint>

PyTypeObject* THPStreamClass = nullptr;

static PyObject* THPStream_pynew(
    PyTypeObject* type,
    PyObject* args,
    PyObject* kwargs) {
  HANDLE_TH_ERRORS

  int64_t stream_id = -1;
  c10::DeviceType device_type{};
  c10::DeviceIndex device_index{};
  int64_t priority = 0;

  static torch::PythonArgParser parser({
      "Stream(Device device=None, *, int64_t priority=0)",
      "Stream(int64_t stream_id, int64_t device_index, int64_t device_type, *, int64_t priority=0)",
  });

  torch::ParsedArgs<4> parsed_args;
  auto r = parser.parse(args, kwargs, parsed_args);

  std::unique_ptr<c10::DeviceGuard> device_guard_ptr;

  if (r.idx == 0) {
    auto default_accelerator = at::getAccelerator(false);
    auto device = r.deviceOptional(0);
    if (device.has_value()) {
      device_type = device->type();
      device_index = device->index();
      // Initialize device guard if device is not None.
      device_guard_ptr = std::make_unique<c10::DeviceGuard>(device.value());
    } else {
      // If device is None, we will use the current accelerator and index.
      // If the current accelerator is not set, we will use the CPU as device
      // type.
      device_type = default_accelerator.value_or(c10::DeviceType::CPU);
      c10::impl::VirtualGuardImpl impl{device_type};
      const auto current_device = impl.getDevice();
      device_index = current_device.index();
    }
    priority = r.toInt64WithDefault(1, 0);
  } else if (r.idx == 1) {
    stream_id = r.toInt64WithDefault(0, -1);
    device_index = static_cast<c10::DeviceIndex>(r.toInt64WithDefault(1, 0));
    device_type = static_cast<c10::DeviceType>(
        r.toInt64WithDefault(2, static_cast<int64_t>(c10::DeviceType::CPU)));
    priority = r.toInt64WithDefault(3, 0);
  } else {
    TORCH_CHECK(
        false,
        "parse stream arg fails please check the usage: ",
        parser.get_signatures());
  }

  THPObjectPtr ptr(type->tp_alloc(type, 0));
  if (!ptr) {
    return nullptr;
  }

  THPStream* self = reinterpret_cast<THPStream*>(ptr.get());

  // If torch.Stream is not created from existing Stream, then create a new one.
  // It requires other device backends override getNewStream method. How the new
  // stream is created is backend specific. Backend should be able to correctly
  // manage the lifetime of streams.
  std::optional<c10::Stream> stream_opt;
  if (r.idx == 0) {
    c10::impl::VirtualGuardImpl impl{device_type};
    stream_opt = impl.getNewStream(
        c10::Device(device_type, device_index), static_cast<int>(priority));
  } else {
    stream_opt = c10::Stream::unpack3(stream_id, device_index, device_type);
  }

  TORCH_CHECK(stream_opt.has_value(), "Failed to create stream");
  self->stream_id = static_cast<int64_t>(stream_opt->id());
  // NOLINTNEXTLINE(bugprone-signed-char-misuse)
  self->device_index = static_cast<int64_t>(stream_opt->device_index());
  self->device_type = static_cast<int64_t>(stream_opt->device_type());
  self->context = nullptr;
  self->weakreflist = nullptr;

  return static_cast<PyObject*>(ptr.release());
  END_HANDLE_TH_ERRORS
}

PyObject* THPStream_Wrap(const c10::Stream& stream) {
  HANDLE_TH_ERRORS
  auto type = THPStreamClass;
  THPObjectPtr ptr(type->tp_alloc(type, 0));
  if (!ptr) {
    throw python_error();
  }

  THPStream* self = reinterpret_cast<THPStream*>(ptr.get());
  self->stream_id = stream.id();
  // NOLINTNEXTLINE(bugprone-signed-char-misuse)
  self->device_index = static_cast<int64_t>(stream.device_index());
  self->device_type = static_cast<int64_t>(stream.device_type());
  self->context = nullptr;
  self->weakreflist = nullptr;
  return ptr.release();
  END_HANDLE_TH_ERRORS
}

static void THPStream_dealloc(THPStream* self) {
<<<<<<< HEAD
  PyObject_ClearWeakRefs((PyObject*)self);
  Py_TYPE(self)->tp_free((PyObject*)self);
=======
  Py_TYPE(self)->tp_free(reinterpret_cast<PyObject*>(self));
>>>>>>> 32fe4f68
}

static PyObject* THPStream_get_device(THPStream* self, void* unused) {
  HANDLE_TH_ERRORS
  return THPDevice_New(c10::Device(
      static_cast<c10::DeviceType>(self->device_type),
      static_cast<c10::DeviceIndex>(self->device_index)));
  END_HANDLE_TH_ERRORS
}

static PyObject* THPStream_query(PyObject* _self, PyObject* noargs) {
  HANDLE_TH_ERRORS
  auto self = reinterpret_cast<THPStream*>(_self);

  return PyBool_FromLong(c10::Stream::unpack3(
                             self->stream_id,
                             static_cast<c10::DeviceIndex>(self->device_index),
                             static_cast<c10::DeviceType>(self->device_type))
                             .query());

  END_HANDLE_TH_ERRORS
}

static PyObject* THPStream_synchronize(PyObject* _self, PyObject* noargs) {
  HANDLE_TH_ERRORS {
    pybind11::gil_scoped_release no_gil;
    auto self = reinterpret_cast<THPStream*>(_self);

    c10::Stream::unpack3(
        self->stream_id,
        static_cast<c10::DeviceIndex>(self->device_index),
        static_cast<c10::DeviceType>(self->device_type))
        .synchronize();
  }
  Py_RETURN_NONE;
  END_HANDLE_TH_ERRORS
}

static PyObject* THPStream_wait_event(PyObject* _self, PyObject* _event) {
  HANDLE_TH_ERRORS {
    auto self = reinterpret_cast<THPStream*>(_self);
    auto event = reinterpret_cast<THPEvent*>(_event);
    c10::Stream::unpack3(
        self->stream_id,
        static_cast<c10::DeviceIndex>(self->device_index),
        static_cast<c10::DeviceType>(self->device_type))
        .wait(event->event);
  }
  Py_RETURN_NONE;
  END_HANDLE_TH_ERRORS
}

static PyObject* THPStream_wait_stream(PyObject* _self, PyObject* _other) {
  HANDLE_TH_ERRORS {
    auto self = reinterpret_cast<THPStream*>(_self);
    auto other_stream = reinterpret_cast<THPStream*>(_other);
    c10::Event new_event(
        static_cast<c10::DeviceType>(other_stream->device_type),
        c10::EventFlag::PYTORCH_DEFAULT);
    new_event.record(c10::Stream::unpack3(
        other_stream->stream_id,
        static_cast<c10::DeviceIndex>(other_stream->device_index),
        static_cast<c10::DeviceType>(other_stream->device_type)));
    c10::Stream::unpack3(
        self->stream_id,
        static_cast<c10::DeviceIndex>(self->device_index),
        static_cast<c10::DeviceType>(self->device_type))
        .wait(new_event);
  }
  Py_RETURN_NONE;
  END_HANDLE_TH_ERRORS
}

static PyObject* THPStream_record_event(
    PyObject* _self,
    PyObject* args,
    PyObject* kwargs) {
  HANDLE_TH_ERRORS
  auto self = reinterpret_cast<THPStream*>(_self);
  PyObject* _new_event = nullptr;
  PyObject* _event = Py_None;

  // NOLINTNEXTLINE(cppcoreguidelines-avoid-c-arrays,modernize-avoid-c-arrays)
  constexpr const char* accepted_args[] = {"event", nullptr};
  if (!PyArg_ParseTupleAndKeywords(
          args,
          kwargs,
          "|O",
          // NOLINTNEXTLINE(cppcoreguidelines-pro-type-const-cast)
          const_cast<char**>(accepted_args),
          &_event)) {
    TORCH_CHECK(false, "parse record_event arg fails");
  }
  if (_event != Py_None) {
    // Increase the refcount of the event to avoid it being destroyed.
    Py_INCREF(_event);
    _new_event = _event;
  } else {
    _new_event = THPEvent_new(
        static_cast<c10::DeviceType>(self->device_type),
        c10::EventFlag::PYTORCH_DEFAULT);
  }
  auto new_event = reinterpret_cast<THPEvent*>(_new_event);
  TORCH_CHECK(new_event, "event must not be null");
  new_event->event.record(c10::Stream::unpack3(
      self->stream_id,
      static_cast<c10::DeviceIndex>(self->device_index),
      static_cast<c10::DeviceType>(self->device_type)));
  return reinterpret_cast<PyObject*>(new_event);
  END_HANDLE_TH_ERRORS
}

static PyObject* THPStream_repr(THPStream* self) {
  HANDLE_TH_ERRORS
  return THPUtils_packString(
      "torch.Stream device_type=" +
      c10::DeviceTypeName(
          static_cast<c10::DeviceType>(self->device_type), true) +
      ", device_index=" + std::to_string(self->device_index) +
      ", stream_id=" + std::to_string(self->stream_id));
  END_HANDLE_TH_ERRORS
}

static Py_hash_t THPStream_hash(THPStream* self) {
  return static_cast<long>(at::hash_combine(
      self->device_type,
      (at::hash_combine(self->stream_id, self->device_index))));
}

static PyObject* THPStream_eq(THPStream* self, THPStream* other) {
  HANDLE_TH_ERRORS
  return PyBool_FromLong(
      (self->stream_id == other->stream_id) &&
      (self->device_index == other->device_index) &&
      (self->device_type == other->device_type));
  END_HANDLE_TH_ERRORS
}

static PyObject* THPStream_enter(PyObject* _self, PyObject* unused) {
  HANDLE_TH_ERRORS
  auto self = reinterpret_cast<THPStream*>(_self);
  c10::DeviceType stream_device_type =
      static_cast<c10::DeviceType>(self->device_type);
  // No operation is performed if the stream does not belong to an accelerator.
  if (C10_UNLIKELY(!at::accelerator::isAccelerator(stream_device_type))) {
    Py_INCREF(_self);
    return _self;
  }
  c10::DeviceIndex cur_device_idx = at::accelerator::getDeviceIndex();
  c10::DeviceIndex stream_device_idx =
      static_cast<c10::DeviceIndex>(self->device_index);
  // If the stream is not on the current device, switch the current device to
  // the device of the stream.
  if (stream_device_idx != cur_device_idx) {
    at::accelerator::setDeviceIndex(stream_device_idx);
  }
  c10::Stream cur_stream = at::accelerator::getCurrentStream(stream_device_idx);
  at::accelerator::setCurrentStream(c10::Stream::unpack3(
      self->stream_id, stream_device_idx, stream_device_type));
  // Save the current device index and previous stream to the context.
  auto ctx_device_index =
      THPObjectPtr(THPUtils_packDeviceIndex(cur_device_idx));
  auto ctx_stream = THPObjectPtr(THPStream_Wrap(cur_stream));
  TORCH_CHECK(!(self->context), "Stream's context should not be initialized.");
  auto dict = THPObjectPtr(PyDict_New());
  if (!dict) {
    throw python_error();
  }
  self->context = dict.release();
  if (PyDict_SetItemString(
          self->context, "_ctx_device_index", ctx_device_index.get()) < 0) {
    throw python_error();
  }
  if (PyDict_SetItemString(self->context, "_ctx_stream", ctx_stream.get()) <
      0) {
    throw python_error();
  }
  Py_INCREF(_self);
  return _self;
  END_HANDLE_TH_ERRORS
}

static PyObject* THPStream_exit(PyObject* _self, PyObject* unused) {
  HANDLE_TH_ERRORS
  auto self = reinterpret_cast<THPStream*>(_self);
  // No operation is performed if the stream does not belong to an accelerator.
  if (C10_UNLIKELY(!at::accelerator::isAccelerator(
          static_cast<c10::DeviceType>(self->device_type)))) {
    Py_RETURN_NONE;
  }
  PyObject* py_stream = nullptr;
  if (PyDict_GetItemStringRef(self->context, "_ctx_stream", &py_stream) < 0) {
    throw python_error();
  }
  auto ctx_stream = THPObjectPtr(py_stream);
  PyObject* py_device_index = nullptr;
  if (PyDict_GetItemStringRef(
          self->context, "_ctx_device_index", &py_device_index) < 0) {
    throw python_error();
  }
  auto ctx_device_index = THPObjectPtr(py_device_index);
  TORCH_INTERNAL_ASSERT(
      ctx_stream.get(), "ctx_stream should be present on the context dict.");
  auto prev_stream = reinterpret_cast<THPStream*>(ctx_stream.get());
  TORCH_INTERNAL_ASSERT(
      ctx_device_index.get(),
      "ctx_device_index should be present on the context dict.");
  auto prev_device_index = THPUtils_unpackDeviceIndex(ctx_device_index.get());
  at::accelerator::setCurrentStream(c10::Stream::unpack3(
      prev_stream->stream_id,
      static_cast<c10::DeviceIndex>(prev_stream->device_index),
      static_cast<c10::DeviceType>(prev_stream->device_type)));
  // Reset the current device to the previous device if they differ.
  if (static_cast<c10::DeviceIndex>(self->device_index) != prev_device_index) {
    at::accelerator::setDeviceIndex(prev_device_index);
  }
  Py_CLEAR(self->context);
  Py_RETURN_NONE;
  END_HANDLE_TH_ERRORS
}

static PyObject* THPStream_ne(THPStream* self, THPStream* other) {
  HANDLE_TH_ERRORS
  return PyBool_FromLong(
      (self->stream_id != other->stream_id) ||
      (self->device_index != other->device_index) ||
      (self->device_type != other->device_type));
  END_HANDLE_TH_ERRORS
}

static PyObject* THPStream_richcompare(
    PyObject* self,
    PyObject* other,
    int op) {
  PyObject* result = nullptr;
  if (other == Py_None) {
    result = Py_False;
  } else {
    switch (op) {
      case Py_EQ:
        result = THPStream_eq(
            reinterpret_cast<THPStream*>(self),
            reinterpret_cast<THPStream*>(other));
        break;
      case Py_NE:
        result = THPStream_ne(
            reinterpret_cast<THPStream*>(self),
            reinterpret_cast<THPStream*>(other));
        break;
      default:
        result = Py_False;
        break;
    }
  }
  Py_XINCREF(result);
  return result;
}

static const std::initializer_list<PyMemberDef> THPStream_members = {
    {"stream_id",
     T_LONGLONG,
     offsetof(THPStream, stream_id),
     READONLY,
     nullptr},
    {"device_index",
     T_LONGLONG,
     offsetof(THPStream, device_index),
     READONLY,
     nullptr},
    {"device_type",
     T_LONGLONG,
     offsetof(THPStream, device_type),
     READONLY,
     nullptr},
    {nullptr}};

static const std::initializer_list<PyGetSetDef> THPStream_properties = {
    {"device",
     reinterpret_cast<getter>(THPStream_get_device),
     nullptr,
     nullptr,
     nullptr},
    {nullptr}};

static const std::initializer_list<PyMethodDef> THPStream_methods = {
    {"query", THPStream_query, METH_NOARGS, nullptr},
    {"synchronize", THPStream_synchronize, METH_NOARGS, nullptr},
    {"wait_event", THPStream_wait_event, METH_O, nullptr},
    {"wait_stream", THPStream_wait_stream, METH_O, nullptr},
    {"record_event",
     castPyCFunctionWithKeywords(THPStream_record_event),
     METH_VARARGS | METH_KEYWORDS,
     nullptr},
    {"__eq__", reinterpret_cast<PyCFunction>(THPStream_eq), METH_O, nullptr},
    {"__enter__", THPStream_enter, METH_NOARGS, nullptr},
    {"__exit__", THPStream_exit, METH_VARARGS, nullptr},
    {nullptr}};

static PyTypeObject THPStreamType = {
    PyVarObject_HEAD_INIT(nullptr, 0)
    "torch.Stream", /* tp_name */
    sizeof(THPStream), /* tp_basicsize */
    0, /* tp_itemsize */
    reinterpret_cast<destructor>(THPStream_dealloc), /* tp_dealloc */
    0, /* tp_vectorcall_offset */
    nullptr, /* tp_getattr */
    nullptr, /* tp_setattr */
    nullptr, /* tp_reserved */
    reinterpret_cast<reprfunc>(THPStream_repr), /* tp_repr */
    nullptr, /* tp_as_number */
    nullptr, /* tp_as_sequence */
    nullptr, /* tp_as_mapping */
    reinterpret_cast<hashfunc>(THPStream_hash), /* tp_hash  */
    nullptr, /* tp_call */
    nullptr, /* tp_str */
    nullptr, /* tp_getattro */
    nullptr, /* tp_setattro */
    nullptr, /* tp_as_buffer */
    // NOLINTNEXTLINE(misc-redundant-expression)
    Py_TPFLAGS_DEFAULT | Py_TPFLAGS_BASETYPE, /* tp_flags */
    nullptr, /* tp_doc */
    nullptr, /* tp_traverse */
    nullptr, /* tp_clear */
    THPStream_richcompare, /* tp_richcompare */
    offsetof(THPStream, weakreflist), /* tp_weaklistoffset */
    nullptr, /* tp_iter */
    nullptr, /* tp_iternext */
    // NOLINTNEXTLINE(*const-cast)
    const_cast<PyMethodDef*>(std::data(THPStream_methods)), /* tp_methods */
    // NOLINTNEXTLINE(*const-cast)
    const_cast<PyMemberDef*>(std::data(THPStream_members)), /* tp_members */
    // NOLINTNEXTLINE(*const-cast)
    const_cast<PyGetSetDef*>(std::data(THPStream_properties)), /* tp_getset */
    nullptr, /* tp_base */
    nullptr, /* tp_dict */
    nullptr, /* tp_descr_get */
    nullptr, /* tp_descr_set */
    0, /* tp_dictoffset */
    nullptr, /* tp_init */
    nullptr, /* tp_alloc */
    THPStream_pynew, /* tp_new */
};

void THPStream_init(PyObject* module) {
  THPStreamClass = &THPStreamType;
  Py_SET_TYPE(&THPStreamType, &PyType_Type);
  if (PyType_Ready(&THPStreamType) < 0) {
    throw python_error();
  }
  Py_INCREF(&THPStreamType);
  if (PyModule_AddObject(
          module, "Stream", reinterpret_cast<PyObject*>(&THPStreamType)) < 0) {
    throw python_error();
  }
}<|MERGE_RESOLUTION|>--- conflicted
+++ resolved
@@ -121,19 +121,16 @@
 }
 
 static void THPStream_dealloc(THPStream* self) {
-<<<<<<< HEAD
   PyObject_ClearWeakRefs((PyObject*)self);
-  Py_TYPE(self)->tp_free((PyObject*)self);
-=======
   Py_TYPE(self)->tp_free(reinterpret_cast<PyObject*>(self));
->>>>>>> 32fe4f68
 }
 
 static PyObject* THPStream_get_device(THPStream* self, void* unused) {
   HANDLE_TH_ERRORS
-  return THPDevice_New(c10::Device(
-      static_cast<c10::DeviceType>(self->device_type),
-      static_cast<c10::DeviceIndex>(self->device_index)));
+  return THPDevice_New(
+      c10::Device(
+          static_cast<c10::DeviceType>(self->device_type),
+          static_cast<c10::DeviceIndex>(self->device_index)));
   END_HANDLE_TH_ERRORS
 }
 
@@ -141,11 +138,12 @@
   HANDLE_TH_ERRORS
   auto self = reinterpret_cast<THPStream*>(_self);
 
-  return PyBool_FromLong(c10::Stream::unpack3(
-                             self->stream_id,
-                             static_cast<c10::DeviceIndex>(self->device_index),
-                             static_cast<c10::DeviceType>(self->device_type))
-                             .query());
+  return PyBool_FromLong(
+      c10::Stream::unpack3(
+          self->stream_id,
+          static_cast<c10::DeviceIndex>(self->device_index),
+          static_cast<c10::DeviceType>(self->device_type))
+          .query());
 
   END_HANDLE_TH_ERRORS
 }
@@ -186,10 +184,11 @@
     c10::Event new_event(
         static_cast<c10::DeviceType>(other_stream->device_type),
         c10::EventFlag::PYTORCH_DEFAULT);
-    new_event.record(c10::Stream::unpack3(
-        other_stream->stream_id,
-        static_cast<c10::DeviceIndex>(other_stream->device_index),
-        static_cast<c10::DeviceType>(other_stream->device_type)));
+    new_event.record(
+        c10::Stream::unpack3(
+            other_stream->stream_id,
+            static_cast<c10::DeviceIndex>(other_stream->device_index),
+            static_cast<c10::DeviceType>(other_stream->device_type)));
     c10::Stream::unpack3(
         self->stream_id,
         static_cast<c10::DeviceIndex>(self->device_index),
@@ -231,10 +230,11 @@
   }
   auto new_event = reinterpret_cast<THPEvent*>(_new_event);
   TORCH_CHECK(new_event, "event must not be null");
-  new_event->event.record(c10::Stream::unpack3(
-      self->stream_id,
-      static_cast<c10::DeviceIndex>(self->device_index),
-      static_cast<c10::DeviceType>(self->device_type)));
+  new_event->event.record(
+      c10::Stream::unpack3(
+          self->stream_id,
+          static_cast<c10::DeviceIndex>(self->device_index),
+          static_cast<c10::DeviceType>(self->device_type)));
   return reinterpret_cast<PyObject*>(new_event);
   END_HANDLE_TH_ERRORS
 }
@@ -284,8 +284,9 @@
     at::accelerator::setDeviceIndex(stream_device_idx);
   }
   c10::Stream cur_stream = at::accelerator::getCurrentStream(stream_device_idx);
-  at::accelerator::setCurrentStream(c10::Stream::unpack3(
-      self->stream_id, stream_device_idx, stream_device_type));
+  at::accelerator::setCurrentStream(
+      c10::Stream::unpack3(
+          self->stream_id, stream_device_idx, stream_device_type));
   // Save the current device index and previous stream to the context.
   auto ctx_device_index =
       THPObjectPtr(THPUtils_packDeviceIndex(cur_device_idx));
@@ -335,10 +336,11 @@
       ctx_device_index.get(),
       "ctx_device_index should be present on the context dict.");
   auto prev_device_index = THPUtils_unpackDeviceIndex(ctx_device_index.get());
-  at::accelerator::setCurrentStream(c10::Stream::unpack3(
-      prev_stream->stream_id,
-      static_cast<c10::DeviceIndex>(prev_stream->device_index),
-      static_cast<c10::DeviceType>(prev_stream->device_type)));
+  at::accelerator::setCurrentStream(
+      c10::Stream::unpack3(
+          prev_stream->stream_id,
+          static_cast<c10::DeviceIndex>(prev_stream->device_index),
+          static_cast<c10::DeviceType>(prev_stream->device_type)));
   // Reset the current device to the previous device if they differ.
   if (static_cast<c10::DeviceIndex>(self->device_index) != prev_device_index) {
     at::accelerator::setDeviceIndex(prev_device_index);
