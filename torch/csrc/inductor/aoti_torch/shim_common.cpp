#include <ATen/native/quantized/cpu/qlinear.h>
#include <ATen/record_function.h>
#include <c10/core/DeviceType.h>
#include <c10/core/DispatchKey.h>
#include <c10/core/GradMode.h>
#include <c10/core/Layout.h>
#include <c10/core/MemoryFormat.h>
#include <c10/core/ScalarType.h>
#include <c10/util/Exception.h>
#include <torch/csrc/inductor/aoti_runtime/utils.h>
#include <torch/csrc/inductor/aoti_torch/c/shim.h>
#include <torch/csrc/inductor/aoti_torch/mkldnn_tensor.h>
#include <torch/csrc/inductor/aoti_torch/oss_proxy_executor.h>
#include <torch/csrc/inductor/aoti_torch/proxy_executor.h>
#include <torch/csrc/inductor/aoti_torch/tensor_converter.h>
#include <torch/csrc/inductor/aoti_torch/utils.h>
#include <torch/csrc/inductor/inductor_ops.h>
#include <torch/csrc/jit/serialization/pickle.h>
#include <torch/csrc/stable/library.h>
#include <torch/library.h>
#include <cstdint>
#include <cstdio>
#include <cstring>
#include <fstream>
#include <iostream>
#include <vector>

#include <c10/core/Device.h>
#include <c10/core/DeviceGuard.h>
#include <c10/core/Stream.h>
#include <c10/util/FileSystem.h>
#include <torch/headeronly/dummy.h>

#ifndef AT_PER_OPERATOR_HEADERS
#include <ATen/Functions.h>
#else

#include <ATen/ops/_addmm_activation.h>
#include <ATen/ops/_embedding_bag.h>
#include <ATen/ops/_fft_c2c.h>
#include <ATen/ops/_scaled_dot_product_efficient_attention.h>
#include <ATen/ops/_scaled_dot_product_flash_attention.h>
#include <ATen/ops/_scaled_mm.h>
#include <ATen/ops/_wrapped_linear_prepack.h>
#include <ATen/ops/_wrapped_quantized_linear_prepacked.h>
#include <ATen/ops/addmm.h>
#include <ATen/ops/as_strided.h>
#include <ATen/ops/bmm.h>
#include <ATen/ops/convolution.h>
#include <ATen/ops/empty_strided.h>
#include <ATen/ops/fbgemm_linear_fp16_weight_fp32_activation.h>
#include <ATen/ops/fbgemm_pack_gemm_matrix_fp16.h>
#include <ATen/ops/from_blob.h>
#include <ATen/ops/index_put.h>
#include <ATen/ops/mm.h>
#include <ATen/ops/nonzero.h>
#include <ATen/ops/scalar_tensor.h>
#include <ATen/ops/scatter.h>
#include <ATen/ops/scatter_reduce.h>
#include <ATen/ops/view_as_real_ops.h>
#include <ATen/ops/view_ops.h>
#endif

using namespace torch::aot_inductor;

namespace {
static c10::Device c10_device(int32_t device_type, int32_t device_index) {
  if (device_type == aoti_torch_device_type_cpu()) {
    return c10::Device(static_cast<c10::DeviceType>(device_type));
  } else {
    return c10::Device(
        static_cast<c10::DeviceType>(device_type),
        static_cast<c10::DeviceIndex>(device_index));
  }
}
} // namespace

const int AOTI_TORCH_MAX_NUMEL_TO_PRINT = 64;

#define AOTI_TORCH_DEVICE_TYPE_IMPL(device_str, device_type) \
  int32_t aoti_torch_device_type_##device_str() {            \
    return (int32_t)c10::DeviceType::device_type;            \
  }

AOTI_TORCH_DEVICE_TYPE_IMPL(cpu, CPU)
AOTI_TORCH_DEVICE_TYPE_IMPL(cuda, CUDA)
AOTI_TORCH_DEVICE_TYPE_IMPL(meta, Meta)
AOTI_TORCH_DEVICE_TYPE_IMPL(xpu, XPU)
AOTI_TORCH_DEVICE_TYPE_IMPL(mps, MPS)
AOTI_TORCH_DEVICE_TYPE_IMPL(privateuse1, PrivateUse1)
#undef AOTI_TORCH_DEVICE_TYPE_IMPL

#define AOTI_TORCH_DTYPE_IMPL(dtype, stype) \
  int32_t aoti_torch_dtype_##dtype() {      \
    return (int32_t)c10::ScalarType::stype; \
  }

AOTI_TORCH_DTYPE_IMPL(float8_e5m2, Float8_e5m2)
AOTI_TORCH_DTYPE_IMPL(float8_e4m3fn, Float8_e4m3fn)
AOTI_TORCH_DTYPE_IMPL(float8_e5m2fnuz, Float8_e5m2fnuz)
AOTI_TORCH_DTYPE_IMPL(float8_e4m3fnuz, Float8_e4m3fnuz)
AOTI_TORCH_DTYPE_IMPL(bfloat16, BFloat16)
AOTI_TORCH_DTYPE_IMPL(float16, Half)
AOTI_TORCH_DTYPE_IMPL(float32, Float)
AOTI_TORCH_DTYPE_IMPL(float64, Double)
AOTI_TORCH_DTYPE_IMPL(uint8, Byte)
AOTI_TORCH_DTYPE_IMPL(uint16, UInt16)
AOTI_TORCH_DTYPE_IMPL(uint32, UInt32)
AOTI_TORCH_DTYPE_IMPL(uint64, UInt64)
AOTI_TORCH_DTYPE_IMPL(int8, Char)
AOTI_TORCH_DTYPE_IMPL(int16, Short)
AOTI_TORCH_DTYPE_IMPL(int32, Int)
AOTI_TORCH_DTYPE_IMPL(int64, Long)
AOTI_TORCH_DTYPE_IMPL(bool, Bool)
AOTI_TORCH_DTYPE_IMPL(complex32, ComplexHalf)
AOTI_TORCH_DTYPE_IMPL(complex64, ComplexFloat)
AOTI_TORCH_DTYPE_IMPL(complex128, ComplexDouble)
#undef AOTI_TORCH_DTYPE_IMPL

#define AOTI_TORCH_LAYOUT_IMPL(name, enum) \
  int32_t aoti_torch_layout_##name() {     \
    return (int32_t)at::Layout::enum;      \
  }

AOTI_TORCH_LAYOUT_IMPL(strided, Strided)
AOTI_TORCH_LAYOUT_IMPL(sparse_coo, Sparse)
AOTI_TORCH_LAYOUT_IMPL(sparse_csr, SparseCsr)
AOTI_TORCH_LAYOUT_IMPL(sparse_csc, SparseCsc)
AOTI_TORCH_LAYOUT_IMPL(sparse_bsr, SparseBsr)
AOTI_TORCH_LAYOUT_IMPL(sparse_bsc, SparseBsc)
AOTI_TORCH_LAYOUT_IMPL(_mkldnn, Mkldnn)
AOTI_TORCH_LAYOUT_IMPL(jagged, Jagged)
#undef AOTI_TORCH_LAYOUT_IMPL

#define AOTI_TORCH_MEMORY_FORMAT_IMPL(name, enum) \
  int32_t aoti_torch_memory_format_##name() {     \
    return (int32_t)at::MemoryFormat::enum;       \
  }

AOTI_TORCH_MEMORY_FORMAT_IMPL(contiguous_format, Contiguous)
AOTI_TORCH_MEMORY_FORMAT_IMPL(channels_last, ChannelsLast)
AOTI_TORCH_MEMORY_FORMAT_IMPL(channels_last_3d, ChannelsLast3d)
AOTI_TORCH_MEMORY_FORMAT_IMPL(preserve_format, Preserve)
#undef AOTI_TORCH_MEMORY_FORMAT_IMPL

#define AOTI_TORCH_ITEM_IMPL(dtype, ctype)                     \
  AOTITorchError aoti_torch_item_##dtype(                      \
      AtenTensorHandle tensor, ctype* ret_value) {             \
    AOTI_TORCH_CONVERT_EXCEPTION_TO_ERROR_CODE({               \
      at::Tensor* t = tensor_handle_to_tensor_pointer(tensor); \
      *ret_value = t->item().to<ctype>();                      \
    });                                                        \
  }

AOTI_TORCH_ITEM_IMPL(float16, c10::Half)
AOTI_TORCH_ITEM_IMPL(float32, float)
AOTI_TORCH_ITEM_IMPL(float64, double)
AOTI_TORCH_ITEM_IMPL(uint8, uint8_t)
AOTI_TORCH_ITEM_IMPL(uint16, uint16_t)
AOTI_TORCH_ITEM_IMPL(uint32, uint32_t)
AOTI_TORCH_ITEM_IMPL(uint64, uint64_t)
AOTI_TORCH_ITEM_IMPL(int8, int8_t)
AOTI_TORCH_ITEM_IMPL(int16, int16_t)
AOTI_TORCH_ITEM_IMPL(int32, int32_t)
AOTI_TORCH_ITEM_IMPL(int64, int64_t)
AOTI_TORCH_ITEM_IMPL(bool, bool)
AOTI_TORCH_ITEM_IMPL(bfloat16, c10::BFloat16)
AOTI_TORCH_ITEM_IMPL(complex64, c10::complex<float>)
#undef AOTI_TORCH_ITEM_IMPL

#define AOTI_TORCH_SCALAR_TO_TENSOR_IMPL(dtype, ctype, ttype)                  \
  AOTITorchError aoti_torch_scalar_to_tensor_##dtype(                          \
      ctype value, AtenTensorHandle* ret_new_tensor) {                         \
    AOTI_TORCH_CONVERT_EXCEPTION_TO_ERROR_CODE({                               \
      *ret_new_tensor =                                                        \
          new_tensor_handle(at::scalar_tensor(value, c10::ScalarType::ttype)); \
    });                                                                        \
  }

AOTI_TORCH_SCALAR_TO_TENSOR_IMPL(float32, float, Float)
AOTI_TORCH_SCALAR_TO_TENSOR_IMPL(float64, double, Double)
AOTI_TORCH_SCALAR_TO_TENSOR_IMPL(uint8, uint8_t, Byte)
AOTI_TORCH_SCALAR_TO_TENSOR_IMPL(uint16, uint16_t, UInt16)
AOTI_TORCH_SCALAR_TO_TENSOR_IMPL(uint32, uint32_t, UInt32)
AOTI_TORCH_SCALAR_TO_TENSOR_IMPL(uint64, uint64_t, UInt64)
AOTI_TORCH_SCALAR_TO_TENSOR_IMPL(int8, int8_t, Char)
AOTI_TORCH_SCALAR_TO_TENSOR_IMPL(int16, int16_t, Short)
AOTI_TORCH_SCALAR_TO_TENSOR_IMPL(int32, int32_t, Int)
AOTI_TORCH_SCALAR_TO_TENSOR_IMPL(int64, int64_t, Long)
AOTI_TORCH_SCALAR_TO_TENSOR_IMPL(bool, bool, Bool)
AOTI_TORCH_SCALAR_TO_TENSOR_IMPL(complex64, c10::complex<float>, ComplexFloat)
AOTI_TORCH_SCALAR_TO_TENSOR_IMPL(
    complex128,
    c10::complex<double>,
    ComplexDouble)
#undef AOTI_TORCH_SCALAR_TO_TENSOR_IMPL

#ifndef C10_MOBILE
#include <torch/version.h>
uint64_t aoti_torch_abi_version() {
  return TORCH_ABI_VERSION;
}
#endif // C10_MOBILE

bool aoti_torch_grad_mode_is_enabled() {
  return c10::GradMode::is_enabled();
}

void aoti_torch_grad_mode_set_enabled(bool enabled) {
  return c10::GradMode::set_enabled(enabled);
}

size_t aoti_torch_dtype_element_size(int32_t dtype) {
  auto scalar_type = static_cast<at::ScalarType>(dtype);
  return c10::elementSize(scalar_type);
}

AOTITorchError aoti_torch_delete_tensor_object(AtenTensorHandle tensor) {
  AOTI_TORCH_CONVERT_EXCEPTION_TO_ERROR_CODE({
    at::Tensor* t = tensor_handle_to_tensor_pointer(tensor);
    delete t;
  });
}

AOTITorchError aoti_torch_delete_c10_value_object(C10IValueHandle handle) {
  AOTI_TORCH_CONVERT_EXCEPTION_TO_ERROR_CODE({
    c10::IValue* t = reinterpret_cast<c10::IValue*>(handle);
    delete t;
  });
}

AOTITorchError aoti_torch_int64_to_ivalue(
    int64_t val,
    C10IValueHandle* ivalue) {
  AOTI_TORCH_CONVERT_EXCEPTION_TO_ERROR_CODE({
    c10::IValue* t = new c10::IValue(val);
    *ivalue = reinterpret_cast<C10IValueHandle>(t);
  });
}

AOTITorchError aoti_torch_str_to_ivalue(
    const char* val,
    C10IValueHandle* ivalue) {
  AOTI_TORCH_CONVERT_EXCEPTION_TO_ERROR_CODE({
    c10::IValue* t = new c10::IValue(val);
    *ivalue = reinterpret_cast<C10IValueHandle>(t);
  });
}

AOTITorchError aoti_torch_strlist_to_ivalue(
    const char** val,
    int64_t len,
    C10IValueHandle* ivalue) {
  AOTI_TORCH_CONVERT_EXCEPTION_TO_ERROR_CODE({
    c10::List<std::string> vec;
    for (int64_t i = 0; i < len; i++) {
      vec.push_back(std::string(val[i]));
    }
    c10::IValue* t = new c10::IValue(vec);
    *ivalue = reinterpret_cast<C10IValueHandle>(t);
  });
}

AOTITorchError aoti_torch_tensor_to_ivalue(
    AtenTensorHandle tensor,
    C10IValueHandle* ivalue) {
  AOTI_TORCH_CONVERT_EXCEPTION_TO_ERROR_CODE({
    at::Tensor* tmp_tensor = tensor_handle_to_tensor_pointer(tensor);
    c10::IValue* tmp_ivalue = new c10::IValue(*tmp_tensor);
    *ivalue = reinterpret_cast<C10IValueHandle>(tmp_ivalue);
  });
}

AOTITorchError aoti_torch_get_data_ptr(
    AtenTensorHandle tensor,
    void** ret_data_ptr) {
  AOTI_TORCH_CONVERT_EXCEPTION_TO_ERROR_CODE({
    at::Tensor* t = tensor_handle_to_tensor_pointer(tensor);
    if (t->is_mkldnn()) {
      *ret_data_ptr = data_ptr_from_mkldnn(t);
    } else {
      *ret_data_ptr = t->data_ptr();
    }
  });
}

AOTITorchError aoti_torch_get_storage_size(
    AtenTensorHandle tensor,
    int64_t* ret_size) {
  AOTI_TORCH_CONVERT_EXCEPTION_TO_ERROR_CODE({
    at::Tensor* t = tensor_handle_to_tensor_pointer(tensor);
    *ret_size = t->storage().nbytes();
  });
}

AOTITorchError aoti_torch_get_dim(AtenTensorHandle tensor, int64_t* ret_dim) {
  AOTI_TORCH_CONVERT_EXCEPTION_TO_ERROR_CODE({
    at::Tensor* t = tensor_handle_to_tensor_pointer(tensor);
    *ret_dim = t->dim();
  });
}

AOTITorchError aoti_torch_get_numel(
    AtenTensorHandle tensor,
    int64_t* ret_numel) {
  AOTI_TORCH_CONVERT_EXCEPTION_TO_ERROR_CODE({
    at::Tensor* t = tensor_handle_to_tensor_pointer(tensor);
    *ret_numel = t->numel();
  });
}

AOTITorchError aoti_torch_get_storage_numel(
    AtenTensorHandle tensor,
    int64_t* ret_numel) {
  AOTI_TORCH_CONVERT_EXCEPTION_TO_ERROR_CODE({
    at::Tensor* t = tensor_handle_to_tensor_pointer(tensor);
    TORCH_INTERNAL_ASSERT(t->has_storage());
    auto dtype_size = t->dtype().itemsize();
    size_t nbytes = t->storage().nbytes();
    TORCH_INTERNAL_ASSERT(nbytes % dtype_size == 0);
    auto numel = nbytes / dtype_size;
    *ret_numel = numel;
  });
}

AOTITorchError aoti_torch_get_sizes(
    AtenTensorHandle tensor,
    int64_t** ret_sizes) {
  AOTI_TORCH_CONVERT_EXCEPTION_TO_ERROR_CODE({
    at::Tensor* t = tensor_handle_to_tensor_pointer(tensor);
    // NOLINTNEXTLINE(cppcoreguidelines-pro-type-const-cast)
    *ret_sizes = const_cast<int64_t*>(t->sizes().data());
  });
}

AOTITorchError aoti_torch_get_size(
    AtenTensorHandle tensor,
    int64_t d,
    int64_t* ret_size) {
  AOTI_TORCH_CONVERT_EXCEPTION_TO_ERROR_CODE({
    at::Tensor* t = tensor_handle_to_tensor_pointer(tensor);
    *ret_size = t->size(d);
  });
}

AOTITorchError aoti_torch_get_strides(
    AtenTensorHandle tensor,
    int64_t** ret_strides) {
  AOTI_TORCH_CONVERT_EXCEPTION_TO_ERROR_CODE({
    at::Tensor* t = tensor_handle_to_tensor_pointer(tensor);
    // NOLINTNEXTLINE(cppcoreguidelines-pro-type-const-cast)
    *ret_strides = const_cast<int64_t*>(t->strides().data());
  });
}

AOTITorchError aoti_torch_get_stride(
    AtenTensorHandle tensor,
    int64_t d,
    int64_t* ret_stride) {
  AOTI_TORCH_CONVERT_EXCEPTION_TO_ERROR_CODE({
    at::Tensor* t = tensor_handle_to_tensor_pointer(tensor);
    *ret_stride = t->stride(d);
  });
}

AOTITorchError aoti_torch_get_dtype(
    AtenTensorHandle tensor,
    int32_t* ret_dtype) {
  AOTI_TORCH_CONVERT_EXCEPTION_TO_ERROR_CODE({
    at::Tensor* t = tensor_handle_to_tensor_pointer(tensor);
    *ret_dtype = static_cast<int32_t>(t->scalar_type());
  });
}

AOTITorchError aoti_torch_get_device_type(
    AtenTensorHandle tensor,
    int32_t* ret_device_type) {
  AOTI_TORCH_CONVERT_EXCEPTION_TO_ERROR_CODE({
    at::Tensor* t = tensor_handle_to_tensor_pointer(tensor);
    *ret_device_type = static_cast<int32_t>(t->device().type());
  });
}

AOTITorchError aoti_torch_get_device_index(
    AtenTensorHandle tensor,
    int32_t* ret_device_index) {
  AOTI_TORCH_CONVERT_EXCEPTION_TO_ERROR_CODE({
    at::Tensor* t = tensor_handle_to_tensor_pointer(tensor);
    *ret_device_index = static_cast<int16_t>(t->device().index());
  });
}

AOTITorchError aoti_torch_get_layout(
    AtenTensorHandle tensor,
    int32_t* ret_layout) {
  AOTI_TORCH_CONVERT_EXCEPTION_TO_ERROR_CODE({
    at::Tensor* t = tensor_handle_to_tensor_pointer(tensor);
    *ret_layout = static_cast<int32_t>(t->layout());
  });
}

AOTITorchError aoti_torch_get_storage_offset(
    AtenTensorHandle tensor,
    int64_t* ret_storage_offset) {
  AOTI_TORCH_CONVERT_EXCEPTION_TO_ERROR_CODE({
    at::Tensor* t = tensor_handle_to_tensor_pointer(tensor);
    *ret_storage_offset = t->storage_offset();
  });
}

AOTITorchError aoti_torch_is_contiguous(
    AtenTensorHandle tensor,
    bool* ret_is_contiguous) {
  AOTI_TORCH_CONVERT_EXCEPTION_TO_ERROR_CODE({
    at::Tensor* t = tensor_handle_to_tensor_pointer(tensor);
    *ret_is_contiguous = t->is_contiguous();
  });
}

AOTITorchError aoti_torch_is_defined(
    AtenTensorHandle tensor,
    bool* ret_is_defined) {
  AOTI_TORCH_CONVERT_EXCEPTION_TO_ERROR_CODE({
    at::Tensor* t = tensor_handle_to_tensor_pointer(tensor);
    *ret_is_defined = t->defined();
  });
}

AOTITorchError aoti_torch_new_tensor_handle(
    AtenTensorHandle orig_handle,
    AtenTensorHandle* new_handle) {
  AOTI_TORCH_CONVERT_EXCEPTION_TO_ERROR_CODE({
    at::Tensor* t = tensor_handle_to_tensor_pointer(orig_handle);
    *new_handle = new_tensor_handle(at::Tensor(*t));
  });
}

AOTITorchError aoti_torch__reinterpret_tensor(
    AtenTensorHandle self,
    int64_t ndim,
    const int64_t* sizes_ptr,
    const int64_t* strides_ptr,
    int64_t offset_increment,
    AtenTensorHandle* ret_new_tensor) {
  AOTI_TORCH_CONVERT_EXCEPTION_TO_ERROR_CODE({
    at::Tensor* self_tensor = tensor_handle_to_tensor_pointer(self);
    c10::IntArrayRef sizes(sizes_ptr, ndim);
    c10::IntArrayRef strides(strides_ptr, ndim);
    *ret_new_tensor = new_tensor_handle(torch::inductor::_reinterpret_tensor(
        *self_tensor, sizes, strides, offset_increment));
  });
}

// TODO: implement a more efficient version instead of calling into aten
AOTITorchError aoti_torch_empty_strided(
    int64_t ndim,
    const int64_t* sizes_ptr,
    const int64_t* strides_ptr,
    int32_t dtype,
    int32_t device_type,
    int32_t device_index,
    AtenTensorHandle* ret_new_tensor) {
  AOTI_TORCH_CONVERT_EXCEPTION_TO_ERROR_CODE({
    c10::IntArrayRef sizes(sizes_ptr, ndim);
    c10::IntArrayRef strides(strides_ptr, ndim);
    if (c10::DeviceType(device_type) == c10::DeviceType::CPU) {
      *ret_new_tensor = new_tensor_handle(at::detail::empty_strided_cpu(
          sizes, strides, static_cast<c10::ScalarType>(dtype)));
    } else {
      c10::Device device = c10_device(device_type, device_index);
      c10::TensorOptions options = c10::TensorOptions().device(device).dtype(
          static_cast<c10::ScalarType>(dtype));
      *ret_new_tensor =
          new_tensor_handle(at::empty_strided(sizes, strides, options));
    }
  });
}

AOTITorchError aoti_torch_empty_strided_pinned(
    int64_t ndim,
    const int64_t* sizes_ptr,
    const int64_t* strides_ptr,
    int32_t dtype,
    int32_t device_type,
    int32_t device_index,
    AtenTensorHandle* ret_new_tensor) {
  AOTI_TORCH_CONVERT_EXCEPTION_TO_ERROR_CODE({
    c10::IntArrayRef sizes(sizes_ptr, ndim);
    c10::IntArrayRef strides(strides_ptr, ndim);
    TORCH_CHECK(
        c10::DeviceType(device_type) == c10::DeviceType::CPU,
        "only CPU tensors can be pinned");
    *ret_new_tensor = new_tensor_handle(at::detail::empty_strided_cpu(
        sizes,
        strides,
        static_cast<c10::ScalarType>(dtype),
        /*is_pinned=*/true));
  });
}

AOTITorchError aoti_torch_create_tensor_from_blob(
    void* data,
    int64_t ndim,
    const int64_t* sizes_ptr,
    const int64_t* strides_ptr,
    int64_t storage_offset,
    int32_t dtype,
    int32_t device_type,
    int32_t device_index,
    AtenTensorHandle* ret_new_tensor) {
  AOTI_TORCH_CONVERT_EXCEPTION_TO_ERROR_CODE({
    c10::IntArrayRef sizes(sizes_ptr, ndim);
    c10::IntArrayRef strides(strides_ptr, ndim);
    c10::Device device = c10_device(device_type, device_index);
    c10::TensorOptions options = c10::TensorOptions().device(device).dtype(
        static_cast<c10::ScalarType>(dtype));
    *ret_new_tensor = new_tensor_handle(
        // data == nullptr can happen for a 0-size tensor
        (data != nullptr) ? at::for_blob(data, sizes)
                                .strides(strides)
                                .storage_offset(storage_offset)
                                .options(options)
                                .make_tensor()
                          : at::empty_strided(sizes, strides, options));
  });
}

AOTITorchError aoti_torch_create_tensor_from_blob_v2(
    void* data,
    int64_t ndim,
    const int64_t* sizes_ptr,
    const int64_t* strides_ptr,
    int64_t storage_offset,
    int32_t dtype,
    int32_t device_type,
    int32_t device_index,
    AtenTensorHandle* ret_new_tensor,
    int32_t layout,
    const uint8_t* opaque_metadata,
    int64_t opaque_metadata_size) {
  AOTI_TORCH_CONVERT_EXCEPTION_TO_ERROR_CODE({
    if (layout == static_cast<int32_t>(at::kMkldnn)) {
      c10::IntArrayRef sizes(sizes_ptr, ndim);
      c10::IntArrayRef strides(strides_ptr, ndim);
      c10::Device device = c10_device(device_type, device_index);
      // get a mkldnn tensor wrapped by a torch Tensor(OpaqueTensorImpl),
      // which used by later mkldnn op.
      *ret_new_tensor = new_tensor_handle(mkldnn_tensor_from_data_ptr(
          data,
          sizes,
          static_cast<c10::ScalarType>(dtype),
          device,
          opaque_metadata,
          opaque_metadata_size));
    } else {
      aoti_torch_create_tensor_from_blob(
          data,
          ndim,
          sizes_ptr,
          strides_ptr,
          storage_offset,
          dtype,
          device_type,
          device_index,
          ret_new_tensor);
    }
  });
}

AOTITorchError aoti_torch__embedding_bag(
    AtenTensorHandle weight,
    AtenTensorHandle indices,
    AtenTensorHandle offsets,
    int32_t scale_grad_by_freq,
    int32_t mode,
    int32_t sparse,
    AtenTensorHandle per_sample_weights, // optional argument
    int32_t include_last_offset,
    int32_t padding_idx,
    AtenTensorHandle* ret0, // returns new reference
    AtenTensorHandle* ret1, // returns new reference
    AtenTensorHandle* ret2, // returns new reference
    AtenTensorHandle* ret3 // returns new reference
) {
  AOTI_TORCH_CONVERT_EXCEPTION_TO_ERROR_CODE({
    auto [r0, r1, r2, r3] = at::_embedding_bag(
        *tensor_handle_to_tensor_pointer(weight),
        *tensor_handle_to_tensor_pointer(indices),
        *tensor_handle_to_tensor_pointer(offsets),
        scale_grad_by_freq,
        mode,
        sparse,
        pointer_to_optional(
            tensor_handle_to_tensor_pointer(per_sample_weights)),
        include_last_offset,
        padding_idx);

    *ret0 = new_tensor_handle(std::move(r0));
    *ret1 = new_tensor_handle(std::move(r1));
    *ret2 = new_tensor_handle(std::move(r2));
    *ret3 = new_tensor_handle(std::move(r3));
  });
}

AOTITorchError aoti_torch__fft_c2c(
    AtenTensorHandle self,
    const int64_t* dim_ptr,
    int64_t dim_size,
    int64_t normalization,
    int32_t forward,
    AtenTensorHandle* ret // returns new reference
) {
  AOTI_TORCH_CONVERT_EXCEPTION_TO_ERROR_CODE({
    auto dim = c10::IntArrayRef(dim_ptr, dim_size);
    *ret = new_tensor_handle(at::_fft_c2c(
        *tensor_handle_to_tensor_pointer(self), dim, normalization, forward));
  });
}

AOTITorchError aoti_torch__scaled_dot_product_flash_attention_v2(
    AtenTensorHandle query,
    AtenTensorHandle key,
    AtenTensorHandle value,
    double dropout_p,
    int is_causal,
    int return_debug_mask,
    double* scale, // optional argument
    AtenTensorHandle* ret0, // returns new reference
    AtenTensorHandle* ret1, // returns new reference
    AtenTensorHandle* ret2, // returns new reference
    AtenTensorHandle* ret3, // returns new reference
    int64_t* ret4,
    int64_t* ret5,
    AtenTensorHandle* ret6, // returns new reference
    AtenTensorHandle* ret7, // returns new reference
    AtenTensorHandle* ret8 // returns new reference
) {
  AOTI_TORCH_CONVERT_EXCEPTION_TO_ERROR_CODE({
    at::Tensor* query_tensor = tensor_handle_to_tensor_pointer(query);
    at::Tensor* key_tensor = tensor_handle_to_tensor_pointer(key);
    at::Tensor* value_tensor = tensor_handle_to_tensor_pointer(value);
    auto optional_scale = pointer_to_optional(scale);
    auto [r0, r1, r2, r3, r4, r5, r6, r7, r8] =
        at::_scaled_dot_product_flash_attention(
            *query_tensor,
            *key_tensor,
            *value_tensor,
            dropout_p,
            is_causal,
            return_debug_mask,
            optional_scale);

    *ret0 = new_tensor_handle(std::move(r0));
    *ret1 = new_tensor_handle(std::move(r1));
    // ret2 and ret3 may be null
    if (ret2) {
      *ret2 = new_tensor_handle(std::move(r2));
    }
    if (ret3) {
      *ret3 = new_tensor_handle(std::move(r3));
    }
    *ret4 = r4.expect_int();
    *ret5 = r5.expect_int();
    *ret6 = new_tensor_handle(std::move(r6));
    *ret7 = new_tensor_handle(std::move(r7));
    *ret8 = new_tensor_handle(std::move(r8));
  });
}

AOTITorchError aoti_torch__scaled_dot_product_flash_attention(
    AtenTensorHandle query,
    AtenTensorHandle key,
    AtenTensorHandle value,
    double dropout_p,
    bool is_causal,
    bool return_debug_mask,
    double scale,
    AtenTensorHandle* ret0, // returns new reference
    AtenTensorHandle* ret1, // returns new reference
    AtenTensorHandle* ret2, // returns new reference
    AtenTensorHandle* ret3, // returns new reference
    int64_t* ret4,
    int64_t* ret5,
    AtenTensorHandle* ret6, // returns new reference
    AtenTensorHandle* ret7, // returns new reference
    AtenTensorHandle* ret8 // returns new reference
) {
  return aoti_torch__scaled_dot_product_flash_attention_v2(
      query,
      key,
      value,
      dropout_p,
      is_causal,
      return_debug_mask,
      &scale,
      ret0,
      ret1,
      ret2,
      ret3,
      ret4,
      ret5,
      ret6,
      ret7,
      ret8);
}

AOTITorchError aoti_torch__scaled_dot_product_efficient_attention(
    AtenTensorHandle query,
    AtenTensorHandle key,
    AtenTensorHandle value,
    AtenTensorHandle attn_bias, // optional argument
    int compute_log_sumexp,
    double dropout_p,
    int is_causal,
    double* scale, // optional argument
    AtenTensorHandle* ret0, // returns new reference
    AtenTensorHandle* ret1, // returns new reference
    AtenTensorHandle* ret2, // returns new reference
    AtenTensorHandle* ret3 // returns new reference
) {
  AOTI_TORCH_CONVERT_EXCEPTION_TO_ERROR_CODE({
    at::Tensor* query_tensor = tensor_handle_to_tensor_pointer(query);
    at::Tensor* key_tensor = tensor_handle_to_tensor_pointer(key);
    at::Tensor* value_tensor = tensor_handle_to_tensor_pointer(value);
    auto optional_attn_bias =
        pointer_to_optional(tensor_handle_to_tensor_pointer(attn_bias));
    auto optional_scale = pointer_to_optional(scale);
    auto [r0, r1, r2, r3] = at::_scaled_dot_product_efficient_attention(
        *query_tensor,
        *key_tensor,
        *value_tensor,
        optional_attn_bias,
        compute_log_sumexp,
        dropout_p,
        is_causal,
        optional_scale);
    *ret0 = new_tensor_handle(std::move(r0));
    *ret1 = new_tensor_handle(std::move(r1));
    *ret2 = new_tensor_handle(std::move(r2));
    *ret3 = new_tensor_handle(std::move(r3));
  });
}

AOTITorchError aoti_torch_convolution(
    AtenTensorHandle input,
    AtenTensorHandle weight,
    AtenTensorHandle bias, // optional argument
    const int64_t* stride_ptr,
    int64_t stride_size,
    const int64_t* padding_ptr,
    int64_t padding_size,
    const int64_t* dilation_ptr,
    int64_t dilation_size,
    int transposed,
    const int64_t* output_padding_ptr,
    int64_t output_padding_size,
    int64_t groups,
    AtenTensorHandle* out // returns new reference
) {
  AOTI_TORCH_CONVERT_EXCEPTION_TO_ERROR_CODE({
    at::Tensor* input_tensor = tensor_handle_to_tensor_pointer(input);
    at::Tensor* weight_tensor = tensor_handle_to_tensor_pointer(weight);
    at::Tensor* bias_tensor = tensor_handle_to_tensor_pointer(bias);
    auto optional_bias = pointer_to_optional(bias_tensor);
    c10::IntArrayRef stride(stride_ptr, stride_size);
    c10::IntArrayRef padding(padding_ptr, padding_size);
    c10::IntArrayRef dilation(dilation_ptr, dilation_size);
    c10::IntArrayRef output_padding(output_padding_ptr, output_padding_size);

    *out = new_tensor_handle(at::convolution(
        *input_tensor,
        *weight_tensor,
        optional_bias,
        stride,
        padding,
        dilation,
        static_cast<bool>(transposed),
        output_padding,
        groups));
  });
}

AOTITorchError aoti_torch_new_uninitialized_tensor(AtenTensorHandle* ret) {
  AOTI_TORCH_CONVERT_EXCEPTION_TO_ERROR_CODE({
    at::Tensor* out_tensor = new at::Tensor();
    *ret = tensor_pointer_to_tensor_handle(out_tensor);
  });
}

AOTITorchError aoti_torch__scaled_mm(
    AtenTensorHandle self,
    AtenTensorHandle mat2,
    AtenTensorHandle bias,
    int32_t* out_dtype,
    AtenTensorHandle scale_a,
    AtenTensorHandle scale_b,
    AtenTensorHandle scale_result,
    int8_t use_fast_accum,
    AtenTensorHandle* ret0,
    AtenTensorHandle* ret1) {
  AOTI_TORCH_CONVERT_EXCEPTION_TO_ERROR_CODE({
    at::Tensor* self_tensor = tensor_handle_to_tensor_pointer(self);
    at::Tensor* mat2_tensor = tensor_handle_to_tensor_pointer(mat2);
    at::Tensor* bias_tensor = tensor_handle_to_tensor_pointer(bias);
    at::Tensor* scale_a_tensor = tensor_handle_to_tensor_pointer(scale_a);
    at::Tensor* scale_b_tensor = tensor_handle_to_tensor_pointer(scale_b);
    at::Tensor* scale_result_tensor =
        tensor_handle_to_tensor_pointer(scale_result);
    auto r0 = at::_scaled_mm(
        *self_tensor,
        *mat2_tensor,
        *scale_a_tensor,
        *scale_b_tensor,
        pointer_to_optional(bias_tensor),
        pointer_to_optional(scale_result_tensor),
        pointer_to_optional<c10::ScalarType>(out_dtype),
        use_fast_accum);
    *ret0 = new_tensor_handle(std::move(r0));
  });
}

AOTITorchError aoti_torch__scaled_mm_v2(
    AtenTensorHandle self,
    AtenTensorHandle mat2,
    AtenTensorHandle scale_a,
    AtenTensorHandle scale_b,
    AtenTensorHandle bias,
    AtenTensorHandle scale_result,
    int32_t* out_dtype,
    int8_t use_fast_accum,
    AtenTensorHandle* ret0) {
  AOTI_TORCH_CONVERT_EXCEPTION_TO_ERROR_CODE({
    at::Tensor* self_tensor = tensor_handle_to_tensor_pointer(self);
    at::Tensor* mat2_tensor = tensor_handle_to_tensor_pointer(mat2);
    at::Tensor* bias_tensor = tensor_handle_to_tensor_pointer(bias);
    at::Tensor* scale_a_tensor = tensor_handle_to_tensor_pointer(scale_a);
    at::Tensor* scale_b_tensor = tensor_handle_to_tensor_pointer(scale_b);
    at::Tensor* scale_result_tensor =
        tensor_handle_to_tensor_pointer(scale_result);
    auto r0 = at::_scaled_mm(
        *self_tensor,
        *mat2_tensor,
        *scale_a_tensor,
        *scale_b_tensor,
        pointer_to_optional(bias_tensor),
        pointer_to_optional(scale_result_tensor),
        pointer_to_optional<c10::ScalarType>(out_dtype),
        use_fast_accum);
    *ret0 = new_tensor_handle(std::move(r0));
  });
}

// TODO: implement a more efficient version instead of calling into aten
AOTITorchError aoti_torch_tensor_copy_(
    AtenTensorHandle src,
    AtenTensorHandle dst) {
  return aoti_torch_copy_(dst, src, /*non_blocking=*/0);
}

AOTITorchError aoti_torch_assign_tensors(
    AtenTensorHandle src,
    AtenTensorHandle dst) {
  AOTI_TORCH_CONVERT_EXCEPTION_TO_ERROR_CODE({
    at::Tensor* src_tensor = tensor_handle_to_tensor_pointer(src);
    at::Tensor* dst_tensor = tensor_handle_to_tensor_pointer(dst);
    *dst_tensor = *src_tensor;
  });
}

AOTITorchError aoti_torch_assign_tensors_out(
    AtenTensorHandle src,
    AtenTensorHandle* ret_dst) {
  AOTI_TORCH_CONVERT_EXCEPTION_TO_ERROR_CODE({
    at::Tensor* src_tensor_ptr = tensor_handle_to_tensor_pointer(src);
    at::Tensor dst_tensor = *src_tensor_ptr;
    *ret_dst = new_tensor_handle(std::move(dst_tensor));
  });
}

AOTITorchError aoti_torch_clone(AtenTensorHandle self, AtenTensorHandle* ret) {
  AOTI_TORCH_CONVERT_EXCEPTION_TO_ERROR_CODE({
    at::Tensor* self_tensor = tensor_handle_to_tensor_pointer(self);
    *ret = new_tensor_handle(self_tensor->clone());
  });
}

AOTITorchError aoti_torch_as_strided(
    AtenTensorHandle self,
    const int64_t* sizes_ptr,
    const int64_t* strides_ptr,
    AtenTensorHandle* ret) {
  AOTI_TORCH_CONVERT_EXCEPTION_TO_ERROR_CODE({
    at::Tensor* self_tensor = tensor_handle_to_tensor_pointer(self);
    int64_t ndim = self_tensor->dim();
    c10::IntArrayRef sizes(sizes_ptr, ndim);
    c10::IntArrayRef strides(strides_ptr, ndim);
    at::Tensor ret_tensor = self_tensor->as_strided(sizes, strides);
    *ret = new_tensor_handle(std::move(ret_tensor));
  });
}

AOTITorchError aoti_torch_clone_preserve_strides(
    AtenTensorHandle self,
    AtenTensorHandle* ret) {
  AOTI_TORCH_CONVERT_EXCEPTION_TO_ERROR_CODE({
    // To mimic clone_preserve_strides which is used in copy_misaligned_inputs
    at::Tensor* self_tensor = tensor_handle_to_tensor_pointer(self);
    int64_t needed_size = 1;
    for (int i = 0; i < self_tensor->dim(); i++) {
      if (self_tensor->size(i) == 0) {
        needed_size = 0;
        break;
      }
      needed_size += (self_tensor->size(i) - 1) * self_tensor->stride(i);
    }
    at::Tensor ret_tensor =
        self_tensor->as_strided({needed_size}, {1})
            .clone()
            .as_strided(self_tensor->sizes(), self_tensor->strides());
    *ret = new_tensor_handle(std::move(ret_tensor));
  });
}

// TODO: implement a more efficient version instead of calling into aten
AOTITorchError aoti_torch_addmm_out(
    AtenTensorHandle out,
    AtenTensorHandle self,
    AtenTensorHandle mat1,
    AtenTensorHandle mat2,
    float beta,
    float alpha) {
  AOTI_TORCH_CONVERT_EXCEPTION_TO_ERROR_CODE({
    at::Tensor* out_tensor = tensor_handle_to_tensor_pointer(out);
    at::Tensor* self_tensor = tensor_handle_to_tensor_pointer(self);
    at::Tensor* mat1_tensor = tensor_handle_to_tensor_pointer(mat1);
    at::Tensor* mat2_tensor = tensor_handle_to_tensor_pointer(mat2);
    at::addmm_out(
        *out_tensor, *self_tensor, *mat1_tensor, *mat2_tensor, beta, alpha);
  });
}

// TODO: implement a more efficient version instead of calling into aten
AOTITorchError aoti_torch_bmm_out(
    AtenTensorHandle out,
    AtenTensorHandle self,
    AtenTensorHandle mat2) {
  AOTI_TORCH_CONVERT_EXCEPTION_TO_ERROR_CODE({
    at::Tensor* out_tensor = tensor_handle_to_tensor_pointer(out);
    at::Tensor* self_tensor = tensor_handle_to_tensor_pointer(self);
    at::Tensor* mat2_tensor = tensor_handle_to_tensor_pointer(mat2);
    at::bmm_out(*out_tensor, *self_tensor, *mat2_tensor);
  });
}

AOTITorchError aoti_torch_copy_(
    AtenTensorHandle self,
    AtenTensorHandle src,
    int32_t non_blocking) {
  AOTI_TORCH_CONVERT_EXCEPTION_TO_ERROR_CODE({
    tensor_handle_to_tensor_pointer(self)->copy_(
        *tensor_handle_to_tensor_pointer(src), non_blocking);
  });
}

// TODO: implement a more efficient version instead of calling into aten
AOTITorchError aoti_torch_mm_out(
    AtenTensorHandle out,
    AtenTensorHandle self,
    AtenTensorHandle mat2) {
  AOTI_TORCH_CONVERT_EXCEPTION_TO_ERROR_CODE({
    at::Tensor* out_tensor = tensor_handle_to_tensor_pointer(out);
    at::Tensor* self_tensor = tensor_handle_to_tensor_pointer(self);
    at::Tensor* mat2_tensor = tensor_handle_to_tensor_pointer(mat2);
    at::mm_out(*out_tensor, *self_tensor, *mat2_tensor);
  });
}

AOTITorchError aoti_torch__mm_plus_mm_out(
    AtenTensorHandle out,
    AtenTensorHandle a,
    AtenTensorHandle b,
    AtenTensorHandle c,
    AtenTensorHandle d) {
  AOTI_TORCH_CONVERT_EXCEPTION_TO_ERROR_CODE({
    at::Tensor* out_tensor = tensor_handle_to_tensor_pointer(out);
    at::Tensor* a_tensor = tensor_handle_to_tensor_pointer(a);
    at::Tensor* b_tensor = tensor_handle_to_tensor_pointer(b);
    at::Tensor* c_tensor = tensor_handle_to_tensor_pointer(c);
    at::Tensor* d_tensor = tensor_handle_to_tensor_pointer(d);
    torch::inductor::_mm_plus_mm_out(
        *out_tensor, *a_tensor, *b_tensor, *c_tensor, *d_tensor);
  });
}

AOTITorchError aoti_torch_cpu_wrapped_fbgemm_pack_gemm_matrix_fp16(
    AtenTensorHandle weight,
    AtenTensorHandle* out) {
  AOTI_TORCH_CONVERT_EXCEPTION_TO_ERROR_CODE({
    at::Tensor* weight_tensor = tensor_handle_to_tensor_pointer(weight);

    *out = new_tensor_handle(at::fbgemm_pack_gemm_matrix_fp16(*weight_tensor));
  });
}

AOTITorchError aoti_torch_cpu__wrapped_linear_prepack(
    AtenTensorHandle weight,
    AtenTensorHandle weight_scale,
    AtenTensorHandle weight_zero_point,
    AtenTensorHandle bias,
    AtenTensorHandle* out) {
  AOTI_TORCH_CONVERT_EXCEPTION_TO_ERROR_CODE({
    at::Tensor* weight_tensor = tensor_handle_to_tensor_pointer(weight);
    at::Tensor* weight_scale_tensor =
        tensor_handle_to_tensor_pointer(weight_scale);
    at::Tensor* weight_zero_point_tensor =
        tensor_handle_to_tensor_pointer(weight_zero_point);
    at::Tensor* bias_tensor = tensor_handle_to_tensor_pointer(bias);

    *out = new_tensor_handle(at::_wrapped_linear_prepack(
        *weight_tensor,
        *weight_scale_tensor,
        *weight_zero_point_tensor,
        *bias_tensor));
  });
}

AOTITorchError aoti_torch_cpu_wrapped_fbgemm_linear_fp16_weight(
    AtenTensorHandle input,
    AtenTensorHandle weight,
    AtenTensorHandle bias, // optional argument
    int64_t out_channel,
    AtenTensorHandle* out) {
  AOTI_TORCH_CONVERT_EXCEPTION_TO_ERROR_CODE({
    at::Tensor* input_tensor = tensor_handle_to_tensor_pointer(input);
    at::Tensor* weight_tensor = tensor_handle_to_tensor_pointer(weight);
    auto optional_bias_tensor =
        pointer_to_optional(tensor_handle_to_tensor_pointer(bias));

    *out = new_tensor_handle(at::fbgemm_linear_fp16_weight_fp32_activation(
        *input_tensor, *weight_tensor, optional_bias_tensor));
  });
}

AOTITorchError aoti_torch_cpu__wrapped_quantized_linear_prepacked(
    AtenTensorHandle input,
    AtenTensorHandle input_scale,
    AtenTensorHandle input_zero_point,
    AtenTensorHandle weight,
    AtenTensorHandle out_scale,
    AtenTensorHandle out_zeropoint,
    int64_t out_channel,
    AtenTensorHandle* out) {
  AOTI_TORCH_CONVERT_EXCEPTION_TO_ERROR_CODE({
    at::Tensor* input_tensor = tensor_handle_to_tensor_pointer(input);
    at::Tensor* input_scale_tensor =
        tensor_handle_to_tensor_pointer(input_scale);
    at::Tensor* input_zero_point_tensor =
        tensor_handle_to_tensor_pointer(input_zero_point);
    at::Tensor* weight_tensor = tensor_handle_to_tensor_pointer(weight);
    at::Tensor* out_scale_tensor = tensor_handle_to_tensor_pointer(out_scale);
    at::Tensor* out_zeropoint_tensor =
        tensor_handle_to_tensor_pointer(out_zeropoint);
    *out = new_tensor_handle(at::_wrapped_quantized_linear_prepacked(
        *input_tensor,
        *input_scale_tensor,
        *input_zero_point_tensor,
        *weight_tensor,
        *out_scale_tensor,
        *out_zeropoint_tensor,
        out_channel));
  });
}

AOTITorchError aoti_torch_nonzero(
    AtenTensorHandle self,
    AtenTensorHandle* out) {
  AOTI_TORCH_CONVERT_EXCEPTION_TO_ERROR_CODE({
    at::Tensor* self_tensor = tensor_handle_to_tensor_pointer(self);
    *out = new_tensor_handle(at::nonzero(*self_tensor));
  });
}

AOTITorchError aoti_torch_repeat_interleave_Tensor(
    AtenTensorHandle repeats,
    int64_t* output_size,
    AtenTensorHandle* out) {
  AOTI_TORCH_CONVERT_EXCEPTION_TO_ERROR_CODE({
    at::Tensor* repeats_tensor = tensor_handle_to_tensor_pointer(repeats);
    *out = new_tensor_handle(at::_ops::repeat_interleave_Tensor::call(
        *repeats_tensor, pointer_to_optional<c10::SymInt>(output_size)));
  });
}

// Function to check existence of inf and NaN
AOTITorchError aoti_torch_check_inf_and_nan(
    const char* tensor_name,
    AtenTensorHandle tensor) {
  AOTI_TORCH_CONVERT_EXCEPTION_TO_ERROR_CODE({
    at::Tensor* check_tensor = tensor_handle_to_tensor_pointer(tensor);

    assert_inf_and_nan(tensor_name, *check_tensor);
  });
}

AOTITorchError aoti_record_function_start(
    const char* name,
    IValueMapHandle kwargs,
    const C10IValueHandle* inputs,
    const uint64_t n_inputs,
    AtenRecordFunctionHandle* guard) {
  AOTI_TORCH_CONVERT_EXCEPTION_TO_ERROR_CODE({
    at::RecordFunction* newGuard =
        new at::RecordFunction(at::RecordScope::FUNCTION);
    std::unordered_map<std::string, c10::IValue> recordKwargs;

    if (kwargs != nullptr) {
      auto wrappedKwargs =
          reinterpret_cast<std::unordered_map<std::string, C10IValueHandle>*>(
              kwargs);
      for (const auto& pair : *wrappedKwargs) {
        recordKwargs.emplace(
            pair.first, *(reinterpret_cast<c10::IValue*>(pair.second)));
      }
    }

    std::vector<c10::IValue> recordInputs(n_inputs);
    for (size_t i = 0; i < n_inputs; i++) {
      recordInputs[i] = *reinterpret_cast<c10::IValue*>(inputs[i]);
    }

    newGuard->before(name, &recordInputs, &recordKwargs);
    *guard = reinterpret_cast<AtenRecordFunctionHandle>(newGuard);
  });
}

AOTITorchError aoti_record_function_end(AtenRecordFunctionHandle guard) {
  AOTI_TORCH_CONVERT_EXCEPTION_TO_ERROR_CODE({
    at::RecordFunction* t = reinterpret_cast<at::RecordFunction*>(guard);

    delete t;
  });
}

AOTITorchError aoti_torch_scatter_out(
    AtenTensorHandle out,
    AtenTensorHandle self,
    int64_t dim,
    AtenTensorHandle index,
    AtenTensorHandle src) {
  AOTI_TORCH_CONVERT_EXCEPTION_TO_ERROR_CODE({
    at::Tensor* out_tensor = tensor_handle_to_tensor_pointer(out);
    at::Tensor* self_tensor = tensor_handle_to_tensor_pointer(self);
    at::Tensor* index_tensor = tensor_handle_to_tensor_pointer(index);
    at::Tensor* src_tensor = tensor_handle_to_tensor_pointer(src);
    at::scatter_out(*out_tensor, *self_tensor, dim, *index_tensor, *src_tensor);
  });
}

AOTITorchError aoti_torch_scatter_reduce_out(
    AtenTensorHandle out,
    AtenTensorHandle self,
    int64_t dim,
    AtenTensorHandle index,
    AtenTensorHandle src,
    const char* reduce,
    int32_t include_self) {
  AOTI_TORCH_CONVERT_EXCEPTION_TO_ERROR_CODE({
    at::Tensor* out_tensor = tensor_handle_to_tensor_pointer(out);
    at::Tensor* self_tensor = tensor_handle_to_tensor_pointer(self);
    at::Tensor* index_tensor = tensor_handle_to_tensor_pointer(index);
    at::Tensor* src_tensor = tensor_handle_to_tensor_pointer(src);
    at::scatter_reduce_out(
        *out_tensor,
        *self_tensor,
        dim,
        *index_tensor,
        *src_tensor,
        reduce,
        (bool)include_self);
  });
}

AOTITorchError aoti_torch_index_put_out(
    AtenTensorHandle out,
    AtenTensorHandle self,
    const AtenTensorHandle* indices,
    const uint32_t num_indices,
    // NOLINTNEXTLINE(misc-misplaced-const)
    const AtenTensorHandle values,
    bool accumulate) {
  AOTI_TORCH_CONVERT_EXCEPTION_TO_ERROR_CODE({
    c10::List<std::optional<at::Tensor>> indices_;
    indices_.reserve(num_indices);
    for (size_t i = 0; i < num_indices; i++) {
      indices_.emplace_back(
          pointer_to_optional(tensor_handle_to_tensor_pointer(indices[i])));
    }
    at::Tensor* out_tensor = tensor_handle_to_tensor_pointer(out);
    at::Tensor* self_tensor = tensor_handle_to_tensor_pointer(self);
    at::Tensor* values_tensor = tensor_handle_to_tensor_pointer(values);
    at::index_put_out(
        *out_tensor, *self_tensor, indices_, *values_tensor, accumulate);
  });
}

AOTITorchError aoti_torch_view_as_real(
    AtenTensorHandle self,
    AtenTensorHandle* ret // returns new reference
) {
  AOTI_TORCH_CONVERT_EXCEPTION_TO_ERROR_CODE({
    *ret = new_tensor_handle(
        at::_ops::view_as_real::call(*tensor_handle_to_tensor_pointer(self)));
  });
}

AOTITorchError aoti_torch_view_dtype(
    AtenTensorHandle self,
    int32_t dtype,
    AtenTensorHandle* ret // returns new reference
) {
  AOTI_TORCH_CONVERT_EXCEPTION_TO_ERROR_CODE({
    at::Tensor* self_tensor = tensor_handle_to_tensor_pointer(self);
    *ret = new_tensor_handle(at::_ops::view_dtype::call(
        *self_tensor, static_cast<c10::ScalarType>(dtype)));
  });
}

void aoti_torch_save_tensor_handle(
    AtenTensorHandle self,
    const char* tensor_name,
    const char* launch_prefix,
    const char* kernel_name) {
  at::Tensor* t = tensor_handle_to_tensor_pointer(self);
#ifndef C10_MOBILE
  // Save tensor to tmp .pt file for tensors and can be torch.load'ed later
  auto cwd = c10::filesystem::current_path();
  auto tmp_folder = cwd / "tmp" / "aoti_torch";
  if (!c10::filesystem::exists(tmp_folder)) {
    std::cout
        << "aoti_torch_save_tensor_handle: Path does not exist, creating it..."
        << tmp_folder << '\n';

    std::error_code ec{};
    if (!c10::filesystem::create_directories(tmp_folder, ec)) {
      std::cout << "aoti_torch_save_tensor_handle: Error creating directory: "
                << tmp_folder << " error:" << ec.message() << '\n';
      return;
    }
  }
  std::string tensor_filepath_to_save = tmp_folder.string() + launch_prefix +
      "_" + kernel_name + "_" + tensor_name + "_" + t->device().str() + ".pt";

  auto bytes = torch::jit::pickle_save(c10::IValue(*t));
  std::ofstream fout(tensor_filepath_to_save, std::ios::out | std::ios::binary);
  fout.write(bytes.data(), static_cast<std::streamsize>(bytes.size()));
  fout.close();

  std::cout << "aoti_torch_save_tensor_handle: Saved tensor to "
            << tensor_filepath_to_save << '\n';
#endif // !defined(C10_MOBILE)
}

void aoti_torch_print_tensor_handle(AtenTensorHandle self, const char* msg) {
  at::Tensor* t = tensor_handle_to_tensor_pointer(self);

  // Display message
  std::cout << "[";
  if (msg) {
    std::cout << "  " << msg;
  }
  std::cout << "  " << "]:" << '\n';

  // Print exact tensor values for small size tensors
  const int64_t numel = t->numel();
  if (numel <= AOTI_TORCH_MAX_NUMEL_TO_PRINT) {
    std::cout << *t << "\n";
  }

  // Print summary stats of the tensor
  std::cout << "Number of elements: " << numel << '\n';

  // Print dtypes and for float types, print exact precision
  auto scalarType = t->scalar_type();
  if (scalarType == at::ScalarType::Float) {
    std::cout << "Dtype: float32" << std::endl;
  } else if (scalarType == at::ScalarType::Half) {
    std::cout << "Dtype: float16" << std::endl;
  } else if (scalarType == at::ScalarType::BFloat16) {
    std::cout << "Dtype: bfloat16" << std::endl;
  } else {
    std::cout << "Dtype: " << t->dtype() << '\n';
  }

  if (numel > 0) {
    // torch/aten `mean()` function only supports float and complex dtypes
    // See:
    // https://github.com/pytorch/pytorch/blob/a0e062c6f1a03ec93e87413e42c4d0b336518131/aten/src/ATen/native/ReduceOps.cpp#L304-L309
    auto mean_value = [t](at::ScalarType dtype) {
      return t->to(dtype).mean().item();
    };
    bool is_complex_type =
        at::isComplexType(at::typeMetaToScalarType(t->dtype()));
    at::ScalarType float_dtype =
        is_complex_type ? at::kComplexFloat : at::kFloat;
    std::cout << "Mean value: " << mean_value(float_dtype) << '\n';
    if (!is_complex_type) {
      // "min_all_cuda" function is not implemented for 'ComplexFloat' type.
      // (similar for max) Skip printing min/max value for complex type tensors
      // here if encountered complex (rare occasions), suggest to print
      // out the whole value of the tensor.
      std::cout << "Min value: " << t->to(float_dtype).min().item() << '\n';
      std::cout << "Max value: " << t->to(float_dtype).max().item() << '\n';
    } else {
      // Set the numel threshold to print as 256 to avoid printing out too much
      // More info for aten native cuda kernel for "min_all_cuda" implementation
      // source:
      // https://github.com/pytorch/pytorch/blob/4b3983241263b03abd25ae381ae4743ac49b648e/aten/src/ATen/native/cuda/ReduceMinValuesKernel.cu#L51
      if (numel <= 256) {
        std::cout
            << "[INFO] Aten built-in function `min_all_cuda/max_all_cuda` not implemented for current dtype: "
            << t->dtype() << ". Printing out the whole value:\n"
            << *t << "\n";
      }
    }
  }
  std::cout << "Device: " << t->device() << '\n';
  std::cout << "Size: " << t->sizes() << '\n';
  std::cout << "Stride: " << t->strides() << '\n';
  std::cout << "Layout: " << t->layout() << '\n';
  std::cout << "Is contiguous: " << t->is_contiguous() << '\n';
  std::cout << "Requires grad: " << t->requires_grad() << '\n';

  std::cout << '\n';
}

// ProxyExecutor
AOTITorchError aoti_torch_proxy_executor_call_function(
    AOTIProxyExecutorHandle proxy_executor,
    int extern_node_index,
    int num_ints,
    int64_t* flatten_int_args,
    int num_tensors,
    AtenTensorHandle* flatten_tensor_args) {
  AOTI_TORCH_CONVERT_EXCEPTION_TO_ERROR_CODE({
    if (!proxy_executor) {
      throw std::runtime_error(
          "Unable to find a proxy executor to run custom ops. Please check if "
          "there is a json file generated in the same directory as the so, or use "
          "torch._inductor.aoti_compile_and_package to package everything into a "
          "PT2 artifact.");
    }
    ProxyExecutor* executor = reinterpret_cast<ProxyExecutor*>(proxy_executor);
    executor->call_function(
        extern_node_index,
        num_ints,
        flatten_int_args,
        num_tensors,
        flatten_tensor_args);
  });
}

void aoti_torch_check(
    bool cond,
    const char* func,
    const char* file,
    uint32_t line,
    const char* msg) {
  if (C10_UNLIKELY_OR_CONST(!cond)) {
    ::c10::detail::torchCheckFail(func, file, line, msg);
  }
}

void aoti_torch_warn(
    const char* func,
    const char* file,
    uint32_t line,
    const char* msg) {
  ::c10::warn(
      ::c10::Warning(::c10::UserWarning(), {func, file, line}, msg, false));
}

AOTITorchError aoti_torch__alloc_from_pool(
    AtenTensorHandle self,
    int64_t offset_bytes,
    int32_t dtype,
    int64_t ndim,
    const int64_t* sizes_ptr,
    const int64_t* strides_ptr,
    AtenTensorHandle* ret_new_tensor) {
  AOTI_TORCH_CONVERT_EXCEPTION_TO_ERROR_CODE({
    at::Tensor* self_tensor = tensor_handle_to_tensor_pointer(self);
    c10::IntArrayRef sizes(sizes_ptr, ndim);
    c10::IntArrayRef strides(strides_ptr, ndim);
    *ret_new_tensor = new_tensor_handle(torch::inductor::_alloc_from_pool(
        *self_tensor,
        offset_bytes,
        static_cast<c10::ScalarType>(dtype),
        sizes,
        strides));
  });
}

AOTITorchError aoti_torch_zero_(AtenTensorHandle tensor) {
  AOTI_TORCH_CONVERT_EXCEPTION_TO_ERROR_CODE({
    at::Tensor* t = tensor_handle_to_tensor_pointer(tensor);
    t->zero_();
  });
}

<<<<<<< HEAD
static StableIValue from_ivalue(
    const c10::TypePtr& type,
    const c10::IValue& ivalue,
    uint64_t extension_build_version) {
  switch (type->kind()) {
    case c10::TypeKind::TensorType: {
      AtenTensorHandle ath = torch::aot_inductor::new_tensor_handle(
          std::move(const_cast<at::Tensor&>(ivalue.toTensor())));
      return _from(ath, extension_build_version);
    }
    case c10::TypeKind::IntType: {
      return _from(ivalue.toInt(), extension_build_version);
    }
    case c10::TypeKind::FloatType: {
      return _from(ivalue.toDouble(), extension_build_version);
    }
    case c10::TypeKind::BoolType: {
      return _from(ivalue.toBool(), extension_build_version);
    }
    case c10::TypeKind::ScalarTypeType: {
      return _from(ivalue.toScalarType(), extension_build_version);
    }
    case c10::TypeKind::DeviceObjType: {
      return _from(ivalue.toDevice(), extension_build_version);
    }
    case c10::TypeKind::LayoutType: {
      return _from(ivalue.toLayout(), extension_build_version);
    }
    case c10::TypeKind::MemoryFormatType: {
      return _from(ivalue.toMemoryFormat(), extension_build_version);
    }
    case c10::TypeKind::OptionalType: {
      auto inner_type = type->castRaw<at::OptionalType>()->getElementType();

      // ideally, if we had the C++ type corresponding to inner_type, which we
      // will denote as inner_type::t (does not actually exist), we would be
      // able to follow the patterned semantic of every other case here in one
      // line:
      //
      // return from<std::optional<inner_type::t>>(ivalue.toInnerTypeT()));
      //
      // BUT we do NOT have that type inner_type::t readily available, so we
      // will manually unwrap and recursively call. This implementation MUST
      // be kept in sync with from<std::optional<T>> function in
      // torch/csrc/stable/library.h
      if (ivalue.isNone()) {
        return _from(std::nullopt, extension_build_version);
      }
      StableIValue* sivp = new StableIValue(
          from_ivalue(inner_type, ivalue, extension_build_version));
      return _from(sivp, extension_build_version);
    }
    case c10::TypeKind::DummyType: {
      return _from(ivalue.toDummy(), extension_build_version);
    }
    default: {
      TORCH_CHECK(
          false,
          "Not yet supported conversion from IValue to StableIValue for schema type: ",
          type->str());
    }
  }
}

static c10::IValue to_ivalue(
    const c10::TypePtr& type,
    const StableIValue stable_ivalue,
    uint64_t extension_build_version) {
  switch (type->kind()) {
    case c10::TypeKind::TensorType: {
      auto ret_raiiath = torch::aot_inductor::RAIIAtenTensorHandle(
          _to<AtenTensorHandle>(stable_ivalue, extension_build_version));
      return (c10::IValue(*torch::aot_inductor::tensor_handle_to_tensor_pointer(
          ret_raiiath.get())));
    }
    case c10::TypeKind::IntType: {
      return c10::IValue(_to<int64_t>(stable_ivalue, extension_build_version));
    }
    case c10::TypeKind::FloatType: {
      return c10::IValue(_to<double>(stable_ivalue, extension_build_version));
    }
    case c10::TypeKind::BoolType: {
      return c10::IValue(_to<bool>(stable_ivalue, extension_build_version));
    }
    case c10::TypeKind::ScalarTypeType: {
      return c10::IValue(
          _to<c10::ScalarType>(stable_ivalue, extension_build_version));
    }
    case c10::TypeKind::DeviceObjType: {
      return c10::IValue(
          _to<c10::Device>(stable_ivalue, extension_build_version));
    }
    case c10::TypeKind::LayoutType: {
      return c10::IValue(
          _to<c10::Layout>(stable_ivalue, extension_build_version));
    }
    case c10::TypeKind::MemoryFormatType: {
      return c10::IValue(
          _to<c10::MemoryFormat>(stable_ivalue, extension_build_version));
    }
    case c10::TypeKind::OptionalType: {
      auto inner_type = type->castRaw<at::OptionalType>()->getElementType();

      // ideally, if we had the C++ type corresponding to inner_type, which we
      // will denote as inner_type::t (does not actually exist), we would be
      // able to follow the patterned semantic of every other case here in one
      // line:
      //
      // return c10::IValue(to<std::optional<inner_type::t>>(stable_ivalue));
      //
      // BUT we do NOT have that type inner_type::t readily available, so we
      // will manually unwrap and recursively call. This implementation MUST
      // be kept in sync with the to<T> function in
      // torch/csrc/stable/library.h
      if (stable_ivalue == _from(std::nullopt, extension_build_version)) {
        return c10::IValue();
      }
      auto sivp = _to<StableIValue*>(stable_ivalue, extension_build_version);
      auto ival = to_ivalue(inner_type, *sivp, extension_build_version);
      delete sivp;
      return ival;
    }
    case c10::TypeKind::DummyType: {
      return c10::IValue(
          _to<dummy_types::Dummy>(stable_ivalue, extension_build_version));
    }
    default: {
      TORCH_CHECK(
          false,
          "Not yet supported conversion from StableIValue to IValue for schema type: ",
          type->str());
    }
  }
}

class StableIValueBoxedKernel : public c10::OperatorKernel {
 public:
  StableIValueBoxedKernel(
      void (*fn)(StableIValue*, uint64_t, uint64_t),
      uint64_t extension_build_version)
      : fn_(fn), extension_build_version_(extension_build_version) {}

  void operator()(
      const c10::OperatorHandle& op,
      c10::DispatchKeySet keyset,
      torch::jit::Stack* stack) {
    const auto& schema = op.schema();
    const auto num_returns = schema.returns().size();
    const auto num_arguments = schema.arguments().size();

    auto ministack =
        std::make_unique<StableIValue[]>(std::max(num_arguments, num_returns));

    for (const auto idx : c10::irange(num_arguments)) {
      const auto ministack_idx = num_arguments - idx - 1;
      const c10::TypePtr& arg_type = schema.arguments()[ministack_idx].type();
      ministack[ministack_idx] = from_ivalue(
          arg_type, torch::jit::pop(stack), extension_build_version_);
    }

    // boxed function is going to take a stack of StableIValues, cast them to
    // our schema values, and run the function and modify the StableIValue stack
    fn_(ministack.get(), num_arguments, num_returns);

    // read the output from the end of the stack and wrap that back into
    // IValue from StableIValue
    for (size_t idx = 0; idx < num_returns; idx++) {
      const c10::TypePtr& ret_type = schema.returns()[idx].type();
      torch::jit::push(
          stack, to_ivalue(ret_type, ministack[idx], extension_build_version_));
    }
  }

 private:
  void (*fn_)(StableIValue*, uint64_t, uint64_t);
  uint64_t extension_build_version_;
};

=======
>>>>>>> 46889c18
AOTITorchError aoti_torch_library_init_impl(
    const char* ns,
    const char* k,
    const char* file,
    uint32_t line,
    TorchLibraryHandle* ret_new_torch_lib) {
  AOTI_TORCH_CONVERT_EXCEPTION_TO_ERROR_CODE({
    *ret_new_torch_lib =
        reinterpret_cast<TorchLibraryOpaque*>(new torch::Library(
            torch::Library::Kind::IMPL,
            std::string(ns),
            c10::parseDispatchKey(std::string(k)),
            file,
            line));
  });
}

AOTITorchError aoti_torch_library_init_def(
    const char* ns,
    const char* file,
    uint32_t line,
    TorchLibraryHandle* ret_new_torch_lib) {
  AOTI_TORCH_CONVERT_EXCEPTION_TO_ERROR_CODE({
    *ret_new_torch_lib =
        reinterpret_cast<TorchLibraryOpaque*>(new torch::Library(
            torch::Library::Kind::DEF,
            std::string(ns),
            std::nullopt,
            file,
            line));
  });
}

AOTITorchError aoti_torch_library_init_fragment(
    const char* ns,
    const char* file,
    uint32_t line,
    TorchLibraryHandle* ret_new_torch_lib) {
  AOTI_TORCH_CONVERT_EXCEPTION_TO_ERROR_CODE({
    *ret_new_torch_lib =
        reinterpret_cast<TorchLibraryOpaque*>(new torch::Library(
            torch::Library::Kind::FRAGMENT,
            std::string(ns),
            std::nullopt,
            file,
            line));
  });
}

AOTI_TORCH_EXPORT AOTITorchError
aoti_torch_library_def(TorchLibraryHandle self, const char* name) {
  AOTI_TORCH_CONVERT_EXCEPTION_TO_ERROR_CODE(
      { reinterpret_cast<torch::Library*>(self)->def(name); });
}

AOTI_TORCH_EXPORT AOTITorchError
aoti_torch_delete_library_object(TorchLibraryHandle tlh) {
  AOTI_TORCH_CONVERT_EXCEPTION_TO_ERROR_CODE(
      { delete reinterpret_cast<torch::Library*>(tlh); });
}

AOTITorchError aoti_torch_create_device_guard(
    int32_t device_index,
    DeviceGuardHandle* ret_guard // returns new reference
) {
  AOTI_TORCH_CONVERT_EXCEPTION_TO_ERROR_CODE({
    // checked=true will fail if no accelerator is available
    const auto device_type =
        at::accelerator::getAccelerator(/*checked=*/true).value();
    c10::Device device(device_type, device_index);
    c10::DeviceGuard* guard = new c10::DeviceGuard(device);
    *ret_guard = reinterpret_cast<DeviceGuardHandle>(guard);
  });
}

AOTITorchError aoti_torch_delete_device_guard(DeviceGuardHandle guard) {
  AOTI_TORCH_CONVERT_EXCEPTION_TO_ERROR_CODE(
      { delete reinterpret_cast<c10::DeviceGuard*>(guard); });
}

AOTITorchError aoti_torch_device_guard_set_index(
    DeviceGuardHandle guard,
    int32_t device_index) {
  AOTI_TORCH_CONVERT_EXCEPTION_TO_ERROR_CODE(
      { reinterpret_cast<c10::DeviceGuard*>(guard)->set_index(device_index); });
}

AOTITorchError aoti_torch_delete_stream(StreamHandle stream) {
  AOTI_TORCH_CONVERT_EXCEPTION_TO_ERROR_CODE(
      { delete reinterpret_cast<c10::Stream*>(stream); });
}

AOTITorchError aoti_torch_stream_id(
    StreamHandle stream,
    int64_t* ret_stream_id) {
  AOTI_TORCH_CONVERT_EXCEPTION_TO_ERROR_CODE({
    c10::Stream* stream_ptr = reinterpret_cast<c10::Stream*>(stream);
    *ret_stream_id = stream_ptr->id();
  });
}

// This function creates a new Stream object and makes StreamHandle point to it.
// The caller is responsible for managing the object's lifecycle.
AOTITorchError aoti_torch_get_current_stream(
    int32_t device_index,
    StreamHandle* ret_stream) {
  AOTI_TORCH_CONVERT_EXCEPTION_TO_ERROR_CODE({
    c10::Stream stream = at::accelerator::getCurrentStream(device_index);
    c10::Stream* stream_ptr = new c10::Stream(stream);
    *ret_stream = reinterpret_cast<StreamHandle>(stream_ptr);
  });
}

AOTITorchError aoti_torch_get_current_device_index(int32_t* ret_device_index) {
  AOTI_TORCH_CONVERT_EXCEPTION_TO_ERROR_CODE(
      { *ret_device_index = at::accelerator::getDeviceIndex(); });
}<|MERGE_RESOLUTION|>--- conflicted
+++ resolved
@@ -29,7 +29,6 @@
 #include <c10/core/DeviceGuard.h>
 #include <c10/core/Stream.h>
 #include <c10/util/FileSystem.h>
-#include <torch/headeronly/dummy.h>
 
 #ifndef AT_PER_OPERATOR_HEADERS
 #include <ATen/Functions.h>
@@ -1407,187 +1406,6 @@
   });
 }
 
-<<<<<<< HEAD
-static StableIValue from_ivalue(
-    const c10::TypePtr& type,
-    const c10::IValue& ivalue,
-    uint64_t extension_build_version) {
-  switch (type->kind()) {
-    case c10::TypeKind::TensorType: {
-      AtenTensorHandle ath = torch::aot_inductor::new_tensor_handle(
-          std::move(const_cast<at::Tensor&>(ivalue.toTensor())));
-      return _from(ath, extension_build_version);
-    }
-    case c10::TypeKind::IntType: {
-      return _from(ivalue.toInt(), extension_build_version);
-    }
-    case c10::TypeKind::FloatType: {
-      return _from(ivalue.toDouble(), extension_build_version);
-    }
-    case c10::TypeKind::BoolType: {
-      return _from(ivalue.toBool(), extension_build_version);
-    }
-    case c10::TypeKind::ScalarTypeType: {
-      return _from(ivalue.toScalarType(), extension_build_version);
-    }
-    case c10::TypeKind::DeviceObjType: {
-      return _from(ivalue.toDevice(), extension_build_version);
-    }
-    case c10::TypeKind::LayoutType: {
-      return _from(ivalue.toLayout(), extension_build_version);
-    }
-    case c10::TypeKind::MemoryFormatType: {
-      return _from(ivalue.toMemoryFormat(), extension_build_version);
-    }
-    case c10::TypeKind::OptionalType: {
-      auto inner_type = type->castRaw<at::OptionalType>()->getElementType();
-
-      // ideally, if we had the C++ type corresponding to inner_type, which we
-      // will denote as inner_type::t (does not actually exist), we would be
-      // able to follow the patterned semantic of every other case here in one
-      // line:
-      //
-      // return from<std::optional<inner_type::t>>(ivalue.toInnerTypeT()));
-      //
-      // BUT we do NOT have that type inner_type::t readily available, so we
-      // will manually unwrap and recursively call. This implementation MUST
-      // be kept in sync with from<std::optional<T>> function in
-      // torch/csrc/stable/library.h
-      if (ivalue.isNone()) {
-        return _from(std::nullopt, extension_build_version);
-      }
-      StableIValue* sivp = new StableIValue(
-          from_ivalue(inner_type, ivalue, extension_build_version));
-      return _from(sivp, extension_build_version);
-    }
-    case c10::TypeKind::DummyType: {
-      return _from(ivalue.toDummy(), extension_build_version);
-    }
-    default: {
-      TORCH_CHECK(
-          false,
-          "Not yet supported conversion from IValue to StableIValue for schema type: ",
-          type->str());
-    }
-  }
-}
-
-static c10::IValue to_ivalue(
-    const c10::TypePtr& type,
-    const StableIValue stable_ivalue,
-    uint64_t extension_build_version) {
-  switch (type->kind()) {
-    case c10::TypeKind::TensorType: {
-      auto ret_raiiath = torch::aot_inductor::RAIIAtenTensorHandle(
-          _to<AtenTensorHandle>(stable_ivalue, extension_build_version));
-      return (c10::IValue(*torch::aot_inductor::tensor_handle_to_tensor_pointer(
-          ret_raiiath.get())));
-    }
-    case c10::TypeKind::IntType: {
-      return c10::IValue(_to<int64_t>(stable_ivalue, extension_build_version));
-    }
-    case c10::TypeKind::FloatType: {
-      return c10::IValue(_to<double>(stable_ivalue, extension_build_version));
-    }
-    case c10::TypeKind::BoolType: {
-      return c10::IValue(_to<bool>(stable_ivalue, extension_build_version));
-    }
-    case c10::TypeKind::ScalarTypeType: {
-      return c10::IValue(
-          _to<c10::ScalarType>(stable_ivalue, extension_build_version));
-    }
-    case c10::TypeKind::DeviceObjType: {
-      return c10::IValue(
-          _to<c10::Device>(stable_ivalue, extension_build_version));
-    }
-    case c10::TypeKind::LayoutType: {
-      return c10::IValue(
-          _to<c10::Layout>(stable_ivalue, extension_build_version));
-    }
-    case c10::TypeKind::MemoryFormatType: {
-      return c10::IValue(
-          _to<c10::MemoryFormat>(stable_ivalue, extension_build_version));
-    }
-    case c10::TypeKind::OptionalType: {
-      auto inner_type = type->castRaw<at::OptionalType>()->getElementType();
-
-      // ideally, if we had the C++ type corresponding to inner_type, which we
-      // will denote as inner_type::t (does not actually exist), we would be
-      // able to follow the patterned semantic of every other case here in one
-      // line:
-      //
-      // return c10::IValue(to<std::optional<inner_type::t>>(stable_ivalue));
-      //
-      // BUT we do NOT have that type inner_type::t readily available, so we
-      // will manually unwrap and recursively call. This implementation MUST
-      // be kept in sync with the to<T> function in
-      // torch/csrc/stable/library.h
-      if (stable_ivalue == _from(std::nullopt, extension_build_version)) {
-        return c10::IValue();
-      }
-      auto sivp = _to<StableIValue*>(stable_ivalue, extension_build_version);
-      auto ival = to_ivalue(inner_type, *sivp, extension_build_version);
-      delete sivp;
-      return ival;
-    }
-    case c10::TypeKind::DummyType: {
-      return c10::IValue(
-          _to<dummy_types::Dummy>(stable_ivalue, extension_build_version));
-    }
-    default: {
-      TORCH_CHECK(
-          false,
-          "Not yet supported conversion from StableIValue to IValue for schema type: ",
-          type->str());
-    }
-  }
-}
-
-class StableIValueBoxedKernel : public c10::OperatorKernel {
- public:
-  StableIValueBoxedKernel(
-      void (*fn)(StableIValue*, uint64_t, uint64_t),
-      uint64_t extension_build_version)
-      : fn_(fn), extension_build_version_(extension_build_version) {}
-
-  void operator()(
-      const c10::OperatorHandle& op,
-      c10::DispatchKeySet keyset,
-      torch::jit::Stack* stack) {
-    const auto& schema = op.schema();
-    const auto num_returns = schema.returns().size();
-    const auto num_arguments = schema.arguments().size();
-
-    auto ministack =
-        std::make_unique<StableIValue[]>(std::max(num_arguments, num_returns));
-
-    for (const auto idx : c10::irange(num_arguments)) {
-      const auto ministack_idx = num_arguments - idx - 1;
-      const c10::TypePtr& arg_type = schema.arguments()[ministack_idx].type();
-      ministack[ministack_idx] = from_ivalue(
-          arg_type, torch::jit::pop(stack), extension_build_version_);
-    }
-
-    // boxed function is going to take a stack of StableIValues, cast them to
-    // our schema values, and run the function and modify the StableIValue stack
-    fn_(ministack.get(), num_arguments, num_returns);
-
-    // read the output from the end of the stack and wrap that back into
-    // IValue from StableIValue
-    for (size_t idx = 0; idx < num_returns; idx++) {
-      const c10::TypePtr& ret_type = schema.returns()[idx].type();
-      torch::jit::push(
-          stack, to_ivalue(ret_type, ministack[idx], extension_build_version_));
-    }
-  }
-
- private:
-  void (*fn_)(StableIValue*, uint64_t, uint64_t);
-  uint64_t extension_build_version_;
-};
-
-=======
->>>>>>> 46889c18
 AOTITorchError aoti_torch_library_init_impl(
     const char* ns,
     const char* k,
