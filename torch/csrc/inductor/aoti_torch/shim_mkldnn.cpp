--- conflicted
+++ resolved
@@ -281,9 +281,6 @@
   });
 }
 
-<<<<<<< HEAD
-#endif // AT_ONEDNN_ENABLED()
-=======
 AOTI_TORCH_EXPORT AOTITorchError aoti_torch_cpu__qlinear_pointwise_tensor(
     AtenTensorHandle X,
     AtenTensorHandle act_scale,
@@ -528,5 +525,4 @@
 
 #endif // AT_MKL_ENABLED
 
-#endif // AT_MKLDNN_ENABLED()
->>>>>>> 28d30da6
+#endif // AT_ONEDNN_ENABLED()