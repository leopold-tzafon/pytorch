--- conflicted
+++ resolved
@@ -74,7 +74,10 @@
     return at::accelerator::maybeExchangeDevice(device_index);
   });
 
-<<<<<<< HEAD
+  m.def("_accelerator_setAllocatorSettings", [](std::string env) {
+    c10::CachingAllocator::setAllocatorSettings(env);
+  });
+
   m.def("_accelerator_isAllocatorInitialized", []() {
     const auto device_type = at::accelerator::getAccelerator(true).value();
     return at::getDeviceAllocator(device_type)->initialized();
@@ -143,10 +146,6 @@
     const auto device_type = at::accelerator::getAccelerator(true).value();
     torch::utils::maybe_initialize_device(device_type);
     return at::accelerator::getMemoryInfo(device_index);
-=======
-  m.def("_accelerator_setAllocatorSettings", [](std::string env) {
-    c10::CachingAllocator::setAllocatorSettings(env);
->>>>>>> 908c5cc4
   });
 }
 
