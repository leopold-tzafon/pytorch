# mypy: allow-untyped-defs
from __future__ import annotations

import functools
import math
import os
import sys
import textwrap
from itertools import chain, count
from typing import Callable, Optional, Protocol, TYPE_CHECKING, Union

import sympy

import torch
import torch._inductor.async_compile  # noqa: F401 required to warm up AsyncCompile pools
import torch._ops
from torch._inductor.runtime.runtime_utils import dynamo_timed
from torch.fx.experimental.symbolic_shapes import ConvertIntKey, DivideByKey, SymTypes
from torch.utils._ordered_set import OrderedSet
from torch.utils._sympy.symbol import symbol_is_type, SymT

<<<<<<< HEAD
from .. import config, ir
=======
from .. import config, cpp_builder, ir
>>>>>>> eaa5d9d3
from ..utils import _align, DeferredLineBase, LineContext, normalize_name
from ..virtualized import V
from .aoti_hipify_utils import maybe_hipify_code_wrapper
from .common import get_device_op_overrides, IndentedBuffer, Kernel
from .cpp_utils import cexpr, DEVICE_TO_ATEN, DEVICE_TO_INT, DTYPE_TO_ATEN, DTYPE_TO_CPP
from .wrapper import (
    EnterSubgraphLine,
    ExitSubgraphLine,
    PythonWrapperCodegen,
    SymbolicCallArg,
)


if TYPE_CHECKING:
    from collections.abc import Sequence

    from ..graph import GraphLowering


class HasWriteLine(Protocol):
    def writeline(self, line: Union[LineContext, DeferredLineBase, str]) -> None: ...


class CppWrapperCpu(PythonWrapperCodegen):
    """
    Generates cpp wrapper for running on CPU and calls cpp kernels
    """

    def __init__(self):
        if not hasattr(self, "device"):
            self.device = "cpu"
        # must be initialized prior to calling super().__init__()
        self.included_devices: OrderedSet[str] = OrderedSet()
<<<<<<< HEAD
=======
        self.model_class_name_suffix = (
            config.aot_inductor.model_name_for_generated_files
            if config.aot_inductor.compile_standalone
            else ""
        )
        self.aoti_model_class_name = f"AOTInductorModel{self.model_class_name_suffix}"

>>>>>>> eaa5d9d3
        super().__init__()

        self.declare = "auto "
        self.declare_maybe_reference = "decltype(auto) "
        self.ending = ";"
        self.comment = "//"
        self.none_str = "nullptr"
        self.supports_intermediate_hooks = False
        self.kernel_callsite_id = count()
        self.int_array_id = count()  # for int array local variable declarations
        self.declared_int_array_vars: OrderedSet[str] = OrderedSet()
        self.tmp_tensor_id = count()  # for tmp tensor local variable declarations
        self.arg_var_id = count()
        self.used_cached_devices: OrderedSet[str] = OrderedSet()
        self.used_cached_dtypes: OrderedSet[str] = OrderedSet()
        self.used_cached_layouts: OrderedSet[str] = OrderedSet()
        self.used_cached_memory_formats: OrderedSet[str] = OrderedSet()
        self.used_cond_predicate: OrderedSet[str] = OrderedSet()
        self.cached_output_id = count()
        self.scalar_to_tensor_id = count()
        self.custom_op_wrapper_loaded = False
        # For GEMM kernels that must be initialized and are resolved at linking.
        self.initialized_kernels: dict[str, Kernel] = {}
        self.device_codegen = get_device_op_overrides(self.device)
        # only need to include each header once
        self.include_extra_header = functools.lru_cache(None)(  # type: ignore[method-assign]
            self._include_extra_header
        )

    @staticmethod
    def create(
        is_subgraph: bool,
        subgraph_name: Optional[str],
        parent_wrapper: Optional[PythonWrapperCodegen],
        partition_signatures: Optional[ir.GraphPartitionSignature] = None,
    ):
        # TODO - support subgraph codegen by lifting functions. Check the
        # comment at CppWrapperCpu `codegen_subgraph` function.
        return CppWrapperCpu()

    @staticmethod
    def _generate_temporary_array_pointer(
        c_type: str, elements: Sequence[str], *, force_mutable: bool = False
    ) -> str:
        """Get a pointer to an array that only exists for the duration of the C++
        statement it's used in."""
        # If the c_type is already a pointer, return a mutable pointer to the array.
        # Otherwise, return a const pointer.  In the C-shim API, pointer types are only
        # const-qualified with respect to the underlying value, not any nested pointers.
        # e.g. const double** is possible, but not const double* const*.  This means
        # that an array containing pointers must _already_ be properly const-qualified
        # by the c_type, and not add additional const-ness.
        ptr_call = "data()" if force_mutable or c_type.endswith("*") else "cbegin()"
        return (
            f"std::array<{c_type}, {len(elements)}>{{{', '.join(elements)}}}.{ptr_call}"
        )

    def _generate_kernel_call_helper(
        self,
        kernel_name: str,
        call_args,
        *,
        device=None,
        triton=True,
        arg_types=None,
        raw_keys=None,
        raw_args=None,
        triton_meta=None,
        graph_name="",
        original_fxnode_name=None,
    ):
        """
        Generates kernel call code.

        triton: Defines whether the GPU backend uses Triton for codegen.
                Otherwise it uses the CUDA language for codegen.
                Only valid when cuda == True.
        """
        assert arg_types is not None and len(call_args) == len(arg_types), (
            "Mismatch call_args and arg_types in generate_kernel_call:\n"
            f"call_args: {call_args}\n"
            f"arg_types: {arg_types}"
        )
        new_args = []
        for idx, arg in enumerate(call_args):
            if "*" in arg_types[idx]:
                new_args.append(f"({arg_types[idx]})({arg}.data_ptr())")
            else:
                # arg is a scalar
                new_args.append(arg)
        # debug printer related logic for cpp kernel type.
        debug_printer_manager = V.graph.wrapper_code.debug_printer
        debug_printer_manager.set_printer_args(
            call_args,
            kernel_name,
            None,
            None,
            "cpp",
        )
        with debug_printer_manager:
            self.writeline(self.wrap_kernel_call(kernel_name, new_args))

    def write_constant(self, name, hashed):
        # include a hash so our code cache gives different constants different files
        self.header.writeline(f"// {name} {hashed}")

    @staticmethod
    def get_device_include_path(device: str) -> str:
        if V.graph.aot_mode:
            return f"#include <torch/csrc/inductor/aoti_include/{device}.h>"
        return f"#include <torch/csrc/inductor/cpp_wrapper/{device}.h>"

    def add_device_include(self, device: str) -> None:
        if device in self.included_devices:
            return

        self.included_devices.add(device)

        # Add the default header for this device, plus any C-shim extensions that are
        # present.
        self.header.splice(self.get_device_include_path(device))
        extend_aoti_c_shim_include = (
            f"torch/csrc/inductor/aoti_torch/generated/extend/c_shim_{self.device}.h"
        )
        extend_aoti_c_shim_path = os.path.join(
            os.path.dirname(torch.__file__),
            "include",
            extend_aoti_c_shim_include,
        )
        if os.path.exists(extend_aoti_c_shim_path):
            self.header.splice(f"#include <{extend_aoti_c_shim_include}>")

    def write_header(self):
        if V.graph.is_const_graph:
            # We do not write header for constant graph, it will be written by main module.
            return

        if not V.graph.aot_mode:
            self.header.splice(
                """
                import torch
                from torch._inductor.codecache import CppWrapperCodeCache

                cpp_wrapper_src = (
                r'''
                """
            )

        self.add_device_include(self.device)

        if V.graph.aot_mode:
            with open(
                os.path.join(os.path.dirname(__file__), "aoti_runtime", "interface.cpp")
            ) as f:
                self.header.splice(f.read())
            self.header.splice("\n")

        enable_kernel_profile = config.cpp.enable_kernel_profile and sys.platform in [
            "linux",
            "win32",
        ]
        if config.profiler_mark_wrapper_call or enable_kernel_profile:
            # No C shim for profiling APIs, assuming profiling is a debugging feature which
            # does not provide any ABI compatibility promise.
            self.header.splice("#include <ATen/record_function.h>")

    def _include_extra_header(self, header: str):
        # This is needed for cpp to python dtype conversion
        self.header.splice(f"#include <{header}>")

    def mark_output_type(self):
        # mark output type to unwrap tensor back to python scalar
        from ..ir import ShapeAsConstantBuffer

        output_is_tensor = {}
        for idx, x in enumerate(V.graph.graph_outputs):
            if isinstance(x, ShapeAsConstantBuffer):
                output_is_tensor[idx] = False
            else:
                output_is_tensor[idx] = True

        self.output_is_tensor = output_is_tensor

    def write_prefix(self):
        if V.graph.is_const_graph:
            # We do not write prefix for constant graph, it will be written by main module.
            return
        if config.aot_inductor.custom_ops_to_c_shims:
            # custom_ops_to_c_shims contains declaration of custom ops with C shim.
            # TODO: this could be auto-generated from a passed-in custom op schema
            custom_c_shims = list(
                chain(*config.aot_inductor.custom_ops_to_c_shims.values())
            )
            declarations = "\n".join(
                [f"extern {textwrap.dedent(shim)};" for shim in custom_c_shims]
            )
            self.prefix.splice(
                f"""
                extern "C" {{
                    {declarations}
                }}
                """
            )
        if V.graph.aot_mode:
            self.prefix.writeline("namespace torch::aot_inductor {")

    def write_input_output_info(
        self,
        info_kind: str,
        idx: int,
        name: str,
    ):
        self.prefix.writeline(f"""{info_kind}[{idx}].name = "{name}";""")

    def codegen_input_symbol_assignment(
        self,
        name: str,
        value: ir.TensorBox,
        bound_vars: OrderedSet[sympy.Symbol],
    ):
        code = self.prefix

        @functools.lru_cache(None)
        def sizeof(name):
            self.codegen_input_size_var_decl(code, name)
            return f"{name}_size"

        @functools.lru_cache(None)
        def strideof(name):
            self.codegen_input_stride_var_decl(code, name)
            return f"{name}_stride"

        def codegen_symbol(
            sym_or_exp: Union[sympy.Symbol, sympy.Expr],
            base_name: str,
            name_fn: Callable[[str], str],
            dim: int,
        ):
            if isinstance(sym_or_exp, sympy.Symbol):
                if sym_or_exp in bound_vars:
                    return
                code.writeline(f"int64_t {sym_or_exp} = {name_fn(base_name)}[{dim}];")
                bound_vars.add(sym_or_exp)
            elif isinstance(sym_or_exp, sympy.Expr):
                undefined_symbols = [
                    sym for sym in sym_or_exp.free_symbols if sym not in bound_vars
                ]
                if len(undefined_symbols) != 1:
                    # Skip if expression contains no symbols or if multiple
                    # symbols exists since we assume each base symbol is defined
                    # by other codegen_symbol calls.
                    return

                from torch.utils._sympy.solve import try_solve

                free_symbol = undefined_symbols.pop()
                base_name = name_fn(base_name)
                # Use a size symbol to solve the free symbol
                size_symbol = sympy.Symbol(f"{base_name}_{dim}", integer=True)
                code.writeline(f"int64_t {size_symbol} = {base_name}[{dim}];")
                solution = try_solve(sympy.Eq(sym_or_exp, size_symbol), free_symbol)
                if solution is not None:
                    code.writeline(f"int64_t {free_symbol} = {cexpr(solution[1])};")
                    bound_vars.add(free_symbol)
                else:
                    raise AssertionError(
                        str(sympy.Eq(sym_or_exp, size_symbol)) + " is not solvable"
                    )

        if isinstance(value, sympy.Expr):
            if not isinstance(value, sympy.Symbol) or value in bound_vars:
                return
            if value.is_integer:
                decl = "int64_t"
            elif value.is_float:
                decl = "double"
            else:
                raise AssertionError("Unexpected symbol type")
            code.writeline(f"{decl} {value} = {name};")
            bound_vars.add(value)
        elif isinstance(value, ir.TensorBox):
            for dim, size in enumerate(value.get_size()):
                codegen_symbol(size, name, sizeof, dim)
            for dim, stride in enumerate(value.get_stride()):
                codegen_symbol(stride, name, strideof, dim)
        elif isinstance(value, ir.TorchBindObject):
            # torchbind objects are loaded in proxy executor
            pass
        else:
            raise AssertionError(f"Unknown value type: {type(value)}")

    def generate_input_output_runtime_checks(self):
        """
        In debug_compile mode, we generate checks to ensure the dtype/shape/stride/device of each
        real input/output tensor match ones provided at compile time via sample
        input/output.
        """

        def gen_check(handle_kind, idx, name, tensor):
            # Wrap AtenTensorHandle with ConstantHandle for cleaner utility function access
            self.prefix.writeline(
                f"ConstantHandle {name} = ConstantHandle({handle_kind}[{idx}]);"
            )
            self.codegen_tensor_dtype_var_decl(self.prefix, name)
            expected_dtype_name = DTYPE_TO_ATEN[tensor.dtype]
            dtype_str = str(tensor.dtype).split(".")[-1]
            self.prefix.splice(
                f"""
                    int32_t {name}_expected_dtype = aoti_torch_dtype_{dtype_str}();
                    if ({name}_expected_dtype != {name}_dtype) {{
                        std::stringstream ss;
                        ss << "{handle_kind}[{idx}]: unmatched dtype, "
                           << "expected: " << {name}_expected_dtype << "({expected_dtype_name}), "
                           << "but got: " << {name}_dtype << "\\n";
                        throw std::runtime_error(ss.str());
                    }}
                """
            )
            self.codegen_input_size_var_decl(self.prefix, name)
            for dim_idx, d in enumerate(tensor.get_size()):
                if isinstance(d, (int, sympy.Integer)):
                    self.prefix.splice(
                        f"""
                            if ({d} != {name}_size[{dim_idx}]) {{
                                std::stringstream ss;
                                ss << "{handle_kind}[{idx}]: unmatched dim value at {dim_idx}, "
                                   << "expected: {d}, " << "but got: " << {name}_size[{dim_idx}]
                                   << "\\n";
                                throw std::runtime_error(ss.str());
                            }}
                        """
                    )
                else:
                    from torch.utils._sympy.value_ranges import bound_sympy

                    sym_range = bound_sympy(d, V.graph.sizevars.shape_env.var_to_range)
                    if not math.isinf(sym_range.lower):
                        self.prefix.splice(
                            f"""
                                if ({name}_size[{dim_idx}] < {sym_range.lower}) {{
                                    std::stringstream ss;
                                    ss << "{handle_kind}[{idx}]: dim value is too small at {dim_idx}, "
                                       << "expected it to be >= {sym_range.lower}, " << "but got: "
                                       << {name}_size[{dim_idx}] << "\\n";
                                    throw std::runtime_error(ss.str());
                                }}
                            """
                        )
                    if not math.isinf(sym_range.upper):
                        self.prefix.splice(
                            f"""
                                if ({name}_size[{dim_idx}] > {sym_range.upper}) {{
                                    std::stringstream ss;
                                    ss << "{handle_kind}[{idx}]: dim value is too large at {dim_idx}, "
                                       << "expected to be <= {sym_range.upper}, " << "but got: "
                                       << {name}_size[{dim_idx}] << "\\n";
                                    throw std::runtime_error(ss.str());
                                }}
                            """
                        )

            self.codegen_input_stride_var_decl(self.prefix, name)
            for stride_idx, s in enumerate(tensor.get_stride()):
                if not isinstance(s, (int, sympy.Integer)):
                    continue
                self.prefix.splice(
                    f"""
                        if ({s} != {name}_stride[{stride_idx}]) {{
                            std::stringstream ss;
                            ss << "{handle_kind}[{idx}]: unmatched stride value at {stride_idx}, "
                               << "expected: {s}, " << "but got: " << {name}_stride[{stride_idx}]
                               << "\\n";
                            throw std::runtime_error(ss.str());
                        }}
                    """
                )

            # check input device type
            if isinstance(tensor, ir.TensorBox):
                tensor_device = tensor.get_device()
                if tensor_device is not None:
                    expected_device_type = DEVICE_TO_INT.get(tensor_device.type)
                    if expected_device_type is not None:
                        self.codegen_input_device_type_var_decl(self.prefix, name)
                        device_type_str = str(tensor_device.type)
                        self.prefix.splice(
                            f"""
                                int32_t {name}_expected_device_type = {expected_device_type};
                                if ({name}_expected_device_type != {name}_device_type) {{
                                    std::stringstream ss;
                                    ss << "{handle_kind}[{idx}]: unmatched device type, "
                                    << "expected: " << {name}_expected_device_type << "{expected_device_type}({device_type_str}), "
                                    << "but got: " << {name}_device_type << "\\n";
                                    throw std::runtime_error(ss.str());
                                }}
                            """
                        )

        # Create a separate function for each input check to avoid "too big to optimize" error
        for idx, (name, tensor) in enumerate(V.graph.graph_inputs.items()):
            self.prefix.splice(
                f"""
                AOTI_NOINLINE static void check_input_{idx}(
                    AtenTensorHandle* input_handles
                ) {{
                """
            )
            with self.prefix.indent():
                gen_check("input_handles", idx, name, tensor)
            self.prefix.writeline("}")

        # force noinline to avoid any potential compilation slowdown due to aggressive
        # inline done by the host compiler
        self.prefix.splice(
            """
            static bool _check_aoti_runtime_check_inputs_env() {
                const static char* env_var_value = getenv("AOTI_RUNTIME_CHECK_INPUTS");
                const static bool result = env_var_value != nullptr && env_var_value[0] != '0';
                return result;
            }

            AOTI_NOINLINE static void __check_inputs_outputs(
                AtenTensorHandle* input_handles,
                AtenTensorHandle* output_handles) {
                if (!_check_aoti_runtime_check_inputs_env()){
                    return;
                }
            """
        )
        with self.prefix.indent():
            for idx in range(len(V.graph.graph_inputs)):
                self.prefix.writeline(f"check_input_{idx}(input_handles);")
        self.prefix.writeline("}")

    def write_wrapper_decl(self):
        inputs_len = len(V.graph.graph_inputs.keys())
        if V.graph.aot_mode:
            self.codegen_additional_funcs()

            if V.graph.const_module:
                self.header.splice(V.graph.const_module.wrapper_code.header)

                assert V.graph.const_wrapper_code is not None
                self.prefix.splice(V.graph.const_wrapper_code)

                assert V.graph.const_kernel_code is not None
                self.kernel_declarations.splice(V.graph.const_kernel_code)

            if V.graph.is_const_graph:
                self.prefix.splice(
                    """
                    void AOTInductorModel::_const_run_impl(
                        std::vector<AtenTensorHandle>& output_handles,
                        DeviceStreamType stream,
                        AOTIProxyExecutorHandle proxy_executor
                    ) {
                    """
                )
            else:
                if not config.aot_inductor.use_runtime_constant_folding:
                    # If we do not split the constant graph, we'll just create
                    # an empty implementation when wrapping the main module.
                    self.prefix.splice(
                        """
                        void AOTInductorModel::_const_run_impl(
                            std::vector<AtenTensorHandle>& output_handles,
                            DeviceStreamType stream,
                            AOTIProxyExecutorHandle proxy_executor
                        ) {}

                        """
                    )

                run_impl_proto = """
                    void AOTInductorModel::run_impl(
                        AtenTensorHandle*
                            input_handles, // array of input AtenTensorHandle; handles
                                            // are stolen; the array itself is borrowed
                        AtenTensorHandle*
                            output_handles, // array for writing output AtenTensorHandle; handles
                                            // will be stolen by the caller; the array itself is
                                            // borrowed
                        DeviceStreamType stream,
                        AOTIProxyExecutorHandle proxy_executor
                    ) {
                        __check_inputs_outputs(input_handles, output_handles);
                    """

                self.generate_input_output_runtime_checks()
                self.prefix.splice(run_impl_proto)
        else:
            # cpp entry function for JIT with cpp wrapper
            self.prefix.splice(
                """
                void inductor_entry_impl(
                    AtenTensorHandle*
                        input_handles, // array of input AtenTensorHandle; handles
                                        // are stolen; the array itself is borrowed
                    AtenTensorHandle*
                        output_handles  // array for writing output AtenTensorHandle; handles
                                        // will be stolen by the caller; the array itself is
                                        // borrowed)
                ) {
                """
            )
        with self.prefix.indent():
            # assign inputs and outputs in both cases so the later codegen can be simplified
            if not V.graph.is_const_graph:
                if V.graph.aot_mode:
                    num_args = len(V.graph.graph_inputs)
                else:
                    # Weights are promoted in the JIT mode
                    num_args = len(V.graph.graph_inputs) + len(V.graph.constants)
                    # release GIL to support multiple instances inference (in different threads of the same process)
                    self.prefix.splice("py::gil_scoped_release release;")

                self.prefix.splice(
                    f"""
                        auto inputs = steal_from_raw_handles_to_raii_handles(input_handles, {num_args});
                    """
                )

            if inputs_len != 0:
                for idx, input_key in enumerate(V.graph.graph_inputs.keys()):
                    # unwrap input tensor back to scalar
                    if isinstance(V.graph.graph_inputs[input_key], sympy.Expr):
                        from ..graph import may_get_constant_buffer_dtype

                        dtype = may_get_constant_buffer_dtype(
                            V.graph.graph_inputs[input_key]  # type: ignore[arg-type]
                        )
                        assert dtype is not None, (
                            "Fails to get the dtype of the sympy.Expr"
                        )
                        self.codegen_tensor_item(
                            dtype, f"inputs[{idx}]", input_key, self.prefix
                        )
                    else:
                        self.prefix.writeline(
                            f"auto {input_key} = std::move(inputs[{idx}]);"
                        )
                # debug printing for all input args to AOTI model
                debug_printer_manager = V.graph.wrapper_code.debug_printer
                debug_printer_manager.codegen_model_inputs_value_print(
                    input_args_to_print=[
                        input_key
                        for input_key in V.graph.graph_inputs.keys()
                        if input_key.startswith("arg")
                    ]
                )

            assert all(
                isinstance(v, torch.Tensor) for v in list(V.graph.constants.values())
            ), "Expect all constants to be Tensor"
            for idx, constants_key in enumerate(V.graph.constants.keys()):
                if V.graph.aot_mode:
                    # Weights are stored in constants_ and owned by RAIIAtenTensorHandle there.
                    # Don't call std::move here because it will cause constants_ to lose the ownership.
                    self.prefix.writeline(
                        f"""[[maybe_unused]] auto {constants_key} = constants_->at({idx});"""
                    )
                else:
                    # Append constants as inputs to the graph
                    constants_idx = inputs_len + idx
                    self.prefix.writeline(
                        f"[[maybe_unused]] auto {constants_key} = std::move(inputs[{constants_idx}]);"
                    )

            self.codegen_inputs()

            if V.graph.aot_mode:
                if not V.graph.is_const_graph:
                    self.prefix.writeline("inputs.clear();")
                self.prefix.writeline(
                    "[[maybe_unused]] auto& kernels = static_cast<AOTInductorModelKernels&>(*this->kernels_.get());"
                )

    def codegen_tensor_dtype_var_decl(self, code: IndentedBuffer, name):
        code.writeline(f"int32_t {name}_dtype;")
        code.writeline(
            f"AOTI_TORCH_ERROR_CODE_CHECK(aoti_torch_get_dtype({name}, &{name}_dtype));"
        )

    def codegen_input_size_var_decl(self, code: IndentedBuffer, name):
        code.writeline(f"auto {name}_size = {name}.sizes();")

    def codegen_input_stride_var_decl(self, code: IndentedBuffer, name):
        code.writeline(f"auto {name}_stride = {name}.strides();")

    def codegen_input_device_type_var_decl(self, code: IndentedBuffer, name):
        code.writeline(f"int32_t {name}_device_type;")
        code.writeline(
            f"AOTI_TORCH_ERROR_CODE_CHECK(aoti_torch_get_device_type({name}, &{name}_device_type));"
        )

    def codegen_additional_funcs(self):
        pass

    def codegen_model_kernels(self):
        self.prefix.writeline("namespace {")

        # Tell compiler we need to link with the non-mangled symbols
        for kernel in self.initialized_kernels.values():
            assert hasattr(kernel, "get_signature"), (
                f"{kernel} must have get_signature implemented"
            )
            signature = kernel.get_signature()
            self.prefix.writeline(f'extern "C" {signature};')

        self.prefix.writeline(
            "class AOTInductorModelKernels : public AOTInductorModelKernelsBase {"
        )
        self.prefix.writeline("  public:")
        declare_kernel = OrderedSet(self.src_to_kernel.values()) - OrderedSet(
            self.initialized_kernels.keys()
        )
        declare_kernel.update(
            entry[0] for entry in self.user_defined_kernel_cache.values()
        )
        if V.graph.const_module:
            declare_kernel.update(
                V.graph.const_module.wrapper_code.src_to_kernel.values()
            )
        for kernel in sorted(declare_kernel):
            self.prefix.writeline(
                maybe_hipify_code_wrapper(
                    f"    {self.device_codegen.cpp_kernel_type()} {kernel}{{nullptr}};"
                )
            )
        for name, kernel in self.initialized_kernels.items():
            assert hasattr(kernel, "get_signature"), (
                f"{kernel} must have get_signature implemented"
            )
            kernel_ptr = f"(*{name})"
            signature = kernel.get_signature().replace(name, kernel_ptr)
            self.prefix.writeline(f"    {signature} = torch::aot_inductor::{name};")
        self.prefix.writeline("};")
        self.prefix.writeline("}  // namespace\n\n")

        if config.aot_inductor.embed_kernel_binary:
            self.prefix.writeline('extern "C" {')
            for name in sorted(declare_kernel):
                self.prefix.writeline(
                    f"    extern const unsigned char __{name}_start[];"
                )
                if torch.xpu.is_available():
                    self.prefix.writeline(
                        f"    extern const unsigned char __{name}_end[];"
                    )
            self.prefix.writeline("}")

    def codegen_model_constructor(self):
        """
        // Generated code example
        AOTInductorModel::AOTInductorModel()
            : AOTInductorModelBase(4, 1) {
        inputs_info_[0].name = "input0";
        inputs_info_[0].dtype = "torch.float16";
        ...
        constants_info_[0].name = "L__self___weight";
        constants_info_[0].dtype = at::kFloat;
        constants_info_[0].offset = 0;
        constants_info_[0].data_size = 8192;
        constants_info_[0].shape = {64, 32};
        constants_info_[0].stride = {32, 1};
        ...
        outputs_info_[0].name = "output0";
        outputs_info_[0].dtype = "torch.float16";
        }
        """

        num_inputs = len(V.graph.graph_inputs)
        num_outputs = len(V.graph.graph_outputs)
        num_constants = len(V.graph.constants)
        include_weights = (
            "true" if config.aot_inductor.package_constants_in_so else "false"
        )
        self.prefix.splice(
            f"""
            AOTInductorModel::AOTInductorModel(std::shared_ptr<ConstantMap> constants_map,
                                               std::shared_ptr<std::vector<ConstantHandle>> constants_array,
                                               const std::string& device_str,
                                               std::optional<std::string> cubin_dir)
                : AOTInductorModelBase({num_inputs},
                                       {num_outputs},
                                       {num_constants},
                                       device_str,
                                       std::move(cubin_dir),
                                       {include_weights}) {{
            """
        )

        with self.prefix.indent():
            for idx, (name, inp) in enumerate(V.graph.graph_inputs.items()):
                assert not isinstance(inp, sympy.Expr), (
                    f"input {name=} cannot be symbolic"
                )
                self.write_input_output_info("inputs_info_", idx, name)

            all_cuda = all(
                V.graph.get_original_value_of_constant(name).is_cuda
                for name in V.graph.constants.keys()
                if name not in V.graph.folded_constants
            )
            for idx, name in enumerate(V.graph.constants.keys()):
                tensor = V.graph.get_original_value_of_constant(name)
                assert isinstance(tensor, torch.Tensor)
                self.prefix.writeline(f"""constants_info_[{idx}].name = "{name}";""")
                self.prefix.writeline(
                    f"constants_info_[{idx}].dtype = static_cast<int32_t>({self.codegen_dtype(tensor.dtype)});"
                )
                self.prefix.writeline(
                    f"constants_info_[{idx}].offset = {tensor.storage_offset()};"
                )

                # If constants to serialize contain cpu tensors, we always align data_size it to 64.
                # When loading the constants, the valid data will depends on the size
                # not the data_size so there won't be correctness issue.
                data_size = (
                    torch.ops.mkldnn._nbytes(tensor)
                    if tensor.is_mkldnn
                    else tensor.untyped_storage().nbytes()
                )
                self.prefix.writeline(
                    f"constants_info_[{idx}].data_size = {data_size if all_cuda else _align(data_size)};"
                )

                from_folded = "true" if name in V.graph.folded_constants else "false"
                self.prefix.writeline(
                    f"constants_info_[{idx}].from_folded = {from_folded};"
                )

                if name in V.graph.folded_constants:
                    constant_type_str = "FoldedConstant"
                elif name.startswith("_tensor_constant"):
                    constant_type_str = "TensorConstant"
                elif any(
                    name == normalize_name(parameter_name)
                    for parameter_name in V.graph.named_parameters
                ):
                    constant_type_str = "Parameter"
                elif any(
                    name == normalize_name(buffer_name)
                    for buffer_name in V.graph.named_buffers
                ):
                    constant_type_str = "Buffer"
                else:
                    constant_type_str = "Unknown"
                self.prefix.writeline(
                    f"constants_info_[{idx}].type = static_cast<int32_t>(torch::aot_inductor::ConstantType::{constant_type_str});"
                )

                size_str = ", ".join([str(s) for s in tensor.size()])
                self.prefix.writeline(f"constants_info_[{idx}].shape = {{{size_str}}};")

                stride_str = ", ".join([str(s) for s in tensor.stride()])
                self.prefix.writeline(
                    f"constants_info_[{idx}].stride = {{{stride_str}}};"
                )
                self.prefix.writeline(
                    f"constants_info_[{idx}].layout = static_cast<int32_t>({self.codegen_layout(tensor.layout)});"
                )

                if tensor.is_mkldnn:
                    opaque_metadata_tensor = torch.ops.mkldnn._get_mkldnn_serialized_md(
                        tensor
                    )
                    assert opaque_metadata_tensor.dim() == 1, (
                        "Expect opaque_metadata_tensor to be 1-D"
                    )

                    opaque_metadata_list = opaque_metadata_tensor.tolist()
                    opaque_metadata_str = self.codegen_shape_tuple(opaque_metadata_list)
                    self.prefix.writeline(
                        f"constants_info_[{idx}].opaque_metadata = {opaque_metadata_str};"
                    )
                if name in V.graph.dynamo_flat_name_to_original_fqn:
                    original_fqn = V.graph.dynamo_flat_name_to_original_fqn.get(
                        name, name
                    )
                elif name in V.graph.allocated_constant_name:
                    original_fqn = V.graph.allocated_constant_name[name]
                else:
                    raise AssertionError("original_fqn must be set for constant")
                self.prefix.writeline(
                    f"""constants_info_[{idx}].original_fqn = "{original_fqn}";"""
                )
            self.prefix.writeline("update_constants_map(std::move(constants_map));")
            self.prefix.writeline("update_constants_array(std::move(constants_array));")

            def escape_string(x):
                return (
                    x.replace("\\", "\\\\")
                    .replace('"', '\\"')
                    .replace("\n", "\\n")
                    .replace("\t", "\\t")
                )

            self.prefix.writeline(
                f'in_spec_ = R"({config.aot_inductor.serialized_in_spec})";'
            )
            self.prefix.writeline(
                f'out_spec_ = R"({config.aot_inductor.serialized_out_spec})";'
            )

            for idx, output in enumerate(V.graph.graph_outputs):
                assert not isinstance(output, sympy.Expr), (
                    f"output {name=} cannot be symbolic"
                )
                name = f"output{idx}"
                self.write_input_output_info("outputs_info_", idx, name)

            self.prefix.writeline(
                "this->kernels_ = std::make_unique<AOTInductorModelKernels>();"
            )

        self.prefix.writeline("}")

    def codegen_const_run_driver(self):
        """
        // Generated code example
        std::unordered_map<std::string, AtenTensorHandle> AOTInductorModel::const_run_impl(
            DeviceStreamType stream,
            AOTIProxyExecutorHandle proxy_executor,
            bool initialization
        ) {
            std::unordered_map<std::string, AtenTensorHandle> folded_constants_map;
            std::vector<AtenTensorHandle> output_handles;
            // build up output_handles over here.
            _const_run_impl(output_handles, stream, proxy_executor);
            // build up folded_constants_map
            return folded_constants_map;
        }
        """

        self.prefix.splice(
            """
            std::unordered_map<std::string, AtenTensorHandle> AOTInductorModel::const_run_impl(
                DeviceStreamType stream,
                AOTIProxyExecutorHandle proxy_executor,
                bool initialization
            ) {
            """
        )
        if not config.aot_inductor.use_runtime_constant_folding:
            self.prefix.splice(
                """
                    if (!initialization) {
                        std::cerr << "[WARNING] Calling constant_folding in model, but compiled with config: "
                                  << "aot_inductor.use_runtime_constant_folding=False\\n";
                    }
                    return {};
                }
                """
            )
            return

        with self.prefix.indent():
            # This is a mapping to the index of constant folding graph's output
            const_index_mapping: list[Optional[tuple[int, str]]] = [None] * len(
                V.graph.const_output_index
            )
            for idx, (name, _) in enumerate(V.graph.constants.items()):
                if name in V.graph.const_output_index:
                    const_index_mapping[V.graph.const_output_index[name]] = (idx, name)  # type: ignore[call-overload]
            assert None not in const_index_mapping, (
                "Not all constant gets mapped for constant folding graph."
            )

            self.prefix.writeline(
                f"""
                std::unordered_map<std::string, AtenTensorHandle> folded_constants_map;
                folded_constants_map.reserve({len(const_index_mapping)});
                std::vector<AtenTensorHandle> output_handles({len(const_index_mapping)});
                """
            )

            self.prefix.splice(
                """
                // The below assignment of output_handles to constants is not used directly.
                // It's only used to memo the correspondence of handle and constants.
                """
            )

            for output_idx, (const_idx, _) in enumerate(const_index_mapping):  # type: ignore[misc]
                self.prefix.writeline(
                    f"output_handles[{output_idx}] = constants_->at({const_idx});"
                )

            self.prefix.writeline(
                "_const_run_impl(output_handles, stream, proxy_executor);"
            )

            for output_idx, (_, const_name) in enumerate(const_index_mapping):  # type: ignore[misc]
                self.prefix.writeline(
                    f'folded_constants_map["{const_name}"] = output_handles[{output_idx}];'
                )
            self.prefix.writeline("return folded_constants_map;")

        self.prefix.writeline("}")

    def generate(self, is_inference):
        with dynamo_timed("CppWrapperCpu.generate", log_pt2_compile_event=True):
            self.write_wrapper_decl()
            return super().generate(is_inference)

    def finalize_prefix(self):
        prior = self.prefix
        self.prefix = aot_mode_decls = IndentedBuffer()
        if V.graph.aot_mode and not V.graph.is_const_graph:
            aot_mode_decls.writeline("namespace torch::aot_inductor {")
            self.codegen_model_kernels()
            self.codegen_model_constructor()
            self.codegen_const_run_driver()
            aot_mode_decls.writeline("} // namespace torch::aot_inductor")
            aot_mode_decls.writeline("using namespace torch::aot_inductor;")

        self.prefix = cache_decls = IndentedBuffer()
        for dtype in self.used_cached_dtypes:
            cache_decls.writeline(f"CACHE_TORCH_DTYPE({dtype});")
        for device in self.used_cached_devices:
            cache_decls.writeline(f"CACHE_TORCH_DEVICE({device});")
        for layout in self.used_cached_layouts:
            cache_decls.writeline(f"CACHE_TORCH_LAYOUT({layout});")
        for memory_format in self.used_cached_memory_formats:
            cache_decls.writeline(f"CACHE_TORCH_MEMORY_FORMAT({memory_format});")

        self.prefix.splice(aot_mode_decls)
        self.prefix.splice(prior)

    def _define_kernel_helper(
        self,
        kernel_name: str,
        kernel_body: str,
        metadata: Optional[str] = None,
        gpu: bool = False,
        cpp_definition: Optional[str] = None,
    ):
        if cpp_definition is not None:
            self.header.splice(cpp_definition)
            self.kernel_declarations.splice(f"\n{kernel_body}\n")
        else:
            self.header.splice(f"\n{kernel_body}\n")

    def codegen_scalar_to_tensor(self, output: str):
        name = f"scalar_to_tensor_{next(self.scalar_to_tensor_id)}"
        self.wrapper_call.writeline(
            f"RAIIAtenTensorHandle {name} = scalar_to_tensor_handle({output});"
        )
        return name

    def codegen_tensor_item(
        self, dtype: torch.dtype, tensor: str, scalar: str, indented_buffer=None
    ):
        dtype_str = str(dtype).split(".")[-1]
        writer = indented_buffer or self

        if dtype == torch.float16 or dtype == torch.bfloat16:
            scalar_tmp = f"{scalar}_tmp"
            writer.writeline(f"{DTYPE_TO_CPP[dtype]} {scalar_tmp};")
            writer.writeline(
                f"AOTI_TORCH_ERROR_CODE_CHECK(aoti_torch_item_{dtype_str}({tensor}, &{scalar_tmp}));"
            )
            writer.writeline(f"float {scalar} = float({scalar_tmp});")
        else:
            writer.writeline(f"{DTYPE_TO_CPP[dtype]} {scalar};")
            writer.writeline(
                f"AOTI_TORCH_ERROR_CODE_CHECK(aoti_torch_item_{dtype_str}({tensor}, &{scalar}));"
            )

    def generate_return(self, output_refs: list[str]):
        cst_names = V.graph.constants.keys()
        output2idx: dict[str, int] = {}

        # If any output ref represents an rvalue tensor, materialize it to an lvalue
        # RAIIAtenTensorHandle first.  This prevents situations where the code for the
        # rvalue tensor references tensor handles whose contents are modified below.
        output_refs = [
            self.create_tmp_raii_handle_var_if_needed(o, self.wrapper_call)
            for o in output_refs
        ]

        for idx, output in enumerate(output_refs):
            if output == "nullptr":
                continue

            is_constant_buffer = output in cst_names
            output_buffer = V.graph.graph_outputs[idx]
            if isinstance(output_buffer, ir.BaseView):
                output_storage = output_buffer.unwrap_view()
                if isinstance(output_storage.data, ir.ConstantBuffer):
                    is_constant_buffer = True

            if isinstance(output_buffer, ir.ShapeAsConstantBuffer):
                # Need to wrap scalar into tensor as the main function returns a vector of tensors
                output_tensor = self.codegen_scalar_to_tensor(output)
                self.wrapper_call.writeline(
                    f"output_handles[{idx}] = {output_tensor}.release();"
                )
                continue

            if is_constant_buffer:
                # See NOTE(return_constant) above.
                self.wrapper_call.writeline(
                    f"aoti_torch_clone({output}, &output_handles[{idx}]);"
                )
            else:
                if output in output2idx:
                    src_idx = output2idx[output]
                    self.wrapper_call.writeline(
                        f"output_handles[{idx}] = output_handles[{src_idx}];"
                    )
                else:
                    self.wrapper_call.writeline(
                        f"output_handles[{idx}] = {output}.release();"
                    )

            if output not in output2idx:
                output2idx[output] = idx

    def generate_before_suffix(self, result):
        if not V.graph.is_const_graph:
            if V.graph.aot_mode:
                result.writeline("} // AOTInductorModel::run_impl")
            else:
                result.writeline("} // inductor_entry_impl")

    def generate_end(self, result):
        """Generates the end of the code block, and any code needed to call it."""
        if V.graph.aot_mode:
            if V.graph.is_const_graph:
                result.writeline("} // AOTInductorModel::_const_run_impl")
            else:
                result.writeline("} // namespace torch::aot_inductor\n\n\n")
            return

        # Close the wrapper code block, then write any kernel definitions.
        result.splice("'''\n)")
        if self.kernel_declarations:
            result.splice("\nkernel_src = (\nr'''")
            result.splice(self.kernel_declarations.getvalue())
            result.splice("'''\n)")
        else:
            result.splice(
                """
                kernel_src = ''
                """
            )

        # cpp entry function for JIT with cpp wrapper
        result.splice(
            f"""
            inductor_entry = CppWrapperCodeCache.load_pybinding(
                argtypes=["std::vector<AtenTensorHandle>"],
                main_code=cpp_wrapper_src,
                device_type="{self.device}",
                num_outputs={len(V.graph.graph_outputs)},
                kernel_code=kernel_src,
            )
            """
        )

        wrapper_body = "input_tensors = [arg if isinstance(arg, torch.Tensor) else torch.tensor(arg) for arg in args]"
        if V.graph.constants:
            # Append constants to the input args for cpp wrapper.
            # Python wrapper directly gets the value inside the wrapper call
            # as a global variable passed when calling exec(code, mod.__dict__, mod.__dict__).
            # For cpp wrapper, we need to pass this python value to the inductor_entry_impl function explicitly.
            assert all(
                isinstance(v, torch.Tensor) for v in list(V.graph.constants.values())
            ), "Expect all constants to be Tensor"
            constants_str = f"[{', '.join(V.graph.constants.keys())}]"
            wrapper_body += f"""
                    constants_tensor = {constants_str}
                    input_tensors.extend(constants_tensor)
            """
        # Convert vector of at::Tensor to vector of AtenTensorHandle.
        # If we pass at::Tensor, the compilation will be too slow.
        wrapper_body += """
                    input_handles = torch._C._aoti.unsafe_alloc_void_ptrs_from_tensors(input_tensors)
        """
        # Release the inputs for memory reuse.
        wrapper_body += """
                    args.clear()
                    del input_tensors
        """

        # unwrap output tensor back to python scalar
        if all(x for x in self.output_is_tensor.values()):
            # If no ShapeAsConstantBuffer in the output, directly return the output as tensors
            outputs_str = "output_tensors"
        else:
            outputs = [
                (
                    f"output_tensors[{i}]"
                    if self.output_is_tensor[i]
                    else f"output_tensors[{i}].item()"
                )
                for i in range(len(V.graph.graph_outputs))
            ]
            outputs_str = f"[{', '.join(outputs)}]"
        wrapper_body += f"""
                    output_handles = f(input_handles)
                    output_tensors = torch._C._aoti.alloc_tensors_by_stealing_from_void_ptrs(output_handles)
                    return {outputs_str}
        """

        # Wrap the func to support setting result._boxed_call = True
        result.splice(
            f"""
            def _wrap_func(f):
                def g(args):
                    {wrapper_body}
                return g

            call = _wrap_func(inductor_entry)
            """
        )

    @staticmethod
    def get_c_shim_func_name(kernel: str, device: str) -> str:
        if kernel.startswith("aoti_torch_"):
            return kernel

        assert "::" in kernel, "Cpp kernel name: " + kernel + " does not contain '::'"
        kernel_tokens = kernel.split("::")
        kernel_suffix = kernel_tokens[-1]
        if kernel_suffix == "call":
            kernel_suffix = kernel_tokens[-2]

        shim_fn = f"aoti_torch_{device}_{kernel_suffix}"
        return shim_fn

    def generate_c_shim_extern_kernel_call(
        self,
        kernel: str,
        args: list[str],
        device: str,
        *,
        debug_args: Optional[list[str]] = None,
    ) -> None:
        """debug_args kwarg allows CppWrapperCpuArrayRef to pass in wrapped arguments in
        place of args while preserving debug printer output."""
        # We can do this unconditionally, since we cache this call.
        self.add_device_include(device)

        debug_printer_manager = V.graph.wrapper_code.debug_printer
        debug_printer_manager.set_printer_args(
            debug_args if debug_args is not None else args, kernel, None, None, "extern"
        )
        enable_kernel_profile = config.cpp.enable_kernel_profile and sys.platform in [
            "linux",
            "win32",
        ]
        with debug_printer_manager:
            shim_fn = self.get_c_shim_func_name(kernel, device)
            shim_fn_codes = (
                f"AOTI_TORCH_ERROR_CODE_CHECK({shim_fn}({', '.join(args)}));"
            )
            if enable_kernel_profile:
                shim_fn_codes = textwrap.dedent(
                    f"""
                    {{
                      RECORD_FUNCTION("{shim_fn}", c10::ArrayRef<c10::IValue>());
                      {shim_fn_codes}
                    }}
                    """
                )
            self.writeline(shim_fn_codes)

    def generate_c_shim_extern_kernel_alloc(
        self, extern_kernel: ir.ExternKernelAlloc, args: list[str]
    ) -> None:
        # registered output buffer name
        name = extern_kernel.name
        output_handle_name = f"{name}_handle"
        is_inplace = (
            isinstance(extern_kernel.op_overload, torch._ops.OpOverload)
            and torch.Tag.inplace_view in extern_kernel.op_overload.tags
        )

        if not is_inplace:
            self.writeline(f"AtenTensorHandle {output_handle_name};")
            args = [*args, f"&{output_handle_name}"]

        device = d.type if (d := extern_kernel.get_device()) else self.device
        self.generate_c_shim_extern_kernel_call(
            extern_kernel.get_kernel_name(), args, device
        )

<<<<<<< HEAD
        if not is_inplace:
=======
        if extern_kernel.python_kernel_name in (
            "torch.ops._c10d_functional.all_reduce_.default",
            "torch.ops._c10d_functional.wait_tensor.default",
        ):
            # all_reduce_ is an inplace op and its returned tensor is not used anywhere.
            # wait_tensor returns its input without any modification and the returned tensor is not used anywhere.
            # In both cases, we can immediately delete the returned AtenTensorHandle to reduce its lifetime.
            self.writeline(
                f"AOTI_TORCH_ERROR_CODE_CHECK(aoti_torch_delete_tensor_object({output_handle_name}));"
            )
        elif not is_inplace:
>>>>>>> eaa5d9d3
            self.writeline(f"RAIIAtenTensorHandle {name}({output_handle_name});")

    def _generate_extern_kernel_alloc_helper(self, extern_kernel, args):
        if getattr(extern_kernel, "outputs", None):
            # ir.ExternKernelAlloc may have outputs if it returns a tuple
            self.generate_c_shim_fallback_kernel(extern_kernel, args)
        else:
            self.generate_c_shim_extern_kernel_alloc(extern_kernel, args)

    def generate_c_shim_fallback_kernel(
        self, fallback_kernel: ir.FallbackKernel, args: list[str]
    ) -> None:
        output_args = []
        output_raii_handles = []
        output_name_base = fallback_kernel.get_name()
        for idx, output in enumerate(fallback_kernel.outputs):
            if isinstance(output, ir.MultiOutput):
                # TODO: handle integer output (e.g., as in attention)
                name = f"{output.get_name()}"
                output_handle_name = f"{name}_handle"
                if output.indices:
                    assert output.indices[0][1] == idx, (
                        f"expected {output.indices[0][1]=} == {idx=} for {output_name_base=}"
                    )
                self.writeline(f"AtenTensorHandle {output_handle_name};")
                output_args.append(f"&{output_handle_name}")
                output_raii_handles.append(
                    f"RAIIAtenTensorHandle {name}({output_handle_name});"
                )
            elif isinstance(output, int):
                output_name = f"{output_name_base}_{idx}"
                self.writeline(f"int64_t {output_name} = {output};")
                output_args.append(f"&{output_name}")
            elif isinstance(output, sympy.Expr):
                output_name = f"{output_name_base}_{idx}"
                self.writeline(f"auto {output_name} = {cexpr(output)};")
                output_args.append(f"&{output_name}")
            elif output is None:
                output_args.append("nullptr")
            else:
                raise NotImplementedError(f"unsupported type of {output=}")
        args = args + output_args
        device = d.type if (d := fallback_kernel.get_device()) else self.device
        self.generate_c_shim_extern_kernel_call(
            fallback_kernel.cpp_kernel_name,  # type: ignore[arg-type]
            args,
            device,
        )
        for raii_handle in output_raii_handles:
            self.writeline(raii_handle)

    def _generate_extern_kernel_out_helper(
        self,
        kernel: str,
        out: str,
        out_view: Optional[str],
        args: list[str],
        device: str,
    ) -> None:
        if out_view:
            out_name = f"{out}_as_strided"
            self.writeline(f"auto {out_name} = {out_view};")
            args.insert(0, out_name)
        else:
            args.insert(0, out)

        self.generate_c_shim_extern_kernel_call(kernel, args, device)

    def generate_scatter_fallback(
        self,
        output,
        inputs,
        cpp_kernel_name,
        python_kernel_name,
        src_is_tensor,
        reduce,
        kwargs,
    ):
        # call the ABI shim function instead of the ATen one
        cpp_kernel_name = self.get_c_shim_func_name(cpp_kernel_name, self.device)
        # TODO: consider remove "_out" and add missing inplace variants to fallback_ops.py
        cpp_kernel_name = cpp_kernel_name.replace("__", "_") + "_out"
        inputs_wrapped = [str(x) for x in inputs]
        line = f"{cpp_kernel_name}({output}, {','.join(inputs_wrapped)}"

        if python_kernel_name.startswith("aten.scatter_reduce"):
            line += f", {','.join(kwargs)}"
        else:
            if src_is_tensor:
                if reduce:
                    line += f", {V.graph.wrapper_code.val_to_arg_str(reduce)}"
            else:
                assert reduce is None, (
                    "Expect reduce to be None for aten.scatter_ with scalar src"
                )
        line += ");"
        self.writeline(line)

    def generate_index_put_fallback(self, kernel, x, indices, values, accumulate):
        # TODO: update aoti_torch_index_put_out in ir.py to use autogen out version
        # See the comment in codegen_reinterpret_view about why having something like
        # RAIIAtenTensorHandle(tmp_tensor_handle_2) in a tmp array can cause the correponding
        # tensor prematurely deallocated, thus the temporary array trick here.
        indices_str = self._generate_temporary_array_pointer(
            "AtenTensorHandle", indices
        )
        args = [
            x,
            indices_str,
            str(len(indices)),
            values,
            accumulate,
        ]
        args.insert(0, x)  # set x as the output tensor, this fallback mutates x.
        self.writeline(self.wrap_kernel_call(kernel, args))

    def add_benchmark_harness(self, output):
        if V.graph.aot_mode:
            return
        super().add_benchmark_harness(output)

    def codegen_cpp_sizevar(self, x: sympy.Expr, *, simplify: bool = True) -> str:
        return cexpr(V.graph.sizevars.simplify(x) if simplify else x)

    def codegen_sizevar(self, x: sympy.Expr) -> str:
        return self.codegen_cpp_sizevar(x)

    def codegen_tuple_access(self, basename: str, name: str, index: str) -> str:
        # in the abi_compatible mode, outputs are returned via arguments
        return name

    def codegen_shape_tuple(self, shape: Sequence[sympy.Expr]) -> str:
        parts = [*map(self.codegen_sizevar, shape)]
        if len(parts) == 0:
            return "{}"
        if len(parts) == 1:
            return f"{{{parts[0]}, }}"
        return f"{{{', '.join(parts)}}}"

    def ensure_size_computed(self, sym: sympy.Symbol):
        if isinstance(sym, sympy.Symbol) and symbol_is_type(sym, SymT.PRECOMPUTED_SIZE):
            if sym in self.computed_sizes:
                return
            self.computed_sizes.add(sym)
            expr = V.graph.sizevars.inv_precomputed_replacements[sym]
            self.writeline(f"int64_t {sym} = {cexpr(expr)};")

    def _generate_symbolic_call_arg_helper(
        self, arg: SymbolicCallArg, graph: GraphLowering
    ) -> None:
        if (arg.inner, graph) not in self.kernel_numel_expr:
            # declare expr once in each graph (scope)
            self.kernel_numel_expr.add((arg.inner, graph))
            self.writeline(f"int64_t {arg.inner} = {cexpr(arg.inner_expr)};")
        else:
            self.writeline(f"{arg.inner} = {cexpr(arg.inner_expr)};")

    def codegen_dynamic_scalar(self, node):
        (data,) = (t.codegen_reference() for t in node.inputs)
        self.codegen_tensor_item(node.inputs[0].get_dtype(), data, f"{node.sym}_raw")

        if len(node.keypath) == 0:
            self.writeline(f"auto {node.sym} = {node.sym}_raw;")
        elif len(node.keypath) == 1 and isinstance(node.keypath[0], ConvertIntKey):
            self.writeline(f"int64_t {node.sym} = {node.sym}_raw ? 1 : 0;")
        elif len(node.keypath) == 1 and isinstance(node.keypath[0], DivideByKey):
            # TODO: assert divisibility here
            self.writeline(
                f"int64_t {node.sym} = {node.sym}_raw / {node.keypath[0].divisor};"
            )
        else:
            raise AssertionError(f"unrecognized keypath {node.keypath}")

        # record in unbacked_symbol_decls so we won't generate a declaration of the symbol again
        self.unbacked_symbol_decls.add(str(node.sym))

    def make_buffer_free(self, buffer):
        return (
            ""
            if isinstance(buffer.get_output_spec(), ir.MultiOutputLayout)
            or isinstance(buffer, ir.TMADescriptor)
            else f"{buffer.get_name()}.reset();"
        )

    def make_free_by_names(self, names_to_del: list[str]):
        return " ".join(f"{name}.reset();" for name in names_to_del)

    def codegen_exact_buffer_reuse(self, old_name: str, new_name: str, del_line: str):
        return f"auto {new_name} = std::move({old_name});  // reuse"

    def generate_profiler_mark_wrapper_call(self, stack):
        self.wrapper_call.writeline(
            'RECORD_FUNCTION("inductor_wrapper_call", c10::ArrayRef<c10::IValue>());'
        )

    def generate_start_graph(self):
        pass

    def generate_end_graph(self):
        pass

    def generate_inf_and_nan_checker(self, nodes):
        for buf in nodes.get_names():
            # TODO: Add buf name directly into check_inf_and_nan.
            self.writeline(
                f"AOTI_TORCH_ERROR_CODE_CHECK(aoti_torch_check_inf_and_nan({buf}));"
            )

    def codegen_device(self, device):
        assert device.type in DEVICE_TO_ATEN, (
            device.type + " not found in DEVICE_TO_ATEN"
        )
        device_str = DEVICE_TO_ATEN[device.type][5:].lower()  # remove "at::k"
        self.used_cached_devices.add(device_str)
        return f"cached_torch_device_type_{device_str}, {device.index if device.index else 0}"

    def codegen_dtype(self, dtype):
        dtype_str = str(dtype).split(".")[-1]
        self.used_cached_dtypes.add(dtype_str)
        return f"cached_torch_dtype_{dtype_str}"

    def codegen_layout(self, layout):
        layout_str = str(layout).split(".")[-1]
        self.used_cached_layouts.add(layout_str)
        return f"cached_torch_layout_{layout_str}"

    def codegen_memory_format(self, memory_format):
        memory_format_str = str(memory_format).split(".")[-1]
        self.used_cached_memory_formats.add(memory_format_str)
        return f"cached_torch_memory_format_{memory_format_str}"

    @functools.lru_cache(None)  # noqa: B019
    def codegen_int_array_var(
        self,
        int_array: str,
        writeline: Callable[..., None],
        known_statically=False,
        graph=None,  # for per-graph caching
    ):
        # Used for size/stride declaration
        #
        # Because the memory planning is done in two passes (see the implementation
        # of self.generate), the writeline behavior is different in the two passes.
        # As a result, the emitted int array declarations may appear in a later
        # position of the generated code, so the second pass codegen should not
        # reuse int array declarations generated in the first pass.
        # This is why writeline needs to explicitly passed in as a parameter.
        var = f"int_array_{next(self.int_array_id)}"
        ctype = "int64_t"
        if var not in self.declared_int_array_vars:
            self.declared_int_array_vars.add(var)
            if known_statically:
                writeline(f"static constexpr {ctype} {var}[] = {int_array};")
            else:
                writeline(f"const {ctype} {var}[] = {int_array};")
        return var

    def make_buffer_allocation(self, buffer):
        return self.make_allocation(
            buffer.get_name(),
            buffer.get_device(),
            buffer.get_dtype(),
            buffer.get_size(),
            buffer.get_stride(),
            V.graph.get_allocation_size(buffer),
            buffer.get_is_pinned(),
        )

    def make_allocation(
        self, name, device, dtype, shape, stride, allocation_shape=None, is_pinned=False
    ):
        if allocation_shape is None:
            allocation_shape = shape

        orig_stride = stride
        device_str = self.codegen_device(device)
        dtype_code = self.codegen_dtype(dtype)
        size = self.codegen_shape_tuple(shape)
        allocation_size = self.codegen_shape_tuple(allocation_shape)
        stride = self.codegen_shape_tuple(orig_stride)

        size_array_var = self.codegen_int_array_var(
            size,
            self.wrapper_call.writeline,
            known_statically=self.is_statically_known_list_of_ints(shape),
            graph=self.get_codegened_graph(),
        )

        if allocation_size != size:
            allocation_size_array_var = self.codegen_int_array_var(
                allocation_size,
                self.wrapper_call.writeline,
                known_statically=self.is_statically_known_list_of_ints(
                    allocation_shape
                ),
                graph=self.get_codegened_graph(),
            )
        else:
            allocation_size_array_var = size_array_var

        stride_array_var = self.codegen_int_array_var(
            stride,
            self.wrapper_call.writeline,
            known_statically=self.is_statically_known_list_of_ints(orig_stride),
            graph=self.get_codegened_graph(),
        )
        device_type, device_id = device_str.split(",")
        device_idx = "this->device_idx_" if V.graph.aot_mode else device_id

        handle_name = f"{name}_handle"
        args = [
            str(len(shape)),
            allocation_size_array_var,
            stride_array_var,
            dtype_code,
            device_type,
            device_idx,
            f"&{handle_name}",
        ]

        self.wrapper_call.writeline(f"AtenTensorHandle {handle_name};")
        pinned_str = "_pinned" if is_pinned else ""
        self.wrapper_call.writeline(
            f"AOTI_TORCH_ERROR_CODE_CHECK(aoti_torch_empty_strided{pinned_str}({', '.join(args)}));"
        )

        if allocation_size != size:
            old_handle_name, handle_name = handle_name, f"{name}_handle_restrided"
            self.wrapper_call.writeline(f"AtenTensorHandle {handle_name};")
            args = [
                old_handle_name,
                size_array_var,
                stride_array_var,
                f"&{handle_name}",
            ]
            self.wrapper_call.writeline(
                f"AOTI_TORCH_ERROR_CODE_CHECK(aoti_torch_as_strided({', '.join(args)}));"
            )

        return f"RAIIAtenTensorHandle {name}({handle_name});"

    def codegen_alloc_from_pool(
        self, name, offset, dtype, shape, stride
    ) -> tuple[str, list[str]]:
        size = self.codegen_shape_tuple(shape)
        stride = self.codegen_shape_tuple(stride)
        tmp_name = f"tmp_tensor_handle_{next(self.tmp_tensor_id)}"
        args = [
            name,
            cexpr(offset),  # bytes not numel
            self.codegen_dtype(dtype),
            str(len(shape)),
            self.codegen_int_array_var(
                size, self.wrapper_call.writeline, graph=self.get_codegened_graph()
            ),
            self.codegen_int_array_var(
                stride, self.wrapper_call.writeline, graph=self.get_codegened_graph()
            ),
            f"&{tmp_name}",
        ]
        # We return the lines instead of writing here because writing here is bug prune.
        # If you write aoti_torch__alloc_from_pool lines, you must write the RAIIAtenTensorHandle
        # as well, otherwise you get memory leaks
        allocations_to_write = [
            f"AtenTensorHandle {tmp_name};",
            f"AOTI_TORCH_ERROR_CODE_CHECK(aoti_torch__alloc_from_pool({', '.join(args)}));",
        ]
        return f"RAIIAtenTensorHandle({tmp_name})", allocations_to_write

    def codegen_reinterpret_view(
        self,
        data,
        size,
        stride,
        offset,
        writeline: Callable[..., None],
        dtype=None,
    ) -> str:
        """Returns a newly-created, temporary RAII tensor handle containing the
        reinterpreted tensor data.  Callers of this function are responsible for saving
        the handle if persistent access is needed."""
        dim = str(len(size))
        original_offset = offset
        offset = self.codegen_sizevar(offset)
        call_strs = []
        final_tensor_str = None

        def create_reinterpret_call() -> str:
            args = [
                f"{data.get_name()}",
                dim,
                self.codegen_int_array_var(
                    self.codegen_shape_tuple(size),
                    writeline,
                    known_statically=self.is_statically_known_list_of_ints(size),
                    graph=self.get_codegened_graph(),
                ),
                self.codegen_int_array_var(
                    self.codegen_shape_tuple(stride),
                    writeline,
                    known_statically=self.is_statically_known_list_of_ints(stride),
                    graph=self.get_codegened_graph(),
                ),
                offset,
            ]
            return f"wrap_with_raii_handle_if_needed(reinterpret_tensor_wrapper({', '.join(args)}))"

        def create_dtypeview_call(reinterpret_call: str) -> tuple[str, list[str]]:
            tmp_AtenTensorHandle = f"tmp_{data.get_name()}_{next(self.tmp_tensor_id)}"
            tmp_call_strs = [f"AtenTensorHandle {tmp_AtenTensorHandle};"]
            device_name = data.layout.device.type
            dtypeview_function = f"aoti_torch_{device_name}_view_dtype"
            tmp_call_strs.append(
                f"AOTI_TORCH_ERROR_CODE_CHECK({dtypeview_function}"
                f"({reinterpret_call}, {self.codegen_dtype(dtype)}, &{tmp_AtenTensorHandle}));"
            )
            return f"RAIIAtenTensorHandle({tmp_AtenTensorHandle})", tmp_call_strs

        def create_new_tensor_handle() -> tuple[str, list[str]]:
            tmp_AtenTensorHandle = f"tmp_{data.get_name()}_{next(self.tmp_tensor_id)}"
            tmp_call_strs = [
                f"AtenTensorHandle {tmp_AtenTensorHandle};",
                f"AOTI_TORCH_ERROR_CODE_CHECK(aoti_torch_new_tensor_handle({data.get_name()}, &{tmp_AtenTensorHandle}));",
            ]
            return f"RAIIAtenTensorHandle({tmp_AtenTensorHandle})", tmp_call_strs

        if (
            size == data.layout.size
            and stride == data.layout.stride
            and original_offset == data.layout.offset
        ):
            # pure dtypeview
            if dtype is not None and dtype != data.dtype:
                final_tensor_str, tmp_call_strs = create_dtypeview_call(data.get_name())
            else:
                final_tensor_str, tmp_call_strs = create_new_tensor_handle()
            call_strs.extend(tmp_call_strs)
        else:
            # firstly create reinterpretview
            final_tensor_str = create_reinterpret_call()

            if dtype is not None and dtype != data.dtype:
                # wrap it with dtypeview
                final_tensor_str, tmp_call_strs = create_dtypeview_call(
                    final_tensor_str
                )
                call_strs.extend(tmp_call_strs)

        for line in call_strs:
            writeline(line)

        # NB, the return handle here represents a temporary tensor, which will be automatically
        # released.
        # Here's a sample usage in the cpp wrapper code:
        # ```
        # aoti_torch_addmm_out(
        #     buf1,
        #     arg1_1,
        #     RAIIAtenTensorHandle(tmp_tensor_handle_0),
        #     buf0,
        #     1L,
        #     1L));
        # ```
        # RAIIAtenTensorHandle(tmp_tensor_handle_0) will be released after the call to addmm_out.
        # This could be problematic when it's used in a different pattern, for example:
        # ````
        # AtenTensorHandle tensor_args[] = {RAIIAtenTensorHandle(tmp_tensor_handle_2), buf5, buf6};
        # aoti_torch_proxy_executor_call_function(..., tensor_args);
        # ````
        # RAIIAtenTensorHandle(tmp_tensor_handle_2) will be invalid when it's used in the latter
        # kernel call.
        #
        # This is solved by updating the proxy_executor invocation to
        # ```
        # aoti_torch_proxy_executor_call_function(...,
        #     std::array<AtenTensorHandle, 3>{
        #         RAIIAtenTensorHandle(tmp_tensor_handle_2), buf5, buf6
        #     }.cbegin()
        # );
        # ```
        return final_tensor_str

    def codegen_device_copy(self, src, dst, non_blocking: bool):
        """This function is overridden by cpp_wrapper_cpu_array_ref, so we don't need to
        handle cases where dst is not an AtenTensorHandle."""
        self.writeline(
            f"AOTI_TORCH_ERROR_CODE_CHECK(aoti_torch_copy_({dst}, {src}, {non_blocking}));"
        )

    def codegen_multi_output(self, node: ir.MultiOutput):
        # in the abi_compatible mode, outputs are retrieved by passing
        # output pointers, so we skip its codegen here.
        pass

    def codegen_subgraph_prefix(self, subgraph, outer_inputs, outer_outputs):
        assert len(subgraph.graph.graph_inputs) == len(outer_inputs)

        for (inner_input, inner_input_val), outer_input in zip(
            subgraph.graph.graph_inputs.items(), outer_inputs
        ):
            if not isinstance(inner_input_val, ir.TensorBox):
                continue

            # in ABI-compatible mode, we copy the underlying at::Tensor of the conditional
            # input (outer_input) into another at::Tensor to be used as a subgraph input
            # (inner_input) in the nested scope. we can't std::move here, as the codegened
            # outer input may be an expression / rvalue (e.g., reinterpret_view(x)), so we
            # can't necessarily std::move it back to the origin (x).
            self.writeline(f"AtenTensorHandle {inner_input}_handle;")
            self.writeline(
                f"AOTI_TORCH_ERROR_CODE_CHECK(aoti_torch_assign_tensors_out({outer_input}, &{inner_input}_handle));"
            )
            self.writeline(f"RAIIAtenTensorHandle {inner_input}({inner_input}_handle);")

    def codegen_subgraph_suffix(self, subgraph, outer_inputs, outer_outputs):
        for inner_output, outer_output in zip(
            subgraph.graph.graph_outputs, outer_outputs
        ):
            src = inner_output.codegen_reference()
            if not isinstance(inner_output, ir.ShapeAsConstantBuffer):
                # in ABI-compatible mode, we need to std::move subgraph output (inner_output)
                # to the conditional output (outer_output), as RAIIAtenTensorHandle's copy
                # constructor is deleted.
                src = f"std::move({src})"
                # in case the outer_output carried a value
                # before (e.g., in the while_loop codegen)
                self.writeline(f"{outer_output}.reset();")
            self.writeline(f"{outer_output} = {src};")

    def codegen_invoke_subgraph(self, invoke_subgraph):
        raise NotImplementedError(
            "codegen invoke_subgraph is not implemented for cpp wrapper"
        )

    def codegen_conditional(self, conditional):
        outer_inputs = [f"{buf.codegen_reference()}" for buf in conditional.operands]
        outer_outputs = []
        for out in conditional.outputs:
            # in ABI-compatible mode, ir.MultiOutput is not codegened,
            # hence pre-declare output variables directly and separately
            self.writeline(f"RAIIAtenTensorHandle {out.get_name()};")
            outer_outputs.append(out.get_name())

        if not isinstance(conditional.predicate, ir.ShapeAsConstantBuffer):
            # in ABI-compatible mode, we need to use the ABI shim function
            # to extract a C++ bool from the unrelying scalar bool Tensor
            predicate = f"{conditional.predicate.get_name()}_scalar"
            if predicate not in self.used_cond_predicate:
                self.codegen_tensor_item(
                    torch.bool,
                    conditional.predicate.codegen_reference(),
                    predicate,
                )
                self.used_cond_predicate.add(predicate)
        else:
            # the predicate is not a Tensor: SymBool or Python bool
            predicate = conditional.predicate.codegen_reference()

        self.writeline(f"if ({predicate}) {{")
        self.writeline(EnterSubgraphLine(self, conditional.true_subgraph.graph))
        self.codegen_subgraph(conditional.true_subgraph, outer_inputs, outer_outputs)
        self.writeline(ExitSubgraphLine(self))
        self.writeline("} else {")
        self.writeline(EnterSubgraphLine(self, conditional.false_subgraph.graph))
        self.codegen_subgraph(conditional.false_subgraph, outer_inputs, outer_outputs)
        self.writeline(ExitSubgraphLine(self))
        self.writeline("}")

    def codegen_subgraph(self, subgraph, outer_inputs, outer_outputs):
        # TODO (desertfire) - This function is the old way of supporting
        # subgraph codegen by inlining subgraphs in the output code. For python
        # wrapper, we have moved to lifting subgraphs as functions, supported by
        # PythonWrapperCode `codegen_subgraph` function. We should perhaps
        # support lifting of subgraphs as functions for cpp wrapper as well.
        try:
            self.push_codegened_graph(subgraph.graph)
            self.writeline(f"// subgraph: {subgraph.name}")
            self.codegen_subgraph_prefix(subgraph, outer_inputs, outer_outputs)
            parent_graph = V.graph
            with V.set_graph_handler(subgraph.graph):
                subgraph.graph.codegen_subgraph(
                    parent_graph=parent_graph,
                )
            self.codegen_subgraph_suffix(subgraph, outer_inputs, outer_outputs)
        finally:
            self.pop_codegened_graph()

    def codegen_while_loop(self, while_loop):
        is_bool_pred = isinstance(
            while_loop.cond_subgraph.graph.graph_outputs[0], ir.ShapeAsConstantBuffer
        )
        name = while_loop.get_name()
        outer_carried_inputs = [
            buf.codegen_reference() for buf in while_loop.carried_inputs
        ]
        outer_additional_inputs = [
            buf.codegen_reference() for buf in while_loop.additional_inputs
        ]
        cond_result_name = f"{name}_cond_result"
        if is_bool_pred:
            self.writeline(f"bool {cond_result_name};")
        else:
            self.writeline(f"RAIIAtenTensorHandle {cond_result_name};")

        cond_outer_inputs = []
        for inp, out in zip(outer_carried_inputs, while_loop.outputs):
            # in ABI-compatible mode, the carried inputs are codegened
            # as buffers outside the while loop and set to the initial
            # values. at the end of each while_loop iteration, they
            # will be assined the carried values.
            out_name = out.get_name()
            self.writeline(f"AtenTensorHandle {out_name}_handle;")
            self.writeline(
                f"AOTI_TORCH_ERROR_CODE_CHECK(aoti_torch_assign_tensors_out({inp}, &{out_name}_handle));"
            )
            self.writeline(f"RAIIAtenTensorHandle {out_name}({out_name}_handle);")
            cond_outer_inputs.append(out_name)

        # additional inputs will be assinged within the while_loop
        # iteration directly from the corresponding outer graph buffers
        cond_outer_inputs.extend(outer_additional_inputs)

        cond_outer_outputs = [cond_result_name]
        body_outer_inputs = list(cond_outer_inputs)
        body_outer_outputs = body_outer_inputs[: len(outer_carried_inputs)]

        self.writeline("while (1) {")
        self.writeline(EnterSubgraphLine(self, while_loop.cond_subgraph.graph))
        self.codegen_subgraph(
            while_loop.cond_subgraph, cond_outer_inputs, cond_outer_outputs
        )

        if is_bool_pred:
            cond_result = f"{cond_result_name}"
        else:
            cond_result = f"{cond_result_name}_scalar"
            self.codegen_tensor_item(torch.bool, cond_result_name, cond_result)
        self.writeline(f"if (!{cond_result}) break;")

        self.writeline(ExitSubgraphLine(self))
        self.writeline(EnterSubgraphLine(self, while_loop.body_subgraph.graph))
        self.codegen_subgraph(
            while_loop.body_subgraph, body_outer_inputs, body_outer_outputs
        )
        self.writeline(ExitSubgraphLine(self))
        self.writeline("}")

    def generate_extern_kernel_args_decl_if_needed(
        self,
        op_overload,
        raw_args,
        output_args: Optional[list[str]] = None,
        raw_outputs: Optional[list[ir.Buffer]] = None,
    ):
        schema = None
        if isinstance(op_overload, torch._higher_order_ops.torchbind.CallTorchBind):
            obj = raw_args[0]
            method = raw_args[1]
            schema = op_overload.schema(obj, method)
        else:
            schema = op_overload._schema
        assert schema is not None
        arg_types = [x.real_type for x in schema.arguments]
        return_types = [x.type for x in schema.returns]

        new_tensor_args = []
        new_int_args = []

        def fill_args(arg, arg_type):
            static_arg_types = (
                torch.FloatType,
                torch.BoolType,
                torch.StringType,
                torch.Type,
                torch.DeviceObjType,
            )
            inductor_tensor_buffers = (
                ir.Buffer,
                ir.ReinterpretView,
            )

            if isinstance(arg_type, torch.TensorType):
                assert isinstance(arg, inductor_tensor_buffers), f"got {type(arg)}"
                new_tensor_args.append(f"{arg.codegen_reference()}")
            elif isinstance(arg_type, torch.IntType):
                # int
                new_int_args.append(str(arg))
            elif isinstance(arg_type, torch.SymIntType):
                # SymInt
                expr = arg.node.expr if isinstance(arg, torch.SymInt) else arg
                new_int_args.append(cexpr(expr))
            elif isinstance(arg_type, torch.NumberType):
                # Scalar of type int
                assert isinstance(arg, (int, float, bool))
                # Only treat int Scalar as dynamic
                if isinstance(arg, int):
                    new_int_args.append(str(arg))
            elif isinstance(arg, ir.TorchBindObject):
                # torchbind objects are loaded in proxy executor
                pass
            elif isinstance(arg_type, torch.ListType):
                assert isinstance(arg, (list, tuple))

                # List[Tensor]
                if isinstance(arg_type.getElementType(), torch.TensorType):
                    new_tensor_args.extend([f"{a.codegen_reference()}" for a in arg])
                # List[Optional[Tensor]]
                elif isinstance(
                    arg_type.getElementType(), torch.OptionalType
                ) and isinstance(
                    arg_type.getElementType().getElementType(), torch.TensorType
                ):
                    new_tensor_args.extend(
                        [f"{a.codegen_reference()}" for a in arg if a is not None]
                    )
                # List[int]
                elif isinstance(arg_type.getElementType(), torch.IntType):
                    new_int_args.extend([str(a) for a in arg])
                # List[SymInt]
                elif isinstance(arg_type.getElementType(), torch.SymIntType):
                    expressions = [
                        a.node.expr if isinstance(a, torch.SymInt) else a for a in arg
                    ]
                    new_int_args.extend([cexpr(expr) for expr in expressions])
                # List[Scalar]
                elif isinstance(arg_type.getElementType(), torch.NumberType):
                    # Only treat int Scalar as dynamic
                    is_int_type = [isinstance(a, int) for a in arg]
                    if any(is_int_type):
                        assert all(is_int_type), (
                            "AOTInductor only supports int scalars of the same type"
                        )
                        new_int_args.extend([str(a) for a in arg])
                else:
                    assert isinstance(
                        arg_type.getElementType(),
                        static_arg_types,  # type: ignore[arg-type]
                    ), (
                        f"Fall through arguments must be one of static_arg_types, got {type(arg_type)}"
                    )
            else:
                assert isinstance(
                    arg_type,
                    static_arg_types,  # type: ignore[arg-type]
                ), (
                    f"Fall through arguments must be one of static_arg_types, got {type(arg_type)}"
                )

        for arg, arg_type in zip(raw_args, arg_types):
            if arg is not None:
                if isinstance(arg_type, torch.OptionalType):
                    fill_args(arg, arg_type.getElementType())
                else:
                    fill_args(arg, arg_type)

        def fill_output_arg(arg, return_type, is_mutated_output: bool):
            if isinstance(return_type, torch.TensorType):
                if not is_mutated_output:
                    self.writeline(f"AtenTensorHandle {arg}_handle;  // output buffer")
                    self.writeline(
                        f"AOTI_TORCH_ERROR_CODE_CHECK(aoti_torch_new_uninitialized_tensor(&{arg}_handle));"
                    )
                    self.writeline(f"RAIIAtenTensorHandle {arg}({arg}_handle);")
                new_tensor_args.append(f"{arg}")
            elif isinstance(return_type, torch.SymIntType):
                raise NotImplementedError("NYI support for return type: SymInt")
            elif isinstance(return_type, torch.ListType) and isinstance(
                return_type.getElementType(), torch.SymIntType
            ):
                raise NotImplementedError("NYI support for return type: List[SymInt]")
            else:
                raise AssertionError(f"Unsupported return type found: {return_type}")

        # TODO: Only support None and tensor(s) returns for now, SymInt is not implemented yet
        for return_type in return_types:
            if isinstance(return_type, (torch.TensorType, torch.NoneType)):
                pass
            elif isinstance(return_type, torch.OptionalType):
                assert isinstance(return_type.getElementType(), torch.TensorType)
            elif isinstance(return_type, torch.ListType):
                assert isinstance(return_type.getElementType(), torch.TensorType)
            else:
                raise NotImplementedError(
                    f"return type {return_type} is not yet supported."
                )

        for output_arg, raw_output_arg in zip(output_args, raw_outputs):  # type: ignore[arg-type]
            # None output is supported, but Optional return types are not yet supported
            if output_arg is None:
                continue
            elif isinstance(output_arg, (list, tuple)):
                for out in output_arg:
                    fill_output_arg(
                        out,
                        torch.TensorType.get(),
                        isinstance(raw_output_arg, ir.MutationOutput),
                    )
            else:
                fill_output_arg(
                    output_arg,
                    torch.TensorType.get(),
                    isinstance(raw_output_arg, ir.MutationOutput),
                )

        return new_tensor_args, new_int_args

    def generate_fallback_kernel_with_runtime_lookup(
        self,
        buf_name: str,
        python_kernel_name: str,
        cpp_kernel_name: str,
        codegen_args: list[str],
        op_overload: Optional[torch._ops.OpOverload] = None,
        raw_args=None,
        outputs=None,
    ):
        def extract_output_name(out):
            if out is None:
                return None
            elif isinstance(out, (ir.MultiOutput, ir._CollectiveKernel)):
                return out.get_name()
            elif isinstance(out, ir.MutationOutput):
                mutated_buf_names = out.get_mutation_names()
                assert (
                    isinstance(mutated_buf_names, list) and len(mutated_buf_names) == 1
                ), "Expect only one mutated buffer in MutationOutput"
                return mutated_buf_names[0]
            elif isinstance(out, (list, tuple)):
                return type(out)(extract_output_name(o) for o in out)
            else:
                raise AssertionError(f"Unexpected output: {type(out)}")

        # output_args has the same pytree structure as outputs

        return_schema = None
        if op_overload:
            if isinstance(op_overload, torch._higher_order_ops.torchbind.CallTorchBind):
                assert raw_args is not None
                assert len(raw_args) > 1
                obj = raw_args[0]
                method = raw_args[1]
                return_schema = op_overload.schema(obj, method).returns
            else:
                return_schema = op_overload._schema.returns
        if op_overload and not return_schema:
            # kernel does not return a value
            output_args = []
        elif outputs is None:
            # outputs is not specified, the default is to write to buf_name
            output_args = [buf_name]
        else:
            output_args = extract_output_name(outputs)
            if isinstance(output_args, str):
                output_args = [output_args]

        if V.graph.aot_mode:
            assert op_overload is not None
            assert raw_args is not None
            assert output_args is not None

            return self.generate_fallback_kernel_with_runtime_lookup_aot(
                op_overload,
                raw_args,
                output_args,
                outputs,
            )
        else:
            return self.generate_fallback_kernel_with_runtime_lookup_jit(
                buf_name,
                python_kernel_name,
                cpp_kernel_name,
                codegen_args,
                op_overload,
                raw_args,
                output_args,  # type: ignore[arg-type]
                outputs,
            )

    def generate_scoped_gil_acquire(self, declarations_before_scope, lines_in_scope):
        scoped_lines = IndentedBuffer()
        for declaration in declarations_before_scope:
            scoped_lines.writeline(declaration)

        scoped_lines.writeline("{")
        with scoped_lines.indent():
            scoped_lines.writeline("py::gil_scoped_acquire acquire;")
            scoped_lines.writelines(lines_in_scope.split("\n"))
        scoped_lines.writelines("}")
        return scoped_lines._lines

    def load_custom_op_wrapper(self):
        # TODO: need to support control flow
        if self.custom_op_wrapper_loaded:
            return

        lines = """
RAIIPyObject codecache_module(PyImport_ImportModule("torch._inductor.codecache"));
if (!codecache_module) {
    throw std::runtime_error("Failed to load torch._inductor.codecache");
}
custom_op_wrapper = PyObject_GetAttrString(codecache_module, "custom_op_wrapper");
if (!custom_op_wrapper) {
    throw std::runtime_error("Failed to load torch._inductor.codecache.custom_op_wrapper");
}"""

        declarations_before_scope = ["RAIIPyObject custom_op_wrapper;"]
        scope_gil_acquire = self.generate_scoped_gil_acquire(
            declarations_before_scope, lines
        )
        self.writelines(scope_gil_acquire)

        self.custom_op_wrapper_loaded = True

    def generate_float_value(self, val):
        assert isinstance(val, float)
        if val == float("inf"):
            return "std::numeric_limits<double>::infinity()"
        elif val == float("-inf"):
            return "-std::numeric_limits<double>::infinity()"
        elif math.isnan(val):
            return "std::numeric_limits<double>::quiet_NaN()"
        else:
            return f"{val}"

    def generate_py_arg(self, py_args_var, idx, raw_arg, arg_type):
        def generate_py_arg_inner(lines, raw_arg, arg_type):
            def handle_scalar(scalar):
                if isinstance(scalar, int):
                    return f"PyLong_FromLongLong({scalar})"
                if isinstance(scalar, float):
                    return f"PyFloat_FromDouble({self.generate_float_value(scalar)})"
                if isinstance(scalar, bool):
                    return f"PyBool_FromLong({1 if scalar else 0})"
                if isinstance(scalar, complex):
                    real = self.generate_float_value(scalar.real)
                    imag = self.generate_float_value(scalar.imag)
                    return f"PyComplex_FromDoubles({real}, {imag})"
                if isinstance(scalar, SymTypes):
                    scalar_var = cexpr(scalar.node.expr)
                    if isinstance(scalar, torch.SymBool):
                        return f"PyBool_FromLong({scalar_var})"
                    if isinstance(scalar, torch.SymFloat):
                        return f"PyFloat_FromDouble({scalar_var})"
                    return f"PyLong_FromLongLong({scalar_var})"
                raise NotImplementedError(
                    f"scalar {scalar}, {type(scalar)} cannot be handled by handle_scalar"
                )

            if raw_arg is None:
                # Py_None is a singleton, so we have to explicitly incref it here
                lines.append("Py_INCREF(Py_None);\n")
                return "Py_None"
            elif isinstance(arg_type, torch.TensorType):
                # In some cases, scalar arguments may be passed in place of tensors.
                if not hasattr(raw_arg, "codegen_reference"):
                    return handle_scalar(raw_arg)

                # Store AtenTensorHandle as void*.  All Python args are constructed in a
                # nested scope, so this handle will self-destruct after the function
                # call.
                base_handle = self.create_tmp_raii_handle_var_if_needed(
                    raw_arg.codegen_reference(), lines
                )
                return f"PyCapsule_New(reinterpret_cast<void*>({base_handle}.get()), NULL, NULL)"
            elif isinstance(arg_type, torch.OptionalType):
                return generate_py_arg_inner(lines, raw_arg, arg_type.getElementType())
            elif isinstance(arg_type, torch.IntType):
                # int
                return f"PyLong_FromLongLong({raw_arg})"
            elif isinstance(arg_type, torch.SymIntType):
                # SymInt
                expr = (
                    raw_arg.node.expr if isinstance(raw_arg, torch.SymInt) else raw_arg
                )
                return f"PyLong_FromLongLong({cexpr(expr)})"
            elif isinstance(arg_type, torch.FloatType):
                return f"PyFloat_FromDouble({self.generate_float_value(raw_arg)})"
            elif isinstance(arg_type, torch.BoolType):
                return f"PyBool_FromLong({1 if raw_arg else 0})"
            elif isinstance(arg_type, torch.StringType):
                return f'PyUnicode_FromString("{raw_arg}")'
            elif isinstance(arg_type, torch.NumberType):
                # Union[bool, int, float, complex]
                # torch/_prims_common/__init__.py
                return handle_scalar(raw_arg)
            elif isinstance(raw_arg, torch.device):
                device_str, device_index = self.codegen_device(raw_arg).split(", ")
                return f"THPDevice_New(c10::Device(static_cast<c10::DeviceType>({device_str}), {device_index}))"
            elif isinstance(raw_arg, torch.dtype):
                return f"Py_NewRef(torch::getTHPDtype(static_cast<c10::ScalarType>({self.codegen_dtype(raw_arg)})))"
            elif isinstance(raw_arg, torch.layout):
                return f"Py_NewRef(torch::getTHPLayout(static_cast<c10::Layout>({self.codegen_layout(raw_arg)})))"
            elif isinstance(raw_arg, torch.memory_format):
                return (
                    "Py_NewRef(torch::utils::getTHPMemoryFormat(static_cast<c10::MemoryFormat>("
                    f"{self.codegen_memory_format(raw_arg)})))"
                )
            else:
                raise NotImplementedError(
                    f"arg type {arg_type} is not yet supported by custom_op_wrapper"
                )

        lines = []
        if isinstance(arg_type, torch.ListType):
            assert isinstance(raw_arg, (list, tuple)), str(raw_arg) + " is not a list"
            lines.append(
                f"PyObject* {py_args_var}_{idx} = PyList_New({len(raw_arg)});\n"
            )
            for i, elem in enumerate(raw_arg):
                lines.append(
                    f"PyList_SetItem({py_args_var}_{idx}, {i}, {generate_py_arg_inner(lines, elem, arg_type.getElementType())});\n"
                )
            lines.append(
                f"PyTuple_SetItem({py_args_var}, {idx}, {py_args_var}_{idx});\n"
            )
        else:
            lines.append(
                f"PyTuple_SetItem({py_args_var}, {idx}, {generate_py_arg_inner(lines, raw_arg, arg_type)});\n"
            )
        return "".join(lines)

    def generate_fallback_kernel_with_runtime_lookup_jit(
        self,
        buf_name: str,
        python_kernel_name: str,
        cpp_kernel_name: str,
        codegen_args: list[str],
        op_overload: Optional[torch._ops.OpOverload] = None,
        raw_args=None,
        output_args: Optional[list[Optional[str]]] = None,
        raw_outputs: Optional[list[ir.Buffer]] = None,
    ):
        # In the JIT mode, because of the ABI-compatible requirement, we can't directly call
        # c10::Dispatcher to find the custom op and call it. Instead, we go back to Python
        # to invoke this custom op.
        self.load_custom_op_wrapper()

        assert output_args is not None, "output_args should not be None"
        num_args = len(raw_args)
        py_args_var = f"py_args_{next(self.arg_var_id)}"
        # First arg is always the python op name
        lines = textwrap.dedent(
            f"""
            RAIIPyObject {py_args_var}(PyTuple_New({num_args + 1}));
            if (!{py_args_var}) {{
                throw std::runtime_error("PyTuple_New {py_args_var} failed");
            }}
            PyTuple_SetItem({py_args_var}, 0, PyUnicode_FromString("{python_kernel_name}"));
            """
        )

        assert op_overload is not None, "op_overload should not be None"

        for idx, (raw_arg, schema_arg) in enumerate(
            zip(raw_args, op_overload._schema.arguments)
        ):
            lines += self.generate_py_arg(
                py_args_var, idx + 1, raw_arg, schema_arg.real_type
            )

        lines += textwrap.dedent(
            f"""
            // Call the custom op in Python
            RAIIPyObject py_{buf_name}(PyObject_CallObject(custom_op_wrapper, {py_args_var}));
            if (!py_{buf_name}) {{
                if (PyErr_Occurred()) {{
                    return;
                }}
                throw std::runtime_error("PyObject_CallObject {python_kernel_name} failed");
            }}
            """
        )

        if len(output_args) == 1 and (output := output_args[0]) is not None:
            # result is a single tensor
            lines += f"{output} = reinterpret_cast<AtenTensorHandle>(PyCapsule_GetPointer(py_{buf_name}.get(), NULL));\n"
        else:
            # result is a tuple of tensors
            for idx, output_arg in enumerate(output_args):
                if output_arg is None:
                    continue
                lines += f"{output_arg} = reinterpret_cast<AtenTensorHandle>(PyCapsule_GetPointer(PyList_GET_ITEM(py_{buf_name}.get(), {idx}), NULL));\n"  # noqa: B950

        if raw_outputs:
            declarations_before_scope = [
                f"RAIIAtenTensorHandle {output_arg};"
                for output_arg, raw_output_arg in zip(output_args, raw_outputs)  # type: ignore[arg-type]
                if output_arg is not None
                and not isinstance(raw_output_arg, ir.MutationOutput)
            ]
        else:
            declarations_before_scope = [
                f"RAIIAtenTensorHandle {output_arg};"
                for output_arg in output_args  # type: ignore[arg-type]
                if output_arg is not None
            ]
        scope_gil_acquire = self.generate_scoped_gil_acquire(
            declarations_before_scope, lines
        )
        self.writelines(scope_gil_acquire)

    def generate_fallback_kernel_with_runtime_lookup_aot(
        self,
        op_overload,
        raw_args,  # contains both args and flatten kwargs
        output_args: Optional[list[str]] = None,
        raw_outputs: Optional[list[ir.Buffer]] = None,
    ):
        (
            tensor_call_args,
            int_call_args,
        ) = self.generate_extern_kernel_args_decl_if_needed(
            op_overload,
            raw_args,
            output_args,
            raw_outputs,
        )
        # force both temporary arrays to generate mutable data pointers, since the proxy
        # executor signature requires that datatype
        int_call_str = self._generate_temporary_array_pointer(
            "int64_t", int_call_args, force_mutable=True
        )
        tensor_call_str = self._generate_temporary_array_pointer(
            "AtenTensorHandle", tensor_call_args, force_mutable=True
        )

        extern_kernel_node_index = len(V.graph.extern_kernel_nodes) - 1
        self.writeline(
            f"aoti_torch_proxy_executor_call_function(proxy_executor, "
            f"{extern_kernel_node_index}, "
            f"{len(int_call_args)}, "
            f"{int_call_str}, "
            f"{len(tensor_call_args)}, "
            f"{tensor_call_str});"
        )

    def generate_reset_kernel_saved_flags(self):
        pass

    def generate_save_uncompiled_kernels(self):
        pass

    def c_type_for_prim_type(self, val, type_) -> str:
        if isinstance(type_, torch.OptionalType):
            return f"{self.c_type_for_prim_type(val, type_.getElementType())}*"
        elif isinstance(type_, torch.TensorType):
            return "AtenTensorHandle"
        elif isinstance(type_, (torch.IntType, torch.SymIntType)):
            return "int64_t"
        elif isinstance(
            type_, (torch.BoolType, torch.SymBoolType, torch.EnumType)
        ) or repr(type_) in ("ScalarType", "Layout"):
            return "int32_t"
        elif isinstance(type_, torch.FloatType):
            return "double"
        elif isinstance(type_, torch.NumberType):
            if isinstance(val, bool):
                return "int32_t"
            elif isinstance(val, (int, float)):
                return "double"
            elif val is None:
                # This could happen when val is an optional value
                return "double"
            else:
                raise AssertionError(
                    f"Unexpected type in c_type_for_prim_type: {type_=}"
                )
        elif isinstance(type_, torch.StringType):
            return "const char*"
        else:
            raise AssertionError(f"Unexpected type in c_type_for_prim_type: {type_=}")

    def val_to_arg_str_for_prim_type(self, val, type_) -> str:
        # TODO: not using type_ as the first step of refactoring. Will update this later.
        if isinstance(val, bool):
            return "1" if val else "0"
        elif isinstance(val, int):
            # uint64_t is long on Linux, but long long on MacOS and Windows
            return f"{val}LL" if sys.platform in ["darwin", "win32"] else f"{val}L"
        elif isinstance(val, complex):
            return f"c10::complex<double>{{ {self.generate_float_value(val.real)}, {self.generate_float_value(val.imag)} }}"
        elif isinstance(val, str):
            return f'"{val}"'
        elif isinstance(
            val, (ir.Buffer, ir.ReinterpretView, ir.StorageBox, ir.TensorBox)
        ):
            return val.codegen_reference()
        elif isinstance(val, torch.device):
            return self.codegen_device(val)
        elif isinstance(val, torch.dtype):
            return self.codegen_dtype(val)
        elif isinstance(val, torch.layout):
            return self.codegen_layout(val)
        elif isinstance(val, torch.memory_format):
            return self.codegen_memory_format(val)
        elif isinstance(val, float):
            return self.generate_float_value(val)
        elif isinstance(val, (list, tuple)):
            # FIXME: This happens because type_ is not always properly set to torch.ListType
            return f"{{{', '.join(self.val_to_arg_str(x, None) for x in val)}}}"
        elif isinstance(val, SymTypes):
            return cexpr(val.node.expr)
        elif isinstance(val, sympy.Expr):
            return cexpr(val)
        else:
            return repr(val)

    def val_to_arg_str(self, val, type_=None) -> str:
        if val is None:
            # None needs special care. It either represent nullopt or an empty tensor
            if type_ is None or isinstance(type_, torch.OptionalType):
                if type_ is not None and isinstance(
                    type_.getElementType(),
                    (
                        torch.DeviceObjType,
                        torch.ListType,
                        torch.TupleType,
                    ),
                ):
                    return "nullptr, 0"
                return "nullptr"

            if isinstance(type_, torch.TensorType):
                # create an empty tensor, the equivalent of at::Tensor()
                var_name = f"var_{next(self.arg_var_id)}"
                self.writeline(f"AtenTensorHandle {var_name}_handle;")
                self.writeline(
                    f"AOTI_TORCH_ERROR_CODE_CHECK(aoti_torch_new_uninitialized_tensor(&{var_name}_handle));"
                )
                self.writeline(f"RAIIAtenTensorHandle {var_name}({var_name}_handle);")
                return var_name

            raise AssertionError("Can not map None to a known data type")

        if isinstance(type_, torch.OptionalType):
            element_type = type_.getElementType()
            arg_str = self.val_to_arg_str(val, element_type)
            # Handle optional iterables as a special case.  Utilize the
            # temporary_reference function to avoid saving them off and increasing
            # memory usage.
            if isinstance(element_type, (torch.ListType, torch.TupleType)):
                main_value, aux = arg_str.rsplit(", ", maxsplit=1)
                return f"&temporary_reference({main_value}), {aux}"

            # Handle optional tensors as a special case, as above.
            if isinstance(element_type, torch.TensorType):
                base_handle = self.val_to_arg_str(val, element_type)
                return f"&temporary_reference({base_handle}.get())"

            var_name = f"var_{next(self.arg_var_id)}"
            if isinstance(element_type, torch.DeviceObjType):
                main_value, aux = arg_str.rsplit(", ", maxsplit=1)
                self.writeline(f"auto {var_name} = {main_value};")
                return f"&{var_name}, {aux}"

            self.writeline(
                f"{self.c_type_for_prim_type(val, element_type)} {var_name} = {arg_str};"
            )
            return f"&{var_name}"

        if isinstance(type_, (torch.ListType, torch.TupleType)):
            assert isinstance(val, (list, tuple)), (
                f"{val} does not match with arg type {type_}"
            )
            element_type = type_.getElementType()

            if len(val) == 0:
                # Zero-size array is not supported in the C or C++ standard, so return a
                # nullptr.
                return "nullptr, 0"

            result = [self.val_to_arg_str(x, element_type) for x in val]
            if isinstance(element_type, torch.TensorType):
                result = [f"{t}.get()" for t in result]

            c_type = self.c_type_for_prim_type(val[0], element_type)
            # see the comment in self._generate_temporary_array_pointer for an
            # explanation of why this c_type gets modified
            if isinstance(element_type, torch.OptionalType) and not c_type.startswith(
                "const"
            ):
                c_type = f"const {c_type}"

            # need to pass the array length, because we can't use the std::array member
            # function
            return (
                f"{self._generate_temporary_array_pointer(c_type, result)}, {len(val)}"
            )

        val_is_scalar = isinstance(val, (bool, complex, float, int, *SymTypes))
        if isinstance(type_, torch.TensorType) and val_is_scalar:
            val_str = self.val_to_arg_str_for_prim_type(val, None)
            return self.codegen_scalar_to_tensor(val_str)

        return self.val_to_arg_str_for_prim_type(val, type_)

    def create_tmp_raii_handle_var_if_needed(
        self, handle: str, writer: Optional[Union[HasWriteLine, list[str]]] = None
    ) -> str:
        """If the input handle is an rvalue RAII tensor, creates an lvalue variable for
        it in writer.  Returns a variable name that can be used to access handle."""
        if not handle.startswith(
            (
                "borrow_arrayref_tensor_as_tensor(",
                "copy_arrayref_tensor_to_tensor(",
                "wrap_with_raii_handle_if_needed(",
                "RAIIAtenTensorHandle(",
            )
        ):
            return handle

        tmp_var_name = f"var_{next(self.arg_var_id)}"
        call_str = f"auto {tmp_var_name} = {handle};"

        writer = writer if writer is not None else self
        if isinstance(writer, list):
            writer.append(call_str)
        else:
            writer.writeline(call_str)

        return tmp_var_name<|MERGE_RESOLUTION|>--- conflicted
+++ resolved
@@ -1,17 +1,19 @@
 # mypy: allow-untyped-defs
 from __future__ import annotations
 
+import ctypes
 import functools
 import math
 import os
 import sys
 import textwrap
 from itertools import chain, count
-from typing import Callable, Optional, Protocol, TYPE_CHECKING, Union
+from typing import Any, Callable, Optional, Protocol, TYPE_CHECKING, Union
 
 import sympy
 
 import torch
+import torch._higher_order_ops.torchbind
 import torch._inductor.async_compile  # noqa: F401 required to warm up AsyncCompile pools
 import torch._ops
 from torch._inductor.runtime.runtime_utils import dynamo_timed
@@ -19,11 +21,7 @@
 from torch.utils._ordered_set import OrderedSet
 from torch.utils._sympy.symbol import symbol_is_type, SymT
 
-<<<<<<< HEAD
-from .. import config, ir
-=======
 from .. import config, cpp_builder, ir
->>>>>>> eaa5d9d3
 from ..utils import _align, DeferredLineBase, LineContext, normalize_name
 from ..virtualized import V
 from .aoti_hipify_utils import maybe_hipify_code_wrapper
@@ -42,6 +40,9 @@
 
     from ..graph import GraphLowering
 
+    # At most, the list nesting can go one layer deep.
+    _OUTPUT_ARGS_TYPE = list[Union[Optional[str], list[Optional[str]]]]
+
 
 class HasWriteLine(Protocol):
     def writeline(self, line: Union[LineContext, DeferredLineBase, str]) -> None: ...
@@ -57,8 +58,6 @@
             self.device = "cpu"
         # must be initialized prior to calling super().__init__()
         self.included_devices: OrderedSet[str] = OrderedSet()
-<<<<<<< HEAD
-=======
         self.model_class_name_suffix = (
             config.aot_inductor.model_name_for_generated_files
             if config.aot_inductor.compile_standalone
@@ -66,7 +65,6 @@
         )
         self.aoti_model_class_name = f"AOTInductorModel{self.model_class_name_suffix}"
 
->>>>>>> eaa5d9d3
         super().__init__()
 
         self.declare = "auto "
@@ -119,7 +117,12 @@
         # e.g. const double** is possible, but not const double* const*.  This means
         # that an array containing pointers must _already_ be properly const-qualified
         # by the c_type, and not add additional const-ness.
-        ptr_call = "data()" if force_mutable or c_type.endswith("*") else "cbegin()"
+        # MSVC does not support implicitly converting a const iterator to a const pointer.
+        ptr_call = (
+            "data()"
+            if force_mutable or c_type.endswith("*") or cpp_builder.is_msvc_cl()
+            else "cbegin()"
+        )
         return (
             f"std::array<{c_type}, {len(elements)}>{{{', '.join(elements)}}}.{ptr_call}"
         )
@@ -218,10 +221,16 @@
         self.add_device_include(self.device)
 
         if V.graph.aot_mode:
-            with open(
-                os.path.join(os.path.dirname(__file__), "aoti_runtime", "interface.cpp")
-            ) as f:
-                self.header.splice(f.read())
+            if not config.aot_inductor.compile_standalone:
+                with open(
+                    os.path.join(
+                        os.path.dirname(__file__), "aoti_runtime", "interface.cpp"
+                    )
+                ) as f:
+                    self.header.splice(f.read())
+            else:
+                # we produce a separate model header for each model in static linkage
+                self.header.splice(f"""#include \"{self.model_class_name_suffix}.h\"""")
             self.header.splice("\n")
 
         enable_kernel_profile = config.cpp.enable_kernel_profile and sys.platform in [
@@ -289,12 +298,12 @@
     ):
         code = self.prefix
 
-        @functools.lru_cache(None)
+        @functools.cache
         def sizeof(name):
             self.codegen_input_size_var_decl(code, name)
             return f"{name}_size"
 
-        @functools.lru_cache(None)
+        @functools.cache
         def strideof(name):
             self.codegen_input_stride_var_decl(code, name)
             return f"{name}_stride"
@@ -416,12 +425,15 @@
                             """
                         )
                     if not math.isinf(sym_range.upper):
+                        # Limit upper bound to max C long long value (2^63 - 1)
+                        max_long_long = ctypes.c_longlong(2**63 - 1).value
+                        upper_bound = min(sym_range.upper, max_long_long)
                         self.prefix.splice(
                             f"""
-                                if ({name}_size[{dim_idx}] > {sym_range.upper}) {{
+                                if ({name}_size[{dim_idx}] > {upper_bound}) {{
                                     std::stringstream ss;
                                     ss << "{handle_kind}[{idx}]: dim value is too large at {dim_idx}, "
-                                       << "expected to be <= {sym_range.upper}, " << "but got: "
+                                       << "expected to be <= {upper_bound}, " << "but got: "
                                        << {name}_size[{dim_idx}] << "\\n";
                                     throw std::runtime_error(ss.str());
                                 }}
@@ -517,12 +529,12 @@
 
             if V.graph.is_const_graph:
                 self.prefix.splice(
-                    """
-                    void AOTInductorModel::_const_run_impl(
+                    f"""
+                    void {self.aoti_model_class_name}::_const_run_impl(
                         std::vector<AtenTensorHandle>& output_handles,
                         DeviceStreamType stream,
                         AOTIProxyExecutorHandle proxy_executor
-                    ) {
+                    ) {{
                     """
                 )
             else:
@@ -530,18 +542,18 @@
                     # If we do not split the constant graph, we'll just create
                     # an empty implementation when wrapping the main module.
                     self.prefix.splice(
-                        """
-                        void AOTInductorModel::_const_run_impl(
+                        f"""
+                        void {self.aoti_model_class_name}::_const_run_impl(
                             std::vector<AtenTensorHandle>& output_handles,
                             DeviceStreamType stream,
                             AOTIProxyExecutorHandle proxy_executor
-                        ) {}
+                        ) {{}}
 
                         """
                     )
 
-                run_impl_proto = """
-                    void AOTInductorModel::run_impl(
+                run_impl_proto = f"""
+                    void {self.aoti_model_class_name}::run_impl(
                         AtenTensorHandle*
                             input_handles, // array of input AtenTensorHandle; handles
                                             // are stolen; the array itself is borrowed
@@ -551,7 +563,7 @@
                                             // borrowed
                         DeviceStreamType stream,
                         AOTIProxyExecutorHandle proxy_executor
-                    ) {
+                    ) {{
                         __check_inputs_outputs(input_handles, output_handles);
                     """
 
@@ -623,10 +635,10 @@
             ), "Expect all constants to be Tensor"
             for idx, constants_key in enumerate(V.graph.constants.keys()):
                 if V.graph.aot_mode:
-                    # Weights are stored in constants_ and owned by RAIIAtenTensorHandle there.
+                    # Weights are stored in constants_ and owned by ConstantHandle there.
                     # Don't call std::move here because it will cause constants_ to lose the ownership.
                     self.prefix.writeline(
-                        f"""[[maybe_unused]] auto {constants_key} = constants_->at({idx});"""
+                        f"""[[maybe_unused]] auto& {constants_key} = constants_->at({idx});"""
                     )
                 else:
                     # Append constants as inputs to the graph
@@ -746,7 +758,7 @@
         )
         self.prefix.splice(
             f"""
-            AOTInductorModel::AOTInductorModel(std::shared_ptr<ConstantMap> constants_map,
+            {self.aoti_model_class_name}::{self.aoti_model_class_name}(std::shared_ptr<ConstantMap> constants_map,
                                                std::shared_ptr<std::vector<ConstantHandle>> constants_array,
                                                const std::string& device_str,
                                                std::optional<std::string> cubin_dir)
@@ -903,12 +915,12 @@
         """
 
         self.prefix.splice(
-            """
-            std::unordered_map<std::string, AtenTensorHandle> AOTInductorModel::const_run_impl(
+            f"""
+            std::unordered_map<std::string, AtenTensorHandle> {self.aoti_model_class_name}::const_run_impl(
                 DeviceStreamType stream,
                 AOTIProxyExecutorHandle proxy_executor,
                 bool initialization
-            ) {
+            ) {{
             """
         )
         if not config.aot_inductor.use_runtime_constant_folding:
@@ -1057,6 +1069,7 @@
             output_buffer = V.graph.graph_outputs[idx]
             if isinstance(output_buffer, ir.BaseView):
                 output_storage = output_buffer.unwrap_view()
+                assert isinstance(output_storage, (ir.BaseView, ir.MutableBox))
                 if isinstance(output_storage.data, ir.ConstantBuffer):
                     is_constant_buffer = True
 
@@ -1090,7 +1103,7 @@
     def generate_before_suffix(self, result):
         if not V.graph.is_const_graph:
             if V.graph.aot_mode:
-                result.writeline("} // AOTInductorModel::run_impl")
+                result.writeline(f"}} // {self.aoti_model_class_name}::run_impl")
             else:
                 result.writeline("} // inductor_entry_impl")
 
@@ -1098,25 +1111,33 @@
         """Generates the end of the code block, and any code needed to call it."""
         if V.graph.aot_mode:
             if V.graph.is_const_graph:
-                result.writeline("} // AOTInductorModel::_const_run_impl")
+                result.writeline(f"}} // {self.aoti_model_class_name}::_const_run_impl")
             else:
                 result.writeline("} // namespace torch::aot_inductor\n\n\n")
             return
 
-        # Close the wrapper code block, then write any kernel definitions.
-        result.splice("'''\n)")
-        if self.kernel_declarations:
-            result.splice("\nkernel_src = (\nr'''")
+        if config.cpp_wrapper_build_separate:
+            # Close the wrapper code block, then write any kernel definitions.
+            result.splice("'''\n)")
+            if self.kernel_declarations:
+                result.splice("\nkernel_src = (\nr'''")
+                result.splice(self.kernel_declarations.getvalue())
+                result.splice("'''\n)")
+            else:
+                result.splice(
+                    """
+                    kernel_src = ''
+                    """
+                )
+        else:
+            # Merge main code and kernel code
             result.splice(self.kernel_declarations.getvalue())
+            self.kernel_declarations.clear()
+            # Close the wrapper code block
             result.splice("'''\n)")
-        else:
-            result.splice(
-                """
-                kernel_src = ''
-                """
-            )
-
-        # cpp entry function for JIT with cpp wrapper
+
+        kernel_code = "kernel_src" if config.cpp_wrapper_build_separate else "None"
+        # Cpp entry function for JIT with cpp wrapper
         result.splice(
             f"""
             inductor_entry = CppWrapperCodeCache.load_pybinding(
@@ -1124,7 +1145,7 @@
                 main_code=cpp_wrapper_src,
                 device_type="{self.device}",
                 num_outputs={len(V.graph.graph_outputs)},
-                kernel_code=kernel_src,
+                kernel_code={kernel_code},
             )
             """
         )
@@ -1257,9 +1278,6 @@
             extern_kernel.get_kernel_name(), args, device
         )
 
-<<<<<<< HEAD
-        if not is_inplace:
-=======
         if extern_kernel.python_kernel_name in (
             "torch.ops._c10d_functional.all_reduce_.default",
             "torch.ops._c10d_functional.wait_tensor.default",
@@ -1271,7 +1289,6 @@
                 f"AOTI_TORCH_ERROR_CODE_CHECK(aoti_torch_delete_tensor_object({output_handle_name}));"
             )
         elif not is_inplace:
->>>>>>> eaa5d9d3
             self.writeline(f"RAIIAtenTensorHandle {name}({output_handle_name});")
 
     def _generate_extern_kernel_alloc_helper(self, extern_kernel, args):
@@ -1373,7 +1390,7 @@
     def generate_index_put_fallback(self, kernel, x, indices, values, accumulate):
         # TODO: update aoti_torch_index_put_out in ir.py to use autogen out version
         # See the comment in codegen_reinterpret_view about why having something like
-        # RAIIAtenTensorHandle(tmp_tensor_handle_2) in a tmp array can cause the correponding
+        # RAIIAtenTensorHandle(tmp_tensor_handle_2) in a tmp array can cause the corresponding
         # tensor prematurely deallocated, thus the temporary array trick here.
         indices_str = self._generate_temporary_array_pointer(
             "AtenTensorHandle", indices
@@ -1448,6 +1465,20 @@
         # record in unbacked_symbol_decls so we won't generate a declaration of the symbol again
         self.unbacked_symbol_decls.add(str(node.sym))
 
+    def codegen_dynamic_select_index(self, node):
+        index_cpp_str = self.val_to_arg_str_for_prim_type(node.index, int)
+
+        index_compute_str = (
+            f"{index_cpp_str} < 0 ? {index_cpp_str} + "
+            f"{self.val_to_arg_str_for_prim_type(node.size, int)}:  {index_cpp_str}"
+        )
+        self.writeline(
+            f"auto {node.unbacked_offset_symbol} = {self.val_to_arg_str_for_prim_type(node.base_offset, int)} + "
+            f"{self.val_to_arg_str_for_prim_type(node.base_dim_stride, int)} * ({index_compute_str});"
+        )
+        # record in unbacked_symbol_decls so we won't generate a declaration of the symbol again
+        self.unbacked_symbol_decls.add(str(node.unbacked_offset_symbol))
+
     def make_buffer_free(self, buffer):
         return (
             ""
@@ -1503,7 +1534,7 @@
         self.used_cached_memory_formats.add(memory_format_str)
         return f"cached_torch_memory_format_{memory_format_str}"
 
-    @functools.lru_cache(None)  # noqa: B019
+    @functools.cache  # noqa: B019
     def codegen_int_array_var(
         self,
         int_array: str,
@@ -1521,12 +1552,19 @@
         # This is why writeline needs to explicitly passed in as a parameter.
         var = f"int_array_{next(self.int_array_id)}"
         ctype = "int64_t"
-        if var not in self.declared_int_array_vars:
-            self.declared_int_array_vars.add(var)
+        if int_array == "{}":
+            #  An array of unknown bound cannot be initialized with {}.
             if known_statically:
-                writeline(f"static constexpr {ctype} {var}[] = {int_array};")
+                writeline(f"static constexpr {ctype} *{var}=nullptr;")
             else:
-                writeline(f"const {ctype} {var}[] = {int_array};")
+                writeline(f"const {ctype} *{var}=nullptr;")
+        else:
+            if var not in self.declared_int_array_vars:
+                self.declared_int_array_vars.add(var)
+                if known_statically:
+                    writeline(f"static constexpr {ctype} {var}[] = {int_array};")
+                else:
+                    writeline(f"const {ctype} {var}[] = {int_array};")
         return var
 
     def make_buffer_allocation(self, buffer):
@@ -1754,7 +1792,7 @@
         # ```
         return final_tensor_str
 
-    def codegen_device_copy(self, src, dst, non_blocking: bool):
+    def codegen_device_copy(self, src, dst, non_blocking: Union[bool, str]):
         """This function is overridden by cpp_wrapper_cpu_array_ref, so we don't need to
         handle cases where dst is not an AtenTensorHandle."""
         self.writeline(
@@ -1817,7 +1855,7 @@
 
         if not isinstance(conditional.predicate, ir.ShapeAsConstantBuffer):
             # in ABI-compatible mode, we need to use the ABI shim function
-            # to extract a C++ bool from the unrelying scalar bool Tensor
+            # to extract a C++ bool from the underlying scalar bool Tensor
             predicate = f"{conditional.predicate.get_name()}_scalar"
             if predicate not in self.used_cond_predicate:
                 self.codegen_tensor_item(
@@ -1881,7 +1919,7 @@
             # in ABI-compatible mode, the carried inputs are codegened
             # as buffers outside the while loop and set to the initial
             # values. at the end of each while_loop iteration, they
-            # will be assined the carried values.
+            # will be assigned the carried values.
             out_name = out.get_name()
             self.writeline(f"AtenTensorHandle {out_name}_handle;")
             self.writeline(
@@ -1890,7 +1928,7 @@
             self.writeline(f"RAIIAtenTensorHandle {out_name}({out_name}_handle);")
             cond_outer_inputs.append(out_name)
 
-        # additional inputs will be assinged within the while_loop
+        # additional inputs will be assigned within the while_loop
         # iteration directly from the corresponding outer graph buffers
         cond_outer_inputs.extend(outer_additional_inputs)
 
@@ -1921,17 +1959,23 @@
 
     def generate_extern_kernel_args_decl_if_needed(
         self,
-        op_overload,
-        raw_args,
-        output_args: Optional[list[str]] = None,
-        raw_outputs: Optional[list[ir.Buffer]] = None,
+        op_overload: Union[torch._ops.OpOverload, torch._ops.HigherOrderOperator],
+        raw_args: Sequence[Any],
+        output_args: _OUTPUT_ARGS_TYPE,
+        raw_outputs: Sequence[ir.Buffer],
     ):
+        """
+        Generates declarations for external kernel arguments if needed, based on the provided
+        operator and its arguments. It processes both input and output arguments, categorizing
+        them into tensor and integer arguments for further code generation.
+        """
         schema = None
         if isinstance(op_overload, torch._higher_order_ops.torchbind.CallTorchBind):
             obj = raw_args[0]
             method = raw_args[1]
             schema = op_overload.schema(obj, method)
         else:
+            assert isinstance(op_overload, torch._ops.OpOverload), type(op_overload)
             schema = op_overload._schema
         assert schema is not None
         arg_types = [x.real_type for x in schema.arguments]
@@ -2027,7 +2071,9 @@
                 else:
                     fill_args(arg, arg_type)
 
-        def fill_output_arg(arg, return_type, is_mutated_output: bool):
+        def fill_output_arg(
+            arg: str, return_type: torch.JitType, is_mutated_output: bool
+        ) -> None:
             if isinstance(return_type, torch.TensorType):
                 if not is_mutated_output:
                     self.writeline(f"AtenTensorHandle {arg}_handle;  // output buffer")
@@ -2047,7 +2093,9 @@
 
         # TODO: Only support None and tensor(s) returns for now, SymInt is not implemented yet
         for return_type in return_types:
-            if isinstance(return_type, (torch.TensorType, torch.NoneType)):
+            if isinstance(
+                return_type, (torch.TensorType, torch.NoneType, torch.IntType)
+            ):
                 pass
             elif isinstance(return_type, torch.OptionalType):
                 assert isinstance(return_type.getElementType(), torch.TensorType)
@@ -2062,8 +2110,11 @@
             # None output is supported, but Optional return types are not yet supported
             if output_arg is None:
                 continue
-            elif isinstance(output_arg, (list, tuple)):
+            elif isinstance(raw_output_arg, int):
+                new_int_args.append(str(raw_output_arg))
+            elif isinstance(output_arg, list):
                 for out in output_arg:
+                    assert out is not None, out
                     fill_output_arg(
                         out,
                         torch.TensorType.get(),
@@ -2078,77 +2129,127 @@
 
         return new_tensor_args, new_int_args
 
+    @staticmethod
+    def _compatible_with_stableivalue(op: torch._ops.OpOverload) -> bool:
+        """Returns true if op_overload._schema only utilizes types supported by the AOT
+        C-shim *internal* function to_ivalue.  to_ivalue is an implementation detail, so
+        these types are not guaranteed to be supported long-term.  When generating code
+        for cpp_wrapper mode, we don't have to be forward-compatible, so changing this
+        function's implementation in future is fine."""
+        supported_types = (
+            torch.BoolType,
+            torch.DeviceObjType,
+            torch.FloatType,
+            # ScalarTypeType, LayoutType, and MemoryFormatType are seen as IntType
+            # when queried via torch.JitType.type.
+            torch.IntType,
+            torch.TensorType,
+        )
+
+        def type_supported(t: torch.JitType) -> bool:
+            if isinstance(t, torch.OptionalType):
+                return type_supported(t.getElementType())
+            return isinstance(t, supported_types)
+
+        return all(
+            type_supported(a.type)
+            for a in chain(op._schema.arguments, op._schema.returns)
+        )
+
     def generate_fallback_kernel_with_runtime_lookup(
         self,
         buf_name: str,
         python_kernel_name: str,
-        cpp_kernel_name: str,
-        codegen_args: list[str],
-        op_overload: Optional[torch._ops.OpOverload] = None,
-        raw_args=None,
-        outputs=None,
-    ):
-        def extract_output_name(out):
+        get_args: Callable[[], Sequence[str]],
+        op_overload: Union[torch._ops.OpOverload, torch._ops.HigherOrderOperator],
+        raw_args: Sequence[Any],
+        outputs: Sequence[ir.Buffer],
+    ) -> None:
+        """Generate a call to a kernel not contained in the C-shim.  This results in
+        different code paths for AOT Inductor vs cpp_wrapper Inductor mode."""
+
+        def extract_output_name(
+            out: Optional[Union[ir.Buffer, Sequence[ir.Buffer]]],
+        ) -> Union[Optional[str], _OUTPUT_ARGS_TYPE]:
             if out is None:
                 return None
-            elif isinstance(out, (ir.MultiOutput, ir._CollectiveKernel)):
+            if isinstance(out, (ir.MultiOutput, ir._CollectiveKernel)):
                 return out.get_name()
-            elif isinstance(out, ir.MutationOutput):
+            if isinstance(out, ir.MutationOutput):
                 mutated_buf_names = out.get_mutation_names()
                 assert (
                     isinstance(mutated_buf_names, list) and len(mutated_buf_names) == 1
                 ), "Expect only one mutated buffer in MutationOutput"
                 return mutated_buf_names[0]
-            elif isinstance(out, (list, tuple)):
-                return type(out)(extract_output_name(o) for o in out)
-            else:
-                raise AssertionError(f"Unexpected output: {type(out)}")
+            if isinstance(out, (list, tuple)):
+                return [extract_output_name(o) for o in out]  # type: ignore[misc]
+            if isinstance(out, int):
+                return str(out)
+            raise AssertionError(f"Unexpected output: {type(out)}")
+
+        if isinstance(op_overload, torch._ops.HigherOrderOperator):
+            assert isinstance(
+                op_overload, torch._higher_order_ops.torchbind.CallTorchBind
+            ), type(op_overload)
+            assert len(raw_args) > 1
+            obj = raw_args[0]
+            method = raw_args[1]
+            return_schema = op_overload.schema(obj, method).returns
+        else:
+            return_schema = op_overload._schema.returns
 
         # output_args has the same pytree structure as outputs
-
-        return_schema = None
-        if op_overload:
-            if isinstance(op_overload, torch._higher_order_ops.torchbind.CallTorchBind):
-                assert raw_args is not None
-                assert len(raw_args) > 1
-                obj = raw_args[0]
-                method = raw_args[1]
-                return_schema = op_overload.schema(obj, method).returns
-            else:
-                return_schema = op_overload._schema.returns
-        if op_overload and not return_schema:
+        if not return_schema:
             # kernel does not return a value
-            output_args = []
-        elif outputs is None:
-            # outputs is not specified, the default is to write to buf_name
-            output_args = [buf_name]
+            output_args: _OUTPUT_ARGS_TYPE = []
+        elif isinstance(output_name := extract_output_name(outputs), str):
+            output_args = [output_name]
         else:
-            output_args = extract_output_name(outputs)
-            if isinstance(output_args, str):
-                output_args = [output_args]
-
+            # If the schema indicates a return value, we should have a non-None value by
+            # this point.
+            assert isinstance(output_name, list), type(output_name)
+            output_args = output_name
+
+        # In AOT mode, we use a ProxyExecutor to run fallback kernels.
         if V.graph.aot_mode:
-            assert op_overload is not None
-            assert raw_args is not None
-            assert output_args is not None
-
-            return self.generate_fallback_kernel_with_runtime_lookup_aot(
+            self.generate_fallback_kernel_with_runtime_lookup_aot(
                 op_overload,
                 raw_args,
                 output_args,
                 outputs,
             )
-        else:
-            return self.generate_fallback_kernel_with_runtime_lookup_jit(
-                buf_name,
-                python_kernel_name,
-                cpp_kernel_name,
-                codegen_args,
+            return
+
+        assert isinstance(op_overload, torch._ops.OpOverload), type(op_overload)
+        for output in output_args:
+            assert output is None or isinstance(output, str), (
+                "fallback kernels with runtime lookup currently only support tensor "
+                "returns, not more complicated types (such as list-of-list-of-tensor)"
+            )
+
+        # In non-AOT mode, we use aoti_torch_call_dispatcher if all the inputs and
+        # outputs of the op can be represented with StableIValue.  This avoids the
+        # overhead of calling back into Python, and covers most remaining fallback ops.
+        if self._compatible_with_stableivalue(op_overload):
+            self.generate_fallback_kernel_with_runtime_lookup_nopython(
+                get_args,
                 op_overload,
-                raw_args,
                 output_args,  # type: ignore[arg-type]
                 outputs,
             )
+            return
+
+        # Otherwise, we call back into Python, which has some extra runtime overhead,
+        # but handles situations like list[Tensor] (currently unrepresentable via
+        # StableIValue).
+        self.generate_fallback_kernel_with_runtime_lookup_python(
+            buf_name,
+            python_kernel_name,
+            op_overload,
+            raw_args,
+            output_args,  # type: ignore[arg-type]
+            outputs,
+        )
 
     def generate_scoped_gil_acquire(self, declarations_before_scope, lines_in_scope):
         scoped_lines = IndentedBuffer()
@@ -2293,23 +2394,139 @@
             )
         return "".join(lines)
 
-    def generate_fallback_kernel_with_runtime_lookup_jit(
+    def generate_fallback_kernel_with_runtime_lookup_nopython(
+        self,
+        get_args: Callable[[], Sequence[str]],
+        op_overload: torch._ops.OpOverload,
+        output_args: Sequence[Optional[str]],
+        raw_outputs: Sequence[ir.Buffer],
+    ) -> None:
+        """Generate fallback kernel calls with runtime (non-AOT) dispatch.  This can
+        only be called in cpp_wrapper mode, and assumes that the input is a non-None
+        OpOverload.
+
+        In the future, we may switch over to directly calling c10::Dispatcher if we need
+        to support more datatypes."""
+        if raw_outputs:
+            declarations_before_scope = [
+                f"RAIIAtenTensorHandle {output_arg};"
+                for output_arg, raw_output_arg in zip(output_args, raw_outputs)  # type: ignore[arg-type]
+                if output_arg is not None
+                and not isinstance(raw_output_arg, ir.MutationOutput)
+            ]
+        else:
+            declarations_before_scope = [
+                f"RAIIAtenTensorHandle {output_arg};"
+                for output_arg in output_args  # type: ignore[arg-type]
+                if output_arg is not None
+            ]
+
+        dispatch_lines = IndentedBuffer()
+        dispatch_lines.writelines(declarations_before_scope)
+        dispatch_lines.writeline("{")
+
+        with dispatch_lines.indent():
+            tmp_var_number = count()
+
+            def parse_arg(arg_type: torch.JitType, codegen_arg: str) -> str:
+                # Strip off any temporary references; we're in an indented context, so
+                # any saved-off variables will be auto-destroyed.
+                new_codegen_arg = codegen_arg.removeprefix("&temporary_reference(")
+                if new_codegen_arg != codegen_arg:
+                    # If we removed temporary_reference, there's a good chance the
+                    # variable ends with get() (which would retrieve an ATenTensorHandle
+                    # from a temporary RAII handle).  Strip that off too, since we're
+                    # going to save this in a temporary RAII handle.
+                    if codegen_arg.endswith(".get())"):
+                        codegen_arg = new_codegen_arg.removesuffix(".get())")
+                    else:
+                        codegen_arg = new_codegen_arg.removesuffix(")")
+
+                if isinstance(arg_type, torch.OptionalType):
+                    # If we have a pointer to a variable, strip it off and let
+                    # from<std::optional> handle any internal pointers.
+                    codegen_arg = codegen_arg.removeprefix("&")
+
+                    if codegen_arg == "nullptr":
+                        return "from(std::nullopt)"
+
+                    var_name = f"tmp_var_{next(tmp_var_number)}"
+                    dispatch_lines.writeline(
+                        f"std::optional {var_name}{{{parse_arg(arg_type.getElementType(), codegen_arg)}}};"
+                    )
+                    return f"from({var_name})"
+
+                raii_var = self.create_tmp_raii_handle_var_if_needed(
+                    codegen_arg, dispatch_lines
+                )
+                temp_handle = raii_var != codegen_arg
+
+                if isinstance(arg_type, torch.TensorType):
+                    if not temp_handle:
+                        # If the RAII tensor being referenced _isn't_ a temporary,
+                        # scoped to this fallback call, then create a new handle
+                        # referencing it which from<AtenTensorHandle> can steal.
+                        var_name = f"tmp_var_{next(tmp_var_number)}"
+                        dispatch_lines.writeline(f"AtenTensorHandle {var_name};")
+                        dispatch_lines.writeline(
+                            f"aoti_torch_new_tensor_handle({raii_var}, &{var_name});"
+                        )
+                        return f"from({var_name})"
+                    # If the RAII tensor _is_ a temporary scoped to this fallback call,
+                    # simply release and steal the handle.
+                    return f"from({raii_var}.release())"
+                return f"from({codegen_arg})"
+
+            codegen_args = get_args()
+            ivalue_args = (
+                parse_arg(a.type, c)
+                for a, c in zip(op_overload._schema.arguments, codegen_args)
+            )
+            array_len = max(len(codegen_args), len(output_args))
+            dispatch_lines.writeline(
+                f"std::array<StableIValue, {array_len}> dispatch_vars{{{', '.join(ivalue_args)}}};"
+            )
+            dispatch_lines.writeline("AOTI_TORCH_ERROR_CODE_CHECK(")
+            with dispatch_lines.indent():
+                dispatch_lines.writeline(
+                    f'aoti_torch_call_dispatcher("{op_overload._schema.name}", "{op_overload._schema.overload_name}", dispatch_vars.data())'  # noqa: B950
+                )
+            dispatch_lines.writeline(");")
+
+            if len(output_args) == 1 and (output := output_args[0]) is not None:
+                # result is a single tensor
+                dispatch_lines.writeline(
+                    f"{output} = to<AtenTensorHandle>(dispatch_vars[0]);"
+                )
+            else:
+                # result is a tuple of tensors
+                for idx, output_arg in enumerate(output_args):
+                    if output_arg is None:
+                        continue
+                    dispatch_lines.writeline(
+                        f"{output_arg} = to<AtenTensorHandle>(dispatch_vars[{idx}]);"
+                    )
+
+        dispatch_lines.writeline("}")
+        self.writelines(dispatch_lines.getvalue().splitlines())
+
+    def generate_fallback_kernel_with_runtime_lookup_python(
         self,
         buf_name: str,
         python_kernel_name: str,
-        cpp_kernel_name: str,
-        codegen_args: list[str],
-        op_overload: Optional[torch._ops.OpOverload] = None,
-        raw_args=None,
-        output_args: Optional[list[Optional[str]]] = None,
-        raw_outputs: Optional[list[ir.Buffer]] = None,
-    ):
-        # In the JIT mode, because of the ABI-compatible requirement, we can't directly call
-        # c10::Dispatcher to find the custom op and call it. Instead, we go back to Python
-        # to invoke this custom op.
+        op_overload: torch._ops.OpOverload,
+        raw_args: Sequence[Any],
+        output_args: Sequence[Optional[str]],
+        raw_outputs: Sequence[ir.Buffer],
+    ) -> None:
+        """Generate fallback kernel calls with runtime (non-AOT) dispatch.  This can
+        only be called in cpp_wrapper mode, and assumes that the input is a non-None
+        OpOverload.
+
+        This function calls into Python to dispatch, which allows it to handle datatypes
+        that cannot be contained in StableIValue, at the cost of some performance."""
         self.load_custom_op_wrapper()
 
-        assert output_args is not None, "output_args should not be None"
         num_args = len(raw_args)
         py_args_var = f"py_args_{next(self.arg_var_id)}"
         # First arg is always the python op name
@@ -2322,8 +2539,6 @@
             PyTuple_SetItem({py_args_var}, 0, PyUnicode_FromString("{python_kernel_name}"));
             """
         )
-
-        assert op_overload is not None, "op_overload should not be None"
 
         for idx, (raw_arg, schema_arg) in enumerate(
             zip(raw_args, op_overload._schema.arguments)
@@ -2375,11 +2590,11 @@
 
     def generate_fallback_kernel_with_runtime_lookup_aot(
         self,
-        op_overload,
-        raw_args,  # contains both args and flatten kwargs
-        output_args: Optional[list[str]] = None,
-        raw_outputs: Optional[list[ir.Buffer]] = None,
-    ):
+        op_overload: Union[torch._ops.OpOverload, torch._ops.HigherOrderOperator],
+        raw_args: Sequence[Any],
+        output_args: _OUTPUT_ARGS_TYPE,
+        raw_outputs: Sequence[ir.Buffer],
+    ) -> None:
         (
             tensor_call_args,
             int_call_args,
@@ -2423,7 +2638,7 @@
             return "int64_t"
         elif isinstance(
             type_, (torch.BoolType, torch.SymBoolType, torch.EnumType)
-        ) or repr(type_) in ("ScalarType", "Layout"):
+        ) or repr(type_) in ("Layout", "MemoryFormat", "ScalarType"):
             return "int32_t"
         elif isinstance(type_, torch.FloatType):
             return "double"
