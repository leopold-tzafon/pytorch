--- conflicted
+++ resolved
@@ -2184,10 +2184,7 @@
         name: str,
         reduction_type: ReductionType,
         value: CSEVariable,
-<<<<<<< HEAD
         extra_meta: dict[str, Any],
-=======
->>>>>>> b2a0f905
     ) -> None:
         raise NotImplementedError
 
@@ -2788,10 +2785,7 @@
     def device_assert_async(self, cond: CSEVariable, msg: str) -> None:
         self.kernel.device_assert_async(cond, msg)
 
-<<<<<<< HEAD
-=======
     # pyrefly: ignore [bad-override]
->>>>>>> b2a0f905
     def partial_accumulate(self, *args: Any) -> None:
         self.kernel.partial_accumulate(*args)
 
