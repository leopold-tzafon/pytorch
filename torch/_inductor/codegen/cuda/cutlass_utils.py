--- conflicted
+++ resolved
@@ -41,14 +41,7 @@
     if not try_import_cutlass.cache_info().currsize > 0:
         return
 
-<<<<<<< HEAD
-    if config.is_fbcode():
-        import python_cutlass  # type: ignore[import-not-found]
-    else:
-        import cutlass_cppgen as python_cutlass  # type: ignore[import-not-found]  # noqa: F401
-=======
     import cutlass_cppgen  # type: ignore[import-not-found]
->>>>>>> 801e282f
 
     # Check if the CACHE_FILE attribute exists in cutlass_cppgen and if the file exists
     if not hasattr(cutlass_cppgen, "CACHE_FILE") or not os.path.exists(
@@ -83,8 +76,8 @@
     """
     if config.is_fbcode():
         try:
+            import cutlass_cppgen  # type: ignore[import-not-found]  # noqa: F401
             import cutlass_library  # type: ignore[import-not-found]
-            import python_cutlass  # type: ignore[import-not-found]  # noqa: F401
         except ImportError as e:
             log.warning(
                 "Failed to import CUTLASS packages in fbcode: %s, ignoring the CUTLASS backend.",
@@ -117,13 +110,13 @@
     )
 
     cutlass_library_src_path = path_join(cutlass_python_path, "cutlass_library")
-    cutlass_src_path = path_join(cutlass_python_path, "cutlass")
+    cutlass_cppgen_src_path = path_join(cutlass_python_path, "cutlass_cppgen")
     pycute_src_path = path_join(cutlass_python_path, "pycute")
 
     tmp_cutlass_full_path = os.path.abspath(os.path.join(cache_dir(), "torch_cutlass"))
 
     dst_link_library = path_join(tmp_cutlass_full_path, "cutlass_library")
-    dst_link_cutlass = path_join(tmp_cutlass_full_path, "cutlass_cppgen")
+    dst_link_cutlass_cppgen = path_join(tmp_cutlass_full_path, "cutlass_cppgen")
     dst_link_pycute = path_join(tmp_cutlass_full_path, "pycute")
 
     # mock modules to import cutlass
@@ -150,7 +143,9 @@
             link_and_append(
                 dst_link_library, cutlass_library_src_path, tmp_cutlass_full_path
             )
-            link_and_append(dst_link_cutlass, cutlass_src_path, tmp_cutlass_full_path)
+            link_and_append(
+                dst_link_cutlass_cppgen, cutlass_cppgen_src_path, tmp_cutlass_full_path
+            )
             link_and_append(dst_link_pycute, pycute_src_path, tmp_cutlass_full_path)
 
             for module in mock_modules:
@@ -425,13 +420,8 @@
     size = inductor_layout.size
     offset = inductor_layout.offset
 
-<<<<<<< HEAD
-    def is_static_int(number):
-        return isinstance(number, (int, sympy.Integer))
-=======
     def is_static_int(number: object) -> TypeIs[int | sympy.Integer]:
         return isinstance(number, (int | sympy.Integer))
->>>>>>> 801e282f
 
     def a_factor_of(x, alignment):
         if is_static_int(x) and is_static_int(alignment):
