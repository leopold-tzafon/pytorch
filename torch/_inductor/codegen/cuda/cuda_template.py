--- conflicted
+++ resolved
@@ -3,14 +3,15 @@
 import hashlib
 import itertools
 from dataclasses import dataclass
-from typing import Any, Optional, TYPE_CHECKING
+from typing import Any, Optional, TYPE_CHECKING, Union
 from typing_extensions import override
 from unittest.mock import patch
 
 import sympy
 
 import torch
-from torch._inductor.utils import Placeholder
+from torch._inductor import config
+from torch._inductor.utils import clear_on_fresh_cache, Placeholder
 from torch._logging import getArtifactLogger
 
 from ...autotune_process import CUDABenchmarkRequest, TensorMeta
@@ -38,14 +39,12 @@
     ty: str
 
 
+@clear_on_fresh_cache
 class CUDATemplate(KernelTemplate):
     index_counter = itertools.count()
-<<<<<<< HEAD
-=======
     # dict of cache key to (code, size_args)
     code_cache: dict[str, tuple[str, tuple[int, ...], tuple[int, ...]]] = {}
     cache_clear = staticmethod(code_cache.clear)
->>>>>>> eaa5d9d3
 
     def __init__(
         self,
@@ -55,15 +54,15 @@
         input_reorder: Optional[list[int]] = None,
     ) -> None:
         """
-
-        Baseclass for CUDA C++ Templates, derived from KernelTemplate. Not to be instantiated directly.
+        Baseclass for CUDA C++ Templates, derived from KernelTemplate.
+        Not to be instantiated directly.
 
         Args:
             name (str): The name of the CUDATemplate object.
             input_nodes (List[IRNode]): A list of input IRNodes.
             layout (Layout): The layout of the output buffer / tensor.
-            input_reorder (Optional[List[int]]): An optional list that specifies the order of the input nodes.
-
+            input_reorder (Optional[List[int]]): An optional list that specifies
+                the order of the input nodes.
         """
         super().__init__(name)
         self.input_nodes = input_nodes
@@ -71,23 +70,22 @@
         self.input_reorder = input_reorder
         self.layout = layout
 
+    @classmethod
+    @functools.lru_cache(None)
+    def _template_from_string(cls, source: str) -> Any:
+        return KernelTemplate._template_from_string(source)
+
     @staticmethod
     def supports_epilogue_fusion(op: GemmOperation) -> bool:
         return False
 
-    def generate(  # type: ignore[override]
-        self,
-        description,
-        **kwargs,
-    ) -> CUDATemplateCaller:
-        """
-        Generates the CUDA template caller object for the given GEMM template and operation. This CUDATemplateCaller
-        may be used to call and benchmark the generated CUDA kernel in a standalone manner to enable Autotuning.
+    def make_key(self, name: str, input_key: str, layout_repr: str) -> str:
+        """
+        Make a key for the code cache. The idea of the method is to cache
+        everything that matters but doesn't include runtime param values, i.e.,
+        self.get_runtime_arg_values().
 
         Args:
-<<<<<<< HEAD
-            kwargs: Additional keyword arguments.
-=======
             kwargs: Additional keyword arguments. Including op (GemmOperation).
         """
         return hashlib.sha256(
@@ -122,20 +120,14 @@
                 + list(self.get_runtime_arg_values(**kwargs))
             )
             return code, extra_args
->>>>>>> eaa5d9d3
-
-        Returns:
-            A CUDATemplateCaller object representing the generated CUDA template caller.
-        """
+
         kernel_name = str(Placeholder.KERNEL_NAME)
-        with (
-            patch.object(V.graph, "get_dtype", self._fake_get_dtype(self.output_node)),
-            CUDATemplateKernel(
-                kernel_name=kernel_name,
-                runtime_arg_info=self.get_runtime_arg_info(),
-                runtime_arg_values=self.get_runtime_arg_values(**kwargs),
-            ) as kernel,
-        ):
+        kernel = CUDATemplateKernel(
+            kernel_name=kernel_name,
+            runtime_arg_info=self.get_runtime_arg_info(),
+            runtime_arg_values=self.get_runtime_arg_values(**kwargs),
+        )
+        with patch.object(V.graph, "get_dtype", self._fake_get_dtype(self.output_node)):
             code = self.render(kernel=kernel, **kwargs)
             _, call_args, _, _ = kernel.args.python_argdefs()
             autotuning_log.debug("Generated Code:\n%s", code)
@@ -160,9 +152,6 @@
         )
         V.graph.sizevars.size_hints(map(sympy.expand, call_args[len(expected_args) :]))
         size_args = V.graph.sizevars.size_hints(kernel.get_dynamic_shape_args())
-<<<<<<< HEAD
-        extra_args = tuple(list(size_args) + self.get_runtime_arg_values(**kwargs))
-=======
         offset_args = V.graph.sizevars.size_hints(kernel.get_offset_args())
 
         if key is not None:
@@ -172,8 +161,39 @@
         extra_args = tuple(
             list(size_args) + list(offset_args) + self.get_runtime_arg_values(**kwargs)
         )
->>>>>>> eaa5d9d3
-
+
+        return code, extra_args
+
+    def generate(  # type: ignore[override]
+        self,
+        name: str,
+        description: str,
+        input_key: str,
+        layout_repr: str,
+        input_tensor_meta: Union[TensorMeta, list[TensorMeta]],
+        output_tensor_meta: Union[TensorMeta, list[TensorMeta]],
+        **kwargs,
+    ) -> CUDATemplateCaller:
+        """
+        Generates the CUDA template caller object for the given GEMM template and operation.
+        This CUDATemplateCaller may be used to call and benchmark the generated CUDA kernel
+        in a standalone manner to enable Autotuning.
+
+        Args:
+            description: op name followed by swizzle.
+            kwargs: Additional keyword arguments.
+
+        Returns:
+            A CUDATemplateCaller object representing the generated CUDA template caller.
+        """
+        code, extra_args = self.generate_code_and_args(
+            name=name,
+            input_key=input_key,
+            layout_repr=layout_repr,
+            **kwargs,
+        )
+
+        # not caching since kernel name is needed below
         kernel_hash = hashlib.sha256(code.encode("utf-8")).hexdigest()[:8]
         kernel_name = f"cutlass_{kernel_hash}"
         code = code.replace(self.name, kernel_name)
@@ -181,8 +201,8 @@
         # create the BenchmarkRequest
         bmreq = CUDABenchmarkRequest(
             kernel_name=kernel_name,
-            input_tensor_meta=TensorMeta.from_irnodes(self.input_nodes),
-            output_tensor_meta=TensorMeta.from_irnodes(self.output_node),
+            input_tensor_meta=input_tensor_meta,
+            output_tensor_meta=output_tensor_meta,
             extra_args=extra_args,
             source_code=code,
         )
