# mypy: allow-untyped-defs
from __future__ import annotations

import collections
import contextlib
import dataclasses
import functools
import itertools
import logging
import math
import operator
import textwrap
from collections import Counter
from typing import Any, Callable, Generic, Optional, TYPE_CHECKING, Union
from typing_extensions import TypeVar

import sympy

import torch
import torch._logging
from torch._inductor import metrics
from torch._inductor.ir import MultiTemplateBuffer
from torch._inductor.tiling_utils import analyze_memory_coalescing
from torch.fx.experimental.symbolic_shapes import free_unbacked_symbols
from torch.fx.immutable_collections import immutable_dict
from torch.utils._ordered_set import OrderedSet
from torch.utils._sympy.functions import FloorDiv, Identity, ModularIndexing
from torch.utils._sympy.symbol import (
    free_symbol_is_type,
    prefix_str,
    symbol_is_type,
    SymT,
)

from ..._dynamo.utils import counters
from .. import config, ir, scheduler
from ..analyze_preserves_zero_mask import prologue_preserves_zero_mask
from ..codecache import code_hash
from ..dependencies import MemoryDep, StarDep, WeakDep


if TYPE_CHECKING:
    from ..ir import IRNode

from ..optimize_indexing import indexing_dtype_strength_reduction
from ..runtime.runtime_utils import green_text, yellow_text
from ..scheduler import BaseSchedulerNode, BaseScheduling, WhyNoFuse
from ..utils import (
    cache_property_on_self,
    expr_fits_within_32bit,
    get_dtype_size,
    IndentedBuffer,
    Placeholder,
    prefix_is_reduction,
    sympy_index_symbol,
    sympy_product,
    sympy_subs,
    unique,
)
from ..virtualized import ops, OpsWrapper, V
from .block_analysis import BlockPatternMatcher
from .common import CSEVariable, index_prevent_reordering, Kernel, PythonPrinter
from .multi_kernel import MultiKernel, SizeHintMultiKernel
from .simd_kernel_features import (
    DisableReduction,
    EnableReduction,
    NodeScheduleEntry,
    NodeScheduleMarker,
    SIMDKernelFeatures,
)


if TYPE_CHECKING:
    from collections.abc import Iterable, Iterator, Sequence

    from torch._inductor.tiling_utils import CoalesceVarAnalysis


log = logging.getLogger(__name__)
perf_hint_log = torch._logging.getArtifactLogger(__name__, "perf_hints")
schedule_log = torch._logging.getArtifactLogger(__name__, "schedule")
fusion_log = torch._logging.getArtifactLogger(__name__, "fusion")


pexpr = PythonPrinter().doprint

all_prefixes = OrderedSet(["z", "y", "x", "r0_", "r1_"])


def get_max_tiles(default: int = 2) -> int:
    max_tiles = torch._inductor.config.triton.max_tiles
    return max_tiles if max_tiles is not None else default


@dataclasses.dataclass
class IterationRanges:
    """
    Each range tree represents multiple sets of iteration indexing
    in a single tiled dimension in the output kernel.

    If you have two loops ranges one (4, 3, 2) and another (4, 6),
    then the range tree will be:
            4 (i0)
        3 (i1)  6 (i3)
        2 (i2)
    Where i0 is shared between both loops, but then the split into
    different indexing vars.  All loop ranges must iterate over
    the same number of elements.
    """

    def __init__(
        self,
        name: str,
        var_list: list[sympy.Symbol],
        var_ranges: dict[sympy.Symbol, sympy.Expr],
        numel: sympy.Expr,
        prefix: str,
        *,
        kernel: SIMDKernel,
        divisor=sympy.S.One,
        length=sympy.S.One,
        root: IterationRangesRoot,
    ) -> None:
        super().__init__()
        self.name = name
        self.var_list = var_list
        self.var_ranges = var_ranges
        self.numel = numel
        self.prefix = prefix
        self.divisor = divisor
        self.length = length
        self.kernel = kernel
        self.root = root

    @property
    @cache_property_on_self
    def is_reduction(self) -> bool:
        return prefix_is_reduction(self.prefix)

    def symbol(self) -> sympy.Symbol:
        return sympy_index_symbol(self.name)

    @property
    @cache_property_on_self
    def symt(self) -> SymT:
        prefix_to_symt = {prefix: symt for symt, prefix in prefix_str.items()}
        return prefix_to_symt[self.prefix]


class IterationRangesRoot(IterationRanges):
    """
    Root of a iteration range tree that represents a single
    tiled dimension in the output kernel. It contains multiple
    sets of iteration represented with IterationRangesEntry.
    """

    def __init__(
        self,
        name: str,
        numel: sympy.Expr,
        prefix: str,
        index: int,
        kernel: SIMDKernel,
        pid_cache: Optional[dict[str, str]] = None,
        *,
        is_loop: bool,
        tensor_dim: Optional[int],
        grid_dim: Optional[int],
        has_zdim: bool,
    ) -> None:
        if pid_cache is None:
            pid_cache = {}
        super().__init__(
            name=name,
            var_list=[],
            var_ranges={},
            numel=numel,
            prefix=prefix,
            kernel=kernel,
            root=self,
        )
        self.index = index
        # Store all the nodes in one flat list
        self.nodes: dict[sympy.Expr, IterationRangesEntry] = {}
        # This is for re-ordering program ID in triton mm template
        # pid_cache["tl.program_id(0)"] = pid_m
        self.pid_cache: dict[str, str] = pid_cache

        # True if the dimension is implemented as a single program looping over
        # the full dimension (currently only used for non-persistent reduction)
        # pyrefly: ignore [missing-argument]
        assert not is_loop or (self.is_reduction and grid_dim is None)
        self.is_loop = is_loop
        # Index of corresponding dimension on triton tensors
        self.tensor_dim = tensor_dim
        # Index of corresponding dimension in the triton grid
        self.grid_dim = grid_dim
        self.has_zdim = has_zdim

    def __repr__(self) -> str:
        return f"IterationRangesRoot({self.name!r}, {self.numel}, ...)"

    def cache_clear(self) -> None:
        for node in self.nodes.values():
            node.cache_clear()

    def index_sym(self) -> sympy.Symbol:
        return sympy_index_symbol(f"{self.prefix}index")

    def lookup(self, divisor: sympy.Expr, length: sympy.Expr) -> IterationRangesEntry:
        """
        Lookup a given RangeTreeEntry, creating it if needed
        """
        if V.graph.sizevars.statically_known_equals(divisor * length, self.numel):
            expr = FloorDiv(self.index_sym(), divisor)
        else:
            expr = ModularIndexing(self.index_sym(), divisor, length)

        if expr not in self.nodes:
            node = IterationRangesEntry(
                f"{self.prefix}{next(V.kernel.iter_vars_count)}",
                divisor,
                length,
                expr,
                self,
            )
            V.kernel.range_tree_nodes[node.symbol()] = node
            self.var_list.append(node.symbol())
            self.var_ranges[node.symbol()] = length
            self.nodes[expr] = node
        return self.nodes[expr]

    def construct_entries(
        self, lengths: list[sympy.Expr]
    ) -> list[IterationRangesEntry]:
        divisor = sympy.S.One
        itervars = []
        for length in reversed(lengths):
            itervars.append(self.lookup(divisor, length))
            divisor = divisor * length
        return [*reversed(itervars)]

    def construct(self, lengths: list[sympy.Expr]) -> list[sympy.Symbol]:
        return [e.symbol() for e in self.construct_entries(lengths)]

    def vars_and_sizes(
        self, index: sympy.Expr
    ) -> tuple[list[sympy.Symbol], list[sympy.Expr]]:
        """Figure out vars from this tree used in index"""

        def get_sort_key(x: IterationRangesEntry) -> tuple[int, bool]:
            """
            Gets the key for sorting nodes. When two nodes have the
            same divisor, the node with length as 1 should be handled
            first so the current divisor is not changed after multiplied
            node.length. Returns `not length_is_one_hint` for ascending
            sort.
            """
            divisor_hint = V.graph.sizevars.size_hint(
                x.divisor, fallback=config.unbacked_symint_fallback
            )
            length_is_one_hint = (
                V.graph.sizevars.size_hint(
                    x.length, fallback=config.unbacked_symint_fallback
                )
                == 1
            )
            return (divisor_hint, not length_is_one_hint)

        nodes = [V.kernel.range_tree_nodes.get(s) for s in index.free_symbols]
        nodes = [n for n in nodes if n and n.prefix == self.prefix]
        nodes.sort(key=lambda x: get_sort_key(x))
        divisor = sympy.S.One
        index_vars = []
        sizes = []

        def add(node):
            nonlocal divisor
            index_vars.append(node.symbol())
            sizes.append(node.length)
            divisor = divisor * node.length

        for node in nodes:
            if not V.graph.sizevars.statically_known_equals(node.divisor, divisor):
                # fill in unused index var
                add(self.lookup(divisor, FloorDiv(node.divisor, divisor)))
                divisor = node.divisor
            add(node)
        if not V.graph.sizevars.statically_known_equals(self.numel, divisor):
            # fill in unused index var
            add(self.lookup(divisor, FloorDiv(self.numel, divisor)))

        return [*reversed(index_vars)], [*reversed(sizes)]


class IterationRangesEntry(IterationRanges):
    def __init__(
        self,
        name: str,
        divisor: sympy.Expr,
        length: sympy.Expr,
        expr: sympy.Expr,
        parent: IterationRanges,
    ) -> None:
        super().__init__(
            name=name,
            numel=parent.numel / length,
            var_list=parent.var_list,
            var_ranges=parent.var_ranges,
            prefix=parent.prefix,
            divisor=divisor,
            length=length,
            kernel=parent.kernel,
            root=parent.root,
        )
        self.parent = parent
        self.codegen = functools.lru_cache(None)(self._codegen)
        self.expr = expr

    def __repr__(self) -> str:
        return f"IterationRangesEntry({self.name}, {self.divisor}, {self.length}, {self.expr}, {self.var_ranges})"

    def set_name(self, name: str) -> None:
        self.codegen = lambda: name  # type: ignore[assignment]
        self.codegen.cache_clear = lambda: None  # type: ignore[method-assign]
        self.name = name

    def cache_clear(self) -> None:
        self.codegen.cache_clear()

    def _codegen(self) -> str:
        V.kernel.codegen_iteration_ranges_entry(self)
        return self.name

    def precomputed_args(self) -> list[sympy.Expr]:
        # for dynamic shapes, find parts of indexing expressions that have to be precomputed
        precomputed_args: list[sympy.Expr] = []
        if isinstance(self.expr, sympy.Symbol):
            return precomputed_args
        assert isinstance(self.expr, (FloorDiv, ModularIndexing)), type(self.expr)
        for arg in self.expr.args[1:]:
            if not isinstance(arg, (sympy.Integer, sympy.Symbol)):
                symbols = arg.free_symbols
                if len(symbols) > 0 and all(
                    symbol_is_type(s, SymT.SIZE) for s in symbols
                ):
                    precomputed_args.append(arg)
        return precomputed_args

    def __hash__(self) -> int:
        return hash(self.name)

    def __eq__(self, other: object) -> bool:
        assert isinstance(other, IterationRangesEntry)
        return self.name == other.name


def constant_repr(value: Union[int, float]) -> str:
    if value == float("inf"):
        return 'float("inf")'
    elif value == float("-inf"):
        return 'float("-inf")'
    elif math.isnan(value):
        return 'float("nan")'
    return repr(value)


CSEVariableType = TypeVar("CSEVariableType", bound=CSEVariable, default=CSEVariable)


@dataclasses.dataclass
class PartialAccumulate:
    buffer_name: str
    reduction_type: str
    value: Any


class SIMDKernel(Kernel[CSEVariableType], Generic[CSEVariableType]):
    """
    Common base class for Triton/Halide codegen which both use flattened indexing rather than loop nests.
    """

    sexpr: Callable[[sympy.Expr], str] = pexpr
    kexpr: Callable[[sympy.Expr], str]
    allow_block_ptr: bool = False
    # pyrefly: ignore [bad-override]
    kernel_name: str

    def __init__(
        self,
        tiling: dict[str, sympy.Expr],
        features: SIMDKernelFeatures,
        pid_cache: Optional[dict[str, str]] = None,
        override_persistent_reduction: Optional[bool] = None,
        override_cooperative_reduction: Optional[bool] = None,
        tiling_scores: Optional[dict[str, sympy.Expr]] = None,
        mix_order_reduction: bool = False,
    ) -> None:
        if pid_cache is None:
            pid_cache = {}
        super().__init__()
        self.features = features
        self.mutations = features.get_mutations()
        self.body = IndentedBuffer()
        self.indexing_code = IndentedBuffer()
        self.numels = {
            prefix: V.graph.sizevars.simplify(val) for prefix, val in tiling.items()
        }
        self.range_trees: list[IterationRangesRoot] = []
        self.range_tree_nodes: dict[sympy.Symbol, IterationRangesEntry] = {}
        self.iter_vars_count = itertools.count()
        self.inside_reduction = features.is_reduction()
        self.cooperative_reduction: bool = (
            override_cooperative_reduction
            if override_cooperative_reduction is not None
            else self.should_use_cooperative_reduction()
        )
        self.tiling_scores: Optional[dict[str, sympy.Expr]] = tiling_scores
        self.tiling: dict[str, sympy.Expr] = tiling
        self.persistent_reduction: bool = (
            override_persistent_reduction
            if override_persistent_reduction is not None
            else self.should_use_persistent_reduction()
        )
        self.mix_order_reduction: bool = mix_order_reduction
        self.no_x_dim = self.want_no_x_dim()
        self.code_hash: Optional[str] = None
        # Info to enable multiple store_output calls for epilogue subtiling
        self.store_output_ctr = itertools.count()
        self.is_native_matmul = False
        if config.triton.native_matmul:
            for node in self.features.node_schedule:
                if (
                    isinstance(node, scheduler.SchedulerNode)
                    and isinstance(node.node, ir.ComputedBuffer)
                    and node.node.get_reduction_type() == "dot"
                ):
                    self.is_native_matmul = True
                    break

        # define this in a closure to make cache local to object
        @functools.cache
        def simplify_indexing(index: sympy.Expr):
            index = V.graph.sizevars.simplify_with_ranges(index, self.var_ranges())
            for tree in self.range_trees:
                index = self.combine_contiguous_dims(index, tree)

            return self.combine_modular_indexing_pairs(index)

        self.simplify_indexing = simplify_indexing
        self.initialize_range_tree(pid_cache)

        self.rsplit_size = 0
        self.saved_partial_accumulate: list[PartialAccumulate] = []

    def _get_store_output_subgraph_name(self, i: int) -> str:
        return f"<STORE_OUTPUT_{i}>"

    def get_store_output_count(self):
        total = next(self.store_output_ctr)
        self.store_output_ctr = itertools.count(start=total - 1, step=1)
        return total

    @property
    @cache_property_on_self
    def num_reduction_dims(self) -> int:
        return sum(prefix_is_reduction(prefix) for prefix in self.numels)

    def dtype_to_str(self, dtype: torch.dtype) -> str:
        raise NotImplementedError

    def get_index_dtype_as_torch_dtype(self) -> torch.dtype:
        return self.features.select_index_dtype()

    @property
    def index_dtype(self) -> str:
        return self.dtype_to_str(self.get_index_dtype_as_torch_dtype())

    def want_no_x_dim(self) -> bool:
        return False

    def construct_range_trees(
        self,
        pid_cache: Optional[dict[str, str]],
        inside_reduction: bool,
        is_reduction: bool,
        numels: dict[str, sympy.Expr],
        no_x_dim: bool,
    ) -> list[IterationRangesRoot]:
        active_prefixes = OrderedSet(
            prefix for prefix in all_prefixes if prefix in numels
        )
        no_r_dim = not inside_reduction or not is_reduction

        def filtered_index_map(seq, mask) -> dict[Any, int]:
            return {
                val: idx for idx, val in enumerate(val for val in seq if val in mask)
            }

        grid_dims = ["x", "y", "z"]
        pointwise_tensor_dims = list(reversed(grid_dims))
        reduction_dims = ["r0_", "r1_"]
        if no_x_dim:
            tensor_dims = reduction_dims
        elif no_r_dim:
            tensor_dims = pointwise_tensor_dims
        else:
            tensor_dims = pointwise_tensor_dims + reduction_dims

        # Filter out unused tensor dims.
        # Convert to dicts for O(1) index lookup.
        tensor_dim_map = filtered_index_map(tensor_dims, active_prefixes)
        grid_dim_map = filtered_index_map(grid_dims, all_prefixes)

        range_trees = []
        for i, prefix in enumerate(active_prefixes):
            is_reduction = prefix_is_reduction(prefix)
            tensor_dim = tensor_dim_map.get(prefix)
            grid_dim = grid_dim_map.get(prefix)
            index = i if grid_dim is None else grid_dim
            range_trees.append(
                IterationRangesRoot(
                    f"{prefix}index",
                    numels[prefix],
                    prefix,
                    index,
                    self,  # type: ignore[arg-type]
                    pid_cache=pid_cache,
                    is_loop=is_reduction and not self.persistent_reduction,
                    tensor_dim=tensor_dim,
                    grid_dim=grid_dim,
                    has_zdim="z" in numels,
                )
            )
        return range_trees

    def initialize_range_tree(self, pid_cache: dict[str, str]) -> None:
        range_trees = self.construct_range_trees(
            pid_cache,
            self.inside_reduction,
            self.features.is_reduction(),
            self.numels,
            self.no_x_dim,
        )
        self.range_trees.extend(range_trees)

    def finalize_indexing(self, indices: Sequence[sympy.Expr]) -> None:
        """
        Hook called right before codegen with every index that will be
        used in the fused kernel.
        """

    def store_reduction(self, name: str, index: sympy.Expr, value: CSEVariable) -> None:
        prior = self.inside_reduction
        self.inside_reduction = False
        try:
            return self.store(name, index, value)
        finally:
            self.inside_reduction = prior

    def should_use_cooperative_reduction(self) -> bool:
        return False  # defined in subclass

    def should_use_persistent_reduction(self) -> bool:
        return False  # defined in subclass

    def var_ranges(self) -> dict[sympy.Symbol, sympy.Expr]:
        return dict(
            itertools.chain.from_iterable(
                tree.var_ranges.items() for tree in self.range_trees
            )
        )

    def triton_tensor_ndim(self) -> int:
        return sum(int(tree.tensor_dim is not None) for tree in self.range_trees)

    def indexing_size_str(self, i: int) -> str:
        sizes = ["None"] * self.triton_tensor_ndim()
        sizes[i] = ":"
        return f"[{', '.join(sizes)}]"

    def dense_size_list(self) -> list[str]:
        sizes = ["1"] * self.triton_tensor_ndim()
        for tree in self.range_trees:
            if tree.tensor_dim is None:
                continue

            # pyrefly: ignore [missing-argument]
            if not tree.is_reduction or self.inside_reduction:
                sizes[tree.tensor_dim] = f"{tree.prefix.upper()}BLOCK"
        return sizes

    def dense_size_str(self) -> str:
        sizes = self.dense_size_list()
        return f"[{', '.join(sizes)}]"

    def combine_modular_indexing_pairs(self, index: sympy.Expr) -> sympy.Expr:
        if not isinstance(index, ModularIndexing):
            return index
        x = index.args[0]
        if (tree_node := self.range_tree_nodes.get(x)) is None:
            return index
        new_index = sympy_subs(index, {x: tree_node.expr})
        new_index = V.graph.sizevars.combine_modular_indexing_pairs(new_index)
        # the index now contains xindex/etc, which is nonstandard, fix it up
        return sympy_subs(
            new_index,
            {
                tree_node.root.index_sym(): tree_node.root.lookup(
                    sympy.S.One, tree_node.root.numel
                ).symbol()
            },
        )

    def combine_contiguous_dims(
        self, index: sympy.Expr, tree: IterationRangesRoot
    ) -> sympy.Expr:
        if expand_res := V.graph.sizevars.expand_floor_div(index):
            new_index, denominator = expand_res  # type: ignore[misc]
            return FloorDiv(self._combine_contiguous_dims(new_index, tree), denominator)
        else:
            return self._combine_contiguous_dims(index, tree)

    def _combine_contiguous_dims(
        self, index: sympy.Expr, tree: IterationRangesRoot
    ) -> sympy.Expr:
        """
        More aggressive simplification to merge contiguous dims
        """
        if isinstance(index, (sympy.Integer, sympy.Symbol)):
            return index
        index_vars, sizes = tree.vars_and_sizes(index)
        if len(sizes) <= 1:
            return index
        new_sizes, reindex, _prune = V.graph.sizevars._simplify_loops(
            index_vars, sizes, index_prevent_reordering([index], index_vars, sizes)
        )
        if new_sizes == sizes:
            return index
        new_index_vars = tree.construct(new_sizes)
        new_index = sympy_subs(index, dict(zip(index_vars, reindex(new_index_vars))))
        return new_index

    def disable_reduction(self) -> contextlib.AbstractContextManager[None]:
        should_flush = self.range_trees[-1].is_loop or self.cooperative_reduction

        @contextlib.contextmanager
        def ctx():
            if not self.features.is_reduction():
                assert not self.inside_reduction
                yield
                return
            if should_flush:
                # calling codegen_body() will flush all the pending buffers
                # and write out a reduction loop
                self.codegen_body()
            self.inside_reduction = False
            try:
                yield
                if should_flush:
                    # flush out any code before opening the next loop
                    self.codegen_body()
            finally:
                self.inside_reduction = True

        return ctx()

    def set_ranges(self, *lengths: sympy.Expr) -> list[sympy.Symbol]:
        assert len(lengths) == len(self.range_trees)
        return [
            ranges.construct(length)
            for length, ranges in zip(lengths, self.range_trees)
        ]

    @staticmethod
    def _split_iteration_ranges(
        groups: Iterable[sympy.Expr], lengths: Sequence[Sequence[sympy.Expr]]
    ) -> tuple[
        list[list[sympy.Expr]], list[list[Callable[[list[sympy.Expr]], sympy.Expr]]]
    ]:
        # Special case: if a node's sizes are ([], []), there's nothing to split.
        if all(len(length) == 0 for length in lengths):
            return [[] for group in groups], []

        sv = V.graph.sizevars
        new_ranges: list[list[sympy.Expr]] = [[] for _ in groups]
        remaining = [sv.simplify(g) for g in groups]
        var_count = itertools.count()

        def add_range(i: int, expr: sympy.Expr) -> int:
            expr = sv.simplify(expr)
            if not sv.statically_known_multiple_of(remaining[i], expr):
                raise CantSplit
            # guard on the last item out
            remaining[i] = FloorDiv(remaining[i], expr)
            new_ranges[i].append(expr)
            return next(var_count)

        def make_combined(
            sizes: list[sympy.Expr], idxs: list[int]
        ) -> Callable[[list[sympy.Expr]], sympy.Expr]:
            """
            Builds the nested expression:
              ((...((s1*v[i1] + v[i2]) * s2 + v[i3]) ... ) * sk + v[i(k+1)])
            """
            assert len(idxs) == len(sizes) + 1

            def getter(flat_vars: list[sympy.Expr]) -> sympy.Expr:
                expr = flat_vars[idxs[0]]
                for s, idx in zip(sizes, idxs[1:]):
                    expr = s * expr + flat_vars[idx]
                return expr

            return getter

        return_getters_groups = []
        current_group = 0
        for length_group in lengths:
            return_getters = []
            for size in length_group:
                if sv.statically_known_equals(size, 1):  # type: ignore[arg-type]
                    return_getters.append(lambda _: sympy.S.Zero)
                    continue

                while current_group < len(remaining) and sv.statically_known_equals(
                    remaining[current_group],
                    1,  # type: ignore[arg-type]
                ):
                    # scroll to next group with remaining elements
                    current_group += 1

                # During native matmul on bmm, we enforce tiling order (z, y, x, r).
                # When fusing a bmm node with loop (z, y, x, r) with a pw node
                # of shape (z*y*x, 1), we need to split the pw iteration range
                # into three dimensions.
                # The group becomes [z, y, x, 1], with lengths ([z*y*x], []).
                # In this case, we decompose the combined size z*y*x into three
                # consecutive groups. Previously, _split_iteration_ranges supported
                # splitting into at most two dimensions, but we now extend it to do
                # three splits when the total size is divisible by all three.

                # is group having (z,y,x,r=1) form?
                is_bmm_then_pw = len(remaining) == 4 and remaining[-1] == 1
                if (
                    current_group + 2 < len(remaining)
                    and sv.statically_known_gt(
                        size, remaining[current_group] * remaining[current_group + 1]
                    )
                    and is_bmm_then_pw
                ):
                    # need to break size in three
                    if not sv.statically_known_multiple_of(
                        size, remaining[current_group] * remaining[current_group + 1]
                    ):
                        raise CantSplit

                    size1 = remaining[current_group]
                    size2 = remaining[current_group + 1]
                    size3 = FloorDiv(size, size1 * size2)
                    return_getters.append(
                        make_combined(
                            [size2, size3],
                            [
                                add_range(current_group, size1),
                                add_range(current_group + 1, size2),
                                add_range(current_group + 2, size3),
                            ],
                        )
                    )

                # Two-dimensional tiling
                elif current_group + 1 < len(remaining) and sv.statically_known_gt(
                    size, remaining[current_group]
                ):
                    # need to break size in two
                    if not sv.statically_known_multiple_of(
                        size, remaining[current_group]
                    ):
                        raise CantSplit

                    size1 = remaining[current_group]
                    size2 = FloorDiv(size, remaining[current_group])
                    return_getters.append(
                        make_combined(
                            [size2],
                            [
                                add_range(current_group, size1),
                                add_range(current_group + 1, size2),
                            ],
                        )
                    )
                else:
                    if current_group < len(remaining):
                        return_getters.append(
                            operator.itemgetter(add_range(current_group, size))
                        )
            return_getters_groups.append(return_getters)

        assert all(V.graph.sizevars.size_hint(s) == 1 for s in remaining), (
            f"failed to set ranges {remaining} {lengths}"
        )
        return new_ranges, return_getters_groups

    @classmethod
    def prepare_split_iteration_lengths(
        cls,
        groups: Iterable[sympy.Expr],
        lengths: Sequence[Sequence[sympy.Expr]],
        reduction_numel: sympy.Expr = sympy.S.One,
    ) -> Sequence[Sequence[sympy.Expr]]:
        "Fill in the reduction numel of lengths if missing"
        sizevars = V.graph.sizevars
        if len(lengths[1]) == 0 and (
            not sizevars.statically_known_equals(reduction_numel, sympy.S.One)
            and sizevars.statically_known_equals(
                sympy_product(groups),
                sympy_product(lengths[0]) * reduction_numel,
            )
        ):
            return (lengths[0], [reduction_numel])

        return lengths

    @classmethod
    def is_compatible(
        cls,
        groups: Iterable[sympy.Expr],
        lengths: Sequence[Sequence[sympy.Expr]],
        reduction_numel: sympy.Expr = sympy.S.One,
    ) -> bool:
        lengths = cls.prepare_split_iteration_lengths(groups, lengths, reduction_numel)

        try:
            cls._split_iteration_ranges(groups, lengths)
            return True
        except CantSplit:
            return False

    def split_and_set_ranges(
        self, lengths: Sequence[Sequence[sympy.Expr]]
    ) -> list[list[sympy.Expr]]:
        """
        Split and set iteration ranges for the kernel based on the provided lengths.

        This method maps the kernel's tiling structure to the node's iteration space,
        handling both pointwise and reduction dimensions appropriately.

        Args:
            lengths: A sequence of sequences of symbolic expressions representing
                    the sizes of different dimensions for each node.

        Returns:
            A list of lists of symbolic expressions representing the mapped
            iteration variables for each dimension.
        """
        # Create a dictionary mapping each range tree prefix to its total number of elements
        tiling = {rt.prefix: rt.numel for rt in self.range_trees}

        # If we're not inside a reduction loop, set all reduction dimensions to 1
        # This effectively disables reduction dimensions when not needed
        if not self.inside_reduction:
            for prefix in tiling:
                if prefix_is_reduction(prefix):
                    tiling[prefix] = sympy.S.One

        # Extract the values from the tiling dictionary to create groups
        groups = [*tiling.values()]

        # Map the kernel's group structure to the node's sizes and set the ranges
        # using the set_ranges method, returning the resulting iteration variables
        return self.map_kernel_groups_to_node_sizes(groups, lengths, self.set_ranges)

    @classmethod
    def map_kernel_groups_to_node_sizes(
        cls,
        groups: Sequence[sympy.Expr],
        lengths: Sequence[Sequence[sympy.Expr]],
        set_ranges,
    ) -> list[list[sympy.Expr]]:
        """
        We may want to fuse `for i0 in s0*s1` into a tiled kernel with groups (s0, s1).

        To do this we need to split up the iteration space of i0 into something like:
            for i1 in s0:
              for i2 in s1:
                i0 = i1*s1 + i2
                ....

        This function matches and resplits lengths to the groups of
        this kernel to enable tiled + non-tiled fusions.
        """
        if len(lengths) == len(groups) and all(
            V.graph.sizevars.simplify(sympy_product(x) - g) == 0
            for x, g in zip(lengths, groups)
        ):
            return set_ranges(*lengths)

        new_ranges, return_getters_groups = cls._split_iteration_ranges(groups, lengths)
        itervars = [*itertools.chain.from_iterable(set_ranges(*new_ranges))]
        return [[fn(itervars) for fn in fns] for fns in return_getters_groups]

    def is_indirect_indexing(self, index: sympy.Expr) -> bool:
        # tmpX  means indirect indexing
        return free_symbol_is_type(index, SymT.TMP)

    def is_broadcasted(self, index: sympy.Expr) -> bool:
        # Note. This may not be correct when there is indirect indexing
        if self.is_indirect_indexing(index):
            return False

        index_numels = [1] * len(self.numels)
        for symbol in index.free_symbols:
            if symbol not in self.range_tree_nodes:
                # Non-iterated variables, e.g. strides
                continue
            entry = self.range_tree_nodes[symbol]  # type: ignore[index]
            assert isinstance(entry.parent, IterationRangesRoot)
            index_numels[entry.parent.index] *= entry.length

        # If the index variables only iterate over a subset of the kernel
        # numels, then it must be broadcasted.
        simplify = V.graph.sizevars.simplify
        return any(
            simplify(idx_range) != simplify(iter_range)  # type: ignore[arg-type]
            for idx_range, iter_range in zip(index_numels, self.numels.values())
        )

    def index_to_str(self, index: sympy.Expr) -> str:
        """
        Convert an index expr to a string that can be used in output code.
        e.g. a sympy expression "s2" may actually appear as "ks1" in the generated kernel.

        Index expressions often need to be passed in as arguments to the triton kernel.
        Rename_indexing and codegen_indexing keep track of the needed indices and add
        new parameters to the function signature.
        """
        if isinstance(index, list):
            return f"[{', '.join(map(self.index_to_str, index))}]"
        return self.kexpr(self.rename_indexing(index))  # type: ignore[call-arg]

    def prepare_indexing(
        self,
        index: sympy.Expr,
    ) -> sympy.Expr:
        index = self.simplify_indexing(index)
        index = sympy_subs(index, V.graph.sizevars.precomputed_replacements)
        # if simple replacements didn't get rid of floor/ceil, try full subs
        if len(index.atoms(sympy.floor)) or len(index.atoms(sympy.ceiling)):
            index = index.subs(V.graph.sizevars.precomputed_replacements)
        # last resort, if no range vars are in the expr, hoist it
        # TODO instead of trying to blindly find complicated exprs, we should hoist the
        # inputs/outputs sizes and strides, but at the time indexing is generated
        # kernel inputs and outputs are not set yet, we'd need a deeper refactor
        # to do it this way

        if len(index.atoms(sympy.ceiling)):
            for a in index.atoms(sympy.ceiling):
                # for nested exprs, atoms yields top level first (?)
                # so if everything goes fine, lower level replacements will come up empty
                symbols = a.free_symbols
                if len(symbols) > 0 and all(
                    symbol_is_type(s, (SymT.SIZE, SymT.PRECOMPUTED_SIZE))
                    for s in symbols
                ):
                    replacements = {a: V.graph.sizevars.lookup_precomputed_size(a)}
                    index = sympy_subs(index, replacements)

        simp_index = self.simplify_indexing(index)

        # Now that we are done simplifying we can unwrap Identity so that downstream handling
        # for its contained expression will work. previously, tl.full wrapping of sympy.Integer
        # would not occur
        simp_index = (
            simp_index if not isinstance(simp_index, Identity) else simp_index.args[0]
        )

        return self.codegen_indexing(simp_index)

    def active_range_trees(self) -> list[IterationRangesRoot]:
        return [
            t
            for t in self.range_trees
            # pyrefly: ignore [missing-argument]
            if not t.is_reduction or self.inside_reduction
        ]

    def codegen_indexing(self, expr: sympy.Expr) -> sympy.Expr:
        expr = V.graph.sizevars.simplify_with_ranges(expr, self.var_ranges())
        for sym in sorted(expr.free_symbols, key=str):
            if sym in self.range_tree_nodes:
                # if indexing expression is complicated, we precompute it on the host side
                # and send the result as a kernel argument
                replacements = {}
                for ps in self.range_tree_nodes[sym].precomputed_args():  # type: ignore[index]
                    replacements[ps] = V.graph.sizevars.lookup_precomputed_size(ps)
                if len(replacements) > 0:
                    self.range_tree_nodes[sym].expr = sympy_subs(  # type: ignore[index]
                        self.range_tree_nodes[sym].expr,
                        replacements,  # type: ignore[index]
                    )
                self.range_tree_nodes[sym].codegen()  # type: ignore[index]
        return expr

    def codegen_nan_check(self) -> None:
        raise NotImplementedError("NYI: codegen_nan_check")

    def deallocate_workspaces(self):
        wrapper = V.graph.wrapper_code
        for ws in reversed(self.args.workspace_args):
            wrapper.generate_workspace_deallocation(ws)

    def call_kernel(
        self, name: str, node: Optional[IRNode] = None, deallocate_ws: bool = True
    ) -> None:
        raise NotImplementedError("NYI: call_kernel")

    @contextlib.contextmanager
    def mask_loads(
        self, mask: Union[str, OpsWrapper], value: Union[int, float]
    ) -> Iterator[str]:
        """Context manager to add an additional mask to tl.load/store"""
        prior = self._load_mask
        prior_val = self._load_other
        if prior:
            mask = ops.logical_and(mask, prior)

        mask = OpsWrapper._unwrap(mask)
        self._load_mask = mask
        self._load_other = value
        try:
            # TODO(jansel): do we need a reshape here?
            yield mask
        finally:
            self._load_mask = prior
            self._load_other = prior_val

    def get_strides_of_load(self, index: sympy.Expr) -> dict[sympy.Symbol, sympy.Expr]:
        """
        This gets the stride of the index for each of the tiling variables
        (technically, it does it at index 0)

        For example, if
        xindex = x0 + 512*x1 + 1024*r0
        x0 = (xindex//512)
        x1 = (xindex % 512)
        r0 = rindex // 1024

        this function would return
        {xindex: 512, rindex: 1024}
        """
        index_to_tile_indexes = {k: v.expr for k, v in self.range_tree_nodes.items()}
        index_in_tile_vars = sympy_subs(index, index_to_tile_indexes)  # type: ignore[arg-type]
        strides = {}
        for range_tree in self.range_trees:
            s = sympy_index_symbol(range_tree.name)
            strides[s] = sympy_subs(index_in_tile_vars, {s: 1}) - sympy_subs(
                index_in_tile_vars, {s: 0}
            )
        return strides

    @staticmethod
    def _map_tuple_or_scalar(fn, value):
        if isinstance(value, tuple):
            return tuple(map(fn, value))
        return fn(value)

    def estimate_flops(self) -> Optional[int]:
        flops = [
            node.estimate_flops()
            for node in NodeScheduleMarker.only_nodes(self.features.node_schedule)
        ]
        return sum(filter(None, flops))

    def estimate_kernel_num_bytes(self):
        """
        Try the best to estimate the total size (in bytes) of the
        kernel's inputs and outputs, which is used for estimating the memory
        throughput of this kernel. This information is used for checking how
        far we are from the peak memory bandwidth. It's important that
        we want to avoid overestimating the sizes of the inputs and outputs,
        because it can wrongfully give us a very large memory traffic value,
        which may be even larger than the theoretical bandwidth and thus
        become very misleading. This is particularly problematic for cases
        where we slice some inputs. In those cases, we should only count
        the size of the "slices" instead of the original inputs, because
        only the slices contribute to the real memory traffic.
        """
        nbytes = []
        ninplace_args = len(unique(self.args.inplace_buffers.values()))
        _, call_args, _, _ = self.args.python_argdefs()
        buf_accesses = self.features.buf_accesses()

        # For pointwise and reduction kernels, this is the upper-bound numels
        # for the output buffer.
        # FIXME: This is not exactly right for cases like below:
        #    def foo(tensor0, tensor1):
        #        x0 = narrow(tensor0)
        #        return cat(x0, tensor1)
        # For this example, we will end up overestimate the size for the
        # slice s0. Potentially, we could have precise inputs information
        # if we maintained the original inputs of the Pointwise kernel created
        # for the "cat". However, I think it might be a bit overwhelming that
        # we add such complexity only for handling some particular cases for
        # benchmarking.
        out_numel = V.graph.sizevars.size_hint(
            sympy_product(self.numels.values()),
            fallback=config.unbacked_symint_fallback,
        )
        for i, arg in enumerate(call_args):
            # "buf" may be narrowed. In this case, the number of memory accesses
            # should be estimated based on the reinterpreted layout.
            # On the other hand, buf may be broadcasted. In this case,
            # counting the size of the underline storage would give us
            # a better estimation in terms of memory accesses.
            if arg not in buf_accesses:
                nbytes.append(0)
                continue
            arg_numel = V.graph.get_numel(arg)
            buf_size = V.graph.sizevars.size_hint(
                arg_numel, fallback=config.unbacked_symint_fallback
            )
            if buf_size > out_numel:
                # This arg points to a buf that has been sliced.
                # We need to count each individual slice to have
                # a better estimation.
                indices = OrderedSet[Any]()
                no_index_dep_count = 0
                for dep in buf_accesses[arg]:
                    if isinstance(dep, (StarDep, WeakDep)):
                        indices.add(f"no_index_dep_{no_index_dep_count}")
                        no_index_dep_count += 1
                    else:
                        indices.add(dep.index)
                numel = len(indices) * out_numel
            else:
                numel = buf_size
            dtype = V.graph.get_dtype(arg)
            dtype_size = get_dtype_size(dtype)
            # pyrefly: ignore [bad-argument-type]
            nbytes.append(numel * dtype_size * (1 + int(i < ninplace_args)))
        return sum(nbytes)

    def warn_mix_layout(self, kernel_name):
        """
        Print message if the kernel have mixed layout inputs.
        Only care about 4D tensor for now.
        """
        if (
            len(self.args.input_buffers) == 1
            and len(self.args.output_buffers) == 1
            and len(self.args.inplace_buffers) == 0
        ):
            # even if input buffer and output buffer have different layout,
            # this can be a layout conversion kernel. No need to warn for
            # the mix layouts.
            return

        argdefs, call_args, _signature, _ = self.args.python_argdefs()
        uniform_stride_order = None
        # pyrefly: ignore [bad-assignment]
        for arg_name in call_args:
            buf = V.graph.try_get_buffer(arg_name)
            if not buf:
                continue
            layout = buf.get_layout()
            if len(layout.size) == 4:
                # ignore the tensor if only 1 dimension is non-zero
                if len([x for x in layout.size if x == 1]) == 3:
                    continue
                stride_order = ir.get_stride_order(layout.stride)
                if uniform_stride_order is None:
                    uniform_stride_order = stride_order
                elif uniform_stride_order != stride_order:
                    msg = yellow_text(
                        f"Expected stride order {uniform_stride_order}, but found stride order"
                        + f" {stride_order} for kernel {kernel_name}"
                    )
                    log.warning(msg)

                    stride_order_list = [
                        ir.get_stride_order(
                            V.graph.get_buffer(name).get_layout().stride
                        )
                        if V.graph.try_get_buffer(name)
                        else None
                        for name in call_args
                    ]
                    size_list = [
                        V.graph.get_buffer(name).get_layout().size
                        if V.graph.try_get_buffer(name)
                        else None
                        for name in call_args
                    ]
                    source_list = [
                        "GraphInput"
                        if name in V.graph.graph_inputs
                        else "IntermediateBuffer"
                        if name in V.graph.name_to_buffer
                        else None
                        for name in call_args
                    ]

                    argdef_names = [x.name for x in argdefs]
                    msg = yellow_text(
                        f"  param names {argdef_names}\n  buf names {call_args}\n  strides {stride_order_list}"
                        + f"\n  sizes {size_list}\n  sources {source_list}\n"
                    )
                    log.warning(msg)
                    return
        msg = green_text(
            f"All the inputs for the triton kernel {kernel_name} have uniform layout"
        )
        log.warning(msg)

    def welford_reduce_fallback(self, dtype, value):
        sum_ = ops.reduction(dtype, dtype, "sum", value)
        self.inside_reduction = False
        rnumel = ops.index_expr(self.features.reduction_numel, dtype)
        mean = ops.truediv(sum_, rnumel)

        self.inside_reduction = True
        dx = ops.sub(value, mean)
        dx2 = ops.mul(dx, dx)
        m2 = ops.reduction(dtype, dtype, "sum", dx2)
        return OpsWrapper._unwrap((mean, m2, rnumel))

    def prepare_softmax_twopass_fallback(self, dtype, value):
        vmax = ops.reduction(dtype, dtype, "max", value)
        sub = ops.sub(value, vmax)
        exp = ops.exp(sub)
        vsum = ops.reduction(dtype, dtype, "sum", exp)
        return OpsWrapper._unwrap((vmax, vsum))

    def codegen_kernel(self):
        raise NotImplementedError

    def codegen_body(self):
        pass

    def codegen_iteration_ranges_entry(self, entry: IterationRangesEntry):
        pass


class SIMDScheduling(BaseScheduling):
    """
    Single Instruction Multiple Data parent class used for fusion across
    multiple different backends.
    """

    kernel_type: type[Any] = SIMDKernel  # override in subclass

    def group_fn(self, sizes):
        return tuple(V.graph.sizevars.simplify(sympy_product(s)) for s in sizes)

    def can_fuse(self, node1, node2):
        """
        Hook called by Scheduler to determine if the Triton backend
        can fuse node1 and node2.  These nodes might already be
        FusedSchedulerNodes.
        """
        if isinstance(node1, scheduler.ForeachKernelSchedulerNode) or isinstance(
            node2, scheduler.ForeachKernelSchedulerNode
        ):
            return scheduler.ForeachKernelSchedulerNode.can_fuse(node1, node2)

        _, (numel1, rnumel1) = node1.group
        _, (numel2, rnumel2) = node2.group
        why = WhyNoFuse(node1, node2)

        if node1.is_split_scan() and not node2.is_split_scan():
            if node2.is_reduction():
                why("Split scan cannot fuse with reductions")
        elif node2.is_split_scan() and not node1.is_split_scan():
            if node1.is_reduction():
                why("Split scan cannot fuse with reductions")

        if node1.is_reduction() and node2.is_reduction():
            reduction_can_fuse = numel1 == numel2 and rnumel1 == rnumel2
            if not reduction_can_fuse:
                from torch._inductor.scheduler import MixOrderReduction

                reduction_can_fuse = MixOrderReduction.can_fuse(node1, node2)

            if not reduction_can_fuse:
                why(
                    "numel/rnumel mismatch (reduce) (%s, %s), (%s, %s)",
                    numel1,
                    numel2,
                    rnumel1,
                    rnumel2,
                )

            if reduction_can_fuse and (
                node1.is_native_matmul() or node2.is_native_matmul()
            ):
                # Ensure node1 is always the native matmul side
                if not node1.is_native_matmul():
                    node1, node2 = node2, node1

                # 1. A native matmul node keeps its original loop order.
                #    For example: C[z,y,x] = torch.bmm(A[z,y,r], B[z,r,x]) keeps (z,y,x) order.
                #    (see simplify_and_reorder in ir.py)
                #
                # 2. Triton kernels with native matmul always tile loops as (z,y,x)
                #    (see get_tiling_and_scores in this file)
                #
                # 3. If a candidate node (node2) uses a different loop order (e.g., (z,x,y,r)),
                #    its tiling is incompatible with native matmul tiling (z,y,x,r).
                #    This means _split_iteration_ranges will fail, so these nodes should not be fused.
                tiling = self.select_tiling(node1.get_nodes(), numel1, rnumel1)
                if not all(
                    SIMDKernel.is_compatible(
                        tiling.values(), n2.get_ranges(), reduction_numel=rnumel1
                    )
                    for n2 in node2.get_nodes()
                ):
                    why("invalid loop order and tiling for native matmul")
                    return False

            return reduction_can_fuse

        if not node1.is_reduction() and not node2.is_reduction():
            if not (numel1 == numel2 and rnumel1 == rnumel2):
                if not node2.is_template():
                    why(
                        "numel/rnumel mismatch (non-reduce) (%s, %s), (%s, %s)",
                        numel1,
                        numel2,
                        rnumel1,
                        rnumel2,
                    )
                    return False
                else:
                    # prologue fusion input sizes differ from output group
                    # fuse so long as this node matches the group of existing prologue nodes
                    for node in node2.get_nodes():
                        # dont need to check epilogue nodes for prologue fusion, break after template
                        if node.is_template():
                            break
                        # we would have already restricted prologue from fusing if it had multiple
                        # uses, so it must be fusing into this node
                        if not node.used_buffer_names() & node1.get_buffer_names():
                            continue
                        _, (pro_numel, pro_rnumel) = node.group
                        if not (numel1 == pro_numel and rnumel1 == pro_rnumel):
                            why(
                                "numel/rnumel mismatch prologue mismatch (%s, %s), (%s, %s)",
                                numel1,
                                pro_numel,
                                rnumel1,
                                pro_rnumel,
                            )
                            return False

            for n in (node1, node2):
                if n.is_template():
                    return True

            # check for a bad combined tiling
            tiling1 = self.select_tiling(node1.get_nodes(), numel1, rnumel1)
            tiling2 = self.select_tiling(node2.get_nodes(), numel1, rnumel1)
            tiling3 = self.select_tiling(
                node1.get_nodes() + node2.get_nodes(), numel1, rnumel1
            )
            if config.triton.tiling_prevents_pointwise_fusion:
                cond = True
                if len(tiling1) > 2:
                    if len(tiling2) > 2:
                        cond = tiling1 == tiling2 == tiling3
                    else:
                        cond = tiling1 == tiling3
                elif len(tiling2) > 2:
                    cond = tiling2 == tiling3
                if not cond:
                    why(
                        "tiling mismatch (%s, %s, %s)",
                        tiling1,
                        tiling2,
                        tiling3,
                    )
                    return False

            return True

        if not node1.is_reduction() and node2.is_reduction():
            assert rnumel1 == 1 and rnumel2 != 1
            if numel1 == numel2 * rnumel2:
                if not all(
                    SIMDKernel.is_compatible((numel2, rnumel2), n.get_ranges())
                    for n in node1.get_nodes()
                ):
                    why("nodes numel/rnumel incompatibility")
                    return False
                if (
                    config.triton.tiling_prevents_reduction_fusion
                    and not node1.is_template()
                ):
                    is_reduction_tiling_valid = tuple(
                        self.select_tiling(node1.get_nodes(), numel1).values()
                    ) in (
                        (numel1, 1),
                        (numel2, rnumel2, 1),
                    )
                    if not is_reduction_tiling_valid:
                        why("invalid tiling for reduction")
                    return is_reduction_tiling_valid
                return True

            if numel1 != numel2:
                why("nodes numel incompatibility")
            return numel1 == numel2

        assert node1.is_reduction() and not node2.is_reduction()
        # swap args to hit the case above
        return self.can_fuse_horizontal(node2, node1)

    can_fuse_vertical = can_fuse
    can_fuse_horizontal = can_fuse

    def generate_node_schedule(self, nodes, numel, rnumel):
        node_schedule: list[Any] = []
        done = OrderedSet[scheduler.BaseSchedulerNode]()
        # Writes with a reduced shape, meaning they are only present once the
        # reduction loop has ended
        not_ready_yet_nodes: OrderedSet[str] = OrderedSet()
        current_loop_buffer_usage: OrderedSet[str] = OrderedSet()
        maybe_split_index: Optional[int] = None

        def fits_in_main_body(n):
            _, (node_numel, node_rnumel) = n.group
            return (node_numel == numel and node_rnumel == rnumel) or (
                node_numel == numel * rnumel and node_rnumel == 1
            )

        def fits_outside_reduction(n):
            _, (node_numel, node_rnumel) = n.group
            return node_numel == numel and node_rnumel == 1 and rnumel != 1

        def expect_improved_memory_usage(n):
            for read in n.read_writes.reads:
                if read.name in current_loop_buffer_usage:
                    return True
            return False

        def schedule_node_in_loop(n):
            done.add(n)
            node_schedule.append(n)
            current_loop_buffer_usage.update([x.name for x in n.read_writes.reads])

            # A scan is modelled as a reduction in the scheduler but has a
            # full sized output that can be used inside the loop body
            if (
                n.is_reduction()
                and isinstance(n, scheduler.SchedulerNode)
                and isinstance(n.node, ir.ComputedBuffer)
                and not isinstance(n.node.data, ir.Scan)
            ):
                not_ready_yet_nodes.add(n.get_name())
            else:  # this node is available within the loop
                current_loop_buffer_usage.update([x.name for x in n.read_writes.writes])

        @contextlib.contextmanager
        def end_current_reduction_loop():
            nonlocal maybe_split_index
            if node_schedule and node_schedule[-1] is EnableReduction:
                node_schedule.pop()
            else:
                node_schedule.append(DisableReduction)
            if maybe_split_index:
                node_schedule.insert(maybe_split_index, DisableReduction)
                node_schedule.insert(maybe_split_index + 1, EnableReduction)
                maybe_split_index = None
            yield
            node_schedule.append(EnableReduction)
            not_ready_yet_nodes.clear()
            current_loop_buffer_usage.clear()

        def requires_closing_previous_reduction(node, node_schedule):
            if rnumel == 1:
                return False
            if not not_ready_yet_nodes & node.ancestors:
                return False
            assert node_schedule and not isinstance(
                node_schedule[-1], (EnableReduction, DisableReduction)
            )
            return bool(not_ready_yet_nodes)

        for node in nodes:
            if node in done:
                continue
            done.add(node)

            if fits_in_main_body(node):
                if requires_closing_previous_reduction(node, node_schedule):
                    with end_current_reduction_loop():
                        pass  # need to start a new reduction loop

                if current_loop_buffer_usage and not expect_improved_memory_usage(node):
                    # If we don't improve memory usage, then it is better to split into two loops
                    maybe_split_index = maybe_split_index or len(node_schedule)
                else:
                    # Memory usage got improved, cancel the loop split
                    maybe_split_index = None

                schedule_node_in_loop(node)
            elif fits_outside_reduction(node):
                with end_current_reduction_loop():
                    node_schedule.append(node)
            else:
                raise NotImplementedError(
                    f"unexpected group: ({numel}, {rnumel}) != {node.group[1]}"
                )

        return node_schedule

    def codegen_mix_order_reduction(self, node):
        node1, node2 = node.node1, node.node2

        # Make sure there are no producer/consumer relationship
        assert not (node1.ancestors & node2.get_operation_names()) and not (
            node2.ancestors & node1.get_operation_names()
        )

        self._codegen_mix_order_reduction(node1, node2)

    def _split_mix_order_reduction_epilogue(self, node):
        # TODO: do more validation here
        nodes = node.get_nodes()
        reductions = []
        epilogues = []
        for node in nodes:
            if node.is_reduction():
                reductions.append(node)
            else:
                epilogues.append(node)
        return reductions, epilogues

    def _codegen_mix_order_reduction(self, node1, node2):
<<<<<<< HEAD
        nrow, ncol = scheduler.MixOrderReduction.get_numel_rnumel(node1)

        if not V.graph.sizevars.statically_known_gt(
            nrow,
            ncol,
        ):
            return self._codegen_mix_order_reduction(node2, node1)

        metrics.codegen_mix_order_reduction += 1

        assert V.graph.sizevars.statically_known_gt(
            nrow,
            ncol,
=======
        if not V.graph.sizevars.statically_known_gt(
            node1.group[1][0], node1.group[1][1]
        ):
            return self._codegen_mix_order_reduction(node2, node1)

        # pyrefly: ignore [bad-assignment]
        metrics.codegen_mix_order_reduction += 1

        assert V.graph.sizevars.statically_known_gt(
            node1.group[1][0], node1.group[1][1]
>>>>>>> b2a0f905
        )

        # split epilogue out of node2
        node2_reductions, node2_epilogue = self._split_mix_order_reduction_epilogue(
            node2
        )

<<<<<<< HEAD
        force_split_size = node2_reductions[0].node._split_size

        split_reduction_names: OrderedSet[str] = OrderedSet()

        # the split size is decided by split reduction
        if force_split_size is not None:
            split_size = force_split_size
            for subnode in node2_reductions:
                split_reduction_names.add(subnode.get_name())
        else:
            # TODO need add heuristics. But this is not really important
            # ATM since the common code path goes thru split reduction.
            split_size = 64

        nsplit = (nrow + split_size - 1) // split_size
=======
        # decide the split size
        nrow, ncol = node1.group[1]
        split_size = 64  # TODO need add heuristics
        nsplit = (nrow + split_size - 1) // split_size

>>>>>>> b2a0f905
        numel, rnumel = node1.group[1]

        converted_nodes = []
        for subnode in node2_reductions:
<<<<<<< HEAD
            subnode.cancel_reduction_split()
=======
>>>>>>> b2a0f905
            converted = subnode.extract_pw_from_reduction()
            converted.swap_pw_red_dimension()
            converted_nodes.append(converted)
        node_schedule = self.generate_node_schedule(
            node1.get_nodes() + converted_nodes, numel, rnumel
        )
        kernel_features = SIMDKernelFeatures(node_schedule, numel, rnumel, None)
        kernel = self.create_kernel_choices(
            kernel_features,
            [{"x": numel, "r0_": rnumel}],
            {
                "features": kernel_features,
                "tiling_scores": None,
                "mix_order_reduction": True,
<<<<<<< HEAD
                "override_persistent_reduction": True,
=======
>>>>>>> b2a0f905
            },
        )[0]
        assert kernel.persistent_reduction
        assert kernel.mix_order_reduction
        kernel.rsplit_size = split_size

        self.codegen_node_schedule_with_kernel(node_schedule, kernel)

        # allocate workspace for this kernel
        _, ws_name, ws_off = kernel.args.workspace(
            len(kernel.saved_partial_accumulate)
            * kernel.numels["r0_"]
            * ((kernel.numels["x"] + kernel.rsplit_size - 1) // kernel.rsplit_size),
            False,
            dtype=torch.float,
        )
        assert ws_off == 0, f"{ws_off=}"
        with kernel:
            kernel.codegen_body()
        with V.set_kernel_handler(kernel):
            src_code = kernel.codegen_kernel()
        kernel_name = self.define_kernel(src_code, node_schedule, kernel)
        kernel.kernel_name = kernel_name
        kernel.code_hash = code_hash(src_code)

        with V.set_kernel_handler(kernel):
            for node in kernel_features.scheduler_nodes():
<<<<<<< HEAD
                # No need to allocate buffer for split reduction
                # since we are gonna to allocate workspace to store the
                # intermediate reduction reduction
                if node.get_name() not in split_reduction_names:
                    node.mark_run()
=======
                node.mark_run()
>>>>>>> b2a0f905

        # workspace args is still needed after the call
        kernel.call_kernel(kernel.kernel_name, deallocate_ws=False)
        V.graph.removed_buffers |= kernel.removed_buffers
        V.graph.inplaced_to_remove |= kernel.inplaced_to_remove

        # a extra round of reduction
        assert len(converted_nodes) == len(kernel.saved_partial_accumulate)
        for idx, (buffer_name, partial_accum) in enumerate(
            zip(node2.get_buffer_names(), kernel.saved_partial_accumulate)
        ):
            assert buffer_name == partial_accum.buffer_name

            stride_str = f"{nsplit} * {rnumel}"
            start = f"{idx} * {stride_str}"
            end = f"({idx} + 1) * {stride_str}"
            reduction_type2op = {
                "min": "amin",
                "max": "amax",
            }
            opname = reduction_type2op.get(
                partial_accum.reduction_type, partial_accum.reduction_type
            )
<<<<<<< HEAD

            if force_split_size is not None:
                V.graph.wrapper_code.writeline(
                    f"{buffer_name} = {ws_name}[{start} : {end}].view({nsplit}, {rnumel})",
                )
            else:
                V.graph.wrapper_code.writeline(
                    f"{buffer_name} = {ws_name}[{start} : {end}].view({nsplit}, {rnumel}).{opname}(dim=0)",
                )
=======
            V.graph.wrapper_code.writeline(
                f"{buffer_name} = {ws_name}[{start} : {end}].view({nsplit}, {rnumel}).{opname}(dim=0)",
            )
>>>>>>> b2a0f905

        kernel.deallocate_workspaces()

        if node2_epilogue:
            self._codegen_nodes(node2_epilogue)

        self.free_buffers_in_scheduler()

    def _codegen_nodes(
        self,
        nodes: Sequence[scheduler.SchedulerNode],
        coalesce_analysis: Optional[CoalesceVarAnalysis] = None,
    ):
        _, (numel, rnumel) = max(nodes, key=lambda x: int(x.is_reduction())).group

        node_schedule = self.generate_node_schedule(nodes, numel, rnumel)
        schedule_log.debug("Schedule:\n %s", node_schedule)

        return self.codegen_node_schedule(
            SIMDKernelFeatures(node_schedule, numel, rnumel, coalesce_analysis)
        )

    def codegen_node(
        self, node: Union[scheduler.FusedSchedulerNode, scheduler.SchedulerNode]
    ):
        """
        Given a set of pre-fused nodes, generate a Triton kernel.
        """

        if torch._inductor.config.triton.coalesce_tiling_analysis:
            coalesce_analysis = analyze_memory_coalescing(node)
        else:
            coalesce_analysis = None

        nodes: list[scheduler.SchedulerNode] = node.get_nodes()  # type: ignore[assignment]
        return self._codegen_nodes(nodes, coalesce_analysis)

    @staticmethod
    def can_use_32bit_indexing(
        numel: sympy.Expr,
        buffers: Iterable[
            Union[ir.Buffer, ir.TensorBox, ir.TorchBindObject, ir.IRNode]
        ],
    ) -> bool:
        int_max = torch.iinfo(torch.int32).max

        if not expr_fits_within_32bit(numel):
            return False

        # Any use of a MultiOutputLayout will create a buffer with a
        # Layout whose sizes are accounted for
        buf_sizes = [
            buf.get_layout().storage_size()
            for buf in buffers
            if buf.has_tensor_output()
        ]

        for buf in buffers:
            if not buf.has_tensor_output() and isinstance(buf, ir.MutationOutput):
                mutated_bufs = buf.get_mutation_buffers()
                buf_sizes += [
                    buf.get_layout().storage_size()
                    for buf in mutated_bufs
                    if buf.has_tensor_output()
                ]

        if not all(expr_fits_within_32bit(size) for size in buf_sizes):
            return False

        # Only install guards for 32-bit indexing as there is no correctness
        # issue with using 64-bit for everything
        V.graph.sizevars.check_leq(numel, int_max)  # type: ignore[arg-type]
        for size in buf_sizes:
            V.graph.sizevars.check_leq(size, int_max)  # type: ignore[arg-type]
        return True

    def codegen_node_schedule(self, kernel_features: SIMDKernelFeatures):
        """
        Generate code for nodes in kernel_features
        """
        node_schedule = kernel_features.node_schedule

        tiling, tiling_score = self.get_tiling_and_scores(
            node_schedule,
            kernel_features.numel,
            kernel_features.reduction_numel,
            kernel_features.coalesce_analysis,
        )
        kernels = self.create_kernel_choices(
            kernel_features,
            [tiling],
            {"features": kernel_features, "tiling_scores": tiling_score},
        )
        for kernel in kernels:
            self.codegen_node_schedule_with_kernel(node_schedule, kernel)
        MultiKernel.merge_workspaces_inplace(kernels)
        for kernel in kernels:
            with V.set_kernel_handler(kernel):
                src_code = kernel.codegen_kernel()
            kernel_name = self.define_kernel(src_code, node_schedule, kernel)
            log.debug("Generating kernel code with kernel_name: %s", kernel_name)
            kernel.kernel_name = kernel_name
            kernel.code_hash = code_hash(src_code)
        del kernel

        final_kernel: Union[SIMDKernel, MultiKernel]
        if len(kernels) > 1:
            final_kernel = MultiKernel(kernels)
        else:
            (final_kernel,) = kernels

        with V.set_kernel_handler(final_kernel):
            for node in kernel_features.scheduler_nodes():
                node.mark_run()

        # filter out NodeScheduleMarker
        base_scheduler_nodes = [
            node for node in node_schedule if isinstance(node, BaseSchedulerNode)
        ]
        self.codegen_comment(base_scheduler_nodes, final_kernel.kernel_name)
        if config.cpp.enable_kernel_profile:
            V.graph.wrapper_code.write_kernel_context_guard_begin()
            V.graph.wrapper_code.write_kernel_context_guard(
                final_kernel.kernel_name,
                base_scheduler_nodes,  # type: ignore[arg-type]
            )
        final_kernel.call_kernel(final_kernel.kernel_name)
        if config.cpp.enable_kernel_profile:
            V.graph.wrapper_code.write_kernel_context_guard_end()

        if config.nan_asserts:
            final_kernel.codegen_nan_check()
        if config.warn_mix_layout:
            final_kernel.warn_mix_layout(kernels[0].kernel_name)

        V.graph.removed_buffers |= final_kernel.removed_buffers
        V.graph.inplaced_to_remove |= final_kernel.inplaced_to_remove

        if (
            V.graph.wrapper_code.supports_intermediate_hooks  # type: ignore[has-type]
            and config.generate_intermediate_hooks
        ):
            # Not every node in the schedule will actually be live on output;
            # we can't check dead buffers.
            live_outs = kernels[0].args.live_output_buffers()
            for node in kernel_features.scheduler_nodes():
                name = node.get_name()
                if name not in live_outs:
                    continue
                assert node.node is not None
                origin_node = node.node.get_origin_node()
                if origin_node is not None:
                    counters["inductor"]["intermediate_hooks"] += 1
                    V.graph.wrapper_code.writeline(
                        f"run_intermediate_hooks({origin_node.name!r}, {name})"
                    )

        self.free_buffers_in_scheduler()

    def create_kernel_choices(
        self, kernel_features: SIMDKernelFeatures, kernel_args, kernel_kwargs
    ) -> list[SIMDKernel]:
        return [
            self.kernel_type(
                *kernel_args,
                **kernel_kwargs,
            )
        ]

    def codegen_node_schedule_with_kernel(self, node_schedule, kernel):
        with kernel:
            stack = contextlib.ExitStack()
            all_indexing = {}

            # First pass to collect indexing and decide inplace updates
            for node in node_schedule:
                if node is DisableReduction:
                    stack.enter_context(kernel.disable_reduction())
                elif node is EnableReduction:
                    stack.close()
                else:
                    node.decide_inplace_update()
                    index_vars = kernel.split_and_set_ranges(node.get_ranges())
                    all_indexing.update(
                        dict.fromkeys(
                            node._body.indexing_from_args(index_vars).values()
                        )
                    )

            kernel.finalize_indexing(all_indexing.keys())

            # Second pass to do codegen
            for node in node_schedule:
                if node is DisableReduction:
                    stack.enter_context(kernel.disable_reduction())
                elif node is EnableReduction:
                    stack.close()
                else:
                    # TODO - use split ranges ?
                    indexing_dtype_strength_reduction(node._body)
                    index_vars = kernel.split_and_set_ranges(node.get_ranges())
                    node.codegen(index_vars)

    def _codegen_single_template(
        self,
        kernel,
        render,
        template_node,
        epilogue_nodes,
        prologue_nodes,
        *,
        only_gen_src_code=False,
    ):
        """
        Helper method to codegen a single template kernel variant
        """
        buf_name_to_prologue_group = {}
        template_reads = template_node.used_buffer_names()
        prologue_group = []
        for prologue in prologue_nodes:
            names = prologue.get_buffer_names()
            prologue_group.append(prologue)
            # this must be the end of a prologue group
            if names & template_reads:
                assert len(names) == 1
                buf_name_to_prologue_group[next(iter(names))] = prologue_group
                kernel.prologue_fused_inputs.add(next(iter(names)))
                prologue_group = []

        # all prologue groups should have finalized with use in template
        assert len(prologue_group) == 0

        with kernel:
            if not only_gen_src_code:
                # prologue nodes can only be fused if their only use is in the template,
                # so they are necessarily not allocated
                for node in [template_node, *epilogue_nodes]:
                    node.mark_run()

            partial_code = render()

            num_store_subgraphs = kernel.get_store_output_count()
            for i in range(num_store_subgraphs):
                subgraph_name = kernel._get_store_output_subgraph_name(i)
                with kernel.set_subgraph_body(subgraph_name):
                    for node in epilogue_nodes:
                        node.codegen(kernel.split_and_set_ranges(node.get_ranges()))
                    kernel.cse.invalidate(OrderedSet())

            for input_name, buffer in kernel.named_input_nodes.items():
                subgraph_name = f"<LOAD_INPUT_{input_name}>"
                if prologue_group := buf_name_to_prologue_group.get(
                    buffer.get_name(), []
                ):
                    can_codegen_without_upcast = all(
                        p_n.can_codegen_without_upcasts() for p_n in prologue_group
                    )

                    # TODO - this doesn't work with libdevice calls, potentially other bugs
                    # upcasting to fp32 and downcasting gives large slowdown
                    with config.patch(
                        "triton.codegen_upcast_to_fp32", not can_codegen_without_upcast
                    ):
                        with kernel.set_subgraph_body(subgraph_name):
                            for prologue_node in prologue_group:
                                if (
                                    len(prologue_node.get_buffer_names()) == 1
                                    and len(prologue_group) == 1
                                ):
                                    if prologue_preserves_zero_mask(prologue_node):
                                        kernel.prologue_fused_inputs_preserve_zero |= (
                                            prologue_node.get_buffer_names()
                                        )

                                prologue_node.codegen(
                                    kernel.split_and_set_ranges(
                                        prologue_node.get_ranges()
                                    )
                                )
                            kernel.cse.invalidate(OrderedSet())

        # Template hooks must be finalised after kernel.remove_kernel_local_buffers
        # is called (this is called when the kernel context is exited above), and when
        # the kernel handler is set (as below). This is because the hooks may add
        # DeferredLine type lines, which preclude lines involving buffers that have
        # been removed

        # finalize must be called after adding epilogue above
        with V.set_kernel_handler(kernel):
            if not isinstance(partial_code, str):
                # This is used to calculate flops in TritonTemplateKernels
                with ir.IRNode.current_origins(template_node.node.origins):
                    partial_code.finalize_hook("<DEF_KERNEL>")
                partial_code.finalize_hook("<ARGDEFS>", strict=False)

            # TODO: Maybe unify CUDATemplateKernel to also use PartialRender for flexible epilogue fusion.

            for input_name in kernel.named_input_nodes.keys():
                subgraph_name = f"<LOAD_INPUT_{input_name}>"
                # pyrefly: ignore [missing-attribute]
                partial_code.finalize_hook(subgraph_name, strict=False)

            num_store_subgraphs = kernel.get_store_output_count()
            for i in range(num_store_subgraphs):
                subgraph_name = kernel._get_store_output_subgraph_name(i)
                # pyrefly: ignore [missing-attribute]
                partial_code.finalize_hook(subgraph_name)

            if isinstance(partial_code, str):
                src_code = partial_code
            else:
                # Ensure all hooks are finalized before the kernel is defined.
                # Note: some of these hooks may have been registered by a kernel subclass
                src_code = partial_code.finalize_remaining()

            node_schedule = [*prologue_nodes, template_node, *epilogue_nodes]

            if config.benchmark_kernel:
                num_gb = kernel.estimate_kernel_num_bytes() / 1e9
                src_code = (
                    f"{kernel.imports_for_benchmark_kernel()}\n"
                    f"{src_code}\n"
                    f"{kernel.codegen_kernel_benchmark(num_gb).getvalue()}"
                )

            if only_gen_src_code:
                return src_code

            kernel.kernel_name = self.define_kernel(src_code, node_schedule, kernel)

            return kernel

    def _get_multikernel_shapes(
        self, node: MultiTemplateBuffer
    ) -> tuple[tuple[int, ...], ...]:
        from ..ir import IRNode

        def get_size(arg):
            if not isinstance(arg, IRNode):
                return None
            if isinstance(arg, ir.BaseView):  # triton templates want the base tensor.
                arg = arg.unwrap_view()
            if (size := arg.maybe_get_size()) is None:
                return None
            return tuple(s for s in size)

        out = []
        for arg in list(node.inputs) + [node]:
            if isinstance(arg, (list, tuple)):
                out.append(tuple(get_size(_arg) for _arg in arg))
            else:
                out.append(get_size(arg))
        return tuple(out)

    def _kernel_has_dynamic_shapes(self, node: MultiTemplateBuffer) -> bool:
        shapes = self._get_multikernel_shapes(node)
        return any(
            any(
                isinstance(s, sympy.Expr) and not isinstance(s, sympy.Integer)
                for s in shape
            )
            for shape in shapes
        )

    def _make_shape_cache_key(
        self, node: MultiTemplateBuffer, hint: int
    ) -> tuple[tuple[int, ...], ...]:
        """
        Returns cache key for hint-based multi-graph; key is tuple of shapes with hint filled in.
        """
        shapes = self._get_multikernel_shapes(node)
        return tuple(
            tuple(
                hint
                if isinstance(s, sympy.Expr) and not isinstance(s, sympy.Integer)
                else s
                for s in shape
            )
            for shape in shapes
        )

    def codegen_template(
        self,
        template_node,
        epilogue_nodes,
        prologue_nodes,
        *,
        only_gen_src_code=False,
        hint_override: Optional[int] = None,
    ) -> Optional[str]:
        """
        Codegen a triton template with multi-kernel dispatch support

        If `only_gen_src_code=True` the src code will be returned instead of being
        codegenned into the wrapper
        """

        _, (_numel, rnumel) = template_node.group
        assert rnumel == 1

        if (
            isinstance(template_node.node, MultiTemplateBuffer)
            and template_node.node._make_kernel_renders
            and len(template_node.node._make_kernel_renders) > 1
            and self._kernel_has_dynamic_shapes(template_node.node)
        ):
            kernels = {}
            src_codes = []

            for (
                size_hint,
                make_kernel_render,
            ) in template_node.node._make_kernel_renders.items():
                kernel, render = make_kernel_render(
                    template_node.node, hint_override=hint_override
                )

                if only_gen_src_code:
                    src_code = self._codegen_single_template(
                        kernel,
                        render,
                        template_node,
                        epilogue_nodes,
                        prologue_nodes,
                        only_gen_src_code=True,
                    )
                    assert isinstance(src_code, str)
                    # pyrefly: ignore [bad-argument-type]
                    src_codes.append(src_code)
                else:
                    if size_hint is None:
                        continue  # skip kernel generation based on real runtime value; only use hints
                    kernel = self._codegen_single_template(
                        kernel,
                        render,
                        template_node,
                        epilogue_nodes,
                        prologue_nodes,
                        only_gen_src_code=False,
                    )
                    shape_cache_key = (
                        None
                        if size_hint is None
                        else self._make_shape_cache_key(template_node.node, size_hint)
                    )
                    kernels[shape_cache_key] = kernel

            if only_gen_src_code:
                return "\n\n".join(src_codes)

            MultiKernel.merge_workspaces_inplace(list(kernels.values()))
            multi_kernel = SizeHintMultiKernel(kernels)
            node_schedule = [*prologue_nodes, template_node, *epilogue_nodes]
            self.codegen_comment(node_schedule, multi_kernel.kernel_name)
            multi_kernel.call_kernel(multi_kernel.kernel_name)
            V.graph.removed_buffers |= multi_kernel.removed_buffers
            V.graph.inplaced_to_remove |= multi_kernel.inplaced_to_remove
            self.free_buffers_in_scheduler()
            return None
        else:
            kernel, render = template_node.node.make_kernel_render(
                template_node.node, hint_override=hint_override
            )

            if only_gen_src_code:
                return self._codegen_single_template(
                    kernel,
                    render,
                    template_node,
                    epilogue_nodes,
                    prologue_nodes,
                    only_gen_src_code=True,
                )
            else:
                kernel = self._codegen_single_template(
                    kernel,
                    render,
                    template_node,
                    epilogue_nodes,
                    prologue_nodes,
                    only_gen_src_code=False,
                )

                node_schedule = [*prologue_nodes, template_node, *epilogue_nodes]
                self.codegen_comment(node_schedule, kernel.kernel_name)
                kernel.call_kernel(kernel.kernel_name, template_node.node)

                V.graph.removed_buffers |= kernel.removed_buffers
                V.graph.inplaced_to_remove |= kernel.inplaced_to_remove
                self.free_buffers_in_scheduler()
                return None

    def codegen_sync(self):
        V.graph.wrapper_code.writeline(V.graph.device_ops.synchronize())

    def generate_combo_kernel_code(
        self,
        subkernel_nodes: list[BaseSchedulerNode],
        custom_part_algorithm: bool,
        enable_autotune: bool,
        mixed_sizes: bool,
        only_gen_src_code: bool = False,
    ) -> list[tuple[str, Any, Any]]:
        from .triton_combo_kernel import ComboKernel

        fused_node_lists = [node.get_nodes() for node in subkernel_nodes]
        subkernel_map, node_schedule_map = {}, {}
        for pn, nodes in zip(subkernel_nodes, fused_node_lists):
            _, (numel, rnumel) = max(nodes, key=lambda x: int(x.is_reduction())).group
            node_schedule = self.generate_node_schedule(nodes, numel, rnumel)
            tiling = self.select_tiling(node_schedule, numel, rnumel)
            node_schedule_map[pn] = node_schedule, tiling, numel, rnumel
            subkernel_map[pn] = ComboKernel.create_triton_kernel(
                tiling,
                features=SIMDKernelFeatures(node_schedule, numel, rnumel),
                optimize_mask=not mixed_sizes,
            )

        partitions = ComboKernel.horizontal_partition(
            nodes=subkernel_nodes,
            triton_scheduling=self,
            custom_algorithm=custom_part_algorithm,
            kernel_map=subkernel_map,
            node_info_map=node_schedule_map,
        )
        log.debug(
            "ComboKernels: %d nodes partitioned into %s groups",
            len(subkernel_nodes),
            [len(p) for p in partitions],
        )
        kernel_code_list = []
        for node_group in partitions:
            if len(node_group) == 0:
                continue
            fused_node_lists = [node.get_nodes() for node in node_group]
            kernel = ComboKernel(
                enable_autotune=enable_autotune,
                mixed_sizes=mixed_sizes,
            )

            for pn, nodes in zip(node_group, fused_node_lists):
                self.codegen_node_schedule_with_kernel(
                    node_schedule_map[pn][0],
                    kernel.create_sub_kernel(subkernel_map[pn]),
                )
                subkernel = subkernel_map[pn]
                node_schedule = node_schedule_map[pn][0]
                if not only_gen_src_code:
                    with V.set_kernel_handler(subkernel):  # type: ignore[call-arg]
                        for node in NodeScheduleMarker.only_nodes(node_schedule):
                            node.mark_run()
                V.graph.removed_buffers |= subkernel.removed_buffers
                V.graph.inplaced_to_remove |= subkernel.inplaced_to_remove

            src_code = kernel.codegen_kernel()
            kernel_code_list.append((src_code, kernel, node_group))
        return kernel_code_list

    def codegen_combo_kernel(self, combo_kernel_node):
        subkernel_nodes = combo_kernel_node.get_subkernel_nodes()
        custom_part_algorithm = combo_kernel_node.use_custom_partition_algo
        enable_autotune = combo_kernel_node.enable_autotune
        mixed_sizes = config.combo_kernel_allow_mixed_sizes > 1 or (
            config.combo_kernel_allow_mixed_sizes == 1 and custom_part_algorithm
        )

        kernel_code_list = self.generate_combo_kernel_code(
            subkernel_nodes, custom_part_algorithm, enable_autotune, mixed_sizes
        )

        for src_code, kernel, _ in kernel_code_list:
            kernel_name = self.define_kernel(src_code, [combo_kernel_node], kernel)
            self.codegen_comment(combo_kernel_node.snodes, kernel_name)
            log.debug("ComboKernels: generated kernel %s.", kernel_name)
            kernel.call_kernel(V.graph.wrapper_code, kernel_name)

        self.free_buffers_in_scheduler()

    @classmethod
    @functools.lru_cache(32)
    def candidate_tilings(cls, node, numel, reduction_numel) -> list[CandidateTiling]:
        is_pointwise = reduction_numel == 1

        def tile_ranges(is_pointwise: bool, ranges, rw) -> list[CandidateTiling]:
            """
            Compute tiling candidates by dividing up the iteration ranges.
            """
            assert len(rw.range_vars) == len(ranges), f"{rw.range_vars=} {ranges=}"

            # isinstance(dep, MemoryDep): this filters out StarDeps. StarDeps refer to reads
            # that need to access the entire tensor; they don't contribute read indexing
            # information (and practically, they don't have dep.index so they can't be used
            # for stride_hints below
            dep_sources = [rw.reads, rw.writes]
            assert all(
                isinstance(dep, (MemoryDep, StarDep))
                for dep in itertools.chain.from_iterable(dep_sources)
            )
            deps = [
                dep
                for dep in itertools.chain.from_iterable(dep_sources)
                if dep.name not in V.graph.removed_buffers
                and isinstance(dep, MemoryDep)
            ]
            write_names = OrderedSet([dep.name for dep in rw.writes])

            def collapse_ranges(ranges: Sequence[sympy.Expr]) -> sympy.Expr:
                return V.graph.sizevars.simplify(sympy_product(ranges))

            # Default to no tiling.
            tilings = [
                CandidateTiling(
                    tiling=cls.create_partial_tiling(
                        [collapse_ranges(ranges)], is_pointwise
                    ),
                    name="none",
                    score=0,
                )
            ]

            # Find non-trivial tiling candidates.
            for dep in deps:
                strides = V.graph.sizevars.stride_hints(dep.index, rw.range_vars)
                assert len(strides) == len(ranges)
                try:
                    split = strides.index(1) + 1
                    if split == len(ranges):
                        continue
                    if all(s == 0 for s in strides[split:]):
                        # if this is a broadcasted tensor and all dimensions after split are broadcast,
                        # this is not a real split
                        continue

                except ValueError:
                    continue

                tiled_groups = (
                    collapse_ranges(ranges[:split]),
                    collapse_ranges(ranges[split:]),
                )

                # score by number of elements
                score = V.graph.sizevars.size_hint(
                    sympy_product(
                        size for size, stride in zip(ranges, strides) if stride != 0
                    )
                )
                if dep.name in write_names:
                    # ngimel said contiguous writes is more important than reads
                    score *= 2
                if CandidateTiling.is_good_size(tiled_groups[0]):
                    score *= 2
                if CandidateTiling.is_good_size(tiled_groups[1]):
                    score *= 2

                if (
                    V.graph.sizevars.size_hint(
                        score - sympy_product(itertools.chain(ranges, reduction_ranges))
                    )
                    >= 0
                ):
                    tilings.append(
                        CandidateTiling(
                            tiling=cls.create_partial_tiling(
                                [
                                    collapse_ranges(ranges[:split]),
                                    collapse_ranges(ranges[split:]),
                                ],
                                reduction_numel,
                            ),
                            score=score,
                            name=dep.name,
                        )
                    )

            return tilings

        pointwise_ranges, reduction_ranges = node.get_ranges()
        if (
            len(pointwise_ranges) <= 1
            and len(reduction_ranges) <= 1
            or free_unbacked_symbols(pointwise_ranges + reduction_ranges)
        ):
            return []

        # Tile either pointwise or reduction dims.
        pointwise_ranges, reduction_ranges = node.get_ranges()
        partial_tilings = tile_ranges(
            is_pointwise,
            pointwise_ranges if is_pointwise else reduction_ranges,
            node.pointwise_or_reduction_read_writes(is_pointwise),
        )

        # Fill in the missing ranges.
        full_tilings = [
            CandidateTiling(
                tiling=cls.complete_partial_tiling(
                    tiling.tiling, numel, reduction_numel
                ),
                score=tiling.score,
                name=tiling.name,
            )
            for tiling in partial_tilings
        ]

        return full_tilings

    @classmethod
    def create_tiling(
        cls, pw_tiling: Sequence[sympy.Expr], reduction_tiling: Sequence[sympy.Expr]
    ) -> immutable_dict[str, sympy.Expr]:
        """
        Create a tiling dict from pointwise and reduction splits.
        """
        pw_prefixes = ["z", "y", "x"][-len(pw_tiling) :]
        reduction_prefixes = ["r0_", "r1_"][: len(reduction_tiling)]
        return immutable_dict(
            [*zip(pw_prefixes, pw_tiling), *zip(reduction_prefixes, reduction_tiling)]
        )

    @classmethod
    def create_partial_tiling(
        cls,
        tiling: Sequence[sympy.Expr],
        is_pointwise: bool,
    ) -> immutable_dict[str, sympy.Expr]:
        return cls.create_tiling(
            tiling if is_pointwise else [],
            tiling if not is_pointwise else [],
        )

    @classmethod
    def complete_partial_tiling(
        cls,
        tiling: dict[str, sympy.Expr],
        numel: sympy.Expr,
        reduction_numel: sympy.Expr,
    ) -> immutable_dict[str, sympy.Expr]:
        """
        Given a tiling for only pointwise or reduction dimensions, adds the missing one.
        """
        splits = list(tiling.values())
        is_pointwise = "x" in tiling

        total_numel = numel * reduction_numel
        missing_tiling = [total_numel / sympy_product(splits)]

        tiling_args = (
            (splits, missing_tiling) if is_pointwise else (missing_tiling, splits)
        )
        return cls.create_tiling(*tiling_args)

    @classmethod
    def get_nd_tilings(
        cls,
        node_schedule,
        pointwise_numel,
        reduction_numel,
    ) -> list[immutable_dict[str, sympy.Expr]]:
        """
        Creates N-dimensional tiling candidates, attempting to simplify loads/stores
        by tiling the kernel into higher dimensions.

        Returns a list of tilings ranked by dimensionality.
        """
        is_pointwise = reduction_numel == 1
        tilings = OrderedSet[immutable_dict[str, sympy.Expr]]()
        for node in EnableReduction.filter(node_schedule):
            if not isinstance(node, scheduler.SchedulerNode):
                continue

            # If this is a reduction schedule, skip nodes which are missing their
            # reduction ranges.
            node_ranges = node.get_ranges()
            if not is_pointwise and len(node_ranges[1]) == 0:
                continue

            # Use the node ranges as the default tiling candidate.
            ranges_to_tile = node_ranges[0 if is_pointwise else 1]
            node_tilings = [ranges_to_tile]

            # Search the indexing expressions for more candidates.
            # If we see modular indexing, try to subdivide ranges into their implied
            # block shape.
            memory_deps = [
                dep
                for dep in node.read_writes.reads_and_writes()
                if isinstance(dep, MemoryDep) and len(dep.ranges) > 0
            ]
            for dep in memory_deps:
                # Attempt to partition variable ranges into pointwise and reduction groups.
                # To achieve this, merge the leading ranges until we reach the pointwise numel.
                all_var_ranges = [*dep.ranges.items()]
                pointwise_vars_numel = sympy.S.One
                sizevars = V.graph.sizevars
                for pointwise_end_idx, (var, numel) in enumerate(all_var_ranges):
                    pointwise_vars_numel *= numel
                    if sizevars.statically_known_geq(
                        pointwise_vars_numel, pointwise_numel
                    ):
                        break

                # Reject the split if it does not match the total pointwise numel.
                if not sizevars.statically_known_equals(
                    pointwise_vars_numel, pointwise_numel
                ):
                    continue

                # Partition var ranges into pointwise and reduction splits.
                reduction_start_idx = pointwise_end_idx + 1
                var_ranges = (
                    all_var_ranges[:reduction_start_idx]
                    if is_pointwise
                    else all_var_ranges[reduction_start_idx:]
                )

                # Pattern match the subexpression pertaining to each index variable.
                index_tiling = []
                for var, numel in var_ranges:
                    index = BlockPatternMatcher.get_subexpr_involving_symbol(
                        dep.index, var
                    )

                    # Heuristic to bound the maximum dimensionality of the block.
                    num_dims = max(
                        2,
                        index.count(FloorDiv) + index.count(ModularIndexing),
                        len(ranges_to_tile),
                    )

                    # Attempt to pattern match the index expr.
                    # Failed matches default to the full range.
                    match_result = BlockPatternMatcher.match_mod_div_block_expr(
                        index, var, numel, num_dims
                    )
                    dims = match_result[0] if match_result is not None else [numel]
                    index_tiling.extend(dims)

                # Prune dimensions of size 1.
                index_tiling = [
                    dim
                    for dim in index_tiling
                    if not V.graph.sizevars.statically_known_equals(dim, sympy.S.One)
                ]

                if len(index_tiling) > 0:
                    node_tilings.append(index_tiling)

            # Flatten leading dimensions, assigning labels to each dim.
            for node_tiling in node_tilings:
                num_leading_dims = max(0, len(node_tiling) - get_max_tiles(2))
                first_trailing_dim = num_leading_dims + 1
                collapsed_leading_dim = sympy_product(node_tiling[:first_trailing_dim])
                collapsed_splits = (collapsed_leading_dim,) + tuple(
                    node_tiling[first_trailing_dim:]
                )
                tilings.add(
                    cls.complete_partial_tiling(
                        cls.create_partial_tiling(collapsed_splits, is_pointwise),
                        pointwise_numel,
                        reduction_numel,
                    )
                )

        # Rank tilings by the number of dimensions. E.g., prefer 2D to 1D.
        # Since this is a stable sort, ties are broken by schedule order.
        ranked_tilings = sorted(
            tilings,
            key=len,
            reverse=True,
        )

        return ranked_tilings

    @classmethod
    def compute_tiling_strategy(
        cls,
        node_schedule: list[NodeScheduleEntry],
        pointwise_numel: sympy.Expr,
        reduction_numel: sympy.Expr,
        coalesce_analysis: CoalesceVarAnalysis,
    ) -> tuple[dict[str, sympy.Expr], Optional[dict[str, sympy.Expr]]]:
        """
        Generates a tiling, and a score of each tile according to each tile's coalesced memory accesses.
        """
        tiling_var: Optional[sympy.Expr] = (
            None
            if not coalesce_analysis.suggested_split
            else coalesce_analysis.suggested_split.var
        )

        all_iter_vars = coalesce_analysis.norm_read_writes.index_vars
        all_red_vars = coalesce_analysis.norm_read_writes.reduce_vars
        ranges = coalesce_analysis.norm_read_writes.var_ranges

        pw_ranges = [ranges[v] for v in all_iter_vars]
        red_ranges = [ranges[v] for v in all_red_vars]

        torch._check(
            sympy_product(pw_ranges) == pointwise_numel,
            lambda: f"{pw_ranges}, {pointwise_numel}, {node_schedule}",
        )
        torch._check(
            sympy_product(red_ranges) == reduction_numel,
            lambda: f"{red_ranges}, {reduction_numel}, {node_schedule}",
        )

        # score of a pointwise or reduction split
        scored_sub_split: dict[Any, tuple[list[int], list[int]]] = {}

        score_split: list[
            tuple[tuple[list[int], list[int]], tuple[list[int], list[int]]]
        ] = []

        def process_node_vars(
            vars_to_use: tuple[sympy.Expr, ...] = (),
            use_split_var: bool = False,
            is_pointwise: bool = False,
        ) -> tuple[list[int], list[int]]:
            """
            Generate a tiling, and a tiling score, given vars to use as splits.
            """

            ranges = pw_ranges if is_pointwise else red_ranges
            target_numel = pointwise_numel if is_pointwise else reduction_numel
            # Some kernels have no reduction ranges, and a reduction numel of 1
            if not ranges:
                if target_numel:
                    return ([target_numel], [])
                else:
                    return ([], [])

            key = (repr(vars_to_use), use_split_var, is_pointwise)
            if out := scored_sub_split.get(key):
                return out

            splitting_vars = all_iter_vars if is_pointwise else all_red_vars

            splits = []
            split_scores = []
            prod = 1
            prev_var_coalesced_score = 0

            # iterate from non-dense to dense
            for v, v_range in zip(splitting_vars, ranges):
                if v not in vars_to_use:
                    prod *= v_range
                    prev_var_coalesced_score = coalesce_analysis.coalesced_by_var.get(
                        v, 0
                    )
                    continue

                if use_split_var and v == tiling_var:
                    var_tiling = coalesce_analysis.suggested_split
                    assert var_tiling is not None

                    tile = var_tiling.tiling_factor
                    remainder = FloorDiv(v_range, var_tiling.tiling_factor)

                    splits.append(prod * remainder)
                    split_scores.append(var_tiling.score)

                    splits.append(tile)
                    split_scores.append(coalesce_analysis.coalesced_by_var.get(v, 0))

                    prod = 1
                    prev_var_coalesced_score = 0

                    continue

                prod *= v_range
                splits.append(prod)
                split_scores.append(coalesce_analysis.coalesced_by_var.get(v, 0))
                prod = 1

            if prod != 1 or (is_pointwise and len(splits) == 0):
                splits.append(prod)
                split_scores.append(prev_var_coalesced_score)

            # penalize splits that leave small blocks
            # where we can't fully utilize full memory transaction
            # TODO: incorporate exact bitwidth, and read/write
            # coalesced write is 2x more important
            for i in range(len(splits)):
                s = V.graph.sizevars.size_hint(splits[i], fallback=32)
                s = min(s, 8)
                split_scores[i] = int(split_scores[i] * s / 8)

            scored_sub_split[key] = (splits, split_scores)
            return (splits, split_scores)

        # add the default tiling
        score_split.append(
            (
                process_node_vars(is_pointwise=True),
                process_node_vars(is_pointwise=False),
            )
        )

        if tiling_var:
            score_split.append(
                (
                    process_node_vars(
                        (tiling_var,), use_split_var=True, is_pointwise=True
                    ),
                    process_node_vars(is_pointwise=False),
                )
            )

        # TODO, add tests, reduction splits if config.triton.tile_reductions
        # TODO: we should ignore tiny increases in score for extra splits
        overlapping_iter_vars = (
            all_iter_vars & coalesce_analysis.coalesced_by_var.keys()
        )
        for v in overlapping_iter_vars:
            score_split.append(
                (
                    process_node_vars((v,), is_pointwise=True),
                    process_node_vars(is_pointwise=False),
                )
            )

        if get_max_tiles(default=3) == 3 and reduction_numel == 1:
            for vars_to_use in itertools.combinations(overlapping_iter_vars, 2):
                score_split.append(
                    (
                        process_node_vars(vars_to_use, is_pointwise=True),
                        process_node_vars(is_pointwise=False),
                    )
                )

        tilings: list[tuple[CandidateTiling, immutable_dict[str, sympy.Expr]]] = []
        for (pw_split, pw_score), (red_split, red_score) in score_split:
            candidate = CandidateTiling(
                cls.create_tiling(pw_split, red_split),
                score=sum(pw_score) + sum(red_score),
            )
            tiling_score = cls.create_tiling(pw_score, red_score)
            tilings.append((candidate, tiling_score))

        default_tiling = cls.create_tiling([pointwise_numel], [reduction_numel])

        # add a slight penalty for longer tilings that dont increase score much,
        # and are poor sizes
        bad_size_additional_tiling_penalty = 1.025
        good_size_tiling_penalty = 1.005

        def score_mod(t):
            score_factor = 1.0
            for tile_size in t[0].tiling.values():
                if not CandidateTiling.is_good_size(tile_size):
                    score_factor = score_factor / bad_size_additional_tiling_penalty
                else:
                    score_factor = score_factor / good_size_tiling_penalty

            return -t[0].score * score_factor

        # apply penalty for longer tilings that dont increase score much
        for cand, tiling_score in sorted(tilings, key=score_mod):
            if cls.tiling_is_compatible(
                node_schedule, pointwise_numel, reduction_numel, cand.tiling
            ):
                # we always include default reduction numel == 1, dont include
                tiling_len = len(cand.tiling) - (1 if reduction_numel == 1 else 0)
                if tiling_len > get_max_tiles(default=3):
                    perf_hint_log.info(
                        "Found optimal tiling with %s tiles but torch._inductor.config.triton.max_tiles "
                        "set to %s. Consider increasing",
                        tiling_len,
                        torch._inductor.config.triton.max_tiles,
                    )
                    continue

                return cand.tiling, tiling_score

            # surprisingly, the default tiling is not always read as compatible by `tiling_is_compatible`
            # TODO - look into, occurs with dynamic shapes often
            if cand.tiling == default_tiling:
                return cand.tiling, tiling_score

        return default_tiling, None

    @classmethod
    def tiling_is_compatible(
        cls,
        node_schedule: list[NodeScheduleEntry],
        numel: sympy.Expr,
        reduction_numel: sympy.Expr,
        tiling: dict[str, sympy.Expr],
    ):
        assert isinstance(tiling, dict)
        return all(
            SIMDKernel.is_compatible(
                tiling.values(), node.get_ranges(), reduction_numel=reduction_numel
            )
            for node in node_schedule
            if isinstance(node, scheduler.SchedulerNode)
        )

    @classmethod
    def get_first_compatible_tiling(
        cls,
        node_schedule: list[NodeScheduleEntry],
        numel: sympy.Expr,
        reduction_numel: sympy.Expr,
        ranked_tilings: list[dict[str, sympy.Expr]],
    ):
        for tiling in ranked_tilings:
            if cls.tiling_is_compatible(node_schedule, numel, reduction_numel, tiling):
                return tiling

        return None

    @classmethod
    def select_tiling(
        cls,
        node_schedule,
        numel,
        reduction_numel=sympy.S.One,
        coalesce_analysis: Optional[CoalesceVarAnalysis] = None,
    ) -> dict[str, sympy.Expr]:
        return cls.get_tiling_and_scores(
            node_schedule, numel, reduction_numel, coalesce_analysis
        )[0]

    @classmethod
    def get_tiling_and_scores(
        cls,
        node_schedule,
        numel,
        reduction_numel=sympy.S.One,
        coalesce_analysis: Optional[CoalesceVarAnalysis] = None,
    ) -> tuple[dict[str, sympy.Expr], Optional[dict[str, sympy.Expr]]]:
        """
        Heuristics to decide how to tile kernels.
        Currently, we tile based on stride-1 dimensions.

        Returns:
            `(tile1, tile2, reduction_numel)` s.t. `tile1 * tile2 == numel`

        """
        # If this is a reduction, only tile reduction dims.
        is_pointwise = reduction_numel == 1

        # Tiled reductions are gated by a config flag.
        default_tiling = cls.create_tiling([numel], [reduction_numel])

        # Force tiling compatible with matmul dimensions
        # when natively generating matmul without template calls.
        for node in EnableReduction.filter(node_schedule):
            if isinstance(node.node, ir.ComputedBuffer):
                if (
                    node.node.get_reduction_type() == "dot"
                    and config.triton.native_matmul
                ):
                    # A[M,K] @ B[K,N]
                    # force tiling to be {'y':M, 'x':N, 'r0_':K}
                    node_ranges = node.get_ranges()
                    range_y_x = node_ranges[0]  # (M,N)
                    range_r = node_ranges[1]  # (K)
                    tiling = cls.create_tiling(range_y_x, range_r)
                    return tiling, None

        # # TODO: enable by default
        if (
            torch._inductor.config.triton.coalesce_tiling_analysis
            and coalesce_analysis
            and not config.triton.prefer_nd_tiling
        ):
            return cls.compute_tiling_strategy(
                node_schedule, numel, reduction_numel, coalesce_analysis
            )

        if (not is_pointwise and not config.triton.tile_reductions) or get_max_tiles(
            default=2
        ) <= 1:
            # Emit a perf hint in case we miss an opportunity to tile a reduction.
            if perf_hint_log.level <= logging.WARNING:
                for node in EnableReduction.filter(node_schedule):
                    if (
                        not config.triton.tile_reductions
                        and len(cls.candidate_tilings(node, numel, reduction_numel)) > 0
                    ):
                        perf_hint_log.info(
                            textwrap.dedent(
                                """
                                Reduction over non-contiguous dims.
                                Consider setting config.triton.tile_reductions to True.
                                """
                            )
                        )
                        break

            return default_tiling, None

        seen_names: OrderedSet[str] = OrderedSet()
        candidate_tiles: Counter[CandidateTiling] = collections.Counter()
        for node in EnableReduction.filter(node_schedule):
            for candidate_tiling in cls.candidate_tilings(node, numel, reduction_numel):
                if candidate_tiling.name in seen_names:
                    continue
                elif candidate_tiling.name is not None:
                    seen_names.add(candidate_tiling.name)
                candidate_tiles[candidate_tiling] += candidate_tiling.score

        ranked_tilings: list[dict[str, sympy.Expr]] = [
            candidate_tiling.tiling
            for candidate_tiling, score in candidate_tiles.most_common()
        ]

        if get_max_tiles(default=2) >= 3 and is_pointwise:
            # Consider adding a third dimension of tiling, but only
            # when a1 is a multiple of b1; otherwise, you have a lot
            # of stragglers which is annoying to generate code for.
            #
            # NB: More than three max tiles is not enabled by default.

            def convert_tiling_to_3d(
                tiling0: dict[str, sympy.Expr], tiling1: dict[str, sympy.Expr]
            ) -> Optional[dict[str, sympy.Expr]]:
                a0, a1 = tiling0["x"], tiling0.get("y", 1)
                b0, b1 = tiling1["x"], tiling1.get("y", 1)

                if (
                    free_unbacked_symbols([a1, b1])
                    or V.graph.sizevars.size_hint(a1 - b1) == 0
                ):
                    return None
                if V.graph.sizevars.size_hint(a1 - b1) < 0:
                    # swap so a0 is bigger
                    (a0, a1), (b0, b1) = (b0, b1), (a0, a1)

                assert V.graph.sizevars.size_hint(a1 - b1) > 0
                if not V.graph.sizevars.statically_known_multiple_of(a1, b1):
                    return None

                new_tiling = {
                    "z": a0,
                    "y": FloorDiv(a1, b1),
                    "x": b1,
                    "r0_": tiling0["r0_"],
                }

                return new_tiling

            for i in range(1, len(ranked_tilings)):
                new_3d_tiling = convert_tiling_to_3d(
                    ranked_tilings[0], ranked_tilings[i]
                )
                if new_3d_tiling is not None:
                    ranked_tilings = [new_3d_tiling] + ranked_tilings
                    break  # only 1 choice for now

        if len(ranked_tilings) > 1:
            perf_hint_log.info("possibly bad tiling: %s", ranked_tilings)

        # Optionally, prefer tiling into as many dimensions as possible.
        # pyrefly: ignore [unbound-name]
        if config.triton.prefer_nd_tiling:
            ranked_tilings = (
                cls.get_nd_tilings(node_schedule, numel, reduction_numel)
                + ranked_tilings
            )

        if tiling := cls.get_first_compatible_tiling(
            node_schedule, numel, reduction_numel, ranked_tilings
        ):
            return tiling, None

        return default_tiling, None

    def flush(self):
        pass

    def ready_to_flush(self) -> bool:
        return False

    def generate_kernel_code_from_nodes(
        self, nodes, benchmark_kernel=False, hint_override: Optional[int] = None
    ):
        if not any(n.is_template() for n in nodes):
            _, (numel, rnumel) = max(nodes, key=lambda x: int(x.is_reduction())).group
            node_schedule = self.generate_node_schedule(nodes, numel, rnumel)
            tiling = self.select_tiling(node_schedule, numel, rnumel)
            kernel = self.kernel_type(
                tiling,
                features=SIMDKernelFeatures(node_schedule, numel, rnumel),
            )
            self.codegen_node_schedule_with_kernel(node_schedule, kernel)
            with (
                config.patch("benchmark_kernel", benchmark_kernel),
                V.set_kernel_handler(kernel),
            ):
                src_code = kernel.codegen_kernel()
        else:
            prologue, template, epilogue = nodes[0].get_prologue_template_epilogue(
                nodes
            )
            with config.patch("benchmark_kernel", benchmark_kernel):
                src_code = self.codegen_template(
                    template,
                    epilogue,
                    prologue,
                    only_gen_src_code=True,
                    hint_override=hint_override,
                )

        # pyrefly: ignore [missing-attribute]
        src_code = src_code.replace(str(Placeholder.KERNEL_NAME), "triton_")
        return src_code

    def define_kernel(self, src_code, node_schedule, kernel):
        raise NotImplementedError


@dataclasses.dataclass(frozen=True)
class CandidateTiling:
    tiling: dict[str, sympy.Expr]
    score: int  # higher is better
    name: Optional[str] = None

    @staticmethod
    def is_good_size(s):
        """Somewhat arbitrary heuristic used to boost scores for some sizes"""
        s = V.graph.sizevars.size_hint(s)
        return s >= 32 and (s % 32 == 0)


class CantSplit(Exception):
    pass<|MERGE_RESOLUTION|>--- conflicted
+++ resolved
@@ -1536,7 +1536,6 @@
         return reductions, epilogues
 
     def _codegen_mix_order_reduction(self, node1, node2):
-<<<<<<< HEAD
         nrow, ncol = scheduler.MixOrderReduction.get_numel_rnumel(node1)
 
         if not V.graph.sizevars.statically_known_gt(
@@ -1545,23 +1544,12 @@
         ):
             return self._codegen_mix_order_reduction(node2, node1)
 
+        # pyrefly: ignore [bad-assignment]
         metrics.codegen_mix_order_reduction += 1
 
         assert V.graph.sizevars.statically_known_gt(
             nrow,
             ncol,
-=======
-        if not V.graph.sizevars.statically_known_gt(
-            node1.group[1][0], node1.group[1][1]
-        ):
-            return self._codegen_mix_order_reduction(node2, node1)
-
-        # pyrefly: ignore [bad-assignment]
-        metrics.codegen_mix_order_reduction += 1
-
-        assert V.graph.sizevars.statically_known_gt(
-            node1.group[1][0], node1.group[1][1]
->>>>>>> b2a0f905
         )
 
         # split epilogue out of node2
@@ -1569,7 +1557,6 @@
             node2
         )
 
-<<<<<<< HEAD
         force_split_size = node2_reductions[0].node._split_size
 
         split_reduction_names: OrderedSet[str] = OrderedSet()
@@ -1585,21 +1572,11 @@
             split_size = 64
 
         nsplit = (nrow + split_size - 1) // split_size
-=======
-        # decide the split size
-        nrow, ncol = node1.group[1]
-        split_size = 64  # TODO need add heuristics
-        nsplit = (nrow + split_size - 1) // split_size
-
->>>>>>> b2a0f905
         numel, rnumel = node1.group[1]
 
         converted_nodes = []
         for subnode in node2_reductions:
-<<<<<<< HEAD
             subnode.cancel_reduction_split()
-=======
->>>>>>> b2a0f905
             converted = subnode.extract_pw_from_reduction()
             converted.swap_pw_red_dimension()
             converted_nodes.append(converted)
@@ -1614,10 +1591,7 @@
                 "features": kernel_features,
                 "tiling_scores": None,
                 "mix_order_reduction": True,
-<<<<<<< HEAD
                 "override_persistent_reduction": True,
-=======
->>>>>>> b2a0f905
             },
         )[0]
         assert kernel.persistent_reduction
@@ -1645,15 +1619,11 @@
 
         with V.set_kernel_handler(kernel):
             for node in kernel_features.scheduler_nodes():
-<<<<<<< HEAD
                 # No need to allocate buffer for split reduction
                 # since we are gonna to allocate workspace to store the
                 # intermediate reduction reduction
                 if node.get_name() not in split_reduction_names:
                     node.mark_run()
-=======
-                node.mark_run()
->>>>>>> b2a0f905
 
         # workspace args is still needed after the call
         kernel.call_kernel(kernel.kernel_name, deallocate_ws=False)
@@ -1677,7 +1647,6 @@
             opname = reduction_type2op.get(
                 partial_accum.reduction_type, partial_accum.reduction_type
             )
-<<<<<<< HEAD
 
             if force_split_size is not None:
                 V.graph.wrapper_code.writeline(
@@ -1687,11 +1656,6 @@
                 V.graph.wrapper_code.writeline(
                     f"{buffer_name} = {ws_name}[{start} : {end}].view({nsplit}, {rnumel}).{opname}(dim=0)",
                 )
-=======
-            V.graph.wrapper_code.writeline(
-                f"{buffer_name} = {ws_name}[{start} : {end}].view({nsplit}, {rnumel}).{opname}(dim=0)",
-            )
->>>>>>> b2a0f905
 
         kernel.deallocate_workspaces()
 
