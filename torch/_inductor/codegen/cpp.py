# mypy: allow-untyped-defs
import contextlib
import dataclasses
import functools
import itertools
import math
import operator
import re
import sys
import warnings
from collections.abc import Sequence
from enum import Enum
from typing import Any, Callable, cast, Optional, Union

import sympy

import torch
import torch.fx
from torch._inductor import dependencies
from torch._prims_common import is_float_dtype, is_integer_dtype
from torch.utils._ordered_set import OrderedSet
from torch.utils._sympy.functions import CeilDiv, FloorDiv, ModularIndexing
from torch.utils._sympy.symbol import free_symbol_is_type, symbol_is_type, SymT

from ..._dynamo.utils import counters
from .. import config, cpp_builder, cpu_vec_isa, ir, metrics
from ..debug import set_kernel_post_grad_provenance_tracing
from ..loop_body import LoopBody
from ..scheduler import (
    BaseSchedulerNode,
    BaseScheduling,
    ExternKernelSchedulerNode,
    ForeachKernelSchedulerNode,
    FusedSchedulerNode,
    Scheduler,
    SchedulerNode,
)
from ..utils import (
    cache_on_self,
    get_bounds_index_expr,
    get_fused_kernel_name,
    has_free_symbols,
    is_multi_outputs_template,
    is_welford_reduction,
    parallel_num_threads,
    Placeholder,
    sympy_index_symbol,
    sympy_index_symbol_with_prefix,
    sympy_product,
    sympy_subs,
)
from ..virtualized import NullKernelHandler, ops, OpsValue, V
from .common import (
    BackendFeature,
    BracesBuffer,
    CSE,
    CSEVariable,
    DataTypePropagation,
    DeferredLine,
    DTYPE_TO_COMPUTATION_DTYPE,
    IndentedBuffer,
    Kernel,
    KernelArgs,
    OpOverrides,
    OptimizationContext,
)
from .cpp_utils import (
    _get_dtype_from_loopbodies,
    _get_loop_body,
    cexpr,
    cexpr_index,
    codegen_rand,
    CppCSEVariable,
    DTYPE_TO_CPP,
    get_promote_dtype,
    INDEX_TYPE,
    LocalBufferContext,
    may_unify_binary_op_mask_type,
    promote_args,
    template_fusion_with_epilogues_supported,
    unify_mask_base_type,
    value_to_cpp,
)


_IS_WINDOWS = sys.platform == "win32"


@functools.cache
def get_export_declaration():
    return "__declspec(dllexport)" if _IS_WINDOWS else ""


schedule_log = torch._logging.getArtifactLogger(__name__, "schedule")

NATIVE_OMP_RTYPES = OrderedSet(["+", "*", "^", "||", "min", "max"])
RTYPE_TO_CPP = {
    "sum": "+",
    "prod": "*",
    "xor_sum": "^",
    "min": "min",
    "max": "max",
    "argmin": "argmin",
    "argmax": "argmax",
    "any": "||",
    "welford_reduce": "welford",
    "welford_combine": "welford",
}
VECTORIZABLE_RTYPES = OrderedSet(
    [
        "max",
        "min",
        "sum",
        "prod",
        "xor_sum",
        "welford_reduce",
        "welford_combine",
        "argmin",
        "argmax",
        "any",
    ]
)

PYTHON_TO_CPP = {
    "Tensor": "at::Tensor",
    "int": "long",
    "float": "double",
    "bool": "bool",
    "str": "std::string",
    "ScalarType": "c10::ScalarType",
    "MemoryFormat": "at::MemoryFormat",
    "Layout": "at::Layout",
    "Device": "at::Device",
    "number": "at::Scalar",
}

CONTAINER_PYTHON_TO_CPP = {
    "List": "std::vector",
    "Optional": "std::optional",
}

DTYPE_LOWP_FP = [
    torch.bfloat16,
    torch.float16,
]

VECTORIZABLE_DTYPES: list[torch.dtype] = [
    torch.float64,
    torch.float,
    torch.bfloat16,
    torch.float16,
    torch.bool,
    torch.uint8,
    torch.int8,
    torch.int32,
    torch.int64,
    torch.float8_e4m3fn,
    torch.float8_e5m2,
]

MASKED_VECTORIZABLE_DTYPES: list[torch.dtype] = [
    torch.float64,
    torch.float,
    torch.bfloat16,
    torch.float16,
    torch.uint8,
    torch.int8,
]


def reduction_init(reduction_type, dtype):
    if dtype in DTYPE_LOWP_FP:
        # Since load promotes all half-precision inputs to float, the initial
        # constant for reduction must be promoted as well
        dtype = torch.float32
    if reduction_type in ("xor_sum", "sum", "any"):
        return 0
    if reduction_type == "prod":
        return 1
    if reduction_type in ("max", "argmax", "min", "argmin"):
        cdtype = DTYPE_TO_CPP[dtype]
        if dtype == torch.bool and reduction_type in ("argmin", "argmax"):
            cdtype = DTYPE_TO_CPP[torch.float]
        min_var = (
            f"-std::numeric_limits<{cdtype}>::infinity()"
            if is_float_dtype(dtype)
            else f"std::numeric_limits<{cdtype}>::min()"
        )
        max_var = (
            f"std::numeric_limits<{cdtype}>::infinity()"
            if is_float_dtype(dtype)
            else f"std::numeric_limits<{cdtype}>::max()"
        )
        init_var = min_var if reduction_type in ("max", "argmax") else max_var
        return (
            init_var
            if reduction_type in ("max", "min")
            else f"IndexValue<{cdtype}>{{0, {init_var}}}"
        )
    if is_welford_reduction(reduction_type):
        return f"Welford<{DTYPE_TO_CPP[dtype]}>()"
    raise AssertionError(reduction_type)


def reduction_acc_type(reduction_type, dtype):
    scalar_type = DTYPE_TO_CPP[DTYPE_TO_COMPUTATION_DTYPE[dtype]]
    if is_welford_reduction(reduction_type):
        return f"Welford<{scalar_type}>"
    if reduction_type in ("argmin", "argmax"):
        if dtype == torch.bool:
            scalar_type = DTYPE_TO_CPP[torch.float]
        return f"IndexValue<{scalar_type}>"
    return scalar_type


def reduction_combine(
    reduction_type,
    var,
    next_value,
    helper_val=None,
    index: Optional[sympy.Symbol] = None,
    src_dtype=None,
):
    is_bool = src_dtype == torch.bool
    if reduction_type == "sum":
        if helper_val:
            return f"cascade_sum_combine({next_value}, &{helper_val})"
        else:
            conjunction = "|" if is_bool else "+"
            return f"{var} {conjunction} {next_value}"
    if reduction_type == "prod":
        return f"{var} * {next_value}"
    if reduction_type == "xor_sum":
        return f"{var} ^ {next_value}"
    if reduction_type == "any":
        return f"{var} || {next_value}"
    if reduction_type in ("min", "max"):
        return f"{reduction_type}_propagate_nan({var}, {next_value})"
    if reduction_type == "welford_reduce":
        return f"welford_combine({var}, {next_value})"
    if reduction_type == "welford_combine":
        if isinstance(next_value, tuple):
            mean, m2, weight = next_value
        else:
            mean, m2, weight = reduction_project(reduction_type, next_value)
        return f"welford_combine({var}, {{{mean}, {m2}, {weight}}})"
    if reduction_type in ("argmin", "argmax"):
        if (
            hasattr(next_value, "dtype")
            and next_value.dtype == torch.bool
            and not next_value.is_vec
        ):
            if index is not None:
                return f"{reduction_type}_combine({var}, static_cast<float>({next_value}), {index})"
            else:
                return (
                    f"{reduction_type}_combine({var}, static_cast<float>({next_value}))"
                )
        if index is not None:
            return f"{reduction_type}_combine({var}, {next_value}, {index})"
        else:
            return f"{reduction_type}_combine({var}, {next_value})"
    raise AssertionError(reduction_type)


def reduction_project(reduction_type, acc):
    if is_welford_reduction(reduction_type):
        return f"{acc}.mean", f"{acc}.m2", f"{acc}.weight"
    elif reduction_type in ("argmin", "argmax"):
        return f"{acc}.index"
    return acc


def move_code_under_inner_loop(
    code: IndentedBuffer,
    iter_var: sympy.Expr,
    new_iter_var: str,
    loop_start: sympy.Expr,
    loop_end: sympy.Expr,
) -> BracesBuffer:
    r"""
    f(iter_var) is transformed to f(new_iter_var) under the inner loop
      \/
    for (new_iter_var = loop_start; new_iter_var < loop_end; new_iter_var++) {
        f(new_iter_var)
    }
    Please be careful while using this function,
    as the variable defined in f(iter_var) will be invalid outside the for loop.
    For example:
    auto tmp0 = in_ptr[x0]; ->
    for (new_x0 = start; new_x0 < end; new_x0++){
        auto tmp0 = in_ptr[new_x0];
    }
    The tmp0 is invalid outside the loop.
    """
    transformed_code = BracesBuffer()
    with contextlib.ExitStack() as stack:
        transformed_code.writeline(
            f"for ({INDEX_TYPE} {new_iter_var} = {cexpr_index(loop_start)};"
            + f"{new_iter_var} < {cexpr_index(loop_end)}; {new_iter_var}++)"
        )
        stack.enter_context(transformed_code.indent())
        for _, line in enumerate(code._lines):
            assert isinstance(
                line,
                (
                    str,
                    DeferredLine,
                ),
            )
            deferred_name = None
            if isinstance(line, DeferredLine):
                deferred_name = line.name
                line = line.line
            new_line = re.sub(r"\b" + f"{iter_var}" + r"\b", f"{new_iter_var}", line)
            if deferred_name:
                new_line = DeferredLine(deferred_name, new_line)  # type: ignore[assignment]
            transformed_code.writeline(new_line)
    return transformed_code


def reduction_prefix_array(
    acc_var: Union[str, CSEVariable],
    acc_type: str,
    reduction_type: str,
    dtype: torch.dtype,
    len: Union[str, int],
    init_fn,
):
    """
    MSVC don't support dynamic array(VLA). So we use std::unique_ptr here.
    Ref: https://stackoverflow.com/questions/56555406/creating-dynamic-sized-array-using-msvc-c-compiler
    MSVC is the only one compiler without VLA. support. Since MSVC can't get good performance here.
    We just use unique_ptr make it works on MSVC.
    For other compilers, we continue to use VLA to get best performance.
    """
    code_buffer = IndentedBuffer()
    acc_decl = (
        f"auto {acc_var}_arr = std::make_unique<{acc_type}[]>({len});"
        if cpp_builder.is_msvc_cl()
        else f"{acc_type} {acc_var}_arr[{len}];"
    )
    code_buffer.writeline(f"{acc_decl}")
    code_buffer.writelines(
        [
            f"for (int i = 0; i < {len}; i++)",
            "{",
            f"    {acc_var}_arr[i] = {init_fn(reduction_type, dtype)};",
            "}",
        ],
    )
    return code_buffer


def replace_acc_name(buffer: IndentedBuffer, name: str, new_name: str):
    for i, line in enumerate(buffer._lines):
        assert isinstance(
            line,
            (
                str,
                DeferredLine,
            ),
        )
        if isinstance(line, DeferredLine):
            line.line = re.sub(r"\b" + f"{name}" + r"\b", f"{new_name}", line.line)
        else:
            buffer._lines[i] = re.sub(r"\b" + f"{name}" + r"\b", f"{new_name}", line)


def replace_cascade_sum_with_add(buffer: IndentedBuffer):
    """
    Replaces `acc = cascade_sum_combine(value, ...)` with `acc = acc + value;`
    """

    pattern = r"(.*?)\s*=\s*cascade_sum_combine\(([^,]+),.*?\);"
    for i, line in enumerate(buffer._lines):
        assert isinstance(
            line,
            (
                str,
                DeferredLine,
            ),
        )
        content = line.line if isinstance(line, DeferredLine) else line
        match = re.search(pattern, content)
        if match:
            acc, value = match.groups()
            new_content = re.sub(pattern, f"{acc} = {acc} + {value};", content)
            if isinstance(line, DeferredLine):
                line.line = new_content
            else:
                buffer._lines[i] = new_content


@functools.lru_cache
def stride_at(index: sympy.Expr, var: sympy.Symbol):
    if not index.has(var):
        # see test_torchinductor_dynamic_shapes.py::test_full_boolean_dynamic_shapes_cpu
        # which has tmp0 = ops.index_expr(s0 >= 1024, torch.bool) and fails below calculation.
        # in this case, there is no dependencies between index and var.
        return sympy.S.Zero
    replacement = {var: var + 1}
    new_index = sympy_subs(index, replacement)  # type: ignore[arg-type]
    return sympy.simplify(new_index - index)


@functools.lru_cache
def simplify_index_in_vec_range(index: sympy.Expr, var: sympy.Expr, vec_length: int):
    """
    Simplifies the index expression within the range of a vectorized loop.
    Given a vectorized loop variable `var` in the range of a loop with `vec_length`,
    this function transforms the `index` into an equivalent form. It handles
    simplifications for cases where `var` can be expressed as `vec_length * a + b`,
    where `b` ranges from 0 to `vec_length - 1`. The function reduces occurrences
    of `FloorDiv` and `ModularIndexing` in the `index` with best-effort optimizations.

    NOTE:
    The simplified index expression is intended for analysis purposes only, not
    for code generation. It replaces `FloorDiv` and `ModularIndexing` with free variables
    which are not dependent on the loop variable `var` in the vectorized range. Check
    https://github.com/pytorch/pytorch/pull/117221#discussion_r1449746217 for more details.

    Examples:
    1. If `var` is `x3` and `vec_length` is 16, and `x3 = 16*a + b`, then
       `FloorDiv(x3, div)` or `ModularIndexing(x3, div, mod)` becomes a free variable
       when `div` is divisible by 16.
    2. `ModularIndexing(x3, 1, mod)` can be simplified to `x3 + c` where `c` is a free
       variable when `mod` is divisible by 16.
    """

    div_freevar_id = 0
    mod_freevar_id = 0

    def visit_indexing_div(divisor):
        nonlocal div_freevar_id
        result = FloorDiv(var, divisor)
        if sympy.gcd(divisor, vec_length) == vec_length:
            result = sympy.Symbol(f"{var}_div_c{div_freevar_id}")
            div_freevar_id += 1
        return result

    def visit_modular_indexing(divisor, modulus):
        nonlocal mod_freevar_id
        result = ModularIndexing(var, divisor, modulus)
        if sympy.gcd(divisor, vec_length) == vec_length:
            result = sympy.Symbol(f"{var}_mod_c{mod_freevar_id}")
            mod_freevar_id += 1
        elif divisor == 1 and sympy.gcd(modulus, vec_length) == vec_length:
            result = var + sympy.Symbol(f"{var}_mod_c{mod_freevar_id}")
            mod_freevar_id += 1
        return result

    original_index = index

    div = sympy.Wild("divisor", integer=True)
    if index.has(FloorDiv):
        index = index.replace(FloorDiv(var, div), visit_indexing_div)

    mod = sympy.Wild("modulus", integer=True)
    if index.has(ModularIndexing):
        index = index.replace(ModularIndexing(var, div, mod), visit_modular_indexing)

    index = sympy.simplify(index)
    if index != original_index:
        return simplify_index_in_vec_range(index, var, vec_length)

    return index


@functools.lru_cache
def stride_at_vec_range(
    index: sympy.Expr, var: sympy.Symbol, vec_length: Optional[int] = None
):
    if vec_length:
        index = simplify_index_in_vec_range(index, var, vec_length)
    return stride_at(index, var)


@dataclasses.dataclass
class ParallelDepth:
    """
    A class representing parallel depth.
    Includes the starting depth of parallelism and the depth of parallelism.
    """

    parallel_depth: int
    start_depth: int


class OuterLoopFusedSchedulerNode(FusedSchedulerNode):
    @classmethod
    def fuse(  # type: ignore[override]
        cls, node1: BaseSchedulerNode, node2: BaseSchedulerNode, outer_loop_fusion_depth
    ):
        assert node1.scheduler is node2.scheduler
        assert all(
            type(node)
            in (
                OuterLoopFusedSchedulerNode,
                SchedulerNode,
                FusedSchedulerNode,
            )
            for node in (node1, node2)
        )
        if any(type(node) is OuterLoopFusedSchedulerNode for node in (node1, node2)):
            return cls(
                node1.scheduler,
                # pyrefly: ignore [bad-argument-type]
                (
                    list(node1.get_outer_nodes())
                    if type(node1) is OuterLoopFusedSchedulerNode
                    else [
                        node1,
                    ]
                )
                + (
                    list(node2.get_outer_nodes())
                    if type(node2) is OuterLoopFusedSchedulerNode
                    else [
                        node2,
                    ]
                ),
                outer_loop_fusion_depth,
            )
        else:
            return cls(node1.scheduler, [node1, node2], outer_loop_fusion_depth)  # type: ignore[list-item]

    def __init__(
        self,
        scheduler: "Scheduler",
        outer_fused_nodes: list[Union[FusedSchedulerNode, SchedulerNode]],
        outer_loop_fusion_depth,
    ):
        self.outer_fused_nodes: list[Union[FusedSchedulerNode, SchedulerNode]] = (
            outer_fused_nodes
        )
        self.outer_loop_fusion_depth = outer_loop_fusion_depth
        flatten_snodes = []
        for _node in self.outer_fused_nodes:
            assert isinstance(_node, (SchedulerNode, FusedSchedulerNode))
            flatten_snodes.extend(list(_node.get_nodes()))
        super().__init__(scheduler, flatten_snodes)  # type: ignore[arg-type]

    def get_outer_nodes(self):
        return self.outer_fused_nodes

    def check_outer_fusion_loop_level_attr(
        self, cpp_kernel_proxy_list, outer_loop_fusion_depth
    ):
        # This function ensures that the same tiling split is applied at each loop level within the outer loop fusion depth.
        # In the fusion stage, we only examine nodes with same vars and reduce.
        # However, for nodes with same vars and reduce, the loops may still have different tile splits.
        # For example (test_expr_vec_non_contiguous in test_cpu_repro.py):
        #   * buf0 tiling along the 2nd loop level, buf1 tiling along the 3rd loop level.
        # If the check failed, we should fall back to standard loop codegen.
        def _inner(
            left_loop_nest: LoopNest,
            right_loop_nest: LoopNest,
            loop_fusion_depth: int,
            current_checking_depth: int,
        ) -> bool:
            assert left_loop_nest.loops
            assert right_loop_nest.loops
            left_loop_level = left_loop_nest.loops[current_checking_depth]
            right_loop_level = right_loop_nest.loops[current_checking_depth]
            # Check if same loop level attr
            outer_loops_attr_compare_list = [
                "var",
                "size",
                "offset",
                "steps",
            ]
            if not (
                all(
                    getattr(left_loop_level, attr_compare)
                    == getattr(right_loop_level, attr_compare)
                    for attr_compare in outer_loops_attr_compare_list
                )
            ):
                return False

            assert loop_fusion_depth >= 1
            if (loop_fusion_depth := loop_fusion_depth - 1) > 0:
                # Check next loop level attr
                current_checking_depth = current_checking_depth + 1
                assert current_checking_depth < len(left_loop_nest.loops)
                assert current_checking_depth < len(right_loop_nest.loops)
                if not _inner(
                    left_loop_nest,
                    right_loop_nest,
                    loop_fusion_depth,
                    current_checking_depth,
                ):
                    return False

            return True

        for idx in range(len(cpp_kernel_proxy_list) - 1):
            left_loop_nest = cpp_kernel_proxy_list[idx].loop_nest
            right_loop_nest = cpp_kernel_proxy_list[idx + 1].loop_nest
            if not _inner(
                left_loop_nest,
                right_loop_nest,
                outer_loop_fusion_depth,
                0,
            ):
                return False

        for cpp_kernel_proxy in cpp_kernel_proxy_list:
            outer_ranges = functools.reduce(
                operator.mul,
                cpp_kernel_proxy.ranges[:outer_loop_fusion_depth],
            )
            # When the range of the first inner loop is much larger than the range of
            # all outer loops, do not fuse outer loop and fallback to standard loop codegen,
            # so that the inner loops with larger range have a chance to be parallelized.
            # We set a conservative threshold here:
            # First inner loop range / all outer loops range > 300.
            if (
                len(cpp_kernel_proxy.ranges) > outer_loop_fusion_depth
                and isinstance(outer_ranges, sympy.Integer)
                and isinstance(
                    cpp_kernel_proxy.ranges[outer_loop_fusion_depth],
                    sympy.Integer,
                )
                and outer_ranges * 300
                < cpp_kernel_proxy.ranges[outer_loop_fusion_depth]
            ):
                return False

        return True

    def merge_outer_fusion_kernels(
        self,
        cpp_kernel_proxy_list,
    ):
        kernel_group = cpp_kernel_proxy_list[0].kernel_group
        outer_loop_fused_kernel = OuterLoopFusedKernel(kernel_group)
        outer_loop_fused_kernel.inner = [
            proxy.loop_nest.from_loop_level(self.outer_loop_fusion_depth)
            for proxy in cpp_kernel_proxy_list
        ]
        outer_fused_proxy = cpp_kernel_proxy_list[0]
        outer_fused_proxy.loop_nest.kernel = outer_loop_fused_kernel
        outer_fused_proxy.loop_nest.loops = outer_fused_proxy.loop_nest.loops[
            : self.outer_loop_fusion_depth
        ]
        return outer_fused_proxy


class RecordOptimizationContext:
    def __init__(self, func_name: str = ""):
        self.func_name = func_name
        self.current_node: Optional[torch.fx.Node] = None
        self.opt_ctx: Optional[OptimizationContext] = None

    def __enter__(self):
        assert V.interpreter
        assert V.interpreter.current_node

        self.current_node = V.interpreter.current_node
        assert self.current_node is not None
        if OptimizationContext.key in self.current_node.meta:
            self.opt_ctx = self.current_node.meta[OptimizationContext.key]
        else:
            self.opt_ctx = OptimizationContext()
        assert self.opt_ctx is not None
        self.opt_ctx.ops_name = self.func_name
        return self

    def __exit__(self, exc_type, exc_val, exc_tb):
        assert self.current_node
        assert self.opt_ctx
        self.current_node.meta[OptimizationContext.key] = self.opt_ctx

    def get_opt_ctx(self):
        return self.opt_ctx

    def get_fx_node(self):
        assert self.current_node
        return self.current_node


def decltype_promoted(*args):
    assert not any(isinstance(arg, CppCSEVariable) and arg.is_vec for arg in args), (
        "Promotion of vector types is not supported"
    )

    if (dt := get_promote_dtype(args)) is not None:
        return DTYPE_TO_CPP[dt]
    else:
        return f"decltype({args[0]})"


class CppOverrides(OpOverrides):
    """Map element-wise ops to C++"""

    @staticmethod
    def add(a, b):
        return f"{decltype_promoted(a, b)}({a} + {b})"

    @staticmethod
    def sub(a, b):
        return f"{decltype_promoted(a, b)}({a} - {b})"

    @staticmethod
    def mul(a, b):
        return f"{decltype_promoted(a, b)}({a} * {b})"

    @staticmethod
    def to_dtype(x, dtype, src_dtype=None, use_compute_types=True):
        assert isinstance(x, CppCSEVariable)
        if src_dtype is None:
            src_dtype = x.dtype
        expr = V.kernel.get_to_dtype_expr(x, dtype, src_dtype)
        csevar = V.kernel.cse.generate(V.kernel.compute, expr)
        csevar.update_on_args("to_dtype", (x, dtype), {"src_dtype": src_dtype})
        if dtype in DTYPE_LOWP_FP and src_dtype == torch.float:
            """
            https://github.com/pytorch/pytorch/issues/115260
            For FusedSchedulerNode[node1, node2], the node2 loads what node1 stores and the buffer is
            in low-precision floating point data type. When the output of node1 also serves as the output of the
            kernel, the result of nodes would be different from the case when output of node1 is not the output
            of the kernel (where we don't need to insert `to_dtype` for legalization). To address the problem, on
            storing the lowp node1 output, we also add the inverse dtype conversion to high precision data type
            to the cse cache.

            Example (pseudo code):
                node1_output = ...
                node1_output_lowp = to_dtype(node1_output, dtype=torch.bfloat16)
                store(buf, node1_output_lowp)
                node2_input_lowp = load(buf)
                node2_input = to_dtype(node2_input_lowp, dtype=torch.float)

            Without cse cache trick:
                node1_output = ...
                node1_output_lowp = to_dtype(node1_output, dtype=torch.bfloat16)
                store(buf, node1_output_lowp)
                node2_input_lowp = node_output_lowp # hit store cache
                node2_input = to_dtype(node2_input_lowp, dtype=torch.float)

            With cse cache trick:
                node1_output = ...
                node1_output_lowp = to_dtype(node1_output, dtype=torch.bfloat16)
                # also add `to_dtype(node1_input_lowp, dtype=torch.float)` -> `node1_output` to cse cache
                store(buf, node1_output_lowp)
                node2_input_lowp = node_output_lowp # hit store cache
                node2_input = node1_output # hit cse cache
            """
            V.kernel.cache_dtype_convert(x, src_dtype, csevar, dtype)
        return csevar

    @staticmethod
    def to_dtype_bitcast(x, dtype, src_dtype):
        assert dtype in DTYPE_TO_CPP, f"{dtype} missing from {__name__}.DTYPE_TO_CPP"
        return f"c10::bit_cast<{DTYPE_TO_CPP[dtype]}>({x})"

    @staticmethod
    def abs(x):
        return f"std::abs({x})"

    @staticmethod
    def sin(x):
        return f"std::sin({x})"

    @staticmethod
    def cos(x):
        return f"std::cos({x})"

    @staticmethod
    def neg(x):
        return f"decltype({x})(-{x})"

    @staticmethod
    def exp(x):
        # return f"Sleef_expf_u10({x})"
        return f"std::exp({x})"

    @staticmethod
    def exp2(x):
        return f"std::exp2({x})"

    @staticmethod
    def expm1(x):
        return f"std::expm1({x})"

    @staticmethod
    def erf(x):
        return f"std::erf({x})"

    @staticmethod
    def erfc(x):
        return f"std::erfc({x})"

    @staticmethod
    def erfinv(x):
        return f"calc_erfinv({x})"

    @staticmethod
    def sqrt(x):
        return f"std::sqrt({x})"

    @staticmethod
    def rsqrt(x):
        return f"1 / std::sqrt({x})"

    @staticmethod
    def log1p(x):
        bug = config.cpp.inject_log1p_bug_TESTING_ONLY
        if bug == "accuracy":
            return f"{x} + decltype({x})(1)"
        elif bug is None:
            return f"std::log1p({x})"
        else:
            raise AssertionError(
                f"unrecognized config cpp.inject_log1p_bug_TESTING_ONLY = {bug!r}"
            )

    @staticmethod
    def tan(x):
        return f"std::tan({x})"

    @staticmethod
    def tanh(x):
        return f"std::tanh({x})"

    @staticmethod
    def signbit(x):
        """
        On windows std::signbit only support float type.
        Ref: https://learn.microsoft.com/en-us/cpp/c-runtime-library/reference/signbit?view=msvc-170
        """
        return (
            f"std::signbit(static_cast<float>({x}))"
            if _IS_WINDOWS
            else f"std::signbit({x})"
        )

    @staticmethod
    def pow(a, b):
        return f"std::pow({a}, {b})"

    @staticmethod
    def log(x):
        return f"std::log({x})"

    @staticmethod
    def round(x):
        return f"std::nearbyint({x})"

    @staticmethod
    def floor(x):
        return f"std::floor({x})"

    @staticmethod
    def floordiv(a, b):
        # a and b are integer type
        quot = f"{a} / {b}"
        rem = f"{a} % {b}"
        return f"(({a} < 0) != ({b} < 0) ? ({rem} != 0 ? {quot} - 1 : {quot}) : {quot})"

    @staticmethod
    def ceil(x):
        return f"std::ceil({x})"

    @staticmethod
    def trunc(x):
        return f"std::trunc({x})"

    @staticmethod
    def truncdiv(a, b):
        # a and b are integer type
        return f"{a} / {b}"

    @staticmethod
    def fmod(a, b):
        return f"std::fmod({a}, {b})"

    @staticmethod
    def isinf(x):
        return f"std::isinf({x})"

    @staticmethod
    def isnan(x):
        return f"std::isnan({x})"

    @staticmethod
    def lgamma(x):
        return f"std::lgamma({x})"

    @staticmethod
    def acos(x):
        return f"std::acos({x})"

    @staticmethod
    def acosh(x):
        return f"std::acosh({x})"

    @staticmethod
    def cosh(x):
        return f"std::cosh({x})"

    @staticmethod
    def sinh(x):
        return f"std::sinh({x})"

    @staticmethod
    def asin(x):
        return f"std::asin({x})"

    @staticmethod
    def asinh(x):
        return f"std::asinh({x})"

    @staticmethod
    def atan2(x, y):
        return f"std::atan2({x}, {y})"

    @staticmethod
    def atan(x):
        return f"std::atan({x})"

    @staticmethod
    def atanh(x):
        return f"std::atanh({x})"

    @staticmethod
    def copysign(x, y):
        return f"std::copysign({x}, {y})"

    @staticmethod
    def frexp(x):
        cache_keys = f"frexp({x})[0]", f"frexp({x})[1]"
        if all(V.kernel.cse.try_get(cache_key) is not None for cache_key in cache_keys):
            return tuple(V.kernel.cse.try_get(cache_key) for cache_key in cache_keys)

        code = BracesBuffer()
        exponent = V.kernel.cse.newvar(dtype=torch.int32, shape=x.shape)
        mantissa = V.kernel.cse.newvar(dtype=x.dtype, shape=x.shape)
        code.writeline(f"int32_t {exponent};")
        code.writeline(f"auto {mantissa} = std::frexp({x}, &{exponent});")
        V.kernel.compute.splice(code)
        cse_vars = (mantissa, exponent)
        for cache_key, cse_var in zip(cache_keys, cse_vars):
            V.kernel.cse.put(cache_key, cse_var)
        return mantissa, exponent

    @staticmethod
    def hypot(x, y):
        return f"std::hypot({x}, {y})"

    @staticmethod
    def log10(x):
        return f"std::log10({x})"

    @staticmethod
    def log2(x):
        return f"std::log2({x})"

    @staticmethod
    def nextafter(x, y):
        return f"std::nextafter({x}, {y})"

    @staticmethod
    def relu(x):
        bug = config.cpp.inject_relu_bug_TESTING_ONLY
        if bug == "compile_error":
            return "compile error!"
        elif bug == "runtime_error":
            return f"{x}; throw 1"
        elif bug == "accuracy":
            return f"{x} + decltype({x})(1)"
        elif bug is None:
            return f"std::max({x}, decltype({x})(0))"
        else:
            raise AssertionError(
                f"unrecognized config cpp.inject_relu_bug_TESTING_ONLY = {bug!r}"
            )

    @staticmethod
    def minimum(a, b):
        return f"min_propagate_nan({a}, {b})"

    @staticmethod
    def maximum(a, b):
        return f"max_propagate_nan({a}, {b})"

    @staticmethod
    def where(a, b, c):
        return f"{a} ? {b} : {c}"

    @staticmethod
    def mod(a, b):
        return f"mod({a}, {b})"

    @staticmethod
    def constant(val, dtype):
        return value_to_cpp(val, DTYPE_TO_CPP[dtype])

    @staticmethod
    def index_expr(expr, dtype):
        idx_str = cexpr(V.kernel.rename_indexing(expr))
        var = V.kernel.cse.generate(
            V.kernel.compute, idx_str, bounds=get_bounds_index_expr(expr)
        )
        return ops.to_dtype(var, dtype)

    @staticmethod
    def masked(mask, body, other):
        code = BracesBuffer()

        # Write masked operation into a lambda
        body_var = V.kernel.cse.newvar()
        code.writeline(f"auto {body_var} = [&]")
        with V.kernel.swap_buffers(code), code.indent():
            result = body()
            code.writeline(f"return {result};")
        code.writeline(";")
        V.kernel.compute.splice(code)

        # Use the lambda's return type as the type of other
        other_code = value_to_cpp(other, f"decltype({body_var}())")
        return f"{mask} ? {body_var}() : {other_code}"

    @staticmethod
    def logical_and(a, b):
        return f"{a} && {b}"

    @staticmethod
    def logical_not(a):
        return f"!{a}"

    @staticmethod
    def logical_or(a, b):
        return f"{a} || {b}"

    @staticmethod
    def logical_xor(a, b):
        return f"{a} != {b}"

    @staticmethod
    def bitwise_and(a, b):
        return f"decltype({a})({a} & {b})"

    @staticmethod
    def bitwise_not(a):
        return f"decltype({a})(~{a})"

    @staticmethod
    def bitwise_or(a, b):
        return f"decltype({a})({a} | {b})"

    @staticmethod
    def bitwise_xor(a, b):
        return f"decltype({a})({a} ^ {b})"

    @staticmethod
    def bitwise_left_shift(a, b):
        code = BracesBuffer()
        code.writeline("[&]()")
        with code.indent():
            scalar_t = DTYPE_TO_CPP[a.dtype]
            code.writeline(
                f"constexpr decltype({b}) max_shift = sizeof({scalar_t}) * CHAR_BIT;"
            )
            code.writeline(
                f"if ((static_cast<std::make_signed_t<{scalar_t}>>({b}) < 0) || ({b} >= max_shift))"
            )
            with code.indent():
                code.writeline(f"return decltype({a})(0);")
            code.writeline(
                f"return decltype({a})(static_cast<std::make_unsigned_t<{scalar_t}>>({a}) << {b});"
            )
        code.writeline("()")
        return code

    @staticmethod
    def bitwise_right_shift(a, b):
        code = BracesBuffer()
        code.writeline("[&]()")
        with code.indent():
            scalar_t = DTYPE_TO_CPP[a.dtype]
            code.writeline(
                f"constexpr decltype({b}) max_shift = sizeof({scalar_t}) * CHAR_BIT - std::is_signed_v<{scalar_t}>;"
            )
            code.writeline(
                f"if ((static_cast<std::make_signed_t<{scalar_t}>>({b}) < 0) || ({b} >= max_shift))"
            )
            with code.indent():
                code.writeline(f"return decltype({a})({a} >> max_shift);")
            code.writeline(f"return decltype({a})({a} >> {b});")
        code.writeline("()")
        return code

    @staticmethod
    def rand(seed: sympy.Expr, offset: sympy.Expr):
        return f"normalized_rand_cpu({seed}, {offset})"

    @staticmethod
    def randn(seed: sympy.Expr, offset: sympy.Expr):
        return f"randn_cpu({seed}, {offset})"

    @staticmethod
    def randint64(seed: sympy.Expr, offset: sympy.Expr, low, high):
        return f"randint64_cpu({seed}, {offset}, {low}, {high})"

    @staticmethod
    def sigmoid(x):
        return f"decltype({x})(1) / (decltype({x})(1) + std::exp(-{x}))"

    @staticmethod
    def sign(x):
        code = BracesBuffer()
        scalar_zero = f"decltype({x})(0)"
        scalar_one = f"decltype({x})(1)"
        code.writeline("[&]()")
        with code.indent():
            code.writeline(f"auto left = {x} > 0 ? {scalar_one} : {scalar_zero};")
            code.writeline(f"auto right = {x} < 0 ? {scalar_one} : {scalar_zero};")
            code.writeline("return left - right;")
        code.writeline("()")
        return code

    def partial_accumulate(
        self,
        name: str,
        reduction_type: str,
        value: CSEVariable,
<<<<<<< HEAD
        extra_meta: dict[str, Any],
=======
>>>>>>> b2a0f905
    ) -> None:
        raise NotImplementedError


CppOverrides._initialize_pointwise_overrides("cpp")


class CppVecOverrides(CppOverrides):
    """Map element-wise ops to aten vectorization C++"""

    def __new__(cls, *args, **kargs):
        self = super().__new__(cls)

        def wrap(func):
            # `CppVecKernel` generates both scalar ops and vector ops according to
            # whether the inputs are scalars or vectors while all ops in `CppVecOverrides`
            # (except for some ops explained below) assume the inputs are vectors. We wrap the ops in
            # `CppVecOverrides` to broadcast scalar inputs to vectors if needed or fallback to
            # `CppOverrides` when all inputs are scalars.
            #
            # Notes on ops handled separately in their own functions:
            # `ops.masked`:
            #     needs recursive handling of masked body.
            # `ops.index_expr`:
            #     needs to further analyze the dependency of the index expression on
            #     the tiling itervar.
            def wrapper(*args, **kwargs):
                scalars = [
                    arg
                    for arg in args
                    if isinstance(arg, (int, sympy.Expr))
                    or (isinstance(arg, CppCSEVariable) and not arg.is_vec)
                ]
                vectors = [
                    arg
                    for arg in args
                    if isinstance(arg, CppCSEVariable) and arg.is_vec
                ]
                new_args = list(args)
                if scalars and vectors:
                    new_args = []
                    for arg in args:
                        if isinstance(arg, (int, sympy.Expr)):
                            if isinstance(arg, sympy.Expr) and not arg.is_number:
                                arg = ops.index_expr(arg, torch.int64)
                            else:
                                arg = ops.constant(arg, torch.int64)
                            arg = arg.value if isinstance(arg, OpsValue) else arg
                        new_args.append(arg)

                # DType Promotion
                if vectors:
                    # We have saw several data type mismatch issues related with index_expr in
                    # the lowering phase of torch.int8. torch.int32, torch.int64.
                    # 1. int32 and int64 in test_torchinductor.py::test_max_pool2d_with_indices_backward3_cpu
                    # 2. int8 and int32 in test_torchinductor.py::test_max_pool2d5_cpu
                    # 3. int32 and fp32 in test_torchinductor_dynamic_shapes.py::test_avg_pool2d8_dynamic_shapes_cpu
                    if len(new_args) == 2:
                        new_args = promote_args(new_args)
                    elif func == CppVecOverrides.where:
                        new_args[1:] = promote_args(new_args[1:])

                # Broadcast scalar args to vector
                if scalars and vectors:
                    assert isinstance(V.kernel, CppVecKernel)
                    new_args = [
                        (
                            V.kernel.broadcast(new_arg)
                            if (
                                isinstance(new_arg, CppCSEVariable)
                                and not new_arg.is_vec
                                and func
                                not in [
                                    CppVecOverrides.rand,
                                    CppVecOverrides.randn,
                                    CppVecOverrides.randint64,
                                ]
                            )
                            else new_arg
                        )
                        for new_arg in new_args
                    ]

                if vectors:
                    return func(*new_args, **kwargs)
                else:
                    # fallback to scalar ops
                    scalar_ops = super(CppVecOverrides, self)
                    scalar_func = getattr(scalar_ops, func.__name__)
                    assert scalar_func is not None
                    return scalar_func(*args, **kwargs)

            return wrapper

        for name, method in vars(CppVecOverrides).items():
            if getattr(method, "__class__", None) is staticmethod and name not in [
                "masked",
                "index_expr",
            ]:
                setattr(self, name, wrap(method.__func__))

        return self

    @staticmethod
    def add(a, b):
        return f"{a} + {b}"

    @staticmethod
    def sub(a, b):
        return f"{a} - {b}"

    @staticmethod
    def mul(a, b):
        return f"{a} * {b}"

    @staticmethod
    def truediv(a, b):
        return f"{a} / {b}"

    @staticmethod
    def abs(x):
        return f"{x}.abs()"

    @staticmethod
    def sin(x):
        return f"{x}.sin()"

    @staticmethod
    def cos(x):
        return f"{x}.cos()"

    @staticmethod
    def exp(x):
        return f"{x}.exp()"

    @staticmethod
    def exp2(x):
        return f"{x}.exp2()"

    @staticmethod
    def expm1(x):
        # decompose for a better performance
        vec_one = f"decltype({x})(1)"
        return f"{x}.exp() - {vec_one}"

    @staticmethod
    def erf(x):
        return f"{x}.erf()"

    @staticmethod
    def erfc(x):
        return f"{x}.erfc()"

    @staticmethod
    def erfinv(x):
        return f"{x}.erfinv()"

    @staticmethod
    def sqrt(x):
        return f"{x}.sqrt()"

    @staticmethod
    def eq(x, y):
        assert isinstance(V.kernel, CppVecKernel)
        assert isinstance(x, CppCSEVariable)
        assert x.dtype is not None
        return f"{V.kernel._get_mask_type(x.dtype)}({x} == {y})"

    @staticmethod
    def ne(x, y):
        assert isinstance(V.kernel, CppVecKernel)
        assert isinstance(x, CppCSEVariable)
        if x.dtype == torch.bool:
            assert y.dtype == torch.bool
            x_cast, y_cast = unify_mask_base_type(V.kernel.compute, (x, y))
            return f"{x_cast} != {y_cast}"
        else:
            assert x.dtype is not None
            return f"{V.kernel._get_mask_type(x.dtype)}({x} != {y})"

    @staticmethod
    def lt(x, y):
        assert isinstance(V.kernel, CppVecKernel)
        assert isinstance(x, CppCSEVariable)
        assert x.dtype is not None
        return f"{V.kernel._get_mask_type(x.dtype)}({x} < {y})"

    @staticmethod
    def gt(x, y):
        assert isinstance(V.kernel, CppVecKernel)
        assert isinstance(x, CppCSEVariable)
        assert x.dtype is not None
        return f"{V.kernel._get_mask_type(x.dtype)}({x} > {y})"

    @staticmethod
    def le(x, y):
        assert isinstance(V.kernel, CppVecKernel)
        assert isinstance(x, CppCSEVariable)
        assert x.dtype is not None
        return f"{V.kernel._get_mask_type(x.dtype)}({x} <= {y})"

    @staticmethod
    def ge(x, y):
        assert isinstance(V.kernel, CppVecKernel)
        assert isinstance(x, CppCSEVariable)
        assert x.dtype is not None
        return f"{V.kernel._get_mask_type(x.dtype)}({x} >= {y})"

    @staticmethod
    def and_(x, y):
        return f"{x} & {y}"

    @staticmethod
    def rsqrt(x):
        return f"{x}.rsqrt()"

    @staticmethod
    def pow(a, b):
        return f"{a}.pow({b})"

    @staticmethod
    def log(x):
        return f"{x}.log()"

    @staticmethod
    def round(x):
        return f"{x}.round()"

    @staticmethod
    def floor(x):
        return f"{x}.floor()"

    @staticmethod
    def ceil(x):
        return f"{x}.ceil()"

    @staticmethod
    def trunc(x):
        return f"{x}.trunc()"

    @staticmethod
    def fmod(a, b):
        return f"{a}.fmod({b})"

    @staticmethod
    def lgamma(x):
        return f"{x}.lgamma()"

    @staticmethod
    def logical_and(a, b):
        a, b = may_unify_binary_op_mask_type(a, b)
        return f"{a} & {b}"

    @staticmethod
    def logical_not(a):
        return f"~{a}"

    @staticmethod
    def logical_or(a, b):
        a, b = may_unify_binary_op_mask_type(a, b)
        return f"{a} | {b}"

    @staticmethod
    def logical_xor(a, b):
        a, b = may_unify_binary_op_mask_type(a, b)
        return f"{a} ^ {b}"

    @staticmethod
    def bitwise_and(a, b):
        a, b = may_unify_binary_op_mask_type(a, b)
        return f"{a} & {b}"

    @staticmethod
    def bitwise_not(a):
        return f"~{a}"

    @staticmethod
    def bitwise_or(a, b):
        a, b = may_unify_binary_op_mask_type(a, b)
        return f"{a} | {b}"

    @staticmethod
    def bitwise_xor(a, b):
        a, b = may_unify_binary_op_mask_type(a, b)
        return f"{a} ^ {b}"

    @staticmethod
    def bitwise_left_shift(a, b):
        return f"{a} << {b}"

    @staticmethod
    def bitwise_right_shift(a, b):
        return f"{a} >> {b}"

    @staticmethod
    def load_seed(name, offset):
        assert isinstance(V.kernel, CppVecKernel)
        return f"{V.kernel.load(name, offset)}"

    @staticmethod
    def rand(seed, offset):
        assert isinstance(V.kernel, CppVecKernel)
        code = BracesBuffer()
        rand_function = (
            f"result[offset_idx] = normalized_rand_cpu({seed}, offset[offset_idx]);"
        )
        return codegen_rand(offset, code, rand_function)

    @staticmethod
    def randn(seed, offset):
        assert isinstance(V.kernel, CppVecKernel)
        code = BracesBuffer()
        rand_function = f"result[offset_idx] = randn_cpu({seed}, offset[offset_idx]);"
        return codegen_rand(offset, code, rand_function)

    @staticmethod
    def randint64(seed, offset, low, high):
        assert isinstance(V.kernel, CppVecKernel)
        code = BracesBuffer()
        rand_function = f"result[offset_idx] = randint64_cpu({seed}, offset[offset_idx], {low}, {high});"
        return codegen_rand(offset, code, rand_function, torch.int64)

    @staticmethod
    def remainder(a, b):
        assert a.dtype == b.dtype, (
            "remainder vec implementation expect the same inputs' dtype."
        )
        return f"{a} - ({CppVecOverrides.floordiv(a, b)}) * {b}"

    @staticmethod
    def tan(a):
        return f"{a}.tan()"

    @staticmethod
    def tanh(a):
        if config.cpp.use_decompose_tanh:
            vec_one = f"decltype({a})(1)"
            vec_two = f"decltype({a})(2)"
            vec_minus_two = f"decltype({a})(-2)"
            return (
                f"{vec_two} / ({vec_one} + ({vec_minus_two} * {a}).exp()) - {vec_one}"
            )
        else:
            return f"{a}.tanh()"

    @staticmethod
    def reciprocal(a):
        return f"{a}.reciprocal()"

    @staticmethod
    def atan(x):
        return f"{x}.atan()"

    @staticmethod
    def acos(x):
        return f"{x}.acos()"

    @staticmethod
    def asin(x):
        return f"{x}.asin()"

    @staticmethod
    def cosh(x):
        return f"{x}.cosh()"

    @staticmethod
    def sinh(x):
        return f"{x}.sinh()"

    @staticmethod
    def log10(x):
        return f"{x}.log10()"

    @staticmethod
    def log2(x):
        return f"{x}.log2()"

    @staticmethod
    def nextafter(x, y):
        return f"{x}.nextafter({y})"

    @staticmethod
    def copysign(a, b):
        return f"{a}.copysign({b})"

    @staticmethod
    def atan2(a, b):
        return f"{a}.atan2({b})"

    @staticmethod
    def hypot(a, b):
        return f"{a}.hypot({b})"

    @staticmethod
    def atanh(x):
        # For real x, atanh(x) = 1/2 * log((1+x)/(1-x))
        vec_one = f"decltype({x})(1)"
        vec_one_half = f"decltype({x})(0.5)"
        return f"{vec_one_half} * (({vec_one} + {x})/({vec_one} - {x})).log()"

    @staticmethod
    def asinh(x):
        return f"{x}.asinh()"

    @staticmethod
    def acosh(x):
        return f"{x}.acosh()"

    @staticmethod
    def relu(x):
        bug = config.cpp.inject_relu_bug_TESTING_ONLY
        if bug == "compile_error":
            return "compile error!"
        elif bug == "runtime_error":
            return f"{x}; throw 1"
        elif bug == "accuracy":
            return f"{x} + decltype({x})(1)"
        elif bug is None:
            return f"at::vec::clamp_min({x}, decltype({x})(0))"
        else:
            raise AssertionError(
                f"unrecognized config cpp.inject_relu_bug_TESTING_ONLY = {bug!r}"
            )

    # TODO: this seems to be dead
    @staticmethod
    def sigmoid(x):
        return f"decltype({x})(1)/(decltype({x})(1) + {x}.neg().exp())"

    @staticmethod
    def neg(x):
        return f"{x}.neg()"

    @staticmethod
    def floordiv(a, b):
        if is_float_dtype(a.dtype):
            assert a.dtype == b.dtype, (
                "div_floor_floating_vec implementation expect the same inputs' dtype."
            )
            return f"div_floor_floating_vec({a}, {b})"
        else:
            assert all(is_integer_dtype(item.dtype) for item in [a, b])
            # a and b are integer type
            _t = f"decltype({a})"
            if V.kernel._get_raw_num_vectors(b.dtype) < 1:
                # Doing blend to set the remaining bits of b to non-zero
                b = f"{_t}::blend<{(1 << V.kernel.tiling_factor) - 1}>({_t}(1), {b})"
            quot = f"{a} / {b}"
            has_rem = f"({a} % {b} != {_t}(0))"
            is_neg = f"(({a} < {_t}(0)) != ({b} < {_t}(0)))"
            return f"{_t}::blendv({quot}, {quot} - {_t}(1), {has_rem} & {is_neg})"

    @staticmethod
    def truncdiv(a, b):
        # a and b are integer type
        if V.kernel._get_raw_num_vectors(b.dtype) < 1:
            # Doing blend to set the remaining bits of b to non-zero
            _t = f"decltype({b})"
            b = f"{_t}::blend<{(1 << V.kernel.tiling_factor) - 1}>({_t}(1), {b})"
        return f"{a} / {b}"

    @staticmethod
    def minimum(a, b):
        if a.dtype == torch.bool:
            assert b.dtype == torch.bool
            a_cast, b_cast = unify_mask_base_type(V.kernel.compute, (a, b))
            return f"{a_cast} & {b_cast}"
        else:
            return f"at::vec::minimum({a}, {b})"

    @staticmethod
    def maximum(a, b):
        if a.dtype == torch.bool:
            assert b.dtype == torch.bool
            a_cast, b_cast = unify_mask_base_type(V.kernel.compute, (a, b))
            return f"{a_cast} | {b_cast}"
        else:
            return f"at::vec::maximum({a}, {b})"

    @staticmethod
    def square(a):
        return f"{a} * {a}"

    @staticmethod
    def where(a, b, c):
        assert isinstance(V.kernel, CppVecKernel)
        if b.dtype == torch.bool:
            assert c.dtype == torch.bool
            blendv_a, blendv_b, blendv_c = unify_mask_base_type(
                V.kernel.compute, (a, b, c)
            )
            return f"decltype({blendv_b})::blendv({blendv_c}, {blendv_b}, {blendv_a})"
        else:
            return f"decltype({b})::blendv({c}, {b}, {V.kernel._get_mask_cast(a, b.dtype)})"

    @staticmethod
    def sign(x):
        code = BracesBuffer()
        vec_zero = f"decltype({x})(0)"
        vec_one = f"decltype({x})(1)"
        blendv_l = f"decltype({x})::blendv({vec_zero}, {vec_one}, {vec_zero} < {x})"
        blendv_r = f"decltype({x})::blendv({vec_zero}, {vec_one}, {x} < {vec_zero})"
        code.writeline("[&]()")
        with code.indent():
            code.writeline(f"auto left = {blendv_l};")
            code.writeline(f"auto right = {blendv_r};")
            code.writeline("return left - right;")
        code.writeline("()")
        return code

    @staticmethod
    def to_dtype(x, dtype, src_dtype=None, use_compute_dtypes=True):
        assert dtype in [
            torch.bool,
            torch.float64,
            torch.float,
            torch.bfloat16,
            torch.float16,
            torch.uint8,
            torch.int8,
            torch.int32,
            torch.int64,
            torch.float8_e4m3fn,
            torch.float8_e5m2,
        ], f"{__name__} does not support {dtype}"
        assert isinstance(x, CppCSEVariable)
        src_dtype = x.dtype
        expr = V.kernel.get_to_dtype_expr(x, dtype, src_dtype)
        csevar = V.kernel.cse.generate(V.kernel.compute, expr)
        csevar.update_on_args("to_dtype", (x, dtype), {"src_dtype": src_dtype})
        if dtype in DTYPE_LOWP_FP and src_dtype == torch.float:
            V.kernel.cache_dtype_convert(x, src_dtype, csevar, dtype)
        return csevar

    @staticmethod
    def log1p(x):
        bug = config.cpp.inject_log1p_bug_TESTING_ONLY
        if bug == "accuracy":
            return f"{x} + decltype({x})(1)"
        elif bug is None:
            return f"{x}.log1p()"
        else:
            raise AssertionError(
                f"unrecognized config cpp.inject_log1p_bug_TESTING_ONLY = {bug!r}"
            )

    @staticmethod
    def masked(mask, body, other):
        assert isinstance(V.kernel, CppVecKernel)
        code = BracesBuffer()
        var = V.kernel.cse.newvar()
        with V.kernel.masked(mask) as new_mask:
            code.writeline(f"auto {var} = [&]")
            with V.kernel.swap_buffers(code), code.indent():
                result = body()
                code.writeline(f"return {result};")
        code.writeline(";")
        V.kernel.compute.splice(code)

        dtype = result.dtype
        body_code = f"{var}()"

        def maskify_or_vecify(code):
            return (
                f"{V.kernel._get_mask_type()}::from({code})"
                if dtype == torch.bool
                else f"{V.kernel._get_vec_type(dtype)}({code})"
            )

        if result.is_vec:
            body_code_vec = body_code
        else:
            body_code_vec = maskify_or_vecify(body_code)
        other_code = value_to_cpp(other, DTYPE_TO_CPP[dtype])
        # loading bool as VecMask<float, N>
        other_code_vec = maskify_or_vecify(other_code)
        assert isinstance(new_mask, CppCSEVariable), new_mask
        if new_mask.is_vec:
            code = BracesBuffer()
            code.writeline("[&]")
            with V.kernel.swap_buffers(code), code.indent():
                code.writeline(f"if ({new_mask}.all_zero())")
                with code.indent():
                    code.writeline(f"return {other_code_vec};")
                code.writeline("else")
                with code.indent():
                    # Create cse variable to reuse kernel.overrides.where
                    body_vec_var = V.kernel.cse.generate(
                        V.kernel.compute,
                        body_code_vec,
                    )
                    other_vec_var = V.kernel.cse.generate(
                        V.kernel.compute,
                        other_code_vec,
                    )
                    assert isinstance(body_vec_var, CppCSEVariable), body_vec_var
                    assert isinstance(other_vec_var, CppCSEVariable), other_vec_var
                    body_vec_var.dtype = dtype
                    other_vec_var.dtype = dtype
                    overrides: type[Union[CppOverrides, CppVecOverrides]] = (
                        # pyrefly: ignore [bad-assignment]
                        V.kernel.overrides
                    )  # type: ignore[has-type]
                    code.writeline(
                        f"return {overrides.where(new_mask, body_vec_var, other_vec_var)};"
                    )
            code.writeline("()")
            csevar = V.kernel.cse.generate(
                V.kernel.compute,
                code,
            )
        elif result.is_vec:
            csevar = V.kernel.cse.generate(
                V.kernel.compute, f"{mask} ? {body_code_vec} : {other_code_vec}"
            )
        else:
            csevar = V.kernel.cse.generate(
                V.kernel.compute, f"{mask} ? {body_code} : {other_code}"
            )
        # `result` is explicitly added to the args for correct propagation
        # of relevant itervars and vectorization status.
        csevar.update_on_args("masked", (mask, body, other, result), {})
        return csevar

    @staticmethod
    def index_expr(expr, dtype):
        assert isinstance(V.kernel, CppVecKernel)
        index = V.kernel.rename_indexing(expr)
        tiling_var = V.kernel.itervars[V.kernel.tiling_idx]
        stride = V.kernel._try_get_const_stride(index, tiling_var)
        if stride == 0:
            return CppOverrides.index_expr(expr, dtype)
        elif stride is not None:
            idx = V.kernel.cse.generate(
                V.kernel.compute, cexpr(index), bounds=get_bounds_index_expr(expr)
            )
            value = ops.to_dtype(idx, dtype)
            if isinstance(value, OpsValue):
                value = value.value
            csevar = V.kernel.arange(value, stride)
        else:
            csevar = V.kernel._load_or_store_non_contiguous(  # type: ignore[assignment]
                None, index, dtype, V.kernel.compute
            )
        # pyrefly: ignore [missing-attribute]
        csevar.update_on_args("index_expr", (expr, dtype), {})
        return csevar

    @staticmethod
    def frexp(x):
        cache_keys = f"frexp({x})[0]", f"frexp({x})[1]"
        if all(V.kernel.cse.try_get(cache_key) is not None for cache_key in cache_keys):
            return tuple(V.kernel.cse.try_get(cache_key) for cache_key in cache_keys)

        cdtype = DTYPE_TO_CPP[x.dtype]
        size = V.kernel.tail_size if V.kernel.tail_size else V.kernel.tiling_factor
        code = BracesBuffer()
        exponent = V.kernel.cse.newvar(dtype=torch.int32)
        mantissa = V.kernel.cse.newvar(dtype=x.dtype)
        exponent.update_on_args("frexp", (x,), kwargs={})
        mantissa.update_on_args("frexp", (x,), kwargs={})
        n_vec = V.kernel._get_num_vectors(x.dtype)
        mantissa_t = (
            f"at::vec::Vectorized<{cdtype}>"
            if n_vec == 1
            else f"at::vec::VectorizedN<{cdtype}, {n_vec}>"
        )
        code.writeline(
            f"at::vec::Vectorized<int32_t> {exponent};"
            if n_vec == 1
            else f"at::vec::VectorizedN<int32_t, {n_vec}> {exponent};"
        )
        code.writeline(f"{mantissa_t} {mantissa};")
        code.writeline("[&]()")
        with code.indent():
            code.writeline(
                f"__at_align__ std::array<{cdtype}, {V.kernel.tiling_factor}> tmpbuf;"
            )
            code.writeline(f"{x}.store(tmpbuf.data(), {cexpr_index(size)});")
            code.writeline(
                f"__at_align__ std::array<int32_t, {V.kernel.tiling_factor}> tmpbuf_exponent;"
            )
            code.writeline(
                f"__at_align__ std::array<{cdtype}, {V.kernel.tiling_factor}> tmpbuf_mantissa;"
            )
            code.writeline(f"for (int i = 0; i < {cexpr_index(size)}; i++)")
            with code.indent():
                code.writeline(
                    "tmpbuf_mantissa[i] = std::frexp(tmpbuf[i], &tmpbuf_exponent[i]);"
                )
            code.writeline(
                f"{exponent} = at::vec::Vectorized<int32_t>::loadu(tmpbuf_exponent.data(), {cexpr_index(size)});"
                if n_vec == 1
                else f"{exponent} = at::vec::VectorizedN<int32_t, {n_vec}>::loadu(tmpbuf_exponent.data(), {cexpr_index(size)});"
            )
            code.writeline(
                f"{mantissa} = {mantissa_t}::loadu(tmpbuf_mantissa.data(), {cexpr_index(size)});"
            )
        code.writeline("();")
        V.kernel.compute.splice(code)
        cse_vars = (mantissa, exponent)
        for cache_key, cse_var in zip(cache_keys, cse_vars):
            V.kernel.cse.put(cache_key, cse_var)
        return mantissa, exponent

    @classmethod
    def _scalarize(cls, scalar_func):
        def inner(*args, **kwargs):
            assert not kwargs
            kernel = V.kernel
            assert isinstance(kernel, CppVecKernel)
            code = BracesBuffer()
            code.writeline("[&]()")
            vec_dtype = args[0].dtype
            n_vec = kernel._get_num_vectors(vec_dtype)
            size = kernel.tail_size if kernel.tail_size else kernel.tiling_factor
            scalar_args = []
            cdtype = DTYPE_TO_CPP[vec_dtype]
            output_mask = scalar_func.__name__ in (
                "isinf",
                "isnan",
                "signbit",
            )
            octype = "bool" if output_mask else cdtype
            octype = (
                DTYPE_TO_CPP[args[-2]]
                if (scalar_func.__name__ == "to_dtype_bitcast")
                else octype
            )
            with code.indent():
                for argidx, arg in enumerate(args):
                    if isinstance(arg, CppCSEVariable):
                        assert arg.is_vec
                        assert arg.dtype == vec_dtype
                        code.writeline(
                            f"__at_align__ std::array<{cdtype}, {kernel.tiling_factor}> tmpbuf{argidx};"
                        )
                        code.writeline(
                            f"{arg}.store(tmpbuf{argidx}.data(), {cexpr_index(size)});"
                        )
                        scalar_args.append(f"tmpbuf{argidx}[i]")
                    else:
                        scalar_args.append(arg)
                code.writeline(
                    f"__at_align__ std::array<{octype}, {kernel.tiling_factor}> tmpbuf_out;"
                )
                res = scalar_func(*scalar_args)
                code.writeline(f"for (int i = 0; i < {cexpr_index(size)}; i++)")
                with code.indent():
                    code.writeline(f"tmpbuf_out[i] = {res};")
                if output_mask:
                    assert not kernel.tail_size
                    load_args = "tmpbuf_out.data()"
                    load_fn = f"at::vec::VecMask<{cdtype},{n_vec}>::from"
                else:
                    load_args = f"tmpbuf_out.data(), {cexpr_index(size)}"
                    if n_vec == 1:
                        load_fn = f"at::vec::Vectorized<{octype}>::loadu"
                    else:
                        load_fn = f" at::vec::VectorizedN<{octype}, {n_vec}>::loadu"
                code.writeline(f"return {load_fn}({load_args});")
            code.writeline("()")
            return code

        return inner

    @classmethod
    def _initialize_scalarize(cls):
        vec_vars = vars(CppVecOverrides)
        for name, method in vars(CppOverrides).items():
            if isinstance(method, staticmethod) and name not in vec_vars:
                func = cls._scalarize(method.__func__)
                func.__name__ = name
                setattr(cls, name, staticmethod(func))


CppVecOverrides._initialize_pointwise_overrides("cppvec")
CppVecOverrides._initialize_scalarize()


class CppTile2DOverrides(CppVecOverrides):
    @staticmethod
    def index_expr(expr, dtype):
        assert isinstance(V.kernel, CppTile2DKernel)
        expr = V.kernel.transform_indexing(expr)
        return CppVecOverrides.index_expr(expr, dtype)


class CppKernel(Kernel):
    """
    Base class for C++ kernel code generation in PyTorch Inductor.
    This class is responsible for generating C++ code from the intermediate representation.

    Args:
        args: Kernel arguments used for code generation
        num_threads: Number of threads for parallel execution
    """

    overrides = CppOverrides  # type: ignore[assignment]
    sexpr = cexpr
    newvar_prefix = "auto "
    suffix = ";"

    def __init__(self, args, num_threads):
        super().__init__(args)
        # Indicate when this kernel is active, for example
        # {x0, {24, 26}} -> this kernel is active when x0 >= 24 and x0 < 26
        self.active_ranges: dict[sympy.Expr, tuple[sympy.Expr, ...]] = {}
        # Indicate this kernel will be moved under the inner for-loop
        # See move_code_under_inner_loop
        self.inner_itervars: list[sympy.Symbol] = []
        self.call_ranges: Optional[tuple[sympy.Expr, ...]] = None
        self.ranges: list[sympy.Expr] = []
        self.itervars: list[sympy.Symbol] = []
        self.reduction_depth = None
        self.reduction_prefix = IndentedBuffer()
        # We need this because when we run "reduction" nodes here, we lack
        # "loop" information to decide whether we need a scalar init or an array init
        # in the reduction prefix. Meanwhile, we have other information like
        # reduction types and dtype to generate the reduction prefix. We record the information
        # with a callable lambda function, and when we have enough information to finalize
        # the reduction prefix, we can invoke the functions here with additional information.
        self.reduction_prefix_generators: list[Callable] = []  # type: ignore[type-arg]
        self.reduction_suffix = IndentedBuffer()
        self.parallel_reduction_prefix = IndentedBuffer()
        self.parallel_reduction_suffix = IndentedBuffer()
        self.local_reduction_init = IndentedBuffer()
        self.local_reduction_stores = IndentedBuffer()
        self.is_reduction = False
        self.non_parallel_reduction_prefix = IndentedBuffer()
        self.non_parallel_reduction_suffix = IndentedBuffer()
        self.reduction_cse = CSE(self.newvar_prefix, self.suffix, name_prefix="tmp_acc")
        self.welford_helper_cse = CSE(
            self.newvar_prefix, self.suffix, name_prefix="welford_helper"
        )
        self.cascade_helper_cse = CSE(
            self.newvar_prefix, self.suffix, name_prefix="cascade_helper"
        )
        self.preloads = IndentedBuffer()
        self.poststores = IndentedBuffer()
        self.num_threads = num_threads  # num_threads the kernel specialized for
        self.reduction_omp_dec: dict[tuple[str, str], str] = {}
        self.reduction_var_names: list[str] = []

    def _gen_parallel_reduction_buffers(
        self,
        acc,
        acc_type,
        reduction_type,
        dtype,
        reduction_combine_fn=reduction_combine,
        reduction_init_fn=reduction_init,
    ):
        if config.cpp.dynamic_threads and not self.parallel_reduction_prefix:
            self.parallel_reduction_prefix.writeline(
                "int max_threads = omp_get_max_threads();"
            )
        acc_local = f"{acc}_local"
        num_threads = (
            "max_threads" if config.cpp.dynamic_threads else parallel_num_threads()
        )
        acc_local_in_array = f"{acc}_arr[tid]"
        self.local_reduction_init.writeline(
            f"{acc_type} {acc_local} = {reduction_init_fn(reduction_type, dtype)};"
        )
        self.parallel_reduction_prefix.splice(
            reduction_prefix_array(
                acc,
                acc_type,
                reduction_type,
                dtype,
                num_threads,
                reduction_init_fn,
            )
        )
        self.local_reduction_stores.writeline(f"{acc_local_in_array} = {acc_local};")
        self.parallel_reduction_suffix.writelines(
            [
                f"for (int tid = 0; tid < {num_threads}; tid++)",
                "{",
                f"    {acc} = {reduction_combine_fn(reduction_type, acc, acc_local_in_array, src_dtype=dtype)};",
                "}",
            ],
        )

    def update_stores_with_parallel_reduction(self):
        for var_name in self.reduction_var_names:
            replace_acc_name(self.stores, var_name, f"{var_name}_local")

    def gen_body(self, code: Optional[BracesBuffer] = None):
        assert code is None
        code = BracesBuffer()
        with contextlib.ExitStack() as stack:
            if hasattr(self, "codegen_inner_loops"):
                code.splice(self.preloads)
                self.codegen_inner_loops(code)
                stack.enter_context(code.indent())
            code.splice(self.loads)
            code.splice(self.compute)
            code.splice(self.stores)
        if hasattr(self, "codegen_inner_loops"):
            code.splice(self.poststores)

        if self.inner_itervars:
            for idx in self.inner_itervars:
                start, end = self.active_ranges[idx]
                code = move_code_under_inner_loop(code, idx, f"{idx}_tail", start, end)
        return code

    @contextlib.contextmanager
    def masked(self, mask):
        """Context manager to add an additional mask to loads and stores."""
        prior = self._load_mask
        if prior:
            mask = ops.and_(mask, prior)
            if isinstance(mask, OpsValue):
                mask = mask.value
                assert isinstance(mask, CppCSEVariable)
                # see NOTE [dtype of CppCSEVariable]
                # mask's dtype should be bool
                mask.dtype = torch.bool

        # pyrefly: ignore [bad-assignment]
        self._load_mask = mask
        try:
            yield mask
        finally:
            self._load_mask = prior

    def scale_index_with_offset(
        self, index: sympy.Expr, scale=1, itervar_idx=-1, offset=0
    ):
        var = self.itervars[itervar_idx]
        replacement = {var: var * scale + offset}
        new_index = sympy_subs(index, replacement)
        return new_index

    def index_to_str(self, index: sympy.Expr) -> str:
        """
        Convert an index expr to a string that can be used in cpp code.
        e.g. a sympy expression "s2" may actually appear as "ks1" in the cpp kernel.
        """
        return cexpr(self.rename_indexing(index))

    def index_indirect_depends_on(self, index: sympy.Expr, itervar: sympy.Symbol):
        """
        Check if an index has free symbol CppCSEVariable that depends on `itervar`.
        """
        return any(
            self.cse.varname_map[s.name].depends_on(itervar)  # type: ignore[attr-defined]
            for s in index.free_symbols
            if s.name in self.cse.varname_map  # type: ignore[attr-defined]
            and isinstance(self.cse.varname_map[s.name], CppCSEVariable)  # type: ignore[attr-defined]
        )

    def index_depends_on(self, index: sympy.Expr, itervar: sympy.Symbol):
        return itervar in index.free_symbols or self.index_indirect_depends_on(
            index, itervar
        )

    def var_ranges(self):
        return dict(zip(self.itervars, self.ranges))

    def check_bounds(
        self,
        expr: sympy.Expr,
        size: sympy.Expr,
        lower: bool,
        upper: bool,
    ):
        if not (lower or upper):
            return

        indirect = free_symbol_is_type(expr, SymT.TMP)
        if indirect:
            # indexing in compute
            csevar = ops.index_expr(expr, torch.int64).value
            buffer = V.kernel.compute
        else:
            # indexing in loads
            prior_compute = V.kernel.compute
            try:
                V.kernel.compute = self.loads
                csevar = ops.index_expr(expr, torch.int64).value
            finally:
                V.kernel.compute = prior_compute
            buffer = self.loads

        size_str = V.kernel.sexpr(self.rename_indexing(size)) if upper else None

        line = self.indirect_assert(
            csevar, "0" if lower else None, size_str, self._load_mask
        )
        self.cse.generate(buffer, line, assignment=False)

    def load(self, name: str, index: sympy.Expr):
        var = self.args.input(name)
        index = self.rename_indexing(index)
        line = f"{var}[{cexpr_index(index)}]"
        csevar = self.cse.generate(self.loads, line, dtype=V.graph.get_dtype(name))
        csevar.update_on_args("load", (self, name, index), {})
        return csevar

    def store(self, name, index, value, mode=None):
        assert "buf" in name
        var = self.args.output(name)
        index = self.rename_indexing(index)
        if mode is None:
            line = f"{var}[{cexpr_index(index)}] = {value};"
        elif mode == "atomic_add":
            if not config.cpp.dynamic_threads and self.num_threads == 1:
                line = f"{var}[{cexpr_index(index)}] += {value};"
            else:
                dtype = V.graph.get_dtype(name)
                # mirroring static_cast<float>(...) in load:
                value = f"static_cast<{DTYPE_TO_CPP[dtype]}>({value})"
                line = f"atomic_add(&{var}[{cexpr_index(index)}], {value});"
        else:
            raise NotImplementedError(f"store mode={mode}")
        self.stores.writeline(DeferredLine(name, line))

    def device_assert_async(self, cond, msg):
        self.compute.writeline(
            f'({cond} ? 0 : (throw std::runtime_error("{msg}"), 0));'
        )

    def _gen_reduction_prefix(
        self,
        acc: Union[CSEVariable, str],
        acc_type: str,
        rtype: str,
        dtype: torch.dtype,
        init_fn,
    ):
        # Generate reduction prefix
        # If size is None, we will define and initialize a single reduction variable
        # => float tmp_acc0 = 0;
        # Otherwise, we will define and initialize a reduction array
        # => float tmp_acc0_arr[size];
        # => for (int i = 0; i < size; i++) tmp_acc0_arr[i] = 0;
        def inner(size: Optional[int] = None):
            if size is None:
                return f"{acc_type} {acc} = {init_fn(rtype, dtype)};"
            else:
                return reduction_prefix_array(
                    acc,
                    acc_type,
                    rtype,
                    dtype,
                    size,
                    init_fn,
                )

        return inner

    def finalize_reduction_prefix(self, size: Optional[int] = None):
        for gen_fn in self.reduction_prefix_generators:
            self.reduction_prefix.splice(gen_fn(size))

    def need_use_acc_helper(self, reduction_type, dtype, use_scalar):
        # Check if we need accumulate helper for the reduction operation.
        # using accumulate helper generates the necessary code to improve precision for
        # sum and welford
        # Note: using helper has non-negligible impact on performance

        # keep the original behavior for welford_reduce
        # acc helper is not used for scalar welford_reduce
        if reduction_type == "welford_reduce":
            return not use_scalar

        # TODO add supports for more data types when needed
        if reduction_type == "sum" and dtype == torch.float:
            assert self.call_ranges is not None
            reduction_size = functools.reduce(
                operator.mul, self.call_ranges[self.reduction_depth :]
            )
            if config.cpp.dynamic_threads:
                # If dynamic threads, to be conservative,
                # use reduction_size as the range size
                rt_size = reduction_size
            else:
                rt_size = CeilDiv(reduction_size, parallel_num_threads())

            # chunk size to balance accuracy and performance
            chunk_size = 2**20

            # use acc helper If cannot get size_hint
            try:
                rt_size_hint = V.graph.sizevars.size_hint(rt_size)
            except Exception:
                return True

            if rt_size_hint > chunk_size:
                # use helper if the reduction size is too large
                V.graph.sizevars.check_lt(chunk_size, rt_size)
                return True
            else:
                V.graph.sizevars.check_leq(rt_size, chunk_size)
        return False

    def _acc_helper_init(
        self,
        reduction_type,
        helper_val,
        helper_range,
        dtype,
        num_threads=None,
        use_scalar=False,
    ):
        num_range_thread = (
            CeilDiv(helper_range, num_threads) if num_threads else helper_range
        )
        num_range_thread_expr = cexpr_index(num_range_thread)
        assert reduction_type in ["welford_reduce", "sum"]
        chunk_size = 4096 if reduction_type == "welford_reduce" else 2**20
        num_chunks = CeilDiv(num_range_thread, chunk_size)
        helper_type = (
            "WelfordHelper"
            if reduction_type == "welford_reduce"
            else "CascadeSumHelper"
        )
        if use_scalar:
            h_type = DTYPE_TO_CPP[dtype]
        else:
            h_type = (
                self._get_vec_type(dtype)
                if hasattr(self, "_get_vec_type")
                else DTYPE_TO_CPP[dtype]
            )
        helper_init_line = (
            f"{helper_type}<{h_type}, {chunk_size}> {helper_val}"
            f"("
            f"{num_range_thread_expr}"
            f");"
        )
        if reduction_type == "sum":
            return helper_init_line
        if isinstance(num_chunks, sympy.Integer) and num_chunks <= 1:
            # When the number of chunks <= 1, there is no need to use cascade summation to improve
            # reduction accuracy. We can initialize a static WelfordHelper to improve performance.
            return f"static {helper_init_line}"
        else:
            return helper_init_line

    def _use_acc_helper(
        self, reduction_type, acc, helper_val, helper_range, dtype, use_scalar=False
    ):
        num_threads = (
            "max_threads" if config.cpp.dynamic_threads else parallel_num_threads()
        )
        self.non_parallel_reduction_prefix.writeline(
            self._acc_helper_init(
                reduction_type, helper_val, helper_range, dtype, None, use_scalar
            )
        )
        self.local_reduction_init.writeline(
            self._acc_helper_init(
                reduction_type, helper_val, helper_range, dtype, num_threads, use_scalar
            )
        )
        result = acc if use_scalar else f"{acc}_vec"
        if reduction_type == "welford_reduce":
            self.non_parallel_reduction_suffix.writeline(
                f"{result} = welford_combine({result}, &{helper_val});"
            )
            self.local_reduction_stores.writeline(
                f"{result}_local = welford_combine({result}_local, &{helper_val});"
            )
        else:
            self.non_parallel_reduction_suffix.writeline(
                f"{result} = cascade_sum_final(&{helper_val});"
            )
            self.local_reduction_stores.writeline(
                f"{result}_local = cascade_sum_final(&{helper_val});"
            )

    def reduction(self, dtype, src_dtype, reduction_type, value):
        argmax_or_argmin = reduction_type in ("argmax", "argmin")
        reduction_key = src_dtype, reduction_type, value
        if reduction_key in self.reduction_cse.reduction_cache:
            return self.reduction_cse.reduction_cache[reduction_key]

        acc = self.reduction_cse.generate(
            self.loads, f"reduction {reduction_key}", write=False
        )
        self.reduction_var_names.append(f"{acc}")
        self.is_reduction = True
        init_dtype = src_dtype if argmax_or_argmin else dtype
        acc_type = reduction_acc_type(reduction_type, init_dtype)
        self.reduction_prefix_generators.append(
            self._gen_reduction_prefix(
                acc, acc_type, reduction_type, init_dtype, reduction_init
            )
        )

        if self.need_use_acc_helper(reduction_type, dtype, True):
            # use cascade_helper for vec kernel
            reduction_size = functools.reduce(
                operator.mul, self.ranges[self.reduction_depth :]
            )
            helper_val = self.cascade_helper_cse.generate(
                self.compute, f"reduction {reduction_key}", write=False
            )
            # rename the helper variable to distinguish it from vectorized version
            scalar_helper_val = f"scalar_{helper_val}"
            self._use_acc_helper(
                reduction_type,
                acc,
                scalar_helper_val,
                reduction_size,
                dtype,
                use_scalar=True,
            )
            self.stores.writeline(
                f"{acc} = {reduction_combine(reduction_type, acc, value, scalar_helper_val)};"
            )
        else:
            assert self.reduction_depth is not None
            index = self.itervars[self.reduction_depth]
            for i in range(self.reduction_depth + 1, len(self.itervars)):
                index = index * self.ranges[i] + self.itervars[i]
            self.stores.writeline(
                f"{acc} = {reduction_combine(reduction_type, acc, value, index=index)};"
            )

        self._gen_parallel_reduction_buffers(acc, acc_type, reduction_type, init_dtype)
        result = reduction_project(reduction_type, acc)
        self.reduction_cse.reduction_cache[reduction_key] = result
        return result

    def store_reduction(self, name, index, value):
        index = self.rename_indexing(index)
        var = self.args.output(name)
        self.reduction_suffix.writeline(
            DeferredLine(name, f"{var}[{cexpr_index(index)}] = {value};")
        )

    def set_ranges(self, lengths, reduction_lengths):
        if self.call_ranges:
            assert self.call_ranges == tuple(lengths) + tuple(reduction_lengths), (
                f"{self.call_ranges} == {tuple(lengths)} + {tuple(reduction_lengths)}"
            )
            assert self.reduction_depth == len(lengths)
        else:
            self.call_ranges = tuple(lengths) + tuple(reduction_lengths)
            self.ranges = [self.rename_indexing(x) for x in self.call_ranges]
            self.itervars = [
                sympy_index_symbol_with_prefix(SymT.XBLOCK, n)
                for n in range(len(self.ranges))
            ]
            # pyrefly: ignore [bad-assignment]
            self.reduction_depth = len(lengths)
        return (
            self.itervars[: self.reduction_depth],
            self.itervars[self.reduction_depth :],
        )

    def size_hint(self):
        assert self.call_ranges is not None
        return V.graph.sizevars.size_hint(
            sympy_product(self.call_ranges), fallback=8192
        )

    def codegen_loops_impl(self, loop_nest, code, worksharing):
        assert isinstance(self, CppKernelProxy)
        threads = parallel_num_threads()
        assert self.call_ranges is not None
        if isinstance(loop_nest.kernel, OuterLoopFusedKernel):
            par_depth = loop_nest.kernel.decide_parallel_depth(
                loop_nest.max_parallel_depth(), threads
            )
        else:
            par_depth = self.decide_parallel_depth(
                loop_nest.max_parallel_depth(), threads
            )

        is_reduction_loop = (
            loop_nest.loops is not None
            and loop_nest.loops[par_depth.start_depth].is_reduction
        )
        with contextlib.ExitStack() as stack:
            if par_depth.parallel_depth:
                if is_reduction_loop:
                    # need to close the worksharing scope to define reduction vars outside it
                    worksharing.close()
                else:
                    worksharing.parallel(threads)
                loop_nest.mark_parallel(par_depth)
            elif threads > 1:
                if worksharing.single():
                    stack.enter_context(code.indent())

            def gen_kernel(_loop_nest: LoopNest):
                def is_parallel_reduction():
                    assert _loop_nest.loops
                    root = _loop_nest.loops[par_depth.start_depth]
                    return root.is_reduction and root.parallel

                kernel = _loop_nest.get_kernel()
                if isinstance(kernel, OuterLoopFusedKernel):
                    for _loop_nest in kernel.inner:
                        gen_loop_nest(_loop_nest)
                else:
                    assert isinstance(kernel, CppKernelProxy)
                    if _loop_nest.loops is not None and is_parallel_reduction():
                        kernel.update_stores_with_parallel_reduction()
                    with contextlib.ExitStack() as stack:
                        stack.enter_context(code.indent())
                        kernel.gen_body(code)

            def get_reduction_prefix_suffix(kernel, parallel=False, is_suffix=False):
                if is_suffix:
                    suffix = kernel.reduction_suffix
                    if parallel:
                        suffix = kernel.parallel_reduction_suffix + suffix
                    else:
                        suffix = kernel.non_parallel_reduction_suffix + suffix
                    return suffix
                else:
                    prefix = kernel.reduction_prefix
                    if parallel:
                        prefix = prefix + kernel.parallel_reduction_prefix
                    else:
                        prefix = prefix + kernel.non_parallel_reduction_prefix
                    return prefix

            def gen_loop_with_reduction(
                _loop_nest: LoopNest, depth: int = 0, in_reduction=False
            ):
                kernel = _loop_nest.get_kernel()
                assert _loop_nest.loops
                loop = _loop_nest.loops[depth]
                with contextlib.ExitStack() as stack_outer:
                    if loop.is_reduction and not in_reduction:
                        reduction_prefix = get_reduction_prefix_suffix(
                            kernel, loop.parallel, is_suffix=False
                        )
                        if reduction_prefix:
                            stack_outer.enter_context(code.indent())
                        code.splice(reduction_prefix)
                    if is_reduction_loop and loop.parallel:
                        worksharing.parallel(threads)
                        if kernel.local_reduction_init:
                            assert kernel.local_reduction_stores
                            code.splice(kernel.local_reduction_init)

                    gen_loop_at(_loop_nest, depth)

                    if is_reduction_loop and loop.parallel:
                        if kernel.local_reduction_stores:
                            code.splice(kernel.local_reduction_stores)
                        worksharing.close()
                    if loop.is_reduction and not in_reduction:
                        code.splice(
                            get_reduction_prefix_suffix(
                                kernel, loop.parallel, is_suffix=True
                            )
                        )

            def gen_loop_at(_loop_nest: LoopNest, depth: int = 0):
                with contextlib.ExitStack() as stack:
                    assert _loop_nest.loops
                    loop = _loop_nest.loops[depth]
                    loop_lines = loop.lines()
                    if loop_lines is None:
                        return
                    code.writelines(loop_lines)
                    stack.enter_context(code.indent())
                    gen_loop_nest(_loop_nest, depth + 1, loop.is_reduction)

            def gen_loop_nest(
                _loop_nest: LoopNest,
                depth: int = 0,
                in_reduction: bool = False,
            ):
                if _loop_nest.loops is None or depth == len(_loop_nest.loops):  # type: ignore[arg-type]
                    gen_kernel(_loop_nest)
                else:
                    gen_loop_with_reduction(_loop_nest, depth, in_reduction)

            stack.enter_context(code.indent())

            if (
                isinstance(loop_nest.kernel, OuterLoopFusedKernel)
                and isinstance(V.local_buffer_context, LocalBufferContext)
                and V.local_buffer_context.local_buffers
            ):
                # Allocate local buffer
                local_buffers = V.local_buffer_context.local_buffers
                for local_buffer in local_buffers.values():
                    # For dynamic size, rename s to ks
                    local_buf_size = sympy_product(
                        [
                            self.rename_indexing(size_val)
                            for size_val in local_buffer.get_layout().size
                        ]
                    )
                    local_buf_dtype = DTYPE_TO_CPP[local_buffer.get_layout().dtype]
                    allocate = f"std::make_unique<{local_buf_dtype} []>({cexpr(local_buf_size)})"
                    local_buffer_name = local_buffer.get_name()
                    code.splice(
                        f"std::unique_ptr<{local_buf_dtype} []> buf_{local_buffer_name} = {allocate};"
                    )
                    code.splice(
                        f"{local_buf_dtype}* {local_buffer_name} = buf_{local_buffer_name}.get();"
                    )
            gen_loop_nest(loop_nest)

    def codegen_loops(self, code, worksharing):
        loop_nest = LoopNest.build(self)
        self.codegen_loops_impl(loop_nest, code, worksharing)

    @property
    def assert_function(self) -> str:
        if V.graph.aot_mode:
            return "AOTI_TORCH_CHECK"
        else:
            return "TORCH_CHECK"

    def decide_parallel_depth(self, max_parallel_depth, threads):
        assert self.call_ranges is not None
        ranges = self.call_ranges[
            max_parallel_depth.start_depth : (
                max_parallel_depth.start_depth + max_parallel_depth.parallel_depth
            )
        ]
        seq = self.size_hint()
        par = 1
        depth = 0
        for expr in ranges:
            hint = V.graph.sizevars.size_hint(expr, fallback=8192)
            if par >= 2 * threads or par == threads:
                break
            if seq // threads < config.cpp.min_chunk_size:
                # not enough work
                break
            depth += 1
            par *= hint
            seq /= hint
        # if we assume thread number is dynamic, make sure we
        # have at least one parallel scope and let OMP runtime
        # to manage the serial vs. parallel.
        if config.cpp.dynamic_threads and depth == 0 and len(ranges) > 0:
            depth = 1
        return ParallelDepth(
            parallel_depth=depth, start_depth=max_parallel_depth.start_depth
        )

    @contextlib.contextmanager
    def write_to_suffix(self):
        prior = (self.loads, self.compute, self.stores, self.cse)
        self.loads = IndentedBuffer()
        self.compute = IndentedBuffer()
        self.stores = IndentedBuffer()
        self.cse = self.cse.clone()
        yield
        self.reduction_suffix.splice(self.loads)
        self.reduction_suffix.splice(self.compute)
        self.reduction_suffix.splice(self.stores)
        (self.loads, self.compute, self.stores, self.cse) = prior

    def create_cse_var(self, *args, **kwargs):
        return CppCSEVariable(*args, **kwargs)

    def get_to_dtype_expr(self, src, dtype, src_dtype):
        return f"c10::convert<{DTYPE_TO_CPP[dtype]}>({src})"

    def cache_dtype_convert(self, dst, dst_dtype, src, src_dtype):
        expr = self.get_to_dtype_expr(src, dst_dtype, src_dtype)
        self.cse.put(expr, dst)

    def codegen_conditions(
        self,
        code: BracesBuffer,
        prefix: Optional[str] = None,
        var: Optional[sympy.Symbol] = None,
    ):
        if prefix is None:
            prefix = ""
        if not self.active_ranges:
            return True
        conditions = []

        def gen(start, end, var):
            if start == end:
                return False
            var_id = None
            for i, _var in enumerate(self.itervars):
                if var == _var:
                    var_id = i
                    break
            if (
                type(self) is CppKernel
                and var_id
                and start == 0
                and end == self.ranges[var_id]
            ):
                end = 1
            # pyrefly: ignore [bad-argument-type]
            conditions.append(f"{var} >= {cexpr_index(start)}")
            # pyrefly: ignore [bad-argument-type]
            conditions.append(f"{var} < {cexpr_index(end)}")
            return True

        if var is not None:
            assert var in self.active_ranges
            start, end = self.active_ranges[var]
            if not gen(start, end, var):
                return False
        else:
            for _var, _range in self.active_ranges.items():
                start, end = _range
                if not gen(start, end, _var):
                    return False
        joined_conditions = " && ".join(conditions)
        if joined_conditions:
            code.writeline(f"if({prefix}({joined_conditions}))")
            return True
        else:
            return False


class CppVecKernel(CppKernel):
    overrides = CppVecOverrides  # type: ignore[assignment]

    def __init__(
        self,
        args,
        num_threads,
        tiling_factor,
        tiling_idx,
        tail_size=None,
    ):
        super().__init__(args, num_threads)
        self.vec_isa = cpu_vec_isa.pick_vec_isa()
        assert self.vec_isa
        assert tiling_factor > 0, "Expect pass in Non-Zero tiling_factor explicitly"
        self.tiling_factor = tiling_factor
        self.tiling_idx = tiling_idx
        self.tail_size = tail_size
        self.num_elems = tail_size if tail_size else tiling_factor

    def _try_get_const_stride(self, index: sympy.Expr, itervar: sympy.Symbol):
        if self.index_indirect_depends_on(index, itervar):
            return None
        for indirect_var in (
            self.cse.varname_map[s.name]  # type: ignore[attr-defined]
            for s in index.free_symbols
            if symbol_is_type(s, SymT.TMP)
        ):
            assert isinstance(indirect_var, CppCSEVariable)
            if indirect_var.is_vec:
                return None
        stride = stride_at_vec_range(index, itervar, self.tiling_factor)
        return stride if stride.is_number else None

    def _get_num_vectors(self, dtype: torch.dtype) -> int:
        num_vectors = math.ceil(
            self.tiling_factor * dtype.itemsize * 8 / self.vec_isa.bit_width()
        )
        assert num_vectors >= 1
        return num_vectors

    def _get_raw_num_vectors(self, dtype: torch.dtype) -> float:
        # This utility function is used to check if the vector lanes has been
        # fully utilized. For example, uint8 will only use 1/4 of the vector lanes.
        return self.tiling_factor * dtype.itemsize * 8 / self.vec_isa.bit_width()

    def _get_vec_type(self, dtype: torch.dtype) -> str:
        num_vectors = self._get_num_vectors(dtype)
        if num_vectors == 1:
            return f"at::vec::Vectorized<{DTYPE_TO_CPP[dtype]}>"
        else:
            return f"at::vec::VectorizedN<{DTYPE_TO_CPP[dtype]},{num_vectors}>"

    def _get_mask_type(self, dtype: torch.dtype = torch.float) -> str:
        if dtype == torch.bool:
            return ""
        num_vectors = self._get_num_vectors(dtype)
        return f"at::vec::VecMask<{DTYPE_TO_CPP[dtype]},{num_vectors}>"

    def _get_mask_cast(self, mask: CppCSEVariable, dtype: torch.dtype) -> str:
        assert mask.dtype == torch.bool, repr(mask)
        num_vectors = self._get_num_vectors(dtype)
        return f"{mask}.template cast<{DTYPE_TO_CPP[dtype]},{num_vectors}>()"

    def _get_vec_load_line(
        self,
        var: str,
        index: sympy.Expr,
        dtype: torch.dtype,
        load_mask: Optional[CppCSEVariable] = None,
    ):
        """
        Get a load line str that loads a vector from `var` at `index` of type `dtype`.
        If `load_mask` is not None, we do a masked load accordingly.
        Notes on the `dtype`:
        1. We always load `self.tiling_factor` number of elements regardless of the `dtype`.
           It means we load half of the vector lanes for 16-bit data types and quarter of the
           vector lanes for 8-bit data types.
        2. `torch.bool` and `torch.uint8` could mean masks and we load them as float mask vectors.
        """
        cpp_type = DTYPE_TO_CPP[dtype]
        num_vectors = self._get_num_vectors(dtype)
        load_mask_str = None
        if load_mask:
            if not load_mask.is_vec:
                # TODO: avoid hard-code torch.float
                load_mask_str = f"{self._get_mask_type(torch.float)}::from({load_mask})"
            else:
                load_mask_str = f"{self._get_mask_cast(load_mask, torch.float)}"
        loadbuf = f"{var} + {cexpr_index(index)}" if index != 0 else var
        if dtype == torch.bool:
            # TODO: should we consider load mask here?
            line = f"{self._get_mask_type()}::from({loadbuf})"
        else:
            line = (
                f"{load_mask_str}.template loadu<{cpp_type},{num_vectors}>({loadbuf})"
                if load_mask_str
                else f"{self._get_vec_type(dtype)}::loadu({loadbuf}, {cexpr_index(self.num_elems)})"
            )
        return line

    def _load_or_store_non_contiguous(
        self,
        var: Optional[str],
        index: sympy.Expr,
        dtype: torch.dtype,
        buffer: Optional[IndentedBuffer] = None,
        store_value: Optional[Union[str, CppCSEVariable]] = None,
        accu_store: bool = False,
    ) -> Optional[CppCSEVariable]:
        """
        Load or store a vector in a non-contiguous way. The vector is initialized from an array that is
        filled in an inner loop over the tiling factor.
        :param var: buffer to load from or store to, i.e. `var[transformed(index)]`. If None, we load the index
                    as index expression, i.e. `transformed(index)`.
        :param index: index into the `var` or the index expression by its own if `var` is None.
                      The `index` could contain indirect indexing or the tiling itervar. When used in
                      the inner loop, the index is transformed as follows:
                      1. the index is linearized along the tiling dim.
                      2. the indirect indexing vector variables are transformed into arrays over the tiling dim.
        :param dtype: data type of `var` or `index` if `var` is None.
        :param buffer: the code buffer to write the generated code to. If None, we write to `self.loads`.
        :param store_value: the value to store. If None, we load the vector.
        :param accu_store: whether accumulate the store_value to store_ptr. If True, a store_value should be provided
        :return: a CppCSEVariable that represents the loaded vector or None if it is a store.
        """
        assert not store_value or var is not None, "store var must be provided"
        if accu_store:
            assert store_value
        if buffer is None:
            buffer = self.loads

        def get_result_size(dtype: torch.dtype) -> int:
            if dtype.itemsize < 4:
                return self.num_elems * (4 // dtype.itemsize)
            else:
                return self.num_elems

        def get_tiling_size(dtype: torch.dtype) -> int:
            if dtype.itemsize < 4:
                return self.tiling_factor * (4 // dtype.itemsize)
            else:
                return self.tiling_factor

        def vec_to_array(vec_var: CppCSEVariable) -> CppCSEVariable:
            assert vec_var.is_vec
            code = BracesBuffer()
            code.writeline("[&]")
            with code.indent():
                vec_dtype = vec_var.dtype
                assert vec_dtype is not None
                if vec_dtype == torch.bool:
                    vec_dtype = torch.float
                result_size = get_result_size(vec_dtype)
                tiling_size = get_tiling_size(vec_dtype)
                code.writeline(
                    f"__at_align__ std::array<{DTYPE_TO_CPP[vec_dtype]}, {tiling_size}> tmpbuf;"
                )
                line = f"{vec_var}.store(tmpbuf.data(), {cexpr_index(result_size)});"
                code.writeline(line)
                code.writeline("return tmpbuf;")
            code.writeline("()")
            csevar = self.cse.generate(buffer, code)
            assert isinstance(csevar, CppCSEVariable)
            return csevar

        code = BracesBuffer()
        code.writeline("[&]")
        with code.indent():
            result_size = get_result_size(dtype)
            tiling_size = get_tiling_size(dtype)
            result_declare = (
                f"__at_align__ std::array<{DTYPE_TO_CPP[dtype]}, {tiling_size}> tmpbuf;"
            )
            code.writeline(result_declare)
            if store_value:
                code.writeline(
                    f"{store_value}.store(tmpbuf.data(), {cexpr_index(result_size)});"
                )
            itervar_inner = sympy_index_symbol(
                f"{self.itervars[self.tiling_idx]}_inner"
            )
            replacements = {}
            for indirect_var in (
                self.cse.varname_map[s.name]  # type: ignore[attr-defined]
                for s in index.free_symbols
                if symbol_is_type(s, SymT.TMP)
            ):
                assert isinstance(indirect_var, CppCSEVariable)
                if indirect_var.is_vec:
                    array_var = vec_to_array(indirect_var)
                    replacements[indirect_var] = f"{array_var}[{itervar_inner}]"
            index = self.scale_index_with_offset(
                index, itervar_idx=self.tiling_idx, offset=itervar_inner
            )
            load_mask = None
            if self._load_mask is not None:
                assert not store_value, "unexpected store with load mask"
                assert isinstance(self._load_mask, CppCSEVariable), self._load_mask
                if self._load_mask.is_vec:
                    load_mask = f"{self._load_mask}.is_masked({itervar_inner})"
                else:
                    load_mask = f"{self._load_mask} != 0"
            if cpp_builder.is_gcc():
                code.writeline(f"#pragma GCC unroll {self.tiling_factor}")
            else:
                code.writeline(f"#pragma unroll {self.tiling_factor}")
            code.writeline(
                f"for (long {itervar_inner} = 0; "
                + f"{itervar_inner} < {cexpr_index(self.num_elems)}; "
                + f"{itervar_inner}++)"
            )
            with code.indent(), contextlib.ExitStack() as stack:
                index_c = cexpr_index(index)
                for indirect_var in replacements:
                    index_c = re.sub(
                        r"\b" + f"{indirect_var}" + r"\b",
                        replacements[indirect_var],
                        index_c,
                    )
                rhs = f"{var}[{index_c}]" if var is not None else f"{index_c}"
                if load_mask:
                    code.writeline(f"if ({load_mask})")
                    stack.enter_context(code.indent())
                if store_value:
                    conjunction = "+=" if accu_store else "="
                    code.writeline(f"{rhs} {conjunction} tmpbuf[{itervar_inner}];")
                else:
                    code.writeline(f"tmpbuf[{itervar_inner}] = {rhs};")
            if not store_value:
                load_line = self._get_vec_load_line("tmpbuf.data()", 0, dtype)  # type: ignore[arg-type]
                code.writeline(f"return {load_line};")
        code.writeline("()")
        if store_value:
            code.writeline(";")
            buffer.splice(code)
            return None
        else:
            csevar = self.cse.generate(buffer, code, dtype=dtype)
            assert isinstance(csevar, CppCSEVariable)
            csevar.is_vec = True
            return csevar

    def load(self, name: str, index: sympy.Expr):
        var = self.args.input(name)
        index = self.rename_indexing(index)
        dtype = V.graph.get_dtype(name)
        tiling_var = self.itervars[self.tiling_idx]
        stride = self._try_get_const_stride(index, tiling_var)
        if stride == 0:
            # load scalar and lazily broadcast it on demand
            return super().load(name, index)
        elif stride == 1:
            # load contiguously
            line = self._get_vec_load_line(var, index, dtype, self._load_mask)  # type: ignore[arg-type]
            csevar = self.cse.generate(self.loads, line, dtype=dtype)  # type: ignore[assignment]
        else:
            csevar = self._load_or_store_non_contiguous(var, index, dtype)  # type: ignore[assignment]
        assert isinstance(csevar, CppCSEVariable)
        csevar.update_on_args("load", (self, name, index), {})
        csevar.is_vec = True
        return csevar

    def _get_store_line(
        self,
        value: Union[str, CppCSEVariable],
        var: str,
        index: sympy.Expr,
        dtype: torch.dtype,
        accu_store: bool = False,
    ):
        """
        Get a store line buffer that stores `value` into `var` at `index` of `dtype`. It handles
        both contiguous and non-contiguous store cases.
        :param value: Vectorized type templaterized on `dtype`.
        :param var: buffer to store into.
        :index: index into the `var`.
        """
        # when value's type is str (e.g., welford reduction), caller should make sure
        # it is a vector
        assert isinstance(value, str) or (
            isinstance(value, CppCSEVariable) and value.is_vec
        ), value
        tiling_var = self.itervars[self.tiling_idx]
        var_expr = f"{var} + {cexpr_index(index)}"
        stride = self._try_get_const_stride(index, tiling_var)
        code = IndentedBuffer()
        if stride == 1:
            if accu_store:
                load = (
                    f"{self._get_vec_type(dtype)}::loadu({var_expr})"
                    if dtype == torch.float and self.tail_size is None
                    else f"{self._get_vec_type(dtype)}::loadu({var_expr}, {cexpr_index(self.num_elems)})"
                )
                value = f"({value} + {load})"
            if dtype == torch.float and self.tail_size is None:
                code.writeline(f"{value}.store({var_expr});")
            else:
                code.writeline(
                    f"{value}.store({var_expr}, {cexpr_index(self.num_elems)});"
                )
        else:
            self._load_or_store_non_contiguous(
                var, index, dtype, buffer=code, store_value=value, accu_store=accu_store
            )
        return code

    def store(self, name, index, value, mode=None):
        assert "buf" in name
        assert isinstance(value, CppCSEVariable), value
        if not value.is_vec:
            # this happens when we store a scalar into a vectorized buffer like "fill"
            value = self.broadcast(value)
        var = self.args.output(name)
        index = self.rename_indexing(index)
        dtype = V.graph.get_dtype(name)
        if mode is None:
            code = self._get_store_line(value, var, index, dtype)
            self.stores.splice(code.map(lambda x: DeferredLine(name, x)))
        elif mode == "atomic_add":
            if not config.cpp.dynamic_threads and self.num_threads == 1:
                code = self._get_store_line(
                    f"{value}",
                    var,
                    index,
                    dtype,
                    accu_store=True,
                )
                self.stores.splice(code.map(lambda x: DeferredLine(name, x)))
            else:
                n_src = self._get_num_vectors(dtype)
                n_idx = self._get_num_vectors(torch.int64)
                cdtype = DTYPE_TO_CPP[dtype]
                index = ops.index_expr(index, torch.int64).value
                assert isinstance(index, CppCSEVariable) and index.is_vec
                line = f"atomic_add_vec<{cdtype}, {n_idx}, {n_src}>({var}, {index}, {value});"
                self.stores.writeline(DeferredLine(name, line))
        else:
            raise NotImplementedError(f"store mode={mode}")

    def reduction(self, dtype, src_dtype, reduction_type, value):
        """
        Perform vectorized reduction operation.

        This method handles vectorized reduction for different reduction types.
        It manages special cases for low-precision floating point types and
        employs precision improvement techniques for certain reduction operations.

        Args:
            dtype: The output data type for the reduction result
            src_dtype: The source data type of the input value
            reduction_type: Type of reduction operation (sum, min, max, etc.)
            value: The input value to reduce

        Returns:
            The result of the reduction operation
        """
        # Note: For argmax and argmin on bool type, we always convert bool to float.
        # Fix issue: https://github.com/pytorch/pytorch/issues/143568
        assert reduction_type in VECTORIZABLE_RTYPES
        argmax_or_argmin = reduction_type in ("argmax", "argmin")
        horizontal_reduction = self.tiling_idx >= self.reduction_depth
        init_dtype = src_dtype if argmax_or_argmin else dtype
        assert isinstance(value, CppCSEVariable), value

        if not value.is_vec:
            value = self.broadcast(value)

        reduction_key = src_dtype, reduction_type, value
        if reduction_key in self.reduction_cse.reduction_cache:
            return self.reduction_cse.reduction_cache[reduction_key]

        vec_ns = "at::vec"
        vec = f"{vec_ns}::Vectorized<{DTYPE_TO_CPP[dtype]}>"
        acc_type = reduction_acc_type(reduction_type, init_dtype)
        acc_type_vec = self.reduction_acc_type_vec(reduction_type, init_dtype)

        acc = self.reduction_cse.generate(
            self.loads, f"reduction {reduction_key}", write=False
        )
        assert isinstance(acc, CppCSEVariable)
        acc_vec = f"{acc}_vec"
        masked_acc = f"masked_{acc}"
        masked_acc_vec = f"masked_{acc_vec}"
        self.reduction_var_names += [f"{acc}", acc_vec, masked_acc_vec]
        self.is_reduction = True
        self.reduction_prefix_generators.append(
            self._gen_reduction_prefix(
                acc, acc_type, reduction_type, init_dtype, reduction_init
            )
        )
        self.reduction_prefix_generators.append(
            self._gen_reduction_prefix(
                acc_vec,
                acc_type_vec,
                reduction_type,
                init_dtype,
                self.reduction_init_vec,
            )
        )

        use_acc_helper = self.need_use_acc_helper(reduction_type, dtype, False)
        if use_acc_helper:
            # use masked acc_vec for tail vec kernel
            self.reduction_prefix_generators.append(
                self._gen_reduction_prefix(
                    masked_acc_vec,
                    acc_type_vec,
                    reduction_type,
                    dtype,
                    self.reduction_init_vec,
                )
            )

            # use welford_helper/cascade_helper for vec kernel
            assert self.reduction_depth is not None
            reduction_size = functools.reduce(
                operator.mul, self.ranges[self.reduction_depth :]
            )
            if reduction_type == "welford_reduce":
                helper_val = self.welford_helper_cse.generate(
                    self.compute, f"reduction {reduction_key}", write=False
                )
            else:
                helper_val = self.cascade_helper_cse.generate(
                    self.compute, f"reduction {reduction_key}", write=False
                )
            masked_helper_val = f"masked_{helper_val}"
            helper_vec_range = (
                (
                    FloorDiv(reduction_size, self.ranges[self.tiling_idx])
                    * FloorDiv(self.ranges[self.tiling_idx], self.tiling_factor)
                    if self.tiling_idx >= self.reduction_depth
                    else reduction_size
                )
                if FloorDiv(self.ranges[self.tiling_idx], self.tiling_factor)
                else sympy.Integer(0)
            )
            masked_helper_vec_range = (
                (
                    FloorDiv(reduction_size, self.ranges[self.tiling_idx])
                    if self.tiling_idx >= self.reduction_depth
                    else reduction_size
                )
                if self.ranges[self.tiling_idx] % self.tiling_factor
                else sympy.Integer(0)
            )
            # scalar helper for scalar sum is also needed when vec kernel is included
            # Note: is it different from welford reduction as welford reduction of scalar version
            # does not need helper, and the helper needs the information of reduction size to initialize
            if reduction_type == "sum":
                scalar_helper_val = f"scalar_{helper_val}"
                self._use_acc_helper(
                    reduction_type,
                    acc,
                    scalar_helper_val,
                    reduction_size,
                    dtype,
                    use_scalar=True,
                )
            self._use_acc_helper(
                reduction_type, acc, helper_val, helper_vec_range, dtype
            )
            self._use_acc_helper(
                reduction_type,
                masked_acc,
                masked_helper_val,
                masked_helper_vec_range,
                dtype,
            )

            # use masked acc_vec for tail vec kernel
            acc_vec_ = masked_acc_vec if self.tail_size else acc_vec
            helper_val_ = masked_helper_val if self.tail_size else helper_val
            if reduction_type == "sum":
                self.stores.writeline(
                    f"{acc_vec_} = {self.reduction_combine_vec(reduction_type, acc_vec_, value, helper_val_)};"
                )
            else:
                self.stores.writeline(
                    f"{acc_vec_} = {self.reduction_combine_vec(reduction_type, acc_vec_, value, helper_val_)};"
                )
        else:
            assert self.reduction_depth is not None
            index = self.itervars[self.reduction_depth]
            for i in range(self.reduction_depth + 1, len(self.itervars)):
                index = index * self.ranges[i] + self.itervars[i]
            kwargs = {
                "next_value": value,
                "index": index,
                "horizontal_reduction": horizontal_reduction,
                "src_dtype": src_dtype,
            }
            self.stores.writeline(
                f"{acc_vec} = {self.reduction_combine_vec(reduction_type, acc_vec, **kwargs)};"
            )
        self._gen_parallel_reduction_buffers(
            acc_vec,
            acc_type_vec,
            reduction_type,
            init_dtype,
            reduction_combine_fn=self.reduction_combine_vec,
            reduction_init_fn=self.reduction_init_vec,
        )
        self._gen_parallel_reduction_buffers(
            acc,
            acc_type,
            reduction_type,
            init_dtype,
            reduction_combine_fn=reduction_combine,
            reduction_init_fn=reduction_init,
        )
        if use_acc_helper:
            # use masked acc_vec for tail vec kernel
            self._gen_parallel_reduction_buffers(
                masked_acc_vec,
                acc_type_vec,
                reduction_type,
                dtype,
                reduction_combine_fn=self.reduction_combine_vec,
                reduction_init_fn=self.reduction_init_vec,
            )
        tmpvar: Union[str, CSEVariable]
        is_bool = dtype == torch.bool
        if horizontal_reduction:
            # Horizontal reduction
            if is_welford_reduction(reduction_type):
                assert self._get_num_vectors(dtype) in [
                    1,
                    2,
                ], "Welford reduction does not support VectorizedN (N>2)"
                next_value = f"welford_vec_reduce_all({acc_vec})"
                masked_next_value = f"welford_vec_reduce_all({masked_acc_vec})"
                self.reduction_suffix.writeline(
                    f"{acc} = {reduction_combine(reduction_type, acc, masked_next_value)};"
                )
            elif argmax_or_argmin:
                next_value = f"{reduction_type}_vec_reduce_all({acc_vec})"
            elif is_bool:
                if reduction_type in (
                    "any",
                    "sum",
                    "max",
                ):
                    next_value = f"!{acc_vec}.all_zero()"
                else:
                    assert reduction_type == "min"
                    next_value = f"{acc_vec}.all_masked()"
            else:
                reduce_all_body = (
                    "{ return "
                    + self.reduction_combine_vec(reduction_type, "x", "y")
                    + "; }"
                )
                is_bool = dtype == torch.bool
                # we are using at::vec::VecMask<float, N> for bool
                vec_dtype = torch.float if is_bool else dtype
                vec = f"at::vec::Vectorized<{DTYPE_TO_CPP[vec_dtype]}>"
                vec_reduce_all_func = f"at::vec::vec_reduce_all<{DTYPE_TO_CPP[vec_dtype]}, {self._get_num_vectors(vec_dtype)}>"
                result_vec = f"{acc_vec}"
                if use_acc_helper:
                    assert reduction_type == "sum"
                    result_vec = f"{acc_vec} + {masked_acc_vec}"
                next_value = f"{vec_reduce_all_func}([]({vec}& x, {vec}& y) {reduce_all_body}, {result_vec})"

            self.reduction_suffix.writeline(
                f"{acc} = {reduction_combine(reduction_type, acc, next_value, src_dtype=src_dtype)};"
            )
            tmpvar = acc
        else:
            tmpvar = acc_vec
            if is_welford_reduction(reduction_type):
                masked_tmpvar = f"masked_{tmpvar}"
                self.reduction_suffix.writeline(
                    f"{tmpvar} = {reduction_combine(reduction_type, tmpvar, masked_tmpvar)};"
                )
            elif use_acc_helper:
                assert reduction_type == "sum"
                masked_tmpvar = f"masked_{tmpvar}"
                self.reduction_suffix.writeline(
                    f"{tmpvar} = {tmpvar} + {masked_tmpvar};"
                )

        result = reduction_project(reduction_type, tmpvar)
        self.reduction_cse.reduction_cache[reduction_key] = result
        return result

    def store_reduction(self, name, index, value):
        index = self.rename_indexing(index)
        var = self.args.output(name)
        out_dtype = V.graph.get_dtype(name)
        if out_dtype.is_floating_point and out_dtype != torch.double:
            dtype = torch.float
        else:
            dtype = out_dtype
        out_num_vectors = V.kernel._get_num_vectors(out_dtype)
        src_num_vectors = V.kernel._get_num_vectors(dtype)
        code = IndentedBuffer()
        if self.tiling_idx >= self.reduction_depth:
            # Horizontal reduction
            code.writeline(
                f"{var}[{cexpr_index(index)}] = static_cast<{DTYPE_TO_CPP[out_dtype]}>({value});"
            )
        else:
            # Vertical reduction
            if out_dtype != dtype:
                converted_value = (
                    f"{DTYPE_TO_CPP[out_dtype].replace('::', '_')}_{value}"
                )
                if out_dtype == torch.bool:
                    convert = f"{value}.template cast<bool,{self._get_num_vectors(torch.bool)}>()"
                else:
                    if src_num_vectors == out_num_vectors == 1:
                        convert = (
                            f"at::vec::convert<{DTYPE_TO_CPP[out_dtype]}>({value})"
                        )
                    else:
                        convert = (
                            f"at::vec::convert<{DTYPE_TO_CPP[out_dtype]},"
                            f"{out_num_vectors},{DTYPE_TO_CPP[dtype]},{src_num_vectors}>({value})"
                        )
                code.writeline(f"auto {converted_value} = {convert};")
                value = converted_value
            code.splice(self._get_store_line(value, var, index, out_dtype))
        self.reduction_suffix.splice(code.map(lambda x: DeferredLine(name, x)))

    def broadcast(self, scalar_var: CppCSEVariable) -> CppCSEVariable:
        assert not scalar_var.is_vec
        if scalar_var.dtype == torch.bool:
            vec_var = self.cse.generate(
                self.compute, f"{self._get_mask_type()}::from({scalar_var.name})"
            )
        else:
            assert scalar_var.dtype is not None
            vec_var = self.cse.generate(
                self.compute,
                f"{self._get_vec_type(scalar_var.dtype)}({scalar_var.name})",
            )
        assert isinstance(vec_var, CppCSEVariable)
        vec_var.dtype = scalar_var.dtype
        vec_var.dependent_itervars = scalar_var.dependent_itervars
        vec_var.is_vec = True
        return vec_var

    def arange(self, index: CppCSEVariable, stride: sympy.Symbol) -> CppCSEVariable:
        assert not index.is_vec
        assert index.dtype is not None
        csevar = self.cse.generate(
            self.compute,
            f"{self._get_vec_type(index.dtype)}::arange({index}, {stride})",
        )
        assert isinstance(csevar, CppCSEVariable)
        csevar.dtype = index.dtype
        csevar.is_vec = True
        return csevar

    def reduction_init_vec(self, reduction_type, dtype):
        scalar_type = DTYPE_TO_COMPUTATION_DTYPE[dtype]
        vec_type = self._get_vec_type(scalar_type)

        if is_welford_reduction(reduction_type):
            return f"Welford<{vec_type}>()"

        if reduction_type in ("argmin", "argmax"):
            cdtype = DTYPE_TO_CPP[scalar_type]
            acc_type = self.reduction_acc_type_vec(reduction_type, dtype)
            if reduction_type == "argmin":
                val = (
                    f"std::numeric_limits<{cdtype}>::infinity()"
                    if is_float_dtype(dtype)
                    else f"std::numeric_limits<{cdtype}>::max()"
                )
            else:
                val = (
                    f"-std::numeric_limits<{cdtype}>::infinity()"
                    if is_float_dtype(dtype)
                    else f"std::numeric_limits<{cdtype}>::min()"
                )
            return f"{acc_type}({val})"

        if reduction_type == "any":
            return f"{self._get_mask_type()}::from(0)"

        scalar_init = reduction_init(reduction_type, dtype)
        vec_init = f"{vec_type}({scalar_init})"
        if dtype == torch.bool:
            assert reduction_type in ("min", "max", "sum")
            return f"{self._get_mask_type()}::from({scalar_init})"
        return vec_init

    def reduction_acc_type_vec(self, reduction_type, dtype):
        scalar_type = DTYPE_TO_COMPUTATION_DTYPE[dtype]
        vec_type = self._get_vec_type(scalar_type)
        if is_welford_reduction(reduction_type):
            return f"Welford<{vec_type}>"
        if reduction_type in ("argmin", "argmax"):
            n_src = self._get_num_vectors(scalar_type)
            n_idx = self._get_num_vectors(torch.int64)
            if dtype == torch.bool:
                return f"IndexValueVec<{DTYPE_TO_CPP[torch.float]}, {n_src}, {n_idx}>"
            return f"IndexValueVec<{DTYPE_TO_CPP[scalar_type]}, {n_src}, {n_idx}>"
        if dtype == torch.bool:
            assert reduction_type in ("min", "max", "any", "sum")
            return f"{self._get_mask_type()}"
        return vec_type

    def reduction_combine_vec(
        self,
        reduction_type,
        var,
        next_value,
        helper_val=None,
        index: Optional[sympy.Symbol] = None,
        horizontal_reduction: Optional[bool] = None,
        src_dtype: Optional[torch.dtype] = torch.float32,
    ):
        is_bool = src_dtype == torch.bool
        if reduction_type == "max":
            if self.tail_size:
                return f"max_masked_reduce({var}, {next_value}, {cexpr_index(self.tail_size)})"
            else:
                return (
                    f"{var} | {next_value}"
                    if is_bool
                    else f"at::vec::maximum({var}, {next_value})"
                )
        elif reduction_type == "min":
            if self.tail_size:
                return f"min_masked_reduce({var}, {next_value}, {cexpr_index(self.tail_size)})"
            else:
                return (
                    f"{var} & {next_value}"
                    if is_bool
                    else f"at::vec::minimum({var}, {next_value})"
                )
        elif reduction_type == "sum":
            if helper_val:
                if self.tail_size:
                    return f"cascade_sum_combine({next_value}, {cexpr_index(self.tail_size)}, &{helper_val})"
                else:
                    return f"cascade_sum_combine({next_value}, &{helper_val})"
            else:
                if self.tail_size:
                    return f"sum_masked_reduce({var}, {next_value}, {cexpr_index(self.tail_size)})"
                else:
                    conjunction = "|" if is_bool else "+"
                    return f"{var} {conjunction} {next_value}"
        elif reduction_type == "prod":
            if self.tail_size:
                return f"prod_masked_reduce({var}, {next_value}, {cexpr_index(self.tail_size)})"
            else:
                return f"{var} * {next_value}"
        elif reduction_type == "xor_sum":
            if self.tail_size:
                return f"xor_sum_masked_reduce({var}, {next_value}, {cexpr_index(self.tail_size)})"
            else:
                return f"{var} ^ {next_value}"
        elif reduction_type == "welford_reduce":
            if helper_val:
                if self.tail_size:
                    return f"welford_combine({var}, {next_value}, {cexpr_index(self.tail_size)}, &{helper_val})"
                else:
                    return f"welford_combine({var}, {next_value}, &{helper_val})"
            else:
                if self.tail_size:
                    return f"welford_combine({var}, {next_value}, {cexpr_index(self.tail_size)})"
                else:
                    return f"welford_combine({var}, {next_value})"
        elif reduction_type == "welford_combine":
            if isinstance(next_value, tuple):
                # When reading a value from Inductor IR we have a tuple of variable names
                mean, m2, weight = next_value
            else:
                # When combining intermediate accumulators we have a Welford<T> struct
                mean, m2, weight = reduction_project(reduction_type, next_value)
            if self.tail_size:
                return f"welford_combine({var}, {{{mean}, {m2}, {weight}}}, {cexpr_index(self.tail_size)})"
            else:
                return f"welford_combine({var}, {{{mean}, {m2}, {weight}}})"
        elif reduction_type in ("argmin", "argmax"):
            assert src_dtype is not None
            cdtype = DTYPE_TO_CPP[src_dtype]
            if src_dtype == torch.bool:
                cdtype = DTYPE_TO_CPP[torch.float]
            n_src = self._get_num_vectors(src_dtype)
            n_idx = self._get_num_vectors(torch.int64)
            t_extra = ""
            arg_extra = ""
            if index is not None:
                assert horizontal_reduction is not None
                t_extra = f", {str(horizontal_reduction).lower()}"
                arg_extra = f", {index}"
            if self.tail_size:
                return (
                    f"{reduction_type}_combine_vec<{cdtype}, {n_src}, {n_idx}{t_extra}>"
                    f"({var}, {next_value}{arg_extra}, {cexpr_index(self.tail_size)})"
                )
            else:
                return f"{reduction_type}_combine_vec<{cdtype}, {n_src}, {n_idx}{t_extra}>({var}, {next_value}{arg_extra})"
        elif reduction_type == "any":
            if isinstance(next_value, CppCSEVariable):
                assert next_value.dtype == torch.bool
                (next_value,) = unify_mask_base_type(V.kernel.compute, (next_value,))
            return f"{var} | {next_value}"
        else:
            raise NotImplementedError

    def indirect_assert(self, var, lower, upper, mask=None):
        assert isinstance(var, CppCSEVariable)
        assert var.dtype is not None
        if not var.is_vec:
            if isinstance(mask, CppCSEVariable) and mask.is_vec:
                mask = f"({mask}).all_masked()"
            return super().indirect_assert(var, lower, upper, mask)
        lower_scalar = lower
        upper_scalar = upper
        if lower:
            lower = f"{self._get_vec_type(var.dtype)}({lower})"
        if upper:
            upper = f"{self._get_vec_type(var.dtype)}({upper})"
        if lower and upper:
            cond = f"({lower} <= {var}) & ({var} < {upper})"
            cond_print = f"{lower_scalar} <= {var} < {upper_scalar}"
        elif lower:
            cond = f"{lower} <= {var}"
            cond_print = f"{lower_scalar} <= {var}"
        else:
            assert upper
            cond = f"{var} < {upper}"
            cond_print = f"{var} < {upper_scalar}"
        cond = f"{self._get_mask_type(var.dtype)}({cond})"
        if mask:
            if not mask.is_vec:
                mask = f"{self._get_mask_type(var.dtype)}({mask})"
            # We need not check when the mask is False
            cond = f"({cond}) | ~({mask})"
        if self.tail_size:
            cond = (
                f"{self._get_mask_type(var.dtype)}::set({self._get_mask_type(var.dtype)}::from(1)"
                f", ({cond}), {cexpr_index(self.tail_size)})"
            )
        cond = f"({cond}).all_masked()"
        return f'{self.assert_function}({cond}, "index out of bounds: {cond_print}")'

    def get_to_dtype_expr(self, src, dtype, src_dtype):
        assert isinstance(src, CppCSEVariable)
        if not src.is_vec:
            return super().get_to_dtype_expr(src, dtype, src_dtype)
        src_cpp_type = DTYPE_TO_CPP[src_dtype]
        src_num_vectors = self._get_num_vectors(src_dtype)
        dst_cpp_type = DTYPE_TO_CPP[dtype]
        dst_num_vectors = self._get_num_vectors(dtype)
        expr = f"({src})"
        if src_dtype != torch.bool and dtype == torch.bool:
            expr = f"{self._get_mask_type(src_dtype)}::from<{src_cpp_type},{src_num_vectors}>({src})"
        elif src_dtype == torch.bool and dtype != torch.bool:
            expr = f"{src}.to<{dst_cpp_type},{dst_num_vectors}>()"
        elif src_dtype != dtype:
            if src_num_vectors == dst_num_vectors == 1:
                expr = f"at::vec::convert<{dst_cpp_type}>({src})"
            else:
                expr = f"at::vec::convert<{dst_cpp_type},{dst_num_vectors},{src_cpp_type},{src_num_vectors}>({src})"
        return expr


class CppTile2DKernel(CppVecKernel):
    """
    A vector kernel that handles the 2d tiles with the tile size defined in `tiling_factor` on
    the inner-most loop level and one of the outer loop level (`outer_tiling_idx`). When the data
    tile is accessed in a contiguous way from the outer loop axis, a transposition is applied on the
    tile to make the access contiguous from the inner-most loop axis. Then, the same vectorization
    logic from its parent `CppVecKernel` is leveraged for load/store/compute. The transposed tile load
    and store are generated into kernel.preloads and kernel.poststores buffers.

    The loop structure looks like below:
    for ...
      for i_outer ...
        for ...
          for inner_most ...
            // generated by CppTile2DKernel
            float tmp0[16*16]; at::vec::transpose_mxn<...>(tmp0, in_ptr0 + ..., ...); // into kernel.preloads
            float tmp1[16*16]; // into kernel.preloads
            for i_inner ... { // the kernel inner loop
              vectorized loads/compute/stores (e.g., load tmp0, store tmp1) // into kernel.loads/compute/stores
            }
            at::vec::transpose_mxn(out_ptr0 + ..., tmp1, ...) // into kernel.poststores
          for inner_most ... (tail)
            // generated by CppVecKernel
            ...
      for i_outer ... (tail)
        for ...
          for ...
            // generated by CppKernel
            ...
    """

    overrides = CppTile2DOverrides  # type: ignore[assignment]

    def __init__(
        self,
        args,
        num_threads,
        tiling_factor,
        tiling_indices,
        inner_tail_size=None,
        outer_tail_size=None,
    ):
        super().__init__(
            args,
            num_threads,
            tiling_factor,
            tiling_indices[1],
            inner_tail_size,
        )
        self.tiling_indices = tiling_indices
        self.inner_tail_size = inner_tail_size
        self.outer_tail_size = outer_tail_size
        self.inner_num_elems = inner_tail_size if inner_tail_size else tiling_factor
        self.outer_num_elems = outer_tail_size if outer_tail_size else tiling_factor
        self.inner_is_tiling_idx = True

    def inner_itervar(self):
        return sympy_index_symbol(f"{self.itervars[self.outer_idx]}_inner")

    def need_vec_transpose(self, index):
        outer_var = self.itervars[self.outer_idx]
        inner_var = self.itervars[self.tiling_idx]
        outer_stride = stride_at_vec_range(index, outer_var, self.tiling_factor)
        inner_stride = stride_at_vec_range(index, inner_var, self.tiling_factor)
        return (
            self._load_mask is None  # TODO: support transposition with mask
            and outer_stride == 1
            and index.has(inner_var)
            and not inner_stride.has(inner_var)
            and not inner_stride.has(outer_var)
        )

    def gen_transposed_tile_load_store(
        self, name, var, index, is_store, store_mode=None
    ):
        # transposed tile load/store outside the kernel inner loop
        dtype = V.graph.get_dtype(name)
        factor = self.tiling_factor
        src = f"{var} + {cexpr_index(index)}"
        dst = "__place_holder__"
        ld_src = f"{cexpr_index(stride_at_vec_range(index, self.itervars[self.tiling_idx], self.tiling_factor))}"
        ld_dst = f"{cexpr_index(self.num_elems)}"
        if is_store:
            src, dst = dst, src
            ld_src, ld_dst = ld_dst, ld_src

        need_define = True
        if self.inner_is_tiling_idx ^ is_store:
            M, N = self.inner_num_elems, self.outer_num_elems
        else:
            M, N = (
                self.outer_num_elems,
                self.inner_num_elems,
            )
        atomic_add = "true" if (is_store and (store_mode == "atomic_add")) else "false"
        if (isinstance(M, sympy.Expr) and not M.is_number) or (
            isinstance(N, sympy.Expr) and not N.is_number
        ):
            load_or_store = (
                f"transpose_mxn<{DTYPE_TO_CPP[dtype]},{atomic_add}>"
                f"({src}, {ld_src}, {dst}, {ld_dst}, {cexpr_index(M)}, {cexpr_index(N)});"
            )
        else:
            load_or_store = (
                f"transpose_mxn<{DTYPE_TO_CPP[dtype]},{cexpr_index(M)},{cexpr_index(N)},{atomic_add}>"
                f"({src}, {ld_src}, {dst}, {ld_dst});"
            )
        if is_store:
            tile_var = self.cse.newvar()
        elif not self.cse.contains(load_or_store):
            tile_var = self.cse.generate(self.preloads, load_or_store, write=False)
        else:
            need_define = False
            tile_var = self.cse.get(load_or_store)

        if need_define:
            cpp_dtype = DTYPE_TO_CPP[dtype]
            # tiling_factor might be smaller than the alignment of cpp_dtype, such as
            # with a vector that only holds 4 elements due to NEON 128-bit vectors and
            # cpp_dtype being a 64-bit integer.
            alignas = f"alignas(std::max(std::size_t({factor}), alignof({cpp_dtype})))"
            define_line = f"{alignas} {cpp_dtype} {tile_var}[{factor}*{factor}];"
            self.preloads.writeline(define_line)

        load_or_store = load_or_store.replace("__place_holder__", str(tile_var))
        if is_store:
            self.poststores.writeline(DeferredLine(name, load_or_store))
        else:
            self.preloads.writeline(load_or_store)

        return tile_var

    def load(self, name: str, index: sympy.Expr):
        var = self.args.input(name)
        index = self.rename_indexing(index)

        inner = self.inner_itervar()
        if self.need_vec_transpose(index):
            tile_var = self.gen_transposed_tile_load_store(
                name, var, index, is_store=False
            )
            # vector load inside the kernel inner loop
            loadbuf = f"{tile_var} + {cexpr_index(inner * self.num_elems)}"
            dtype = V.graph.get_dtype(name)
            line = self._get_vec_load_line(loadbuf, 0, dtype)  # type: ignore[arg-type]
            csevar = self.cse.generate(self.loads, line, dtype=dtype)
            csevar.update_on_args("load", (self, name, index), {})
            assert isinstance(csevar, CppCSEVariable)
            csevar.is_vec = True
            return csevar
        else:
            new_index = self.transform_indexing(index)
            return super().load(name, new_index)

    def store(self, name, index, value, mode=None):
        assert "buf" in name
        assert isinstance(value, CppCSEVariable), value
        if not value.is_vec:
            # this happens when we store a scalar into a vectorized buffer like "fill"
            value = self.broadcast(value)

        var = self.args.output(name)

        inner = self.inner_itervar()
        index = self.rename_indexing(index)
        if self.need_vec_transpose(index):
            tile_var = self.gen_transposed_tile_load_store(
                name, var, index, is_store=True, store_mode=mode
            )
            # vector store inside the kernel inner loop
            storebuf = f"{tile_var} + {cexpr_index(inner * self.num_elems)}"
            if self.tail_size or V.graph.get_dtype(name) in DTYPE_LOWP_FP + [
                torch.uint8,
                torch.int8,
            ]:
                line = f"{value}.store({storebuf}, {cexpr_index(self.num_elems)});"
            else:
                line = f"{value}.store({storebuf});"
            self.stores.writeline(DeferredLine(name, line))
        else:
            new_index = self.transform_indexing(index)
            super().store(name, new_index, value, mode)

    def codegen_inner_loops(self, code):
        inner = self.inner_itervar()
        if self.inner_is_tiling_idx:
            code.writeline(
                f"for (long {inner} = 0; {inner} < {cexpr_index(self.outer_num_elems)}; {inner}++)"
            )
        else:
            code.writeline(
                f"for (long {inner} = 0; {inner} < {cexpr_index(self.inner_num_elems)}; {inner}++)"
            )

    def set_ranges(self, group, reduction_group):
        vars = super().set_ranges(group, reduction_group)
        # do vertical reduction as the tail loop
        self.outer_idx, self.tiling_idx = (
            self.tiling_indices
            if self.tiling_indices[1] < self.reduction_depth
            else reversed(self.tiling_indices)
        )
        if self.tiling_idx == self.tiling_indices[0]:
            self.tail_size = self.outer_tail_size
            self.num_elems = self.outer_num_elems
            self.inner_is_tiling_idx = False
        else:
            self.tail_size = self.inner_tail_size
            self.num_elems = self.inner_num_elems
            self.inner_is_tiling_idx = True
        return vars

    def transform_indexing(self, index: sympy.Expr) -> sympy.Expr:
        return self.scale_index_with_offset(
            index,
            itervar_idx=self.outer_idx,
            offset=self.inner_itervar(),
        )


def get_loop_body_lowp_fp(_body: LoopBody) -> tuple[Optional[torch.dtype], bool]:
    """
    Returns the low precision data type (torch.float16/torch.bfloat16) contained in the nodes
    and if all the nodes can codegen with this data type without converting to float.
    Otherwise returns None and True.
    """
    sub_blocks = [_body.root_block] + list(_body.subblocks.values())

    _lowp_fp_type: Optional[torch.dtype] = None
    _use_fp32 = False
    for sub_block in sub_blocks:
        for _node in sub_block.graph.nodes:
            if _node.op == "placeholder" or _node.target in (
                "get_index",
                "index_expr",
            ):
                continue

            # Fast path if all operations can support bf16/fp16 without converting to fp32
            if _node.target not in [
                "load",
                "store",
                "abs",
                "neg",
                "output",
            ]:
                _use_fp32 = True

            if hasattr(_node, "meta") and _node.meta:
                assert OptimizationContext.key in _node.meta
                opt_ctx: OptimizationContext = _node.meta[OptimizationContext.key]
                if not opt_ctx.dtype or opt_ctx.dtype not in DTYPE_LOWP_FP:
                    _use_fp32 = True
                elif _lowp_fp_type is not None:
                    if _lowp_fp_type != opt_ctx.dtype:
                        warnings.warn("bf16 and fp16 are mixed in the scheduler node.")
                else:
                    _lowp_fp_type = opt_ctx.dtype
            else:
                _use_fp32 = True

    return _lowp_fp_type, _use_fp32


class TilingSelect:
    """
    Implement the heuristic to select the tiling factors and tiling indices.
    In the future, we can implement advanced heuristic in a subclass.
    """

    def __init__(self):
        super().__init__()

    def select_tiling(
        self,
        fn_list,
        var_sizes_list,
    ) -> tuple[list[int], list[int]]:
        # TODO(jgong5): support alternative tiling factors and data types
        loop_bodies = _get_loop_body(fn_list)
        all_dtypes = _get_dtype_from_loopbodies(loop_bodies)
        assert all_dtypes
        if any(dtype not in VECTORIZABLE_DTYPES for dtype in all_dtypes):
            return [], []
        dtype = torch.float
        _lowp_fp_dtype = get_loop_body_lowp_fp(loop_bodies[0])[0]
        if _lowp_fp_dtype and all(
            (get_loop_body_lowp_fp(loop_body)[0] == _lowp_fp_dtype)
            for loop_body in loop_bodies[1:]
        ):
            dtype = _lowp_fp_dtype

        tiling_factor = cpu_vec_isa.pick_vec_isa().nelements(dtype=dtype)
        tiling_indices = self._select_tiling_indices(
            fn_list, var_sizes_list, tiling_factor
        )

        if tiling_indices:
            group, reduction_group = max(
                var_sizes_list, key=lambda sizes: len(sizes[1])
            )
            call_ranges = tuple(group) + tuple(reduction_group)

            if config.cpp.enable_tiling_heuristics:

                def _try_get_stride(
                    index,
                    itervars,
                    tiling_factor,
                    tiling_indices,
                ):
                    itervar = itervars[tiling_indices[0]]
                    stride = stride_at_vec_range(index, itervar, tiling_factor)
                    return stride if stride.is_number else None

                def _update_negative_op_count(
                    node_name, non_contig_indexing_op_counter
                ):
                    if node_name not in non_contig_indexing_op_counter:
                        non_contig_indexing_op_counter[node_name] = 1
                    else:
                        non_contig_indexing_op_counter[node_name] += 1

                def _is_valid_indices(
                    itervars,
                    tiling_indices,
                ):
                    return (
                        len(tiling_indices) == 1
                        and len(itervars) > 0
                        and (
                            tiling_indices[0]
                            if tiling_indices[0] >= 0
                            else tiling_indices[0] + len(itervars)
                        )
                        < len(itervars)
                    )

                itervars = [
                    sympy_index_symbol_with_prefix(SymT.XBLOCK, n)
                    for n in range(len(call_ranges))
                ]
                reduction_depth = len(group)
                vars, reduction_vars = (
                    itervars[:reduction_depth],
                    itervars[reduction_depth:],
                )
                op_counter: dict[str, int] = {}
                # ops may cause overhead with vectorization, like non-contiguous
                # index_expr, load, store
                non_contig_indexing_op_counter: dict[str, int] = {}
                for _body in loop_bodies:
                    sub_blocks = [_body.root_block] + list(_body.subblocks.values())
                    for sub_block in sub_blocks:
                        for _node in sub_block.graph.nodes:
                            if _node.target in ["index_expr", "load", "store"]:
                                # get the index and replace prefix from z to x
                                arg_idx = 1 if _node.target == "index_expr" else 2
                                index = sub_block.body.indexing_from_args(
                                    (vars, reduction_vars)
                                )[_node.args[arg_idx].args[0]]
                                if _is_valid_indices(itervars, tiling_indices):
                                    stride = _try_get_stride(
                                        index, itervars, tiling_factor, tiling_indices
                                    )
                                    if (
                                        stride is None
                                        if _node.target == "index_expr"
                                        else stride not in [0, 1]
                                    ):
                                        _update_negative_op_count(
                                            _node.target, non_contig_indexing_op_counter
                                        )
                            if isinstance(_node.target, str) and not (
                                _node.target.startswith("masked_subblock")
                                or _node.target
                                in ["ops", "output", "constant", "get_index"]
                            ):
                                if _node.target not in op_counter:
                                    op_counter[_node.target] = 1
                                else:
                                    op_counter[_node.target] += 1

                op_num = sum(op_counter.values())
                non_contig_indexing_op_num = sum(
                    non_contig_indexing_op_counter.values()
                )
                ratio_threshold = 0.12
                quantity_threshold = 35
                if non_contig_indexing_op_num >= quantity_threshold or (
                    op_num > 0
                    and non_contig_indexing_op_num / op_num >= ratio_threshold
                ):
                    # Too many non-contiguous load/store/index_expr which hurts the
                    # vectorization performance. Disable vectorization when exceeding
                    # the thresholds.
                    return [], []

                if (
                    not reduction_group
                    and group
                    and len(tiling_indices) == 1
                    and not has_free_symbols(
                        [
                            group[tiling_indices[0]],
                        ]
                    )
                    and group[tiling_indices[0]] < tiling_factor / 4
                    and op_num < 10
                ):
                    # We found that when the number of elements in the inner loop range is
                    # relatively small(< tiling_factor / 4) and the number of operations is
                    # not large(< 10), vectorization is not efficient.
                    # And found that `#pragma GCC ivdep` has better performance than
                    # `#pragma omp simd simdlen(8)` for these cases.
                    return [], []

            if dtype in DTYPE_LOWP_FP:
                # For lower precision data type, if the call_range is not long enough,
                # use tiling_factor // 2 for better performance
                factor_lowp = cpu_vec_isa.pick_vec_isa().nelements(dtype=dtype)
                for tiling_indice in tiling_indices:
                    if tiling_indice < 0:
                        tiling_indice = tiling_indice + len(call_ranges)
                    if tiling_indice < 0 or tiling_indice >= len(call_ranges):
                        continue
                    if has_free_symbols(call_ranges):
                        call_range = V.graph.sizevars.size_hint(
                            call_ranges[tiling_indice], fallback=0
                        )
                        if call_range < factor_lowp:
                            V.graph.sizevars.check_lt(call_range, factor_lowp)  # type: ignore[arg-type]
                            tiling_factor = factor_lowp // 2
                            break
                    elif call_ranges[tiling_indice] < factor_lowp:
                        tiling_factor = factor_lowp // 2
                        break

            if len(tiling_indices) == 1:
                return [tiling_factor], tiling_indices
            if len(tiling_indices) == 2:
                return [tiling_factor, tiling_factor], tiling_indices
        return [], []

    def _select_tiling_indices(
        self,
        fn_list,
        var_sizes_list,
        tiling_factor,
    ):
        all_index = []
        for fn, var_sizes in zip(fn_list, var_sizes_list):
            rw = dependencies.extract_read_writes(fn, *var_sizes)
            all_index += [dep.index for dep in itertools.chain(rw.reads, rw.writes)]
        contig_vars = OrderedSet[int]()
        contig_vars_list = []
        non_contig_stride_const = OrderedSet[int]()
        non_contig_stride_other = OrderedSet[int]()
        for index in all_index:
            for var in index.free_symbols:
                if not re.search(r"^d\d+$", var.name):
                    continue
                stride = stride_at_vec_range(index, var, tiling_factor)
                if stride == 0:
                    continue
                elif stride == 1:
                    contig_vars.add(int(var.name[1:]))
                    contig_vars_list.append(int(var.name[1:]))
                elif all(symbol_is_type(s, SymT.SIZE) for s in stride.free_symbols):
                    non_contig_stride_const.add(int(var.name[1:]))
                else:
                    non_contig_stride_other.add(int(var.name[1:]))
        contig_only = contig_vars - non_contig_stride_const - non_contig_stride_other
        group, reduction_group = max(var_sizes_list, key=lambda sizes: len(sizes[1]))
        num_itervars = len(group) + len(reduction_group)
        if len(contig_vars) == 0:
            # no contiguous vars
            return [num_itervars - 1]
        if contig_only:
            return sorted(contig_only)[-1:]
        contig_and_const_stride = (
            contig_vars & non_contig_stride_const
        ) - non_contig_stride_other
        contig_vars_sorted = sorted(contig_vars)
        if (
            len(contig_vars_sorted) == 2
            and contig_vars_sorted[-1] in contig_and_const_stride
            and contig_vars_sorted[-1] == num_itervars - 1
        ):
            return contig_vars_sorted
        return sorted(contig_vars_sorted, key=contig_vars_list.count)[-1:]


class CppKernelProxy(CppKernel):
    # Subclass CppKernel, CppVecKernel, etc., to customize code generation.
    # Override CppOverrides or CppVecOverrides to emit custom ops.
    # Earlier, this meant copying codegen_functions() to use your subclasses.
    # Now, use kernel_cls and vec_kernel_cls class attributes instead.
    # This lets CppKernelProxy subclasses inject custom behavior cleanly.
    # No need to duplicate codegen_functions() just to swap kernel classes.
    kernel_cls: type[CppKernel] = CppKernel
    vec_kernel_cls: type[CppVecKernel] = CppVecKernel
    tile2d_kernel_cls: type[CppTile2DKernel] = CppTile2DKernel

    def __init__(self, kernel_group):
        super().__init__(kernel_group.args, kernel_group.ws.num_threads)
        self.kernel_group = kernel_group
        self.loop_nest = None
        self.call_ranges = None
        self.picked_vec_isa: cpu_vec_isa.VecISA = cpu_vec_isa.pick_vec_isa()
        self.kernels: list[CppKernel] = []

    def data_type_propagation(self, nodes):
        for _node in nodes:
            assert isinstance(_node, SchedulerNode)
            DataTypePropagation.propagate_scheduler_node(_node)

    # Check if all the nodes of a given fx graph can support BF16/FP16
    def is_lowp_fp_scheduler(self, scheduler_node: SchedulerNode):
        if not isinstance(scheduler_node._body, LoopBody):
            return True
        # Propagate the dtype to check if all the fx node is bf16/fp16
        DataTypePropagation.propagate_scheduler_node(scheduler_node)
        return (
            get_loop_body_lowp_fp(scheduler_node._body)[0] is not None
            and not get_loop_body_lowp_fp(scheduler_node._body)[1]
        )

    def legalize_lowp_fp_dtype_loopbody(self, loop_body: LoopBody):
        def add_to_dtype(sub_graph: torch.fx.Graph):
            def get_input_dtype(node: torch.fx.Node) -> Optional[torch.dtype]:
                """Get input dtype for nodes that may consumes lowp fp dt"""
                if node.target == "store":
                    return V.graph.get_dtype(node.args[1])  # type: ignore[arg-type]
                elif node.target == "to_dtype_bitcast":
                    return node.args[-1]  # type: ignore[return-value]
                elif node.target == "to_dtype":
                    if len(node.args) > 3:
                        return node.args[3]  # type: ignore[return-value]
                    else:
                        return node.kwargs.get("src_dtype", None)  # type: ignore[return-value]
                else:
                    return None

            def get_output_dtype(node: torch.fx.Node) -> Optional[torch.dtype]:
                """Get output dtype for nodes that may produce lowp fp dt"""
                if node.target == "load":
                    assert len(node.args) == 3
                    return V.graph.get_dtype(node.args[1])  # type: ignore[arg-type]
                elif node.target in ["to_dtype", "constant", "index_expr"]:
                    return node.args[-1]  # type: ignore[return-value]
                elif node.target == "to_dtype_bitcast":
                    return node.args[2]  # type: ignore[return-value]
                else:
                    return None

            def is_lowp_fp_source(node: torch.fx.Node, dt: torch.dtype):
                """Check if the given node produces output with expected low precision floating point data type."""
                assert dt in DTYPE_LOWP_FP
                return get_output_dtype(node) == dt

            def is_lowp_fp_sink(node: torch.fx.Node, dt: torch.dtype):
                """Check if the given node accept input with expected low precision floating point data type."""
                assert dt in DTYPE_LOWP_FP
                if input_dtype := get_input_dtype(node):
                    return input_dtype == dt
                elif node.target == "to_dtype":
                    # The `src_dtype` of a `to_dtype` node might miss, in which case the node accept any input dtype.
                    return True
                else:
                    return False

            def is_lowp_fp_source_no_promote(node: torch.fx.Node, dt: torch.dtype):
                """Check if the node is a lowp fp sources which are all directly fed to ops that accepts lowp fp input
                thus no need to promote to float
                """
                return is_lowp_fp_source(node, dt) and all(
                    is_lowp_fp_sink(user, dt) for user in node.users
                )

            sub_graph_nodes = list(sub_graph.nodes)
            to_lowp_fp_legalized_nodes = []
            for _node in sub_graph_nodes:
                if (
                    _node.target in ["load", "index_expr"]
                    and (dt := get_output_dtype(_node)) in DTYPE_LOWP_FP
                ):
                    # No need to promote to float if all users are ops that accepts lowp fp input
                    # pyrefly: ignore [bad-argument-type]
                    if all(is_lowp_fp_sink(user, dt) for user in _node.users):
                        continue
                    ops = _node.args[0]
                    with sub_graph.inserting_after(_node):
                        to_type_node = sub_graph.call_method(
                            "to_dtype", args=(ops, _node, torch.float)
                        )
                        _node.replace_all_uses_with(
                            to_type_node, lambda n: n is not to_type_node
                        )
                        # pyrefly: ignore [bad-assignment]
                        metrics.cpp_to_dtype_count += 1
                elif (
                    _node.target == "store"
                    and (dt := get_input_dtype(_node)) in DTYPE_LOWP_FP
                ):
                    ops, name, _, value_var, _ = _node.args
                    # pyrefly: ignore [bad-argument-type]
                    if is_lowp_fp_source_no_promote(value_var, dt):
                        continue
                    dtype = V.graph.get_dtype(name)
                    with sub_graph.inserting_before(_node):
                        to_type_node = sub_graph.call_method(
                            "to_dtype", args=(ops, value_var, dtype)
                        )
                        _node.replace_input_with(value_var, to_type_node)
                        # pyrefly: ignore [bad-assignment]
                        metrics.cpp_to_dtype_count += 1
                elif _node.target == "reduction":
                    (
                        ops,
                        dtype,
                        src_dtype,
                        reduction_type,
                        value,
                    ) = _node.args
                    if src_dtype in DTYPE_LOWP_FP:
                        # Since we always convert the load/store value to float if the tensor is bfloat16/float16.
                        # Therefore, the reduction should never work with bfloat16/float16 value. Hence, we update
                        # the bfloat16/float16 reduction by
                        #     1) updating the src_dtype to float
                        # and 2) updating the dtype to float if it is bfloat16/float16.
                        assert dtype in [
                            torch.float,
                            torch.bfloat16,
                            torch.float16,
                            torch.int64,
                        ]
                        _node.args = (
                            ops,
                            torch.float if dtype in DTYPE_LOWP_FP else dtype,
                            torch.float,
                            reduction_type,
                            value,
                        )
                elif _node.target == "constant" and _node.args[-1] in DTYPE_LOWP_FP:
                    # No need to promote to float if all users are ops that accepts lowp fp input
                    (ops, value, dt) = _node.args
                    if all(is_lowp_fp_sink(user, dt) for user in _node.users):  # type: ignore[arg-type]
                        continue
                    _node.args = (ops, value, torch.float)
                elif _node.target == "to_dtype" and _node.args[-1] in DTYPE_LOWP_FP:
                    # No need to promote to float if all users are ops that accepts lowp fp input
                    (ops, x, dt) = _node.args
                    if all(is_lowp_fp_sink(user, dt) for user in _node.users):  # type: ignore[arg-type]
                        continue
                    # The legalization always loads the BF16/FP16 tensor as FP32 for computation
                    # and converts back to BF16/FP16 after the computation.
                    # Hence, there should be no computation w/ BF16/FP16.
                    # Therefore, we update the to_dtype by replacing the bf16/fp16 dtype with fp32.
                    # Save the legalized to_dtype node for the elimination(eliminate_to_dtype step):
                    #  1) Eliminate the redundant to_dtype node if we have a pattern as follows:
                    #     graph():
                    #       %lowp_fp_legalized = call_method[target=to_dtype](args = (%ops, %input, torch.float))
                    #       %to_dtype2 = call_method[target=to_dtype](args = (%ops, %lowp_fp_legalized, torch.bfloat16/float16))
                    # Regarding the first to_dtype, it is redundant because
                    # the second to_type also converts to the torch.bfloat16/torch.float16.
                    # Hence, we remove the first to_type.
                    to_lowp_fp_legalized_nodes.append(_node)
                    _node.args = (ops, x, torch.float)
                elif _node.target == "to_dtype_bitcast":
                    (ops, value_var, dtype, src_dtype) = _node.args

                    # to_dtype_bitcast act as a lowp fp sink:
                    # c10::bit_cast requires the source and target have the same bitwidth. Because the input tensor's
                    # dtype could be promoted, e.g. from float16 to float, we have to cast the tensor to its original
                    # source dtype before invoking bit_cast.
                    if src_dtype in DTYPE_LOWP_FP:
                        # No need to promote to float if it is a user of a lowp fp sources
                        # which are all directly fed to ops that accepts lowp fp input
                        if not is_lowp_fp_source_no_promote(value_var, src_dtype):
                            with sub_graph.inserting_before(_node):
                                to_type_node = sub_graph.call_method(
                                    "to_dtype", args=(ops, value_var, src_dtype)
                                )
                                _node.replace_input_with(value_var, to_type_node)
                                # pyrefly: ignore [bad-assignment]
                                metrics.cpp_to_dtype_count += 1

                    # to_dtype_bitcast act as a lowp fp source:
                    # We also need to convert the bit-casted tensor back to float to make sure we keep using higher
                    # precision values for the rest of the computation.
                    if dtype in DTYPE_LOWP_FP:
                        # No need to promote to float if all users are ops that accepts lowp fp input
                        if not (
                            all(is_lowp_fp_sink(user, dtype) for user in _node.users)
                        ):
                            ops = _node.args[0]
                            with sub_graph.inserting_after(_node):
                                to_type_node = sub_graph.call_method(
                                    "to_dtype", args=(ops, _node, torch.float)
                                )
                                _node.replace_all_uses_with(
                                    to_type_node, lambda n: n is not to_type_node
                                )
                                # pyrefly: ignore [bad-assignment]
                                metrics.cpp_to_dtype_count += 1

            def eliminate_to_dtype(sub_graph: torch.fx.Graph):
                def _eliminate_duplicate_to_node(sub_graph: torch.fx.Graph):
                    # Eliminate the redundant to_dtype node. Let's consider a pattern as follows:
                    #   graph():
                    #     %to_dtype1 = call_method[target=to_dtype](args = (%ops, %input, torch.float), kwargs = {})
                    #     %to_dtype2 = call_method[target=to_dtype](args = (%ops, %to_dtype1, torch.float), kwargs = {})
                    # Regarding the first to_dtype, it is redundant because the second to_type also converts to the
                    # torch.float. Hence, we remove the first to_type
                    def _used_by_to(to_node: torch.fx.Node):
                        return all(usr.target == "to_dtype" for usr in to_node.users)

                    all_to_nodes = [
                        node for node in sub_graph.nodes if node.target == "to_dtype"
                    ]
                    all_to_nodes_and_users = [
                        {node: node.users} for node in all_to_nodes if _used_by_to(node)
                    ]
                    for node_users in all_to_nodes_and_users:
                        for node, users in node_users.items():
                            if node in sub_graph.nodes and (
                                all(usr.args[-1] == node.args[-1] for usr in users)
                                or (
                                    node in to_lowp_fp_legalized_nodes
                                    and all(
                                        usr.args[-1] in DTYPE_LOWP_FP for usr in users
                                    )
                                )
                            ):
                                val_node = node.all_input_nodes[-1]
                                node.replace_all_uses_with(val_node)
                                sub_graph.erase_node(node)

                    # For debug mode, the graph of LoopBody will attach a new GraphModule as
                    # owning_module for debugging while the release mode will not. The lint will
                    # check whether the graph has owning_module to decide if it needs to check
                    # call_module. LoopBody might contain get_index as a module call. But it
                    # is just a function. Hence, it cannot pass the lint check for debug mode.
                    # We bypass the check if the owning_module is None. Eventually, we should call
                    # get_index via call_function but not call_module.
                    if sub_graph.owning_module is None:
                        sub_graph.lint()

                _eliminate_duplicate_to_node(sub_graph)

            eliminate_to_dtype(sub_graph)

        sub_blocks = [loop_body.root_block] + list(loop_body.subblocks.values())
        for sub_block in sub_blocks:
            add_to_dtype(sub_block.graph)

    def legalize_lowp_fp_dtype(self, nodes):
        if all(
            isinstance(_node, SchedulerNode) and self.is_lowp_fp_scheduler(_node)
            for _node in nodes
        ):
            # Mark the load node to load bf16/fp16
            for _node in nodes:
                sub_blocks = [_node._body.root_block] + list(
                    _node._body.subblocks.values()
                )
                for sub_block in sub_blocks:
                    for fx_node in sub_block.graph.nodes:
                        if fx_node.target in ["load", "store"]:
                            assert fx_node.meta
                            assert OptimizationContext.key in fx_node.meta
                            opt_ctx: OptimizationContext = fx_node.meta[
                                OptimizationContext.key
                            ]
                            assert opt_ctx.dtype in DTYPE_LOWP_FP

            # Bypass the legalization as the kernel can run with bf16/fp16 directly
            return

        for _node in nodes:
            assert isinstance(_node, SchedulerNode)
            assert isinstance(_node._body, LoopBody)
            body: LoopBody = _node._body
            if not body.is_memory_copy():
                self.legalize_lowp_fp_dtype_loopbody(body)

    def codegen_functions(self, fn_list, var_sizes_list):
        assert len(fn_list) == len(var_sizes_list)
        kernel_group = self.kernel_group
        group, reduction_group = max(var_sizes_list, key=lambda sizes: len(sizes[1]))

        self.set_ranges(group, reduction_group)

        def codegen_kernel(cls, *args):
            with kernel_group.new_kernel(cls, *args) as kernel:
                # Ugly hack to maintain the metrics kernel count since
                # we only count in CppKernelProxy, not those contained in it
                # pyrefly: ignore [bad-assignment]
                metrics.generated_kernel_count -= 1

                run(kernel)
                return kernel

        def run(kernel):
            vars, reduction_vars = kernel.set_ranges(group, reduction_group)
            in_suffix = False
            for fn, var_sizes in zip(fn_list, var_sizes_list):
                if var_sizes in [
                    (group, reduction_group),
                    (tuple(itertools.chain(group, reduction_group)), ()),
                ]:
                    assert not in_suffix
                    fn(vars, reduction_vars)
                else:
                    in_suffix = True
                    assert var_sizes == (
                        group,
                        (),
                    ), f"unexpected group: {var_sizes} != {group}, {reduction_group}"
                    # we can fuse in some extra pointwise into the suffix
                    with kernel.write_to_suffix():
                        fn(vars, ())

        scalar_kernel = codegen_kernel(self.kernel_cls)
        V.graph.removed_buffers |= scalar_kernel.removed_buffers
        V.graph.inplaced_to_remove |= scalar_kernel.inplaced_to_remove
        self.loop_nest = LoopNest.build(scalar_kernel)

        if not self.picked_vec_isa or not self.itervars:
            self.kernels = [scalar_kernel]
            self.aggregate_reduction_buffers(False, None)
            self.loop_nest.set_kernel(self)
            return

        # Kernels share the same global contexts like V.graph.wrapper_code, V.kernel.args.
        # But the generated scalar kernel has updated these global contexts. Hence, the other kernels
        # should not do this again to avoid context conflict. By now, we only control the
        # config.inplace_buffers. In the future, we could maintain more contexts.
        with torch._inductor.config.patch(inplace_buffers=False):
            tiling_select = TilingSelect()
            tiling_factors, tiling_indices = tiling_select.select_tiling(
                fn_list, var_sizes_list
            )
            assert len(tiling_factors) == len(tiling_indices)
            # <TODO> This should be removed after full support for vectorization is implemented.
            could_masked_vec = True
            all_dtypes = _get_dtype_from_loopbodies(_get_loop_body(fn_list))
            if any(dtype not in MASKED_VECTORIZABLE_DTYPES for dtype in all_dtypes):
                # can be removed after masked vectorizable dtype are same with vectorizable dtype
                could_masked_vec = False

            _inner_loop_reduction_outer_not = False
            _outer_loop = None
            if tiling_indices:
                inner_loop_reduction = False
                outer_loop_level = tiling_indices[0]
                inner_loop_level = outer_loop_level + 1
                if len(self.loop_nest.loops) > inner_loop_level:
                    inner_loop_reduction = self.loop_nest.loops[
                        inner_loop_level
                    ].is_reduction
                    outer_loop_reduction = self.loop_nest.loops[
                        outer_loop_level
                    ].is_reduction
                    _inner_loop_reduction_outer_not = (
                        inner_loop_reduction and not outer_loop_reduction
                    )

            if len(tiling_indices) == 1:
                # pyrefly: ignore [bad-assignment]
                metrics.generated_cpp_vec_kernel_count += 1
                loop = self.loop_nest.tile(tiling_indices[0], factor=tiling_factors[0])
                vec_kernel = codegen_kernel(
                    self.vec_kernel_cls, tiling_factors[0], tiling_indices[0]
                )
                tail_size = loop.size - loop.tiled_size
                vec_kernel.active_ranges = {loop.var: (0, loop.tiled_size)}
                if config.cpp.enable_loop_tail_vec and could_masked_vec:
                    tail_kernel = codegen_kernel(
                        self.vec_kernel_cls,
                        tiling_factors[0],
                        tiling_indices[0],
                        tail_size,
                    )
                else:
                    tail_kernel = scalar_kernel
                    scalar_kernel.inner_itervars = [loop.var]
                tail_kernel.active_ranges = {loop.var: (loop.tiled_size, loop.size)}
                self.kernels = [vec_kernel, tail_kernel]
                _outer_loop = loop
            elif len(tiling_indices) == 2:
                assert (
                    tiling_indices[1] == len(self.itervars) - 1
                    and tiling_factors[0] == tiling_factors[1]
                )

                # pyrefly: ignore [bad-assignment]
                metrics.generated_cpp_vec_kernel_count += 2
                outer_loop = self.loop_nest.tile(
                    tiling_indices[0], factor=tiling_factors[0]
                )
                outer_ranges = {
                    "main": (0, outer_loop.tiled_size),
                    "tail": (outer_loop.tiled_size, outer_loop.size),
                }
                outer_tail_size = outer_loop.size - outer_loop.tiled_size
                inner_loop = self.loop_nest.tile(
                    tiling_indices[1], factor=tiling_factors[0]
                )
                inner_ranges = {
                    "main": (0, inner_loop.tiled_size),
                    "tail": (inner_loop.tiled_size, inner_loop.size),
                }
                inner_tail_size = inner_loop.size - inner_loop.tiled_size
                tile2d_kernel = codegen_kernel(
                    self.tile2d_kernel_cls,
                    tiling_factors[0],
                    tiling_indices,
                )
                tile2d_kernel.active_ranges = {
                    outer_loop.var: outer_ranges["main"],
                    inner_loop.var: inner_ranges["main"],
                }
                tail_kernel = []
                if config.cpp.enable_loop_tail_vec and could_masked_vec:
                    for outer_r, inner_r in (
                        ("main", "tail"),
                        ("tail", "main"),
                        ("tail", "tail"),
                    ):
                        _inner_tail_size = (
                            inner_tail_size if inner_r == "tail" else None
                        )
                        _outer_tail_size = (
                            outer_tail_size if outer_r == "tail" else None
                        )
                        kernel = codegen_kernel(
                            self.tile2d_kernel_cls,
                            tiling_factors[0],
                            tiling_indices,
                            _inner_tail_size,
                            _outer_tail_size,
                        )
                        kernel.active_ranges = {
                            outer_loop.var: outer_ranges[outer_r],
                            inner_loop.var: inner_ranges[inner_r],
                        }
                        tail_kernel.append(kernel)
                else:
                    vec_kernel = codegen_kernel(
                        self.vec_kernel_cls, tiling_factors[0], tiling_indices[0]
                    )
                    vec_kernel.active_ranges = {
                        outer_loop.var: outer_ranges["main"],
                        inner_loop.var: inner_ranges["tail"],
                    }
                    vec_kernel.inner_itervars = [inner_loop.var]
                    tail_kernel.append(vec_kernel)
                    scalar_kernel.active_ranges = {
                        outer_loop.var: outer_ranges["tail"],
                        inner_loop.var: (0, inner_loop.size),
                    }
                    scalar_kernel.inner_itervars = [inner_loop.var, outer_loop.var]
                    tail_kernel.append(scalar_kernel)
                self.kernels = [tile2d_kernel] + tail_kernel
                _outer_loop = outer_loop
            else:
                self.kernels = [scalar_kernel]
            self.aggregate_reduction_buffers(
                _inner_loop_reduction_outer_not, _outer_loop
            )
            self.loop_nest.set_kernel(self)

    def codegen_loop_bodies(self, loop_bodies, var_sizes_list):
        for body in loop_bodies:
            self.legalize_lowp_fp_dtype_loopbody(body)
            DataTypePropagation.propagate_loopbody(body)
        self.codegen_functions(loop_bodies, var_sizes_list)

    def codegen_nodes(self, nodes: list[SchedulerNode]):
        # Legalize BF16 node by adding to_dtype explicitly
        self.legalize_lowp_fp_dtype(nodes)
        self.data_type_propagation(nodes)
        assert len(nodes) >= 1

        def fn(node, *index_vars):
            node.decide_inplace_update()
            node.mark_run()
            if isinstance(V.kernel, NullKernelHandler):
                return node._body(*index_vars)
            else:
                return node.codegen(index_vars)

        fn_list = [functools.partial(fn, node) for node in nodes]

        if (
            isinstance(V.local_buffer_context, LocalBufferContext)
            and V.local_buffer_context.local_buffers
        ):

            def wrap_fn(fn):
                wrapped_fn = V.local_buffer_context.localize_function(
                    fn,
                )
                wrapped_fn.original_fn = fn
                return wrapped_fn

            fn_list = [wrap_fn(fn) for fn in fn_list]

        var_sizes_list = [node.group[1] for node in nodes]
        self.codegen_functions(fn_list, var_sizes_list)

    def codegen_loops(self, code, worksharing):
        self.codegen_loops_impl(self.loop_nest, code, worksharing)

    def update_stores_with_parallel_reduction(self):
        for kernel in self.kernels:
            kernel.update_stores_with_parallel_reduction()

    def gen_body(self, code: Optional[BracesBuffer] = None):
        assert code is not None
        if_prefix = "C10_LIKELY"
        for kernel in self.kernels:
            with contextlib.ExitStack() as stack:
                if kernel.codegen_conditions(code, if_prefix):
                    if_prefix = "C10_UNLIKELY"
                    stack.enter_context(code.indent())
                    code.splice(kernel.gen_body())

    def aggregate_reduction_buffers(
        self, inner_loop_reduction_outer_not: bool, outer_loop: Optional["LoopLevel"]
    ):
        """
        CppKernel/CppVecKernel/CppTile2dKernel have reduction buffers themselves.
        Here, we decide how to aggregate them together and place new reduction buffers
        under CppKernelProxy.
        """

        def aggregate_reduction_prefix_suffix(outer_loop: "LoopLevel"):
            assert len(self.kernels) >= 2
            main_loop_kernel = self.kernels[0]
            tail_loop_kernel = self.kernels[-1]
            assert isinstance(main_loop_kernel, self.vec_kernel_cls)

            # Prefix
            if type(tail_loop_kernel) is self.kernel_cls:
                # if tail loop kernel is a scalar kernel, we need to extend tmp_acc -> tmp_acc_arr[] to
                # hold the temporary inner loop acc result for outer tail loop
                tail_loop_kernel.finalize_reduction_prefix(
                    main_loop_kernel.tiling_factor
                )
                main_loop_kernel.finalize_reduction_prefix()
                self.reduction_prefix.splice(
                    tail_loop_kernel.reduction_prefix
                    + main_loop_kernel.reduction_prefix
                )
            else:
                main_loop_kernel.finalize_reduction_prefix()
                self.reduction_prefix.splice(main_loop_kernel.reduction_prefix)

            # Suffix
            suffix_buf = BracesBuffer()
            with contextlib.ExitStack() as stack:
                if main_loop_kernel.codegen_conditions(
                    suffix_buf, "C10_LIKELY", outer_loop.var
                ):
                    stack.enter_context(suffix_buf.indent())
                    suffix_buf.splice(main_loop_kernel.reduction_suffix)
            with contextlib.ExitStack() as stack:
                if tail_loop_kernel.codegen_conditions(
                    suffix_buf, "C10_UNLIKELY", outer_loop.var
                ):
                    stack.enter_context(suffix_buf.indent())
                    if type(tail_loop_kernel) is self.kernel_cls:
                        reduction_vars = tail_loop_kernel.reduction_var_names
                        for name in reduction_vars:
                            new_name = f"{name}_arr[{outer_loop.var}_tail - {cexpr_index(outer_loop.tiled_size)}]"
                            replace_acc_name(tail_loop_kernel.stores, name, new_name)
                            replace_acc_name(
                                tail_loop_kernel.reduction_suffix, name, new_name
                            )
                        # If tail loop kernel is a scalar kernel, use direct sum instead of cascade_sum_combine
                        # as the reduction vars are extended: tmp_acc -> tmp_acc_arr[].
                        replace_cascade_sum_with_add(tail_loop_kernel.stores)
                        suffix_buf.splice(
                            move_code_under_inner_loop(
                                tail_loop_kernel.reduction_suffix,
                                outer_loop.var,
                                f"{outer_loop.var}_tail",
                                outer_loop.tiled_size,
                                outer_loop.size,
                            )
                        )
                    else:
                        suffix_buf.splice(tail_loop_kernel.reduction_suffix)
            self.reduction_suffix = suffix_buf

        main_kernel = self.kernels[0]
        if inner_loop_reduction_outer_not:
            assert outer_loop
            aggregate_reduction_prefix_suffix(outer_loop)
        else:
            main_kernel.finalize_reduction_prefix()
            self.reduction_prefix.splice(main_kernel.reduction_prefix)
            self.reduction_suffix.splice(main_kernel.reduction_suffix)
        self.parallel_reduction_prefix.splice(main_kernel.parallel_reduction_prefix)
        self.parallel_reduction_suffix.splice(main_kernel.parallel_reduction_suffix)
        self.local_reduction_init.splice(main_kernel.local_reduction_init)
        self.local_reduction_stores.splice(main_kernel.local_reduction_stores)
        self.non_parallel_reduction_prefix.splice(
            main_kernel.non_parallel_reduction_prefix
        )
        self.non_parallel_reduction_suffix.splice(
            main_kernel.non_parallel_reduction_suffix
        )


class OuterLoopFusedKernel(CppKernel):
    def __init__(self, kernel_group):
        super().__init__(kernel_group.args, kernel_group.ws.num_threads)
        self.inner: list[LoopNest] = []

    def decide_parallel_depth(self, max_parallel_depth, threads):
        kernels_parallel_depth = []
        nested_kernels: list[CppKernel] = [
            loop_nest.get_kernel() for loop_nest in self.inner
        ]
        # TODO(leslie-fang-intel): only enable parallel within all outer loop levels.
        for kernel in nested_kernels:
            # For any ScalarKernel, VecKernel, or Tile2DKernel,
            # they should all have the same call_ranges
            call_ranges = kernel.call_ranges
            assert call_ranges is not None
            kernels_parallel_depth.append(
                kernel.decide_parallel_depth(
                    ParallelDepth(
                        parallel_depth=(
                            len(call_ranges) - max_parallel_depth.start_depth
                        ),
                        start_depth=max_parallel_depth.start_depth,
                    ),
                    threads,
                ).parallel_depth
            )
        return ParallelDepth(
            parallel_depth=min(
                max_parallel_depth.parallel_depth, max(kernels_parallel_depth)
            ),
            start_depth=max_parallel_depth.start_depth,
        )


class ReasonFusedNodes(Enum):
    SAME_VARS_REDUCE = "same_vars_reduce"
    COMPATIBLE_REDUCTION = "compatible_reduction"
    COMPATIBLE_RANGES_NO_REDUCTION = "compatible_ranges_no_reduction"


class CppScheduling(BaseScheduling):
    # Subclass CppKernelProxy to customize codegen without copying codegen_node().
    # Use kernel_proxy_cls to inject custom proxies in CppScheduling subclasses.
    # Avoid duplicating codegen_node() just to swap in a custom kernel proxy class.
    kernel_proxy_cls: type[CppKernelProxy] = CppKernelProxy
    # ctypes limits the number of args to 1024, refer to:
    # https://github.com/python/cpython/commit/a285af7e626d1b81cf09f8b2bf7656f100bc1237
    # We set a conservative threshold here.
    MAX_FUSED_KERNEL_ARGS_NUM = 500
    backend_features = OrderedSet(
        [
            BackendFeature.INPLACE_BUFFERS,
            BackendFeature.REDUCE_TO_SINGLE_ELEMENT,
        ]
    )

    @classmethod
    def get_backend_features(cls, device: torch.device) -> OrderedSet[BackendFeature]:
        return cls.backend_features

    def __init__(self, scheduler):
        super().__init__(scheduler)
        if scheduler:
            self.reset_kernel_group()
        self._ready_to_flush = False

    def _set_flush_status(self, status: bool):
        self._ready_to_flush = status

    def group_fn(self, sizes):
        return tuple(tuple(map(V.graph.sizevars.simplify, s)) for s in sizes)

    def reset_kernel_group(self):
        self.kernel_group = KernelGroup()

    def fuse(self, node1, node2):
        if node1.is_foreach() or node2.is_foreach():
            return ForeachKernelSchedulerNode.fuse(node1, node2)
        elif node1.is_template():
            assert not node2.is_template()
            return FusedSchedulerNode.fuse(node1, node2)
        else:
            if (
                self._why_fuse_nodes(node1, node2)
                == ReasonFusedNodes.COMPATIBLE_RANGES_NO_REDUCTION
            ):
                assert isinstance(node1, (SchedulerNode, FusedSchedulerNode))
                assert isinstance(node2, (SchedulerNode, FusedSchedulerNode))

                _, (vars1, reduce1) = node1.group
                _, (vars2, reduce2) = node2.group
                assert reduce1 == () and reduce2 == (), (reduce1, reduce2)

                def get_indexing_ranges_exprs(node):
                    if isinstance(node, FusedSchedulerNode):
                        assert len(node.snodes) > 0, node.snodes
                        var_ranges = None
                        indexing_exprs = OrderedSet[Any]()
                        for snode in node.snodes:
                            v, exprs = get_indexing_ranges_exprs(snode)
                            if var_ranges is None:
                                var_ranges = v
                            assert var_ranges == v, (var_ranges, v, node.snodes)
                            indexing_exprs.update(exprs)
                        return var_ranges, list(indexing_exprs)
                    else:
                        assert isinstance(node, SchedulerNode)
                        comp_buffer = node.node
                        assert isinstance(comp_buffer, ir.ComputedBuffer)
                        _, body, _ = comp_buffer.get_default_sizes_body()
                        return body.var_ranges, list(body.indexing_exprs.values())

                node_to_recomp = node1 if len(vars1) < len(vars2) else node2
                assert isinstance(node_to_recomp, SchedulerNode)

                ref_node = node2 if len(vars1) < len(vars2) else node1

                ref_indexing_constraints = get_indexing_ranges_exprs(ref_node)

                node_to_recomp.recompute_size_and_body(
                    extra_indexing_constraints=ref_indexing_constraints
                )

                _, (vars1, _) = node1.group
                _, (vars2, _) = node2.group

                if vars1 == vars2:
                    return FusedSchedulerNode.fuse(node1, node2)

                # recompute ref_node if its ranges are also changed
                node_to_recomp_indexing_constraints = get_indexing_ranges_exprs(
                    node_to_recomp
                )
                if isinstance(ref_node, SchedulerNode):
                    ref_node.recompute_size_and_body(
                        extra_indexing_constraints=node_to_recomp_indexing_constraints
                    )
                else:
                    assert isinstance(ref_node, FusedSchedulerNode)
                    for snode in ref_node.snodes:
                        assert isinstance(snode, SchedulerNode)
                        snode.recompute_size_and_body(
                            extra_indexing_constraints=node_to_recomp_indexing_constraints
                        )
                    ref_node = FusedSchedulerNode(ref_node.scheduler, ref_node.snodes)

                _, (vars1, _) = node1.group
                _, (vars2, _) = node2.group
                assert vars1 == vars2, (vars1, vars2)
                return FusedSchedulerNode.fuse(node1, node2)
            elif self.can_fuse_vertical_outer_loop(node1, node2):
                return OuterLoopFusedSchedulerNode.fuse(
                    node1, node2, self._get_outer_loop_fusion_depth(node1, node2)
                )
            else:
                return FusedSchedulerNode.fuse(node1, node2)

    def _why_fuse_nodes(self, node1, node2) -> Optional[ReasonFusedNodes]:
        _, (vars1, reduce1) = node1.group
        _, (vars2, reduce2) = node2.group

        if vars1 == vars2 and reduce1 == reduce2:
            return ReasonFusedNodes.SAME_VARS_REDUCE
        if reduce1 == () and vars1 == vars2 + reduce2:
            return ReasonFusedNodes.COMPATIBLE_REDUCTION
        if self._can_fuse_nodes_with_compatible_ranges(node1, node2):
            return ReasonFusedNodes.COMPATIBLE_RANGES_NO_REDUCTION
        # TODO(jansel): allow fusion pointwise (vars1, ()) suffix?
        return None

    def _can_fuse_nodes_with_compatible_ranges(self, node1, node2):
        # Here we try to fuse SchedulerNode/FusedSchedulerNode with compatible ranges
        # e.g. (s0, s1, s2) and (s0 * s1 * s2)
        _, (vars1, reduce1) = node1.group
        _, (vars2, reduce2) = node2.group

        c1 = reduce1 == () and reduce2 == ()
        c2 = math.prod(vars1) == math.prod(vars2)
        c3 = len(vars1) == 1 or len(vars2) == 1
        if not (c1 and c2 and c3):
            return False

        node_to_recomp = node1 if len(vars1) < len(vars2) else node2
        ref_node = node2 if len(vars1) < len(vars2) else node1

        # We can not recompute sizes and body for nodes other than SchedulerNode
        # TODO: we can extend fusion support with compatible ranges for FusedSchedulerNode
        if isinstance(node_to_recomp, FusedSchedulerNode):
            return False

        # It may happen that node1 and node2 compatible number of elements
        # but different original ranges, for example:
        # {d0: s0, d1: s1, d2: s2} vs {d0: s0*s1*s2}
        # See https://github.com/pytorch/pytorch/pull/120077/files#r1500427848 for more details
        # TODO: we can fix if it allows us to CSE at least one of the variables

        assert isinstance(node_to_recomp, SchedulerNode)
        if isinstance(node_to_recomp.node, ir.TemplateBuffer):
            return False
        assert isinstance(node_to_recomp.node, ir.ComputedBuffer)
        # node.data.get_size() is a cheaper version of node.get_read_writes().var_ranges
        # but without variable name
        ranges2 = node_to_recomp.node.data.get_size()
        ranges1 = None
        if isinstance(ref_node, FusedSchedulerNode):
            ranges_set = OrderedSet[tuple[Any, ...]]()
            for snode in ref_node.snodes:
                if isinstance(snode.node, ir.TemplateBuffer):
                    break
                assert isinstance(snode.node, ir.ComputedBuffer)
                ranges_set.add(tuple(snode.node.data.get_size()))

            if len(ranges_set) != 1:
                return False

            ranges1 = list(next(iter(ranges_set)))
        else:
            assert isinstance(ref_node, SchedulerNode)
            assert isinstance(ref_node.node, ir.ComputedBuffer)
            ranges1 = ref_node.node.data.get_size()  # type: ignore[assignment]

        if ranges1 != ranges2:
            return False

        return True

    def _can_fuse_horizontal_impl(self, node1, node2):
        assert isinstance(node1, (FusedSchedulerNode, SchedulerNode))
        assert isinstance(node2, (FusedSchedulerNode, SchedulerNode))
        if any(
            isinstance(node, OuterLoopFusedSchedulerNode) for node in (node1, node2)
        ):
            return False
        return self._why_fuse_nodes(node1, node2) is not None

    def can_fuse_horizontal(self, node1, node2):
        if node1.is_template() or node2.is_template():
            return False
        if (
            len(node1.get_nodes()) + len(node2.get_nodes())
            > config.cpp.max_horizontal_fusion_size
        ):
            return False

        return self._can_fuse_horizontal_impl(node1, node2)

    def can_fuse_multi_outputs_template(
        self, node1: BaseSchedulerNode, node2: BaseSchedulerNode
    ) -> bool:
        if template_buf := node1.get_template_node():
            return (
                isinstance(template_buf.layout, ir.MultiOutputLayout)
                and isinstance(node2.node, ir.MultiOutput)
                and len(node2.node.inputs) == 1
                and node2.node.inputs[0].get_name() == template_buf.name  # type: ignore[union-attr]
            )
        return False

    def _get_outer_loop_fusion_depth(self, node1, node2):
        DISABLE_OUTER_LOOP_FUSION = 0
        if not all(
            type(node)
            in (OuterLoopFusedSchedulerNode, FusedSchedulerNode, SchedulerNode)
            for node in (node1, node2)
        ):
            return DISABLE_OUTER_LOOP_FUSION

        _node1 = (
            node1.get_outer_nodes()[-1]
            if isinstance(node1, OuterLoopFusedSchedulerNode)
            else node1
        )
        assert isinstance(_node1, (FusedSchedulerNode, SchedulerNode))
        _node2 = (
            node2.get_outer_nodes()[0]
            if isinstance(node2, OuterLoopFusedSchedulerNode)
            else node2
        )
        assert isinstance(_node2, (FusedSchedulerNode, SchedulerNode))

        _, (vars1, reduce1) = _node1.group
        _, (vars2, reduce2) = _node2.group
        if vars1 == () and vars2 == () and reduce1 != () and reduce2 != ():
            # Reduction only
            return DISABLE_OUTER_LOOP_FUSION
        if all(type(node) is OuterLoopFusedSchedulerNode for node in (node1, node2)):
            return (
                node1.outer_loop_fusion_depth
                if node1.outer_loop_fusion_depth == node2.outer_loop_fusion_depth
                else DISABLE_OUTER_LOOP_FUSION
            )
        outer_loop_fusion_depth = min(len(vars1), len(vars2))
        if (
            outer_loop_fusion_depth >= 1
            and vars1[:outer_loop_fusion_depth] == vars2[:outer_loop_fusion_depth]
        ):
            if any(
                type(node) is OuterLoopFusedSchedulerNode for node in (node1, node2)
            ):
                _compare_node = (
                    node1 if type(node1) is OuterLoopFusedSchedulerNode else node2
                )
                if _compare_node.outer_loop_fusion_depth == outer_loop_fusion_depth:
                    # Same outer loop fusion depth as prev nodes in OuterLoopFusedSchedulerNode
                    return outer_loop_fusion_depth
                else:
                    return DISABLE_OUTER_LOOP_FUSION
            else:
                # First 2 nodes to generate OuterLoopFusedSchedulerNode
                return outer_loop_fusion_depth
        return DISABLE_OUTER_LOOP_FUSION

    def can_fuse_vertical_outer_loop(self, node1, node2):
        return (
            not node1.is_template()
            and not node2.is_template()
            and node1.get_operation_names() & node2.ancestors
            and not (
                self._can_fuse_horizontal_impl(node1, node2)
                and not node1.is_reduction()
            )
            and self._get_outer_loop_fusion_depth(node1, node2) >= 1
        )

    def get_fusion_pair_priority(self, node1, node2):
        if self.can_fuse_vertical_outer_loop(node1, node2):
            # Outer loop fusion with lower priority
            return 1
        else:
            return 0

    def can_fuse_vertical(self, node1, node2):
        if node2.is_template():
            # TODO(jgong5): support pre-op fusion with template
            return False
        if node1.is_template():
            template_fusion_supported, _ = template_fusion_with_epilogues_supported(
                node1, [node2]
            )
            return not node2.is_reduction() and template_fusion_supported
        return (
            self._can_fuse_horizontal_impl(node1, node2) and not node1.is_reduction()
        ) or self.can_fuse_vertical_outer_loop(node1, node2)

    def try_loop_split(self, nodes: list[SchedulerNode]):
        """
        Apply loop split optimization.
        When one of the indexing_exprs contains a division, we eliminate the division by splitting the loop
        to avoid non-contiguous loads, subject to the following conditions:
            1. No reduction and no mudular index for all nodes.
            2. The indexing_exprs of all nodes contain only one (or more, but all the same) division,
               where the divisor is an integer and not too small (the divisor > 8), the dividend is
               one of the iter_vars, and this var, i.e. the dimension that needs to be split, is
               contiguous in all other indexing_exprs.

        For example, if the node's var_ranges: {z0: 2, z1: 9216, z2: 960} and indexing_exprs:
        {'index0': 8847360*z0 + 960*z1 + z2, 'index1': 32*z0 + (z2//30), 'index2': z2},
        we will split z2 -> 30*z2 + z3, then the node's var_ranges will be changed to
        {z0: 2, z1: 9216, z2: 32, z3: 30} and indexing_exprs will be changed to
        {'index0': 8847360*z0 + 960*z1 + 30*z2 + z3, 'index1': 32*z0 + z2, 'index2': 30*z2 + z3}.
        """

        # No reduction and no mudular
        if any(
            len(node.group[1][1]) != 0
            or any(
                expr.has(ModularIndexing) for expr in node._body.indexing_exprs.values()
            )
            for node in nodes
        ):
            return nodes

        split_var = None
        split_number = None
        num_div = 0
        div_expr_ = None
        match_div = False
        matched_node = None

        for node in nodes:
            assert isinstance(node.node, ir.ComputedBuffer)
            _, original_body, _ = node.node.get_default_sizes_body()
            for name, expr in original_body.indexing_exprs.items():
                if not isinstance(expr, sympy.Expr):
                    continue
                for div_expr in expr.find(FloorDiv):
                    if (
                        any(div_expr.has(var) for var in original_body.iter_vars)
                        and div_expr != div_expr_
                    ):
                        div_expr_ = div_expr
                        num_div += 1
                    if num_div > 1:
                        return nodes
                    if (
                        isinstance(div_expr.args[1], sympy.core.numbers.Integer)
                        and div_expr.args[0] in original_body.iter_vars
                        and name is not None
                        and all(
                            stride_at_vec_range(expr_, div_expr.args[0]) in (0, 1)
                            for name_, expr_ in original_body.indexing_exprs.items()
                            if name_ != name
                        )
                        and div_expr.args[1] > 8
                    ):
                        split_var = div_expr.args[0]
                        split_number = div_expr.args[1]
                        match_div = True
                        matched_node = node

        # Only one node contains a division, and the split dimension is contiguous in all other indexing_exprs.
        if not match_div:
            return nodes

        extra_indexing_constraints = None

        def loop_split(sizes, body, vars):
            index_size, reduce_size = sizes
            index_vars, reduce_vars = vars
            split_idx = index_vars.index(split_var)
            new_index_size = index_size.copy()
            new_index_size[split_idx] = index_size[split_idx] // split_number
            new_index_size.insert(split_idx + 1, split_number)
            (new_index_vars, _), var_ranges = dependencies.index_vars_no_squeeze(
                new_index_size, reduce_size, prefix="y"
            )
            iter_vars = new_index_vars.copy()
            divisor_var = iter_vars.pop(split_idx + 1)
            iter_vars[split_idx] = split_number * iter_vars[split_idx] + divisor_var
            body = ir.LoopBody(
                body, [iter_vars, reduce_vars], var_ranges, new_index_vars, reduce_vars
            )
            nonlocal extra_indexing_constraints
            if not extra_indexing_constraints:
                extra_indexing_constraints = (
                    body.var_ranges,
                    list(body.indexing_exprs.values()),
                )
            return (
                (new_index_size, reduce_size),
                body,
                (new_index_vars, reduce_vars),
            )

        # Here decide the final loop order
        for node in nodes:
            if node == matched_node:
                node.recompute_size_and_body(recompute_sizes_body_func=loop_split)
        for node in nodes:
            if node != matched_node:
                node.recompute_size_and_body(
                    extra_indexing_constraints=extra_indexing_constraints,
                    recompute_sizes_body_func=loop_split,
                )

        return nodes

    def codegen_outer_loop_node(
        self,
        node: OuterLoopFusedSchedulerNode,
    ):
        """
        Generate the code for the outer loop fused scheduler node.
        1. Codegen with fused outer loop: depends on the analysis of
            the outer loop fused scheduler node, with or without the local buffer.
        2. If failed, fallback to standard codegen.
        """
        kernel_group = self.kernel_group
        generated_cpp_vec_kernel_count = metrics.generated_cpp_vec_kernel_count
        cpp_kernel_proxy_list: list[self.kernel_proxy_cls] = []  # type: ignore[name-defined]
        nodes_list: list[list[SchedulerNode]] = []
        assert isinstance(node, OuterLoopFusedSchedulerNode)

        def try_outer_loop_fusion_with_local_buf(node: OuterLoopFusedSchedulerNode):
            """
            Codegen code with fused outer loop and local Buffer.
            """
            assert isinstance(node, OuterLoopFusedSchedulerNode)
            cpp_kernel_proxy_list.clear()
            nodes_list.clear()

            def get_call_ranges(node: BaseSchedulerNode):
                assert isinstance(node, (SchedulerNode, FusedSchedulerNode))
                nodes: list[SchedulerNode] = node.get_nodes()  # type: ignore[assignment]
                _, (group, reduction_group) = max(
                    nodes, key=lambda x: int(x.is_reduction())
                ).group
                call_ranges = tuple(group) + tuple(reduction_group)
                return call_ranges

            local_buffers: list[ir.Buffer] = []
            # Map local buffer name to a list of global buffers
            local_to_global_buffers: dict[str, list[ir.Buffer]] = {}
            if all(
                len(get_call_ranges(_node)) == node.outer_loop_fusion_depth + 1
                for _node in node.get_outer_nodes()
            ):
                # Ref to the typical case of local buffer in
                # https://github.com/pytorch/pytorch/blob/1115a25c36340554442f28f9570abd42f0aface2/aten/src/ATen/native/cpu/SoftMaxKernel.cpp#L159 # noqa: B950
                # where the buffer is with size of last dim and contiguous.
                # Only support this typical case at first.
                visited_scheduler_nodes: OrderedSet[str] = OrderedSet()
                for scheduler_node in node.get_nodes():
                    # all users inside same OuterLoopFusedSchedulerNode
                    assert isinstance(scheduler_node, SchedulerNode)
                    visited_scheduler_nodes.add(scheduler_node.get_name())
                    if (
                        scheduler_node.is_reduction()
                        or len(scheduler_node.get_outputs()) != 1
                    ):
                        continue

                    scheduler_buffer = scheduler_node.get_outputs()[0]
                    if all(
                        user.node in node.get_nodes() for user in scheduler_buffer.users
                    ):
                        global_buffer = scheduler_buffer.node
                        assert isinstance(global_buffer, ir.ComputedBuffer)
                        global_buffer_layout = global_buffer.get_layout()
                        size_offset = node.outer_loop_fusion_depth - len(
                            get_call_ranges(scheduler_node)
                        )

                        def is_all_write_read_contiguous():
                            contiguous_index_expr = 0
                            stride = 1
                            for var, range in reversed(
                                # pyrefly: ignore [missing-attribute]
                                scheduler_node._body.var_ranges.items()
                            ):
                                contiguous_index_expr += stride * var
                                stride *= range
                            # pyrefly: ignore [missing-attribute]
                            write_index_expr = scheduler_node._body.get_write_expr(
                                scheduler_buffer.get_name()
                            )

                            def is_contiguous_index(x):
                                return x == contiguous_index_expr

                            return is_contiguous_index(write_index_expr) and all(
                                isinstance(user.node, SchedulerNode)
                                and is_contiguous_index(
                                    user.node._body.get_read_expr(
                                        scheduler_buffer.get_name()
                                    ),
                                )
                                for user in scheduler_buffer.users
                            )

                        if not (
                            global_buffer_layout.is_contiguous()
                            and is_all_write_read_contiguous()
                        ):
                            continue
                        # Local Buffer is a view of global buffer
                        local_buffer_stride: list[int] = []
                        stride = global_buffer_layout.stride[-1]
                        local_buffer_size = get_call_ranges(scheduler_node)[
                            size_offset:
                        ]
                        for sz in reversed(local_buffer_size):
                            local_buffer_stride.insert(0, stride)
                            stride *= sz
                        local_buffer_layout = ir.FixedLayout(
                            global_buffer_layout.device,
                            global_buffer_layout.dtype,
                            local_buffer_size,
                            local_buffer_stride,
                        )

                        def try_share_local_buffer(local_buffer_layout, local_buffers):
                            for local_buf in local_buffers:
                                if local_buffer_layout == local_buf.layout and all(
                                    all(
                                        user.node.get_name() in visited_scheduler_nodes
                                        for user in V.graph.scheduler.name_to_buf[
                                            global_buffer.name
                                        ].users
                                    )
                                    for global_buffer in local_to_global_buffers[
                                        local_buf.name
                                    ]
                                    if global_buffer.name is not None
                                ):
                                    return local_buf
                            return None

                        local_buf_prefix = "local_buffer_data"
                        # Share existing local buffer
                        local_buffer_used = try_share_local_buffer(
                            local_buffer_layout, local_buffers
                        )
                        if not local_buffer_used:
                            # Create new local buffer
                            local_buffer_used = ir.Buffer(
                                name=f"{local_buf_prefix}_{len(local_buffers)}",
                                layout=local_buffer_layout,
                            )
                            local_buffers.append(local_buffer_used)
                            local_to_global_buffers[local_buffer_used.name] = []  # type: ignore[index]
                        # pyrefly: ignore [index-error]
                        local_to_global_buffers[local_buffer_used.name].append(
                            global_buffer,
                        )

            with LocalBufferContext(kernel_group.args) as scope:
                if len(local_buffers) > 0:
                    for local_buffer in local_buffers:
                        assert local_buffer.name is not None
                        scope.add_local_buffer(
                            local_buffer, local_to_global_buffers[local_buffer.name]
                        )
                for _node in node.get_outer_nodes():
                    assert isinstance(_node, (FusedSchedulerNode, SchedulerNode))
                    cpp_kernel_proxy = self.kernel_proxy_cls(kernel_group)
                    cpp_kernel_proxy.codegen_nodes(_node.get_nodes())  # type: ignore[arg-type]
                    cpp_kernel_proxy_list.append(cpp_kernel_proxy)
                    nodes_list.append(_node.get_nodes())  # type: ignore[arg-type]

                if not node.check_outer_fusion_loop_level_attr(
                    cpp_kernel_proxy_list, node.outer_loop_fusion_depth
                ):
                    for removed_buffer in scope.removed_buffers:
                        # Restore the removed buffers by this context before
                        # fallback to codegen without using Local Buffer
                        V.graph.removed_buffers.remove(removed_buffer)
                    return False
                metrics.cpp_outer_loop_fused_inner_counts.append(
                    metrics.CppOuterLoopFusedCount(
                        len(cpp_kernel_proxy_list),
                        local_buffer_number=len(scope.local_buffers),
                    )
                )
                outer_fusion_cpp_kernel_proxy = node.merge_outer_fusion_kernels(
                    cpp_kernel_proxy_list,
                )
                kernel_group.finalize_kernel(
                    outer_fusion_cpp_kernel_proxy,
                    [*itertools.chain.from_iterable(nodes_list)],
                )

            return True

        if not try_outer_loop_fusion_with_local_buf(node):
            # Reset generated_cpp_vec_kernel_count to codegen again
            metrics.generated_cpp_vec_kernel_count = generated_cpp_vec_kernel_count
            cpp_kernel_proxy_list.clear()
            nodes_list.clear()
            # Similar as comment in
            # https://github.com/pytorch/pytorch/blob/469383755fe416eb1c41fa724762ad3eaecdff07/torch/_inductor/codegen/cpp.py#L3269-L3272
            # Kernels share the same global contexts like V.graph.wrapper_code, V.kernel.args.
            with torch._inductor.config.patch(inplace_buffers=False):
                for _node in node.get_outer_nodes():
                    assert isinstance(_node, (FusedSchedulerNode, SchedulerNode))
                    _nodes: list[SchedulerNode] = _node.get_nodes()  # type: ignore[assignment]
                    cpp_kernel_proxy = self.kernel_proxy_cls(kernel_group)
                    cpp_kernel_proxy.codegen_nodes(_nodes)
                    kernel_group.finalize_kernel(cpp_kernel_proxy, _nodes)

    def codegen_node(
        self,
        node: Union[OuterLoopFusedSchedulerNode, FusedSchedulerNode, SchedulerNode],
    ):
        """
        Turn an set of pre-fused nodes into a C++ kernel.
        """
        kernel_group = self.kernel_group

        if isinstance(node, OuterLoopFusedSchedulerNode):
            self.codegen_outer_loop_node(node)
        else:
            nodes: list[SchedulerNode] = node.get_nodes()  # type: ignore[assignment]
            nodes = self.try_loop_split(nodes)
            cpp_kernel_proxy = self.kernel_proxy_cls(kernel_group)
            cpp_kernel_proxy.codegen_nodes(nodes)
            kernel_group.finalize_kernel(cpp_kernel_proxy, nodes)

        args_num = self._get_scheduled_num_args()
        if args_num > CppScheduling.MAX_FUSED_KERNEL_ARGS_NUM:
            self._set_flush_status(True)

    def is_cpp_template(self, node: BaseSchedulerNode) -> bool:
        return isinstance(node, SchedulerNode) and isinstance(
            node.node, ir.CppTemplateBuffer
        )

    def codegen_template(
        self,
        template_node: BaseSchedulerNode,
        epilogue_nodes: Sequence[BaseSchedulerNode],
        prologue_nodes: Sequence[BaseSchedulerNode],
    ):
        """
        Codegen a CPP template, possibly with fused epilogues
        """
        assert not prologue_nodes

        # remove MultiOutput from epilogue_nodes
        epilogue_nodes = [
            epilogue_node
            for epilogue_node in epilogue_nodes
            if isinstance(epilogue_node, (SchedulerNode, FusedSchedulerNode))
        ]
        # The counter cpp_templated_kernel_counter is used for verifying if a
        # a templated kernel was successfully compiled in a UT
        counters["inductor"]["cpp_templated_kernel_counter"] += 1
        counters["inductor"]["cpp_epilogue_fusion_counter"] += len(epilogue_nodes)
        assert self.is_cpp_template(template_node), (
            "Template node passed to CppScheduler.codegen_template must be a SchedulerNode that wraps a CppTemplateBuffer"
        )
        template_node = cast(SchedulerNode, template_node)
        _, (_, rnumel) = template_node.group
        assert rnumel == ()
        ctb: ir.CppTemplateBuffer = cast(ir.CppTemplateBuffer, template_node.node)
        epilogue_ir_nodes: list[Optional[ir.Operation]] = [
            n.node for n in epilogue_nodes
        ]
        assert all(isinstance(n, ir.ComputedBuffer) for n in epilogue_ir_nodes), (
            "Epilogue nodes must all be instances of ir.ComputedBuffer"
        )

        def template_buffer_has_other_users(
            template_buffer, outputs_by_name, epilogue_nodes
        ):
            if not epilogue_nodes:
                return False

            assert template_buffer.get_name() in outputs_by_name
            users = outputs_by_name[template_buffer.get_name()].users
            return not all(
                isinstance(user.node, BaseSchedulerNode)
                and user.node.node in epilogue_nodes
                for user in users
            )

        flag_template_buffer_has_other_users = template_buffer_has_other_users(
            ctb, template_node.outputs_by_name, epilogue_ir_nodes
        )
        kernel, render = ctb.make_kernel_render(  # type: ignore[misc]
            ctb,
            flag_template_buffer_has_other_users=flag_template_buffer_has_other_users,
            epilogue_nodes=epilogue_ir_nodes,
        )
        with kernel:
            if not is_multi_outputs_template(template_node.node):
                template_node.mark_run()  # type: ignore[attr-defined]
            for node in epilogue_nodes:
                node.mark_run()  # type: ignore[attr-defined]
            src_code = render()

        with V.set_kernel_handler(kernel):
            node_schedule = [template_node, *epilogue_nodes]
            kernel_name = self.define_kernel(src_code, node_schedule, kernel.args)

        if is_multi_outputs_template(template_node.node):
            # For multi outputs template, allocate buffers for each output after the epilogue
            # codegen to which determines if the buffer has been removed.
            assert len(template_node.outputs) == 1, (
                "Multi outputs template should be with 1 output template buffer of MultiOutputLayout"
            )
            for user in template_node.outputs[0].users:
                assert isinstance(user.node, ExternKernelSchedulerNode), (
                    "Multi outputs template should be with ExternKernelSchedulerNode"
                )
                assert isinstance(user.node.node, ir.MultiOutput), (
                    "Multi outputs template has multi users with MultiOutput"
                )
                user.node.mark_run()

        self.codegen_comment(node_schedule, kernel_name)
        kernel.call_kernel(kernel_name, ctb)
        V.graph.removed_buffers |= kernel.removed_buffers
        self.free_buffers_in_scheduler()

    def _get_scheduled_num_args(self):
        return self.kernel_group.get_num_args()

    def ready_to_flush(self):
        return self._ready_to_flush

    def codegen_sync(self):
        pass

    def define_kernel(self, src_code, nodes, kernel_args=None):
        wrapper = V.graph.wrapper_code
        if src_code in wrapper.src_to_kernel:
            kernel_name = wrapper.src_to_kernel[src_code]
        else:
            fused_name = (
                get_fused_kernel_name(nodes, config.cpp.descriptive_names)
                if config.cpp.descriptive_names
                else ""
            )
            kernel_name = "_".join(["cpp", fused_name, wrapper.next_kernel_suffix()])
            wrapper.src_to_kernel[src_code] = kernel_name
            kernel_decl_name = kernel_name if V.graph.cpp_wrapper else "kernel"
            src_code = src_code.replace(str(Placeholder.KERNEL_NAME), kernel_decl_name)
            src_code = src_code.replace(str(Placeholder.DESCRIPTIVE_NAME), kernel_name)
            # TODO(voz): Ostensibly, we should not need this. But there are cases where C++ codegen does
            # not use BracesBuffer, so we have no good indicator of a C++ buffer atm.
            src_code = src_code.replace("#pragma CMT", "//")

            # Get the lines in the source code representing the function definition,
            # excluding the first line including cpp_prefix.h.
            first_char = src_code.rfind('extern "C"')
            last_char = src_code.find(")", first_char)
            if _IS_WINDOWS:
                # get_export_declaration introduced one more ')' in Windows
                last_char = src_code.find(")", last_char + 1)
            kernel_definition = f"{src_code[first_char : last_char + 1]};\n"

            compile_wrapper = IndentedBuffer()
            args = self.kernel_group.args if kernel_args is None else kernel_args
            _, _, arg_types = args.cpp_argdefs()
            if not V.graph.cpp_wrapper:
                compile_wrapper.writeline(
                    f"async_compile.cpp_pybinding({arg_types!r}, r'''"
                )
            compile_wrapper.splice(src_code, strip=True)
            if not V.graph.cpp_wrapper:
                compile_wrapper.writeline("''')")
            wrapper.define_kernel(
                kernel_name,
                compile_wrapper.getvalue(),
                gpu=False,
                cpp_definition=kernel_definition,
            )
        return kernel_name

    def flush(self):
        src_code = self.kernel_group.codegen_group()
        if src_code:
            kernel_name = self.define_kernel(
                src_code, self.kernel_group.scheduled_nodes
            )
            self.codegen_comment(self.kernel_group.scheduled_nodes, kernel_name)
            if config.cpp.enable_kernel_profile:
                V.graph.wrapper_code.write_kernel_context_guard_begin()
                V.graph.wrapper_code.write_kernel_context_guard(
                    kernel_name,
                    self.kernel_group.scheduled_nodes,  # type: ignore[arg-type]
                )
            self.kernel_group.call_kernel(V.graph.wrapper_code, kernel_name)
            if config.cpp.enable_kernel_profile:
                V.graph.wrapper_code.write_kernel_context_guard_end()

        self.reset_kernel_group()
        self._set_flush_status(False)

    def codegen_comment(self, node_schedule, kernel_name=None):
        # below add provenance tracing info for cpu CppKernel types
        wrapper = V.graph.wrapper_code
        debug_handle = set_kernel_post_grad_provenance_tracing(
            node_schedule,  # type: ignore[arg-type]
            # pyrefly: ignore [bad-argument-type]
            kernel_name,
        )
        wrapper.write_provenance_debug_handle(kernel_name, debug_handle)


class KernelGroup:
    def __init__(self):
        super().__init__()
        self.args = KernelArgs()
        self.loops_code = BracesBuffer()
        self.ws = WorkSharing(self.loops_code)
        self.stack = contextlib.ExitStack()
        self.stack.enter_context(self.ws)
        self.scheduled_nodes = []

    def new_kernel(self, cls, *args):
        return cls(self.args, parallel_num_threads(), *args)

    def finalize_kernel(self, new_kernel, nodes):
        self.scheduled_nodes += nodes
        code = self.loops_code
        ws = self.ws
        new_kernel.codegen_loops(code, ws)

    def get_num_args(self):
        arg_defs, _call_args, _arg_types = self.args.cpp_argdefs()
        args_num = len(arg_defs)
        return args_num

    def codegen_group(self, name=None) -> str:
        self.stack.close()
        if not self.scheduled_nodes:
            return ""
        code = BracesBuffer()
        # 1. Include header files
        # TODO: support kernel profile on other platforms
        enable_kernel_profile = config.cpp.enable_kernel_profile and sys.platform in [
            "linux",
            "win32",
        ]
        if enable_kernel_profile:
            code.writelines(["#include <torch/csrc/inductor/aoti_runtime/utils.h>"])
        code.writeline("#include <torch/csrc/inductor/cpp_prefix.h>")

        # 2. Function definition
        kernel_decl_name = str(Placeholder.KERNEL_NAME) if name is None else name
        kernel_name = str(Placeholder.DESCRIPTIVE_NAME) if name is None else name
        arg_defs, _, _ = self.args.cpp_argdefs()
        arg_defs = ",\n".ljust(25).join(arg_defs)
        func_export_decl = get_export_declaration()
        inline_attr = (
            "C10_ALWAYS_INLINE_ATTRIBUTE" if config.cpp.force_inline_kernel else ""
        )
        code.writeline(
            f'extern "C" {func_export_decl} void {inline_attr} {kernel_decl_name}({arg_defs})'
        )

        # 3. Function body
        with code.indent():
            if enable_kernel_profile:
                graph_id = V.graph.graph_id
                prefix = "graph_" + str(graph_id) + "_" if graph_id is not None else ""
                code.writelines(
                    [
                        (
                            "torch::aot_inductor::RAIIAtenRecordFunctionHandle "
                            f'record_{prefix + kernel_name}_("{prefix + kernel_name}", nullptr);'
                        )
                    ]
                )
            for old, new in self.args.aliases():
                code.writeline(f"auto {old} = {new};")
            code.splice(self.loops_code)
        return code.getvalue()

    def call_kernel(self, wrapper, kernel_name):
        _, call_args, arg_types = self.args.cpp_argdefs()
        wrapper.generate_kernel_call(
            kernel_name,
            call_args,
            triton=False,
            arg_types=arg_types,
        )


class WorkSharing:
    def __init__(self, code):
        self.code = code
        self.in_parallel = False
        self.num_threads = None
        self.stack = contextlib.ExitStack()

    def parallel(self, threads):
        if self.in_parallel and threads != self.num_threads:
            # wrong number of threads
            self.close()
        if not self.in_parallel:
            self.num_threads = threads
            self.in_parallel = True
            if config.cpp.dynamic_threads:
                self.code.writeline("#pragma omp parallel")
            else:
                self.code.writeline(f"#pragma omp parallel num_threads({threads})")
            self.stack.enter_context(self.code.indent())
            self.code.writeline(
                "int tid = omp_get_thread_num();",
            )

    def single(self):
        if self.in_parallel:
            self.code.writeline("#pragma omp single")
        return self.in_parallel

    def close(self):
        self.stack.close()
        self.in_parallel = False

    def __enter__(self):
        self.stack.__enter__()
        return self

    def __exit__(self, exc_type, exc_val, exc_tb):
        self.stack.__exit__(exc_type, exc_val, exc_tb)


@dataclasses.dataclass
class LoopLevel:
    var: Optional[sympy.Expr] = None
    size: Optional[sympy.Expr] = None
    offset: sympy.Expr = sympy.S.Zero
    # Note [tiled_size]
    # We may do loop-tiling at this loop level.
    # When var is in [offset, tiled_size), we will perform the vectorization kernel.
    # When var is in [tiled_size, size), we will perform the scalar or masked vectorization kernel.
    # for (var = offset; var < size; var += steps) {
    #     if (var >= offset && var < tiled_size) vec_loop_body();
    #     if (var >= tiled_size && var < size) scalar_or_maskvec_loop_body();
    # }
    tiled_size: sympy.Expr = sympy.S.Zero
    steps: sympy.Expr = sympy.S.One
    parallel: int = 0
    simd_omp: bool = False
    simd_vec: bool = False
    collapsed: bool = False
    is_reduction: bool = False

    def __post_init__(self):
        # Regarding the C++/OpenMP backend, `cpu_vec_isa.pick_vec_isa()` to check
        # vectorization ISA is a time-consuming and one-shot operation. It leads
        # to taking a longer time to import `codegen.cpp` package because the
        # `LoopLevel` of the package is decorated by `@dataclasses.dataclass` while
        # the decorator will invoke `cpu_vec_isa.pick_vec_isa()` to initialize the
        # `simd_nelements` of the `LoopLevel`. It might introduce additional compilation
        # overhead to the Triton backend. Therefore, we moved the `simd_nelements` to
        # `__post_init__`
        picked_vec_isa: cpu_vec_isa.VecISA = cpu_vec_isa.pick_vec_isa()
        self.simd_nelements: int = picked_vec_isa.nelements() if picked_vec_isa else 0

    def tile(self, factor):
        sympy_factor = sympy.Integer(factor)
        loop = LoopLevel(self.var, self.size)
        loop.steps = sympy_factor
        loop.simd_vec = True
        loop.tiled_size = FloorDiv(loop.size, sympy_factor) * sympy_factor
        loop.parallel = self.parallel
        loop.collapsed = False
        loop.is_reduction = self.is_reduction
        return loop

    def lines(self):
        offset_expr = cexpr_index(self.offset)
        size_expr = cexpr_index(self.size)
        if config.cpp.no_redundant_loops and offset_expr == size_expr:
            return None
        simd = (
            f"simd simdlen({self.simd_nelements}) "
            if self.simd_omp and self.simd_nelements > 1
            else ""
        )
        if self.parallel:
            # TODO(jansel): look into chunk size and other schedules
            line1 = "#pragma omp for"
            if self.parallel > 1:
                line1 += f" collapse({self.parallel})"
            if self.simd_omp:
                line1 = line1.replace(" for ", f" for {simd}")
        elif self.simd_vec:
            line1 = ""
        elif self.simd_omp:
            line1 = f"#pragma omp {simd}"
        elif not self.is_reduction and cpp_builder.is_gcc():
            line1 = "#pragma GCC ivdep"
        else:
            line1 = ""
        offset_str = f"{INDEX_TYPE} {self.var}={offset_expr}"
        size_str = f"{self.var}<{size_expr}"
        if self.steps.is_number:
            steps_str = f"{self.var}+={cexpr_index(self.steps)}"
        else:
            # If the step size is 0, change it to 1 because a step size of 0
            # will cause floating point exception (core dump) during parallelization.
            steps_str = (
                f"{self.var}+=({cexpr_index(self.steps)} == 0 ? "
                f"1 : {cexpr_index(self.steps)})"
            )
        line2 = f"for({offset_str}; {size_str}; {steps_str})"
        if self.collapsed or not line1:
            return [line2]
        return [line1, line2]


@dataclasses.dataclass
class LoopNest:
    """
    A loop-nest-like structure. It is built with the `build` method
    as a loop nest and then will perform loop-tiling at some depth.

    A typical case is for vectorization, where we typically do loop-tiling
    at the innermost loop level. A more complicated case is when we do
    2D tiling at both the innermost and outer levels.
    """

    loops: Optional[list[LoopLevel]] = None
    kernel: Optional[CppKernel] = None

    @staticmethod
    def build(kernel: CppKernel):
        """Build a LoopNest with the given `kernel` as the leaf"""
        itervars = kernel.itervars
        ranges = kernel.ranges
        reduction_depth = kernel.reduction_depth
        assert reduction_depth is not None

        loops: Optional[list[LoopLevel]] = None
        for loop_idx, (var, size) in enumerate(zip(itervars, ranges)):
            loop = LoopLevel(var, size)
            if not loops:
                loops = [loop]
            else:
                loops.append(loop)
            if loop_idx >= reduction_depth:
                loop.is_reduction = kernel.is_reduction

        loop_nest = LoopNest(loops)
        return loop_nest

    def __bool__(self):
        return bool(self.loops)

    @cache_on_self
    def max_parallel_depth(self):
        """
        Maximal allowed depth for parallelism: All reduction or non-reduction levels.
        When the range of the first inner loop beyond the maximum parallel depth is much
        larger than the range of all outer loops within the maximum parallel depth,
        change the starting depth of parallelism to the first inner loop and recalculate
        the maximum parallel depth.
        """
        if self.loops is None:
            return ParallelDepth(parallel_depth=0, start_depth=0)

        start_depth = 0
        max_depth = 0
        is_reduction = self.loops[0].is_reduction
        num_steps = sympy.Integer(1)
        for loop in self.loops:
            if loop.is_reduction != is_reduction:
                break
            num_steps = num_steps * FloorDiv(loop.size, loop.steps)
            max_depth += 1

        def get_simd_vec_depth(loops):
            # Return the first loop level which is simd_vec
            for i, loop in enumerate(loops):
                if loop.simd_vec:
                    return i
            return None

        simd_vec_depth = get_simd_vec_depth(self.loops)

        def has_scalar_kernel(loop_nest: LoopNest):
            assert isinstance(loop_nest.kernel, CppKernelProxy)
            return any(
                not isinstance(kernel, CppVecKernel)
                for kernel in loop_nest.kernel.kernels
            )

        # When the number of steps of the first inner loop is much larger than the number of steps of
        # all outer loops, change `start_depth` to the first inner loop and recalculate `max_depth`.
        if (
            max_depth < len(self.loops)
            and isinstance(num_steps, sympy.Integer)
            and isinstance(self.loops[max_depth].size, sympy.Integer)
            and num_steps * 300
            < FloorDiv(self.loops[max_depth].size, self.loops[max_depth].steps)
            and not (
                # Disable parallel reduction under the vec loop
                simd_vec_depth is not None
                and max_depth > simd_vec_depth
                and self.loops[max_depth].is_reduction
                and has_scalar_kernel(self)
            )
        ):
            start_depth = max_depth
            max_depth = 0
            is_reduction = self.loops[start_depth].is_reduction
            for i in range(start_depth, len(self.loops)):
                if self.loops[i].is_reduction != is_reduction:
                    break
                max_depth += 1
        return ParallelDepth(parallel_depth=max_depth, start_depth=start_depth)

    def mark_parallel(self, par_depth):
        assert par_depth.parallel_depth <= self.max_parallel_depth().parallel_depth, (
            "Parallel depth cannot exceed the maximal allowed parallel depth"
        )
        assert self.loops is not None
        assert len(self.loops) >= par_depth.parallel_depth
        loop = self.loops[par_depth.start_depth]
        loop.parallel = par_depth.parallel_depth
        if loop.is_reduction:
            # pyrefly: ignore [bad-assignment]
            metrics.parallel_reduction_count += 1
        for i in range(par_depth.start_depth + 1, par_depth.parallel_depth):
            self.loops[i].collapsed = True

    def tile(self, depth, factor):
        """
        Do loop-tiling at the `depth` level with `factor`.
            for (x0 = 0; x0 < x0_end; x0++)
            ->
            for (x0 = 0; x0 < x0_end; x0 += factor)
        See details in Note [tiled_size].
        """
        assert self.loops
        self.loops[depth] = self.loops[depth].tile(factor)
        return self.loops[depth]

    def get_kernel(self) -> CppKernel:
        assert self.kernel
        return self.kernel

    def set_kernel(self, kernel):
        self.kernel = kernel

    def from_loop_level(self, level: int):
        assert self.loops
        assert len(self.loops) >= level
        loops = None if level == len(self.loops) else self.loops[level:]
        return LoopNest(loops, self.kernel)<|MERGE_RESOLUTION|>--- conflicted
+++ resolved
@@ -1126,10 +1126,7 @@
         name: str,
         reduction_type: str,
         value: CSEVariable,
-<<<<<<< HEAD
         extra_meta: dict[str, Any],
-=======
->>>>>>> b2a0f905
     ) -> None:
         raise NotImplementedError
 
