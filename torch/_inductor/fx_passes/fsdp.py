import logging
from typing import Callable

import torch
from torch._inductor.fx_passes.bucketing import (
    bucket_all_gather_by_mb,
    bucket_reduce_scatter_by_mb,
    BucketMode,
    merge_all_gather,
    merge_reduce_scatter,
)


logger: logging.Logger = logging.getLogger(__name__)
logger.setLevel(logging.INFO)


def is_graph_input(node: torch.fx.Node) -> bool:
    return node.op == "placeholder"


def is_fsdp_all_gather_wait(wait: torch.fx.Node) -> bool:
    # Assume all_gather_into_tensor input is either graph input
    # or dtype conversion of graph input
    ag_node = wait.args[0]  # type: ignore[arg-type, union-attr]
    return (
        is_graph_input(ag_node.args[0])  # type: ignore[arg-type, union-attr]
        or (  # type: ignore[arg-type, union-attr]
            ag_node.args[0].op == "call_function"  # type: ignore[arg-type, union-attr]
            and ag_node.args[0].target  # type: ignore[arg-type, union-attr]
            == torch.ops.prims.convert_element_type.default  # type: ignore[arg-type, union-attr]
            and is_graph_input(ag_node.args[0].args[0])  # type: ignore[arg-type, union-attr]
        )
    )


def is_graph_output(node: torch.fx.Node) -> bool:
    return all(user.op == "output" for user in node.users)


def is_fsdp_reduce_scatter_wait(wait: torch.fx.Node) -> bool:
    if is_graph_output(wait):
        return True

    if len(wait.users) == 1:
        user = next(iter(wait.users))
        assert user is not None
        return (
            is_graph_output(user)
            and user.op == "call_function"
            and user.target == torch.ops.prims.convert_element_type.default
        )

    return False


def bucket_fsdp_all_gather(
    gm: torch.fx.GraphModule,
<<<<<<< HEAD
    bucket_cap_mb_by_bucket_idx: Optional[Callable[[int], float]] = None,
    mode: BucketMode = "default",
=======
    bucket_cap_mb_by_bucket_idx: Callable[[int], float] | None = None,
    mode: str | None = None,
>>>>>>> a814d32f
) -> None:
    """
    Bucketing pass for SimpleFSDP all_gather ops.

    Attributes:
        gm (torch.fx.GraphModule): Graph module of the graph.
        bucket_cap_mb_by_bucket_idx (Callable[[int], float] | None): callback function that
            takes in bucket id and returns size of a bucket in megabytes.
    """
    if bucket_cap_mb_by_bucket_idx is None:
        from torch._inductor.fx_passes.bucketing import (
            bucket_cap_mb_by_bucket_idx_default,
        )

        bucket_cap_mb_by_bucket_idx = bucket_cap_mb_by_bucket_idx_default
    assert bucket_cap_mb_by_bucket_idx is not None
    ag_buckets = bucket_all_gather_by_mb(
        gm,
        bucket_cap_mb_by_bucket_idx,
        filter_wait_node=is_fsdp_all_gather_wait,
    )
    if len(ag_buckets) == 0:
        return
    merge_all_gather(gm, ag_buckets, mode)


def bucket_fsdp_reduce_scatter(
    gm: torch.fx.GraphModule,
<<<<<<< HEAD
    bucket_cap_mb_by_bucket_idx: Optional[Callable[[int], float]] = None,
    mode: BucketMode = "default",
=======
    bucket_cap_mb_by_bucket_idx: Callable[[int], float] | None = None,
    mode: str | None = None,
>>>>>>> a814d32f
) -> None:
    """
    Bucketing pass for SimpleFSDP reduce_scatter ops.

    Attributes:
        gm (torch.fx.GraphModule): Graph module of the graph.
        bucket_cap_mb_by_bucket_idx (Callable[[int], float] | None): callback function that
            takes in bucket idx and returns size of a bucket in megabytes. By default
            torch._inductor.fx_passes.bucketing.bucket_cap_mb_by_bucket_idx_default is used.

    """
    if bucket_cap_mb_by_bucket_idx is None:
        from torch._inductor.fx_passes.bucketing import (
            bucket_cap_mb_by_bucket_idx_default,
        )

        bucket_cap_mb_by_bucket_idx = bucket_cap_mb_by_bucket_idx_default
    rs_buckets = bucket_reduce_scatter_by_mb(
        gm,
        bucket_cap_mb_by_bucket_idx,
        filter_wait_node=is_fsdp_reduce_scatter_wait,
    )
    if len(rs_buckets) == 0:
        return
    merge_reduce_scatter(gm, rs_buckets, mode)<|MERGE_RESOLUTION|>--- conflicted
+++ resolved
@@ -56,13 +56,8 @@
 
 def bucket_fsdp_all_gather(
     gm: torch.fx.GraphModule,
-<<<<<<< HEAD
-    bucket_cap_mb_by_bucket_idx: Optional[Callable[[int], float]] = None,
+    bucket_cap_mb_by_bucket_idx: Callable[[int], float] | None = None,
     mode: BucketMode = "default",
-=======
-    bucket_cap_mb_by_bucket_idx: Callable[[int], float] | None = None,
-    mode: str | None = None,
->>>>>>> a814d32f
 ) -> None:
     """
     Bucketing pass for SimpleFSDP all_gather ops.
@@ -91,13 +86,8 @@
 
 def bucket_fsdp_reduce_scatter(
     gm: torch.fx.GraphModule,
-<<<<<<< HEAD
-    bucket_cap_mb_by_bucket_idx: Optional[Callable[[int], float]] = None,
+    bucket_cap_mb_by_bucket_idx: Callable[[int], float] | None = None,
     mode: BucketMode = "default",
-=======
-    bucket_cap_mb_by_bucket_idx: Callable[[int], float] | None = None,
-    mode: str | None = None,
->>>>>>> a814d32f
 ) -> None:
     """
     Bucketing pass for SimpleFSDP reduce_scatter ops.
