--- conflicted
+++ resolved
@@ -726,11 +726,7 @@
         ]
 
         for i, (start_pos, wait_pos) in enumerate(combinations):
-<<<<<<< HEAD
-            if self._try_rail_position(
-=======
             if self._try_timeline_position(
->>>>>>> d1363a5a
                 bucket_info, candidate, start_pos, wait_pos, why
             ):
                 bucket_log.debug(
