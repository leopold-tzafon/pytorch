import dataclasses
import logging
from collections import defaultdict
from dataclasses import dataclass
from typing import Any, Literal, Optional

import torch.fx as fx


log = logging.getLogger(__name__)
bucket_log = logging.getLogger(f"{__name__}.bucketing")


@dataclasses.dataclass(slots=True)
class WhyNoBucket:
    name1: str
    name2: str
    reason: str
    args: tuple[Any, ...]

    def __init__(self, node1: fx.Node, node2: fx.Node) -> None:
        self.name1 = node1.name
        self.name2 = node2.name
        self.reason = ""
        self.args = ()

    def __call__(self, reason: str, *args: Any) -> None:
        self.reason = reason
        self.args = args
        bucket_log.debug(self)

    def __str__(self) -> str:
        return f"cannot bucket {self.name1} with {self.name2}: " + (
            self.reason % self.args
        )


from torch._dynamo.utils import counters
from torch._inductor.augmented_graph_helper import AugmentedGraphHelper
from torch._inductor.fx_passes.bucketing import (
    bucket_key,
    is_all_gather_into_tensor as is_all_gather,
    is_reduce_scatter_tensor as is_reduce_scatter,
    is_wait_tensor,
)
from torch._inductor.fx_passes.overlap_scheduling import (
    CollBucket,
    CollectiveInfo,
    get_group_name,
    is_compute_node,
)
from torch.utils._ordered_set import OrderedSet


def is_collective_or_wait(n: fx.Node) -> bool:
    """Check if node is a collective start or wait."""
    if is_wait_tensor(n):
        return True
    # Collective starts have exactly one use: the wait_tensor
    if len(n.users) == 1:
        user = next(iter(n.users.keys()))
        if is_wait_tensor(user):
            return True
    return False


@dataclass
class PGEvent:
    """
    Represents an important event in a process group timeline. Either
    a collective start, wait, or hiding compute. Each node is linked
    to its prev and next and these dependencies are reflected
    in the augmented graph.

    We want to enforce a sequential ordering of collective starts and waits
    because NCCL collectives on the same process group execute on the same CUDA
    stream, creating implicit dependencies between all operations on that PG.

    A wait of a particular collective will implicitly force realization of all collectives
    enqueued prior to that collective.
    """

    node: fx.Node
    event_type: Literal["compute", "starts", "waits"]
    position: int
    prev: Optional["PGEvent"] = None
    next: Optional["PGEvent"] = None

    @property
    def is_start(self) -> bool:
        return self.event_type == "starts"

    @property
    def is_wait(self) -> bool:
        return self.event_type == "waits"

    @property
    def is_compute(self) -> bool:
        return self.event_type == "compute"

    def unlink(self) -> tuple[Optional["PGEvent"], Optional["PGEvent"]]:
        """Remove this event from the linked list, return (prev, next)."""
        prev_event, next_event = self.prev, self.next
        if self.prev:
            self.prev.next = self.next
        if self.next:
            self.next.prev = self.prev
        self.prev = None
        self.next = None
        return prev_event, next_event

    def insert_between(
        self, prev_event: Optional["PGEvent"], next_event: Optional["PGEvent"]
    ) -> None:
        """Insert this event between prev_event and next_event in the linked list."""
        if prev_event:
            prev_event.next = self
        self.prev = prev_event

        if next_event:
            next_event.prev = self
        self.next = next_event


class OverlapPreservingBucketer:
    """
    Buckets collective operations while preserving compute-collective overlap relationships.
    Uses an augmented graph to track dependencies between compute and collective operations.
    """

    def __init__(
        self,
        graph: fx.Graph,
        collective_info: dict[fx.Node, CollectiveInfo],
        node_ancestors: dict[fx.Node, OrderedSet[fx.Node]],
        scheduled: OrderedSet[fx.Node],
        max_bucket_memory_gb: float = 1.0,
        max_coll_distance: int = 1000,
        insert_overlap_deps: bool = False,
        bucket_mode: str = "custom_ops_multidtype",
    ):
        self.graph = graph
        self.collective_info = collective_info
        self.node_ancestors = node_ancestors
        self.scheduled = scheduled
        self.max_bucket_memory_gb = max_bucket_memory_gb
        self.node_idx = {n: i for i, n in enumerate(scheduled)}
        self.aug_graph = AugmentedGraphHelper(self.graph, self.node_ancestors)
        self.max_coll_distance = max_coll_distance
        self.insert_overlap_deps = insert_overlap_deps
<<<<<<< HEAD
        self.bucket_mode = bucket_mode
        self.node_to_event: dict[fx.Node, Event] = {}
        self.pg_to_timeline: dict[str, Optional[Event]] = self.build_timelines()
=======
        self.node_to_event: dict[fx.Node, PGEvent] = {}
        self.pg_to_timeline_head: dict[str, Optional[PGEvent]] = self.build_timelines()
>>>>>>> 08385d32

        self._add_hiding_interval_constraints()

    def build_timelines(self) -> dict[str, Optional[PGEvent]]:
        "Construct each process groups ordered series of event"
        all_pgs: OrderedSet[str] = OrderedSet()
        for start in self.collective_info:
            pg = get_group_name(start)
            all_pgs.add(pg)

        pg_timeline: dict[str, Optional[PGEvent]] = {}
        for pg in all_pgs:
            pg_timeline[pg] = self.build_timeline(pg)

        return pg_timeline

    def build_timeline(self, pg: str) -> Optional[PGEvent]:
        """
        Build a timeline of important events (starts, waits, hiding compute) for this process group
        and constrain this ordering in the augmented graph.

        Sequential dependencies are added between all events because NCCL collectives on the same
        process group execute on the same CUDA stream, enforcing LIFO semantics where later-issued
        collectives must complete before earlier ones can finish.
        """

        head = None
        prev_event = None
        position = 0

        for node in self.scheduled:
            node_type = None

            # Determine if this node is relevant for this PG
            if node in self.collective_info and get_group_name(node) == pg:
                node_type = "starts"
            elif is_wait_tensor(node):
                wait_input = node.args[0]
                if isinstance(wait_input, fx.Node) and get_group_name(wait_input) == pg:
                    node_type = "waits"
            elif is_compute_node(node):
                node_type = "compute"

            if node_type is None:
                continue

            event = PGEvent(node=node, event_type=node_type, position=position)  # type: ignore[arg-type]

            event.insert_between(prev_event, None)

            # Add sequential dependency to augmented graph
            if prev_event:
                self.aug_graph.add_extra_dep(n=event.node, dep=prev_event.node)
            else:
                head = event

            prev_event = event
            position += 1

        return head

    def _populate_node_to_event(self, pg: str) -> None:
        """Populate node_to_event mapping for a specific PG's timeline."""
        self.node_to_event.clear()
        head = self.pg_to_timeline_head[pg]
        curr = head
        while curr is not None:
            self.node_to_event[curr.node] = curr
            curr = curr.next

    def _add_hiding_interval_constraints(self) -> None:
        """
        Add hiding interval constraints: start -> compute -> wait.
        """
        for start, info in self.collective_info.items():
            if info.hiding_node and not info.is_exposed:
                # Enforce: start -> compute -> wait
                self.aug_graph.add_extra_dep(n=info.hiding_node, dep=start)
                self.aug_graph.add_extra_dep(n=info.wait_node, dep=info.hiding_node)

    def bucket_collectives(self) -> None:
        """Main entry point for bucketing collectives."""
        # Group collectives by PG first
        pg_collectives: dict[str, OrderedSet[fx.Node]] = defaultdict(OrderedSet)
        for start in self.collective_info:
            pg = get_group_name(start)
            pg_collectives[pg].add(start)

        all_buckets: list[CollBucket] = []
        for pg, collectives in pg_collectives.items():
            # Populate node_to_event for this PG's timeline
            self._populate_node_to_event(pg)

            # Group by bucket key within this PG
            grouped_collectives: dict[object, OrderedSet[fx.Node]] = defaultdict(
                OrderedSet
            )
            for start in collectives:
                key = bucket_key(start, self.bucket_mode)
                if key is not None:
                    grouped_collectives[key].add(start)

            # Find buckets for this PG
            for key, collective_group in grouped_collectives.items():
                bucket_log.debug(
                    "bucketing collective group with key %s: %s",
                    key,
                    [n.name for n in collective_group],
                )
                buckets = self._find_buckets(collective_group)
                all_buckets.extend(buckets)

        # Apply bucketing transformations
        # Dependencies are tracked in aug_graph.extra_deps during bucketing
        for coll_bucket in all_buckets:
            if len(coll_bucket.collectives) <= 1:
                continue

            counters["inductor"]["collective_buckets"] += 1
            self._apply_bucket(coll_bucket)

        # Extract all dependencies from augmented graph
        # This includes:
        # - Sequential timeline deps (added during build_timeline)
        # - Hiding interval deps (added during _add_hiding_interval_constraints)
        # - All transferred deps from bucketing (transferred during _apply_bucket)
        additional_deps = self.aug_graph.get_all_extra_deps()

        # Apply topological sort with all dependencies
        from torch._dynamo.graph_deduplication import _stable_topological_sort

        _stable_topological_sort(self.graph, additional_deps)

        # After topological sort, preserve dependencies using effect tokens
        # Only preserve edges where NOT both nodes are collective starts or waits
        if self.insert_overlap_deps:
            filtered_deps: dict[fx.Node, OrderedSet[fx.Node]] = {}
            for node, deps in additional_deps.items():
                filtered_node_deps: OrderedSet[fx.Node] = OrderedSet()

                # only preserve comm-comptue overlap for now, although we could more
                # generally constrain
                for dep in deps:
                    if not (is_collective_or_wait(node) and is_collective_or_wait(dep)):
                        filtered_node_deps.add(dep)

                if filtered_node_deps:
                    filtered_deps[node] = filtered_node_deps

            self._preserve_dependencies_with_tokens(filtered_deps)

        self.graph.lint()

    def _find_buckets(
        self,
        collective_group: OrderedSet[fx.Node],
    ) -> list[CollBucket]:
        """Find valid buckets within a group of similar collectives."""
        max_bucket_bytes = int(self.max_bucket_memory_gb * 1024 * 1024 * 1024)
        buckets = []
        processed: OrderedSet[fx.Node] = OrderedSet()

        # Sort collectives by node index for efficient distance checking
        sorted_collectives = sorted(collective_group, key=lambda n: self.node_idx[n])

        for start_node in sorted_collectives:
            if start_node in processed:
                continue

            # Initialize bucket with first collective
            bucket_info = CollBucket(
                collectives=[start_node],
                total_bytes=self.collective_info[start_node].size_bytes,
            )
            processed.add(start_node)
            start_node_idx = self.node_idx[start_node]

            # Check candidates in sorted order, break when beyond max distance
            for candidate in sorted_collectives:
                if candidate in processed:
                    continue

                candidate_idx = self.node_idx[candidate]
                # Check if candidate is within max distance from the bucket start
                distance = abs(candidate_idx - start_node_idx)
                if distance > self.max_coll_distance:
                    # Since sorted, all remaining candidates will be too far
                    if candidate_idx > start_node_idx:
                        break
                    continue

                candidate_bytes = self.collective_info[candidate].size_bytes
                if bucket_info.total_bytes + candidate_bytes > max_bucket_bytes:
                    continue

                if self._can_add_to_bucket(bucket_info, candidate):
                    bucket_info.collectives.append(candidate)
                    bucket_info.total_bytes += candidate_bytes
                    processed.add(candidate)

            if len(bucket_info.collectives) > 1:
                buckets.append(bucket_info)

        return buckets

    def _ancestor_dep(self, n1: fx.Node, n2: fx.Node) -> bool:
        """Check if there's an ancestor relationship between two nodes."""
        return n1 in self.node_ancestors[n2] or n2 in self.node_ancestors[n1]

    def _get_intervals(
        self, event: PGEvent
    ) -> tuple[Optional[tuple[int, int]], Optional[tuple[int, int]]]:
        """Get (execution_interval, hiding_interval) for a collective event.

        Returns:
            (execution_interval, hiding_interval) where:
            - execution_interval is (start_pos, wait_pos) or None
            - hiding_interval is (start_pos, compute_pos) or None if no hiding node

        Works for both start and wait events by looking up the collective info.
        """
        # For start events, directly use the node
        if event.is_start:
            coll = event.node
        # For wait events, look up the start node from the event's args
        elif event.is_wait:
            wait_input = event.node.args[0]
            if not isinstance(wait_input, fx.Node):
                return None, None
            coll = wait_input
        else:
            return None, None

        if coll not in self.collective_info:
            return None, None

        info = self.collective_info[coll]
        start_event = self.node_to_event[coll]
        wait_event = self.node_to_event[info.wait_node]

        execution_interval = (start_event.position, wait_event.position)

        hiding_interval = None
        if info.hiding_node:
            hiding_interval = (
                start_event.position,
                self.node_to_event[info.hiding_node].position,
            )

        return execution_interval, hiding_interval

    def _preserves_hiding_intervals(
        self,
        bucket_info: CollBucket,
        candidate: fx.Node,
        start_pos: fx.Node,
        wait_pos: fx.Node,
        why: WhyNoBucket,
    ) -> bool:
        """
        Check that (start_pos, wait_pos) doesn't violate any hiding intervals or collectives.

        Collects all execution and hiding intervals in the affected timeline regions,
        then checks:
        1. All bucket hiding compute stays between new start/wait
        2. No other collective's compute interval is enclosed by bucket execution interval
        3. No other collective's execution interval encloses bucket compute intervals
        """
        # Collect all collectives being bucketed
        all_bucketed_colls = [candidate] + list(bucket_info.collectives)
        all_bucketed_waits = [
            self.collective_info[coll].wait_node for coll in all_bucketed_colls
        ]

        # Collect hiding compute positions for the bucket
        bucket_hiding_compute_positions = []
        for coll in all_bucketed_colls:
            if hiding_node := self.collective_info[coll].hiding_node:
                bucket_hiding_compute_positions.append(
                    self.node_to_event[hiding_node].position
                )

        # Get new positions
        new_start_event = self.node_to_event[start_pos]
        new_wait_event = self.node_to_event[wait_pos]

        # Check 1: All bucket hiding compute must be between new start and wait
        for compute_pos in bucket_hiding_compute_positions:
            if not (new_start_event.position < compute_pos < new_wait_event.position):
                why(
                    "hiding compute at pos %d not between start %d and wait %d",
                    compute_pos,
                    new_start_event.position,
                    new_wait_event.position,
                )
                return False

        def get_wait(n: fx.Node) -> fx.Node:
            return self.collective_info[n].wait_node

        def get_pos(n: fx.Node) -> int:
            return self.node_to_event[n].position

        latest_start_pos = max(get_pos(candidate), get_pos(bucket_info.collectives[0]))
        earliest_wait_pos = min(
            get_pos(get_wait(candidate)), get_pos(get_wait(bucket_info.collectives[0]))
        )

        # Bucket execution interval
        bucket_execution_interval = (new_start_event.position, new_wait_event.position)

        # Because collectives on the same PG operate under LIFO semantics,
        # it's only possible for us to force an early realization of an unrelated collective
        # by delaying a start or raising a wait.
        # We search in the interval from old_start -> new_start, to see if would be
        # forcing another collective to be realized prior to its hiding nodes.
        # Similarly, we search from old_wait -> new_wait, in the reverse direction,
        # to check the same thing.

        execution_intervals = [bucket_execution_interval]
        hiding_intervals = [
            (bucket_execution_interval[0], pos)
            for pos in bucket_hiding_compute_positions
        ]

        curr_event = new_start_event.next
        while curr_event is not None and curr_event.position < latest_start_pos:
            if (
                curr_event.node not in all_bucketed_colls
                and curr_event.node not in all_bucketed_waits
            ):
                exec_interval, hiding_interval = self._get_intervals(curr_event)
                if exec_interval:
                    execution_intervals.append(exec_interval)
                if hiding_interval:
                    hiding_intervals.append(hiding_interval)
            curr_event = curr_event.next

        curr_event = new_wait_event.prev
        while curr_event is not None and curr_event.position > earliest_wait_pos:
            if (
                curr_event.node not in all_bucketed_colls
                and curr_event.node not in all_bucketed_waits
            ):
                exec_interval, hiding_interval = self._get_intervals(curr_event)
                if exec_interval:
                    execution_intervals.append(exec_interval)
                if hiding_interval:
                    hiding_intervals.append(hiding_interval)
            curr_event = curr_event.prev

        # Check: no hiding interval should be enclosed by any execution interval
        def enclosed_interval(inner: tuple[int, int], outer: tuple[int, int]) -> bool:
            return outer[0] < inner[0] and inner[1] < outer[1]

        for hiding_interval in hiding_intervals:
            for execution_interval in execution_intervals:
                if enclosed_interval(hiding_interval, execution_interval):
                    why(
                        "hiding interval %s enclosed by execution interval %s",
                        hiding_interval,
                        execution_interval,
                    )
                    return False

        return True

    def remove_from_event(
        self, node: fx.Node
    ) -> tuple[Optional[PGEvent], Optional[PGEvent]]:
        """Remove node from timeline and return (prev_event, next_event)."""
        event = self.node_to_event[node]
        assert not event.is_compute, "Cannot remove compute events from timeline"

        prev_event, next_event = event.unlink()

        # Remove augmented graph dependency
        if prev_event:
            self.aug_graph.remove_extra_dep(n=node, dep=prev_event.node)
        if next_event:
            self.aug_graph.remove_extra_dep(n=next_event.node, dep=node)

        # Add bypass dependency
        if prev_event and next_event:
            self.aug_graph.add_extra_dep(n=next_event.node, dep=prev_event.node)

        return prev_event, next_event

    def restore_to_event(
        self,
        node: fx.Node,
        prev_event: Optional[PGEvent],
        next_event: Optional[PGEvent],
    ) -> None:
        """Restore node to timeline after failed merge attempt."""
        event = self.node_to_event[node]

        # Reinsert into linked list
        event.insert_between(prev_event, next_event)
        if prev_event:
            self.aug_graph.add_extra_dep(n=node, dep=prev_event.node)
        if next_event and not prev_event:
            self.aug_graph.add_extra_dep(n=next_event.node, dep=node)

        # Remove bypass dependency
        if prev_event and next_event:
            self.aug_graph.remove_extra_dep(n=next_event.node, dep=prev_event.node)

    def _try_timeline_position(
        self,
        bucket_info: CollBucket,
        candidate: fx.Node,
        start_pos: fx.Node,
        wait_pos: fx.Node,
        why: WhyNoBucket,
    ) -> bool:
        """
        Try a specific timeline position for the candidate.
        Returns True if valid and merges are successful.
        """
        candidate_info = self.collective_info[candidate]
        candidate_wait = candidate_info.wait_node

        # Quick check: does this violate hiding intervals?
        if not self._preserves_hiding_intervals(
            bucket_info, candidate, start_pos, wait_pos, why
        ):
            return False

        # Determine which start needs to move
        existing_coll = bucket_info.collectives[0]
        if start_pos == existing_coll:
            start_to_move = candidate
        else:
            assert start_pos == candidate
            start_to_move = existing_coll

        # Remove start from timeline
        start_prev, start_next = self.remove_from_event(start_to_move)

        # Check if starts can be merged
        if self.aug_graph.has_path(existing_coll, candidate) or self.aug_graph.has_path(
            candidate, existing_coll
        ):
            # Restore start constraints
            self.restore_to_event(start_to_move, start_prev, start_next)
            why("path exists between starts")
            return False

        # Merge starts
        self.aug_graph.merge_to_set(existing_coll, candidate)

        # Determine which wait needs to move
        existing_wait = self.collective_info[existing_coll].wait_node
        candidate_wait = self.collective_info[candidate].wait_node

        if wait_pos == existing_wait:
            wait_to_move = candidate_wait
        else:
            wait_to_move = existing_wait

        # Remove wait from timeline
        wait_prev, wait_next = self.remove_from_event(wait_to_move)

        # Check if waits can be merged
        if self.aug_graph.has_path(
            existing_wait, candidate_wait
        ) or self.aug_graph.has_path(candidate_wait, existing_wait):
            # Restore wait constraints
            self.restore_to_event(wait_to_move, wait_prev, wait_next)
            # Unmerge the start we just merged
            self.aug_graph.unmerge_node(candidate)
            # Restore start constraints
            self.restore_to_event(start_to_move, start_prev, start_next)
            why("path exists between waits")
            return False

        # Merge waits - success!
        self.aug_graph.merge_to_set(existing_wait, candidate_wait)

        # Update node_to_event for moved nodes
        target_start_event = self.node_to_event[start_pos]
        target_wait_event = self.node_to_event[wait_pos]

        self.node_to_event[candidate] = target_start_event
        self.node_to_event[candidate_wait] = target_wait_event
        self.node_to_event[existing_coll] = target_start_event
        self.node_to_event[existing_wait] = target_wait_event

        return True

    def _has_ancestor_conflicts(
        self, bucket_info: CollBucket, candidate: fx.Node
    ) -> bool:
        """
        Check if candidate has ancestor conflicts with bucket collectives.
        Returns True if there are conflicts.
        """
        candidate_info = self.collective_info[candidate]
        candidate_wait = candidate_info.wait_node

        for coll in bucket_info.collectives:
            # Check if collectives are ancestors of each other
            if self._ancestor_dep(coll, candidate):
                return True

            # Check if waits are ancestors of each other
            coll_wait = self.collective_info[coll].wait_node
            if self._ancestor_dep(candidate_wait, coll_wait):
                return True

            # Check if existing hiding node conflicts with candidate wait
            if hiding_node := self.collective_info[coll].hiding_node:
                if self._ancestor_dep(hiding_node, candidate_wait):
                    return True

            # Check if candidate hiding node conflicts with existing wait
            if new_hiding_node := candidate_info.hiding_node:
                if self._ancestor_dep(new_hiding_node, coll_wait):
                    return True

        return False

    def _can_add_to_bucket(
        self,
        bucket_info: CollBucket,
        candidate: fx.Node,
    ) -> bool:
        """
        Check if candidate can be added to bucket without breaking comm/compute overlap.

        Strategy: Try all timeline positions - combinations of [existing_start, candidate_start]
        x [existing_wait, candidate_wait]. For each position, verify:
        1. Hiding intervals preserved - for any (start, hiding_compute, wait) interval, no other
           collective's (start, wait) pair falls between start and hiding_compute, which would
           force realization and break overlap due to LIFO semantics
        2. Topologically valid (no dependency cycles)

        Return True if any timeline position satisfies both constraints.
        """
        existing_coll = bucket_info.collectives[0]
        why = WhyNoBucket(existing_coll, candidate)

        candidate_info = self.collective_info[candidate]

        # Step 1: Quick check using precomputed ancestors
        # These ancestors are computed prior to adding augmented dependencies and not updated,
        # so if any of these checks fail then the merge will not be topologically valid
        # even ignoring comm/compute overlap
        if self._has_ancestor_conflicts(bucket_info, candidate):
            why("has ancestor conflicts")
            return False

        # Step 2: Try different rail positions
        existing_wait = self.collective_info[existing_coll].wait_node

        candidate_start = candidate
        candidate_wait = candidate_info.wait_node

        # Try combinations in order of likelihood to succeed
        # (early start, later wait is most likely to work)
        combinations = [
            (
                existing_coll,
                candidate_wait,
            ),  # Move candidate start early, keep wait late
            (
                existing_coll,
                existing_wait,
            ),  # Move candidate start early, move wait early
            (candidate_start, candidate_wait),  # Keep both in place
            (candidate_start, existing_wait),  # Keep start in place, move wait early
        ]

        for i, (start_pos, wait_pos) in enumerate(combinations):
            if self._try_timeline_position(
                bucket_info, candidate, start_pos, wait_pos, why
            ):
                bucket_log.debug(
                    "bucketed %s with %s using timeline position %d: (start=%s, wait=%s)",
                    candidate.name,
                    existing_coll.name,
                    i + 1,
                    start_pos.name,
                    wait_pos.name,
                )
                return True

        why("all timeline positions failed")
        return False

    def _apply_bucket(self, bucket_info: CollBucket) -> None:
        """
        Apply bucketing transformation.

        Dependencies are added to aug_graph.extra_deps and transferred from old nodes.
        """

        from torch._inductor.fx_passes.bucketing import (
            merge_all_gather_bucket,
            merge_reduce_scatter_bucket,
        )

        bucket = bucket_info.collectives

        # Collect old nodes BEFORE they're erased
        old_starts = list(bucket)
        old_waits = [self.collective_info[n].wait_node for n in bucket]

        # Find where to place the bucketed operations
        next_node = bucket[0]
        while next_node in bucket:
            next_node = next_node.next

        # Don't use wait_insertion_point - let merge functions place waits naturally
        # The wait_insertion_point feature tries to move waits to a specific location,
        # but this can cause issues when that location is one of the nodes being erased
        # Create bucketed collective (this will erase old nodes)
        if is_all_gather(bucket[0]):
            new_nodes, replacements = merge_all_gather_bucket(
                self.graph,
                bucket,
                insert_before=next_node,
                mode="custom_ops",
            )
        else:
            assert is_reduce_scatter(bucket[0])
            new_nodes, replacements = merge_reduce_scatter_bucket(
                self.graph,
                bucket,
                insert_before=next_node,
                mode="custom_ops",
            )

        # Get new nodes
        new_waits = [n for n in new_nodes if is_wait_tensor(n)]
        assert len(new_waits) == 1

        new_wait = new_waits[0]
        new_start = new_wait.args[0]
        assert isinstance(new_start, fx.Node)

        # Create mapping of all erased nodes to their replacements
        erased_to_new = {}
        for old_start in old_starts:
            erased_to_new[old_start] = new_start
        for old_wait in old_waits:
            erased_to_new[old_wait] = new_wait

        # Transfer all dependencies from old nodes to new nodes
        self.aug_graph.transfer_erased_node_deps(erased_to_new)

    def _preserve_dependencies_with_tokens(
        self, additional_deps: dict[fx.Node, OrderedSet[fx.Node]]
    ) -> None:
        """
        Preserve dependencies using effect tokens and with_effects higher-order op.

        Uses the standalone token_dependencies utility for consistent behavior
        across different overlap scheduling approaches.
        """
        from torch._inductor.fx_passes.control_dependencies import (
            preserve_node_ordering,
        )

        preserve_node_ordering(self.graph, additional_deps)<|MERGE_RESOLUTION|>--- conflicted
+++ resolved
@@ -148,14 +148,9 @@
         self.aug_graph = AugmentedGraphHelper(self.graph, self.node_ancestors)
         self.max_coll_distance = max_coll_distance
         self.insert_overlap_deps = insert_overlap_deps
-<<<<<<< HEAD
         self.bucket_mode = bucket_mode
-        self.node_to_event: dict[fx.Node, Event] = {}
-        self.pg_to_timeline: dict[str, Optional[Event]] = self.build_timelines()
-=======
         self.node_to_event: dict[fx.Node, PGEvent] = {}
         self.pg_to_timeline_head: dict[str, Optional[PGEvent]] = self.build_timelines()
->>>>>>> 08385d32
 
         self._add_hiding_interval_constraints()
 
