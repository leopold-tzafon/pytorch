import collections
import logging
from collections import defaultdict
<<<<<<< HEAD
from typing import Any, Callable, Literal, Optional, TypeAlias
=======
from typing import Any, Callable
>>>>>>> a814d32f

import torch
import torch.distributed as dist
import torch.utils._pytree as pytree
from torch._dispatch.python import enable_python_dispatcher
from torch._dynamo.utils import detect_fake_mode
from torch._inductor.runtime.runtime_utils import dynamo_timed
from torch._logging import trace_structured
from torch.fx.experimental.proxy_tensor import make_fx
from torch.utils._ordered_set import OrderedSet


logger: logging.Logger = logging.getLogger(__name__)
logger.setLevel(logging.INFO)

BucketMode: TypeAlias = Literal["default", "custom_ops", "custom_ops_multidtype"]


# Helper functions moved to top for better organization
def _ag_group_key(node: torch.fx.Node) -> tuple[str, torch.dtype]:  # type: ignore[name-defined]
    _, group_size, group_name = node.args
    dtype = node.meta["val"].dtype
    assert isinstance(group_name, str)
    return (group_name, dtype)


def _ag_group_key_multidtype(node: torch.fx.Node) -> tuple[str]:
    _, group_size, group_name = node.args
    assert isinstance(group_name, str)
    return (group_name,)


def _rs_group_key(node: torch.fx.Node) -> tuple[str, str, torch.dtype]:  # type: ignore[name-defined]
    _, reduce_op, group_size, group_name = node.args
    dtype = node.meta["val"].dtype
    assert isinstance(group_name, str)
    assert isinstance(reduce_op, str)
    return (group_name, reduce_op, dtype)


<<<<<<< HEAD
def pick_bucket_dtype(dtypes: list[torch.dtype]) -> torch.dtype:  # type: ignore[name-defined]
    assert len(dtypes) > 0
    lowest_dtype = dtypes[0]
    lowest_dtype_bytes = _dtype_size_bytes(lowest_dtype)
    for i in range(1, len(dtypes)):
        dtype = dtypes[i]
        dtype_bytes = _dtype_size_bytes(dtype)
        if dtype_bytes < lowest_dtype_bytes:
            lowest_dtype = dtype
            lowest_dtype_bytes = dtype_bytes

    return lowest_dtype
=======
def bucket_key(node: torch.fx.Node) -> object | None:
    if is_all_gather_into_tensor(node):
        return _ag_group_key(node)
    elif is_reduce_scatter_tensor(node):
        return _rs_group_key(node)
    else:
        return None
>>>>>>> a814d32f


def bucket_cap_mb_by_bucket_idx_default(bucket_id: int) -> float:
    """
    Determine the size of a bucket based on its ID.

    Args:
    bucket_id (int): The ID of the bucket.

    Returns:
    float: The size of the bucket.
    """
    return 2000.0


def bucket_all_gather(
    gm: torch.fx.GraphModule,
<<<<<<< HEAD
    bucket_cap_mb_by_bucket_idx: Optional[Callable[[int], float]] = None,
    mode: BucketMode = "default",
=======
    bucket_cap_mb_by_bucket_idx: Callable[[int], float] | None = None,
    mode: str | None = None,
>>>>>>> a814d32f
) -> None:
    if bucket_cap_mb_by_bucket_idx is None:
        from torch._inductor.fx_passes.bucketing import (
            bucket_cap_mb_by_bucket_idx_default,
        )

        bucket_cap_mb_by_bucket_idx = bucket_cap_mb_by_bucket_idx_default
    ag_buckets = bucket_all_gather_by_mb(gm, bucket_cap_mb_by_bucket_idx, None, mode)
    if len(ag_buckets) == 0:
        return
    merge_all_gather(gm, ag_buckets, mode)


def bucket_reduce_scatter(
    gm: torch.fx.GraphModule,
<<<<<<< HEAD
    bucket_cap_mb_by_bucket_idx: Optional[Callable[[int], float]] = None,
    mode: BucketMode = "default",
=======
    bucket_cap_mb_by_bucket_idx: Callable[[int], float] | None = None,
    mode: str | None = None,
>>>>>>> a814d32f
) -> None:
    if bucket_cap_mb_by_bucket_idx is None:
        from torch._inductor.fx_passes.bucketing import (
            bucket_cap_mb_by_bucket_idx_default,
        )

        bucket_cap_mb_by_bucket_idx = bucket_cap_mb_by_bucket_idx_default
    rs_buckets = bucket_reduce_scatter_by_mb(
        gm, bucket_cap_mb_by_bucket_idx, None, mode
    )
    if len(rs_buckets) == 0:
        return
    merge_reduce_scatter(gm, rs_buckets, mode)


def is_all_gather_into_tensor(node: torch.fx.Node) -> bool:  # type: ignore[arg-type]
    return (
        node.op == "call_function"
        and node.target == torch.ops._c10d_functional.all_gather_into_tensor.default
    )


def is_reduce_scatter_tensor(node: torch.fx.Node) -> bool:
    return (
        node.op == "call_function"
        and node.target == torch.ops._c10d_functional.reduce_scatter_tensor.default
    )


def is_wait_tensor(node: torch.fx.Node) -> bool:
    return (
        node.op == "call_function"
        and node.target == torch.ops._c10d_functional.wait_tensor.default
    )


def is_wait_tensor_from_all_gather_into_tensor(node: torch.fx.Node) -> bool:
    return is_wait_tensor(node) and is_all_gather_into_tensor(node.args[0])  # type: ignore[arg-type]


def collect_node_descendants(
    graph: torch.fx.Graph,
) -> dict[torch.fx.Node, OrderedSet[torch.fx.Node]]:
    """
    Collects the descendants of each node in the graph.
    Args:
        graph (torch.fx.Graph): The graph to collect descendants from.
    Returns:
        dict[torch.fx.Node, OrderedSet[torch.fx.Node]]: A dictionary mapping each node to its descendants.
    """
    node_descendants: dict[torch.fx.Node, OrderedSet[torch.fx.Node]] = (
        collections.defaultdict(OrderedSet)
    )
    outdegree = collections.defaultdict(int)
    queue = []

    for node in graph.nodes:
        n_outdegree = len(node.users)
        if n_outdegree == 0:
            queue.append(node)
        else:
            outdegree[node] = len(node.users)

    while queue:
        node = queue.pop()
        for input_node in node.all_input_nodes:
            node_descendants[input_node] |= node_descendants[node]
            node_descendants[input_node].add(node)
            outdegree[input_node] -= 1

            if outdegree[input_node] == 0:
                queue.append(input_node)

    return node_descendants


def greedy_bucket_collective_by_mb(
    gm: torch.fx.GraphModule,
    bucket_cap_mb_by_bucket_idx: Callable[[int], float],
    filter_node: Callable[[torch.fx.Node], bool],
    node_group_key: Callable[[torch.fx.Node], Any],
    filter_wait_node: Callable[[torch.fx.Node], bool] | None = None,
) -> list[list[torch.fx.Node]]:
    """
    Bucketing adjacent collectives with equal node_group_key.
    We can not bucket non adjacent collectives,
    as this will effectively change the order of collectives.
    Reordering can lead to different order on different ranks.
    """
    g = gm.graph
    found_candidates = False
    for node in g.nodes:
        if filter_node(node):
            found_candidates = True
            break
    if not found_candidates:
        return []

    # TODO: pearce kelly algorithm for detecting cycles
    node_descendents = collect_node_descendants(gm.graph)

    nodes_groups: list[list[torch.fx.Node]] = []
    cur_group: list[torch.fx.Node] = []
    cur_group_key = None

    for node in g.nodes:
        if is_wait_tensor(node) and filter_node(node.args[0]):
            if (filter_wait_node is None) or filter_wait_node(node):
                coll_node = node.args[0]
                group_key = node_group_key(coll_node)
                if group_key == cur_group_key:
                    cur_group.append(coll_node)
                else:
                    if len(cur_group) > 1:
                        nodes_groups.append(cur_group)
                    cur_group = [coll_node]
                    cur_group_key = group_key

    if len(cur_group) > 1:
        nodes_groups.append(cur_group)

    buckets: list[list[torch.fx.Node]] = []
    for nodes in nodes_groups:
        cur_bucket: list[torch.fx.Node] = []
        cur_bucket_descendents: OrderedSet[torch.fx.Node] = OrderedSet()
        cur_bucket_size_bytes: int = 0
        cur_bucket_id: int = 0
        bucket_size_bytes = int(
            bucket_cap_mb_by_bucket_idx(cur_bucket_id) * 1024 * 1024
        )
        for node in nodes:
            if node in cur_bucket_descendents:
                # if there is a path from node to the current bucket, we cannot horizontally fuse (bucket)
                continue
            assert "val" in node.meta
            n_val = node.meta["val"]
            out_size_bytes = n_val.numel() * n_val.element_size()
            n_input_val = node.all_input_nodes[0].meta["val"]
            in_size_bytes = n_input_val.numel() * n_input_val.element_size()
            size_bytes = max(out_size_bytes, in_size_bytes)
            if cur_bucket_size_bytes + size_bytes > bucket_size_bytes and cur_bucket:
                # Current bucket is full, create new bucket
                if len(cur_bucket) > 1:
                    buckets.append(cur_bucket)
                cur_bucket = []
                cur_bucket_size_bytes = 0
                cur_bucket_id += 1
                cur_bucket_descendents = OrderedSet()
            cur_bucket_size_bytes += size_bytes
            cur_bucket.append(node)
            cur_bucket_descendents |= node_descendents[node]
        if len(cur_bucket) > 1:
            buckets.append(cur_bucket)
    return buckets


def bucket_all_gather_by_mb(
    gm: torch.fx.GraphModule,
    bucket_cap_mb_by_bucket_idx: Callable[[int], float],
<<<<<<< HEAD
    filter_wait_node: Optional[Callable[[torch.fx.Node], bool]] = None,
    mode: BucketMode = "default",
=======
    filter_wait_node: Callable[[torch.fx.Node], bool] | None = None,
>>>>>>> a814d32f
) -> list[list[torch.fx.Node]]:
    """
    Identifies all all_gather nodes and groups them into buckets,
    based on size limit `bucket_cap_mb_by_bucket_idx`.

    Args:
        gm (torch.fx.GraphModule): GraphModule where to bucket all_gathers.
        bucket_cap_mb_by_bucket_idx (Callable[[int], float]): Callable to specify cap of the bucket
            in megabytes by bucket idx.  The idea of `bucket_cap_mb_by_bucket_idx` is to allow
            to specify different sizes of the buckets at the start,
            as first all_gather is usually exposed.  Interface of bucket_cap_mb_by_bucket_idx
            is `bucket_cap_mb_by_bucket_idx_default` function that is default value for `bucket_cap_mb_by_bucket_idx`.
        filter_wait_node (Callable[[torch.fx.Node], bool] | None): If specified,
            only all_gather nodes with wait_node that satisfy `filter_wait_node` will be bucketed.

    Returns:
        list[list[torch.fx.Node]]: List of buckets, where each bucket is a list of all_gather nodes.
    """

    group_key_fn = (
        _ag_group_key_multidtype if mode and "multidtype" in mode else _ag_group_key
    )

    return greedy_bucket_collective_by_mb(
        gm,
        bucket_cap_mb_by_bucket_idx,
        is_all_gather_into_tensor,
        group_key_fn,
        filter_wait_node,
    )


def bucket_reduce_scatter_by_mb(
    gm: torch.fx.GraphModule,
    bucket_cap_mb_by_bucket_idx: Callable[[int], float],
<<<<<<< HEAD
    filter_wait_node: Optional[Callable[[torch.fx.Node], bool]] = None,
    mode: BucketMode = "default",
=======
    filter_wait_node: Callable[[torch.fx.Node], bool] | None = None,
>>>>>>> a814d32f
) -> list[list[torch.fx.Node]]:
    """
    Identifies all reduce_scatter nodes and groups them into buckets,
        based on size limit `bucket_cap_mb_by_bucket_idx`.

    Args:
        gm (torch.fx.GraphModule): GraphModule where to bucket reduce_scatters.
        bucket_cap_mb_by_bucket_idx (Callable[[int], float]): Callable to specify cap of the bucket
            in megabytes by bucket idx.  The idea of `bucket_cap_mb_by_bucket_idx` is to allow
            to specify different sizes of the buckets.
        filter_wait_node (Callable[[torch.fx.Node], bool] | None): If specified,
            only reduce_scatter nodes with wait_node that satisfy `filter_wait_node` will be bucketed.

    Returns:
        list[list[torch.fx.Node]]: List of buckets, where each bucket is a list of reduce_scatter nodes.
    """

    assert "multidtype" not in mode, (
        "reduce scatter bucketing does not support multidtype"
    )

    return greedy_bucket_collective_by_mb(
        gm,
        bucket_cap_mb_by_bucket_idx,
        is_reduce_scatter_tensor,
        _rs_group_key,
        filter_wait_node,
    )


@torch.library.custom_op("bucketing::_pre_bucket_reduce_scatter", mutates_args={})
def _pre_bucket_reduce_scatter(
    rs_ins: list[torch.Tensor],
    group_size: int,
) -> torch.Tensor:
    rs_ins_flattened = [x.view(group_size, -1) for x in rs_ins]
    new_rs_in = torch.cat(rs_ins_flattened, dim=1).flatten()
    return new_rs_in


def _pre_bucket_reduce_scatter_fake(
    rs_ins: list[torch.Tensor],
    group_size: int,
) -> torch.Tensor:
    out_numel = sum(rs_in.numel() for rs_in in rs_ins)
    return torch.empty((out_numel,), device=rs_ins[0].device, dtype=rs_ins[0].dtype)


_pre_bucket_reduce_scatter.register_fake(_pre_bucket_reduce_scatter_fake)


def reduce_scatter_merge_fn_to_trace_custom_ops(
    rs_ins: list[torch.Tensor],
    group_size: int,
    group_name: str,
    reduce_op: str,
    reduce_dtype: torch.dtype,  # type: ignore[name-defined]
    device: torch.device,  # type: ignore[name-defined]
) -> list[torch.Tensor]:  # type: ignore[no-untyped-def]
    new_out_sizes = [(x.shape[0] // group_size,) + x.shape[1:] for x in rs_ins]
    new_out_numels = [x.numel() // group_size for x in rs_ins]

    new_rs_in = torch.ops.bucketing._pre_bucket_reduce_scatter(rs_ins, group_size)

    # TODO - either use torch.cat or make sure inductor foreach codegen
    # fires more reliably
    new_rs_out = torch.ops.c10d_functional.wait_tensor(
        torch.ops._c10d_functional.reduce_scatter_tensor.default(
            new_rs_in, reduce_op, group_size, group_name
        )
    )
    new_out_flat = new_rs_out.split(new_out_numels, 0)
    new_outs = [x.view(s) for x, s in zip(new_out_flat, new_out_sizes)]
    return new_outs


def reduce_scatter_merge_fn_to_trace(
    rs_ins: list[torch.Tensor],
    group_size: int,
    group_name: str,
    reduce_op: str,
    reduce_dtype: torch.dtype,  # type: ignore[name-defined]
    device: torch.device,  # type: ignore[name-defined]
) -> list[torch.Tensor]:  # type: ignore[no-untyped-def]
    rs_ins_flattened = [x.view(group_size, -1) for x in rs_ins]

    new_out_sizes = [(x.shape[0] // group_size,) + x.shape[1:] for x in rs_ins]
    new_out_numels = [x.numel() // group_size for x in rs_ins]

    new_rs_in = torch.cat(rs_ins_flattened, dim=1).flatten()

    new_rs_out = torch.ops.c10d_functional.wait_tensor(
        torch.ops._c10d_functional.reduce_scatter_tensor.default(
            new_rs_in, reduce_op, group_size, group_name
        )
    )
    new_out_flat = new_rs_out.split(new_out_numels, 0)
    new_outs = [x.view(s) for x, s in zip(new_out_flat, new_out_sizes)]
    return new_outs


@torch.library.custom_op("bucketing::_pre_bucket_all_gather", mutates_args={})
def _pre_bucket_all_gather(
    ag_ins: list[torch.Tensor],
    group_size: int,
    group_name: str,
    dtype: torch.dtype,  # type: ignore[name-defined]
    rank: int,
) -> torch.Tensor:
    ins_split_sizes_bytes = [ag_in.numel() * ag_in.element_size() for ag_in in ag_ins]
    bucket_dtype_size_bytes = _dtype_size_bytes(dtype)
    ins_split_sizes = [
        _bytes // bucket_dtype_size_bytes for _bytes in ins_split_sizes_bytes
    ]
    ag_input_numel = sum(ins_split_sizes)
    device = ag_ins[0].device
    new_ag_out = torch.empty(ag_input_numel * group_size, dtype=dtype, device=device)
    new_ag_in = new_ag_out.narrow(0, ag_input_numel * rank, ag_input_numel)
    foreach_copy_dsts = torch.split(new_ag_in, ins_split_sizes)
    ag_ins_flattened = [ag_in.reshape(-1).view(dtype) for ag_in in ag_ins]
    torch._foreach_copy_(foreach_copy_dsts, ag_ins_flattened)
    return new_ag_out


def _pre_bucket_all_gather_fake(
    ag_ins: list[torch.Tensor],
    group_size: int,
    group_name: str,
    dtype: torch.dtype,  # type: ignore[name-defined]
    rank: int,
) -> torch.Tensor:
    ins_split_sizes_bytes = [ag_in.numel() * ag_in.element_size() for ag_in in ag_ins]
    bucket_dtype_size_bytes = _dtype_size_bytes(dtype)
    ins_split_sizes = [
        _bytes // bucket_dtype_size_bytes for _bytes in ins_split_sizes_bytes
    ]
    ag_input_numel = sum(ins_split_sizes)
    device = ag_ins[0].device
    new_ag_out = torch.empty(ag_input_numel * group_size, dtype=dtype, device=device)
    return new_ag_out


_pre_bucket_all_gather.register_fake(_pre_bucket_all_gather_fake)


def _dtype_size_bytes(dtype: torch.dtype) -> int:  # type:  ignore[name-defined]
    if dtype.is_floating_point:
        return torch.finfo(dtype).bits // 8  # type: ignore[attr-defined]

    return torch.iinfo(dtype).bits // 8  # type: ignore[attr-defined]


def all_gather_merge_fn_to_trace_custom_ops(
    _ag_ins: list[torch.Tensor],
    group_size: int,
    group_name: str,
    dtype: torch.dtype,  # type: ignore[name-defined]
    out_dtypes: list[torch.dtype],  # type: ignore[name-defined]
    rank: int,
) -> list[torch.Tensor]:
    ag_ins = [
        torch._prims.convert_element_type(_ag_in, out_dtype)
        if _ag_in.dtype != out_dtype
        else _ag_in
        for _ag_in, out_dtype in zip(_ag_ins, out_dtypes)
    ]
    ins_sizes = [ag_in.shape for ag_in in ag_ins]
    ins_split_sizes_bytes = [
        ag_in.numel() * _dtype_size_bytes(out_dtype)
        for ag_in, out_dtype in zip(ag_ins, out_dtypes)
    ]
    bucket_dtype_size_bytes = _dtype_size_bytes(dtype)
    ins_split_sizes = [
        _bytes // bucket_dtype_size_bytes for _bytes in ins_split_sizes_bytes
    ]
    ag_input_numel = sum(ins_split_sizes)
    new_ag_out = torch.ops.bucketing._pre_bucket_all_gather(
        ag_ins, group_size, group_name, dtype, rank
    )
    new_ag_in = new_ag_out.narrow(0, ag_input_numel * rank, ag_input_numel)
    wait_tensor = torch.ops.c10d_functional.wait_tensor(
        torch.ops._c10d_functional.all_gather_into_tensor_out.default(
            new_ag_in, group_size, group_name, out=new_ag_out
        )
    )
    new_ag_out_reshaped = wait_tensor.reshape(group_size, -1)
    outs_bucket_dtype = torch.split_with_sizes(
        new_ag_out_reshaped,
        ins_split_sizes,
        dim=1,
    )
    outs_reshaped = [
        o.view(out_dtype).reshape((shape[0] * group_size,) + shape[1:])
        for o, shape, out_dtype in zip(outs_bucket_dtype, ins_sizes, out_dtypes)
    ]
    return outs_reshaped


def all_gather_merge_fn_to_trace(
    ag_ins: list[torch.Tensor],
    group_size: int,
    group_name: str,
    dtype: torch.dtype,  # type: ignore[name-defined]
    out_dtypes: list[torch.dtype],  # type: ignore[name-defined]
    rank: int,
) -> list[torch.Tensor]:
    ins_sizes = [ag_in.shape for ag_in in ag_ins]
    ins_split_sizes = [ag_in.numel() for ag_in in ag_ins]
    ag_input_numel = sum(ins_split_sizes)
    device = ag_ins[0].device
    new_ag_out = torch.empty(ag_input_numel * group_size, dtype=dtype, device=device)
    new_ag_in = new_ag_out.narrow(0, ag_input_numel * rank, ag_input_numel)
    foreach_copy_dsts = torch.split(new_ag_in, ins_split_sizes)
    ag_ins_flattened = [ag_in.reshape(-1) for ag_in in ag_ins]
    torch._foreach_copy_(foreach_copy_dsts, ag_ins_flattened)
    wait_tensor = torch.ops.c10d_functional.wait_tensor(
        torch.ops._c10d_functional.all_gather_into_tensor_out.default(
            new_ag_in, group_size, group_name, out=new_ag_out
        )
    )
    new_ag_out_reshaped = wait_tensor.reshape(group_size, -1)
    outs = torch.split_with_sizes(
        new_ag_out_reshaped,
        ins_split_sizes,
        dim=1,
    )
    outs_reshaped = [
        o.reshape((shape[0] * group_size,) + shape[1:])
        for o, shape in zip(outs, ins_sizes)
    ]
    return outs_reshaped


def all_gather_merge_fn_to_trace_functional(
    ag_ins: list[torch.Tensor],
    group_size: int,
    group_name: str,
    dtype: torch.dtype,  # type: ignore[name-defined]
    out_dtypes: list[torch.dtype],  # type: ignore[name-defined]
    rank: int,
    use_fsdp_ag_copy_in: bool = False,
) -> list[torch.Tensor]:
    # Implementation that is functional in graph,
    # but uses custom op torch.ops.fsdp.all_gather_copy_in.
    ins_sizes = [ag_in.shape for ag_in in ag_ins]
    ins_split_sizes = [ag_in.numel() for ag_in in ag_ins]
    ag_input_numel = sum(ins_split_sizes)
    device = ag_ins[0].device
    new_ag_out = torch.empty(ag_input_numel * group_size, dtype=dtype, device=device)
    ag_ins_flattened = [ag_in.reshape(-1) for ag_in in ag_ins]
    if use_fsdp_ag_copy_in:
        new_ag_in, new_ag_out = torch.ops.fsdp.all_gather_copy_in(
            ag_ins_flattened, new_ag_out, ins_split_sizes, ag_input_numel, rank
        )
    else:
        new_ag_in = torch.cat(ag_ins_flattened, dim=0)
    wait_tensor = torch.ops.c10d_functional.wait_tensor(
        torch.ops._c10d_functional.all_gather_into_tensor_out.default(
            new_ag_in, group_size, group_name, out=new_ag_out
        )
    )
    new_ag_out_reshaped = wait_tensor.reshape(group_size, -1)
    outs = torch.split_with_sizes(
        new_ag_out_reshaped,
        ins_split_sizes,
        dim=1,
    )
    outs_reshaped = [
        o.reshape((shape[0] * group_size,) + shape[1:])
        for o, shape in zip(outs, ins_sizes)
    ]
    return outs_reshaped


def _trace(fn, inps) -> torch.fx.GraphModule:  # type: ignore[no-untyped-def]
    with dynamo_timed("fx.bucketing._trace", log_pt2_compile_event=True):
        fake_mode = detect_fake_mode(inps)
        assert fake_mode is not None
        with fake_mode, enable_python_dispatcher():
            out = make_fx(fn)(*inps)
            for node in out.graph.find_nodes(
                op="call_function", target=torch.ops.aten.detach.default
            ):
                node.replace_all_uses_with(node.args[0])
                out.graph.erase_node(node)
            return out


def _insert_fn_trace_before_node(  # type: ignore[no-untyped-def]
    g: torch.fx.Graph,
    fn_to_trace,
    inps,
    insert_before_node: torch.fx.Node,
    g_fn_inps: list[torch.fx.Node],
    g_fn_outs: list[torch.fx.Node],
) -> tuple[dict[torch.fx.Node, torch.fx.Node], list[torch.fx.Node]]:  # type: ignore[no-untyped-def]
    """
    Helper function that traces :attr:`fn_to_trace` with inputs
    :attr:`inps`.
    The result function graph will be inserted before :attr:`insert_before_node`,
    using :attr:`g_fn_inps` nodes of original graph as inputs of function graph,
    function graph outputs will replace :attr:`g_fn_outs` in original graph.

    Returns:
        (replacements, new_nodes): Dictionary mapping old to new nodes, and list of all newly inserted nodes
    """
    with dynamo_timed(
        "fx.bucketing._insert_fn_trace_before_node", log_pt2_compile_event=True
    ):
        fn_gm = _trace(
            fn_to_trace,
            inps,
        )
        fn_g = fn_gm.graph
        fn_g_ins = fn_g.find_nodes(op="placeholder")
        env = {fn_g_ins[idx]: g_fn_inps[idx] for idx in range(len(g_fn_inps))}
        g_fn_new_outs: list[torch.fx.Node] = []
        new_nodes: list[torch.fx.Node] = []  # Track all newly inserted nodes

        with g.inserting_before(insert_before_node):
            for _n in fn_g.nodes:
                if _n.op == "placeholder":
                    continue
                _new_n = g.node_copy(_n, lambda x: env[x])
                env[_n] = _new_n
                if _n.op == "output":
                    g_fn_new_outs = _new_n.args[0]  # type: ignore[assignment]
                    g.erase_node(_new_n)
                else:
                    new_nodes.append(_new_n)  # Track non-output nodes

        replacements = {  # noqa: C416
            orig_out: new_out for orig_out, new_out in zip(g_fn_outs, g_fn_new_outs)
        }
        for orig_out, new_out in zip(g_fn_outs, g_fn_new_outs):
            orig_out.replace_all_uses_with(new_out)

        return replacements, new_nodes


def process_collective_bucket(
    g: torch.fx.Graph,
    bucket_nodes: list[torch.fx.Node],
    fn_to_trace: Callable[..., list[torch.Tensor]],
    trace_args_fn: Callable[[list[torch.fx.Node]], tuple[Any, ...]],
    insert_before: torch.fx.Node | None = None,
    wait_insertion_point: torch.fx.Node | None = None,
) -> tuple[list[torch.fx.Node], dict[torch.fx.Node, torch.fx.Node]]:
    """
    Process a single bucket of collective operation nodes with flexible insertion control.

    Args:
        g: The graph to modify
        bucket_nodes: Nodes in the current bucket to process
        fn_to_trace: Function to trace and insert
        trace_args_fn: Function to create trace arguments from inputs
        insert_before: Where to insert the traced function (default: after last bucket node)
        wait_insertion_point: If provided, move all nodes from wait() onwards to before this node

    Returns:
        new_nodes: List of all newly inserted nodes
        replacements: Dictionary mapping old wait nodes to new output nodes
    """
    # Collect inputs and waits from current bucket
    bucket_ins: list[torch.fx.Node] = []
    bucket_waits: list[torch.fx.Node] = []
    ag_node_to_pre_nodes: dict[torch.fx.Node, list[torch.fx.Node]] = defaultdict(list)

    for n in bucket_nodes:
        assert len(n.users) == 1, f"Expected single user for {n}, got {n.users}"
        wait_n = next(iter(n.users))

        # Handle convert_element_type operations (for all_gather)
        node_in = n.args[0]
        if (
            is_all_gather_into_tensor(n)
            and isinstance(node_in, torch.fx.Node)  # Add type check
            and node_in.op == "call_function"
            and node_in.target == torch.ops.prims.convert_element_type.default
            and len(node_in.users) == 1
        ):
            ag_node_to_pre_nodes[n].append(node_in)
            node_in = node_in.args[0]

        assert isinstance(node_in, torch.fx.Node)  # Ensure node_in is a Node
        bucket_ins.append(node_in)
        bucket_waits.append(wait_n)

    # Create trace arguments
    trace_args = trace_args_fn(bucket_ins)

    # Determine insertion point
    if insert_before is None:
        insert_before = bucket_nodes[-1].next

    # Insert traced function and get replacements + new nodes
    replacements, new_nodes = _insert_fn_trace_before_node(
        g,
        fn_to_trace,
        trace_args,
        insert_before,
        bucket_ins,
        bucket_waits,
    )

    # If requested, move wait nodes and everything after to specified location
    if wait_insertion_point is not None:
        # Find the first wait node in new_nodes
        wait_start_idx = None
        for i, node in enumerate(new_nodes):
            if is_wait_tensor(node):
                wait_start_idx = i
                break

        # Move all nodes from wait onwards (including the wait)
        if wait_start_idx is not None:
            nodes_to_move = new_nodes[wait_start_idx:]
            for node in nodes_to_move:
                wait_insertion_point.prepend(node)

    # Erase old nodes
    for node, wait_n in zip(bucket_nodes, bucket_waits):
        g.erase_node(wait_n)
        g.erase_node(node)
        # Erase any convert_element_type nodes we tracked
        for pre_node in reversed(ag_node_to_pre_nodes[node]):
            g.erase_node(pre_node)

    return new_nodes, replacements


def merge_reduce_scatter_bucket(
    g: torch.fx.Graph,
    rs_nodes: list[torch.fx.Node],
<<<<<<< HEAD
    mode: BucketMode = "default",
    insert_before: Optional[torch.fx.Node] = None,
    wait_insertion_point: Optional[torch.fx.Node] = None,
=======
    mode: str | None = None,
    insert_before: torch.fx.Node | None = None,
    wait_insertion_point: torch.fx.Node | None = None,
>>>>>>> a814d32f
) -> tuple[list[torch.fx.Node], dict[torch.fx.Node, torch.fx.Node]]:
    # Validate bucket consistency
    rs0 = rs_nodes[0]
    rs0_val = rs0.meta["val"]
    _, reduce_op, group_size, group_name = rs0.args
    reduce_dtype = rs0_val.dtype
    device = rs0_val.device

    for n in rs_nodes:
        rs_val = n.meta["val"]
        assert (
            n.args[1] == reduce_op
            and n.args[2] == group_size
            and n.args[3] == group_name
            and rs_val.device == device
            and rs_val.dtype == reduce_dtype
        )

    # Choose merge function based on mode
    rs_merge_fn = reduce_scatter_merge_fn_to_trace
    if mode and "custom_ops" in mode:
        rs_merge_fn = reduce_scatter_merge_fn_to_trace_custom_ops

    # Process bucket with lazy input collection
    def create_trace_args(bucket_ins: list[torch.fx.Node]) -> tuple[Any, ...]:
        return (
            pytree.tree_map(lambda node: node.meta["val"], bucket_ins),
            group_size,
            group_name,
            reduce_op,
            reduce_dtype,
            device,
        )

    return process_collective_bucket(
        g,
        rs_nodes,
        rs_merge_fn,
        create_trace_args,
        insert_before=insert_before,
        wait_insertion_point=wait_insertion_point,
    )


def merge_all_gather_bucket(
    g: torch.fx.Graph,
    ag_nodes: list[torch.fx.Node],
<<<<<<< HEAD
    mode: BucketMode = "default",
    insert_before: Optional[torch.fx.Node] = None,
    wait_insertion_point: Optional[torch.fx.Node] = None,
=======
    mode: str | None = None,
    insert_before: torch.fx.Node | None = None,
    wait_insertion_point: torch.fx.Node | None = None,
>>>>>>> a814d32f
) -> tuple[list[torch.fx.Node], dict[torch.fx.Node, torch.fx.Node]]:
    from torch.distributed.distributed_c10d import _resolve_process_group

    ag0 = ag_nodes[0]
    _, group_size, group_name = ag0.args
    assert isinstance(group_name, str)
    _ag_dtypes: list[torch.dtype] = []  # type: ignore[name-defined]

    for n in ag_nodes:
        assert n.args[1] == group_size and n.args[2] == group_name
        _ag_dtypes.append(n.meta["val"].dtype)

    bucket_dtype = pick_bucket_dtype(_ag_dtypes)

    # Choose merge function based on mode
    ag_merge_fn = all_gather_merge_fn_to_trace
    if mode is not None and "custom_ops" in mode:
        ag_merge_fn = all_gather_merge_fn_to_trace_custom_ops  # type: ignore[assignment]

    # Process bucket with lazy input collection
    rank: int = dist.get_rank(_resolve_process_group(group_name))

    def create_trace_args(bucket_ins: list[torch.fx.Node]) -> tuple[Any, ...]:
        return (
            pytree.tree_map(lambda node: node.meta["val"], bucket_ins),
            group_size,
            group_name,
            bucket_dtype,
            _ag_dtypes,
            rank,
        )

    return process_collective_bucket(
        g,
        ag_nodes,
        ag_merge_fn,
        create_trace_args,
        wait_insertion_point=wait_insertion_point,
    )


def merge_reduce_scatter(
    gm: torch.fx.GraphModule,
    rs_buckets: list[list[torch.fx.Node]],
<<<<<<< HEAD
    mode: BucketMode = "default",
=======
    mode: str | None = None,
>>>>>>> a814d32f
) -> None:
    """
    Merges specified buckets of reduce_scatter to joint reduce_scatter.
    """
    with dynamo_timed("fx.bucketing.merge_reduce_scatter", log_pt2_compile_event=True):
        trace_structured(
            "artifact",
            metadata_fn=lambda: {
                "name": "fx_bucketing_passes_reduce_scatter_buckets",
                "encoding": "string",
            },
            payload_fn=lambda: str(rs_buckets),
        )

        g = gm.graph

        for rs_nodes in rs_buckets:
            merge_reduce_scatter_bucket(g, rs_nodes, mode)


def merge_all_gather(
    gm: torch.fx.GraphModule,
    ag_buckets: list[list[torch.fx.Node]],
<<<<<<< HEAD
    mode: BucketMode = "default",
=======
    mode: str | None = None,
>>>>>>> a814d32f
) -> None:
    """
    Merges specified buckets of all_gather to joint all_gather.
    """
    with dynamo_timed("fx.bucketing.merge_all_gather", log_pt2_compile_event=True):
        trace_structured(
            "artifact",
            metadata_fn=lambda: {
                "name": "fx_bucketing_passes_all_gather_buckets",
                "encoding": "string",
            },
            payload_fn=lambda: str(ag_buckets),
        )

        g = gm.graph

        for ag_nodes in ag_buckets:
            merge_all_gather_bucket(g, ag_nodes, mode)<|MERGE_RESOLUTION|>--- conflicted
+++ resolved
@@ -1,11 +1,8 @@
 import collections
 import logging
+import operator
 from collections import defaultdict
-<<<<<<< HEAD
-from typing import Any, Callable, Literal, Optional, TypeAlias
-=======
-from typing import Any, Callable
->>>>>>> a814d32f
+from typing import Any, Callable, Literal, TypeAlias
 
 import torch
 import torch.distributed as dist
@@ -46,20 +43,6 @@
     return (group_name, reduce_op, dtype)
 
 
-<<<<<<< HEAD
-def pick_bucket_dtype(dtypes: list[torch.dtype]) -> torch.dtype:  # type: ignore[name-defined]
-    assert len(dtypes) > 0
-    lowest_dtype = dtypes[0]
-    lowest_dtype_bytes = _dtype_size_bytes(lowest_dtype)
-    for i in range(1, len(dtypes)):
-        dtype = dtypes[i]
-        dtype_bytes = _dtype_size_bytes(dtype)
-        if dtype_bytes < lowest_dtype_bytes:
-            lowest_dtype = dtype
-            lowest_dtype_bytes = dtype_bytes
-
-    return lowest_dtype
-=======
 def bucket_key(node: torch.fx.Node) -> object | None:
     if is_all_gather_into_tensor(node):
         return _ag_group_key(node)
@@ -67,7 +50,11 @@
         return _rs_group_key(node)
     else:
         return None
->>>>>>> a814d32f
+
+
+def pick_bucket_dtype(dtypes: list[torch.dtype]) -> torch.dtype:  # type: ignore[name-defined]
+    assert len(dtypes) > 0
+    return min(dtypes, key=operator.attrgetter("itemsize"))
 
 
 def bucket_cap_mb_by_bucket_idx_default(bucket_id: int) -> float:
@@ -85,13 +72,8 @@
 
 def bucket_all_gather(
     gm: torch.fx.GraphModule,
-<<<<<<< HEAD
-    bucket_cap_mb_by_bucket_idx: Optional[Callable[[int], float]] = None,
+    bucket_cap_mb_by_bucket_idx: Callable[[int], float] | None = None,
     mode: BucketMode = "default",
-=======
-    bucket_cap_mb_by_bucket_idx: Callable[[int], float] | None = None,
-    mode: str | None = None,
->>>>>>> a814d32f
 ) -> None:
     if bucket_cap_mb_by_bucket_idx is None:
         from torch._inductor.fx_passes.bucketing import (
@@ -107,13 +89,8 @@
 
 def bucket_reduce_scatter(
     gm: torch.fx.GraphModule,
-<<<<<<< HEAD
-    bucket_cap_mb_by_bucket_idx: Optional[Callable[[int], float]] = None,
+    bucket_cap_mb_by_bucket_idx: Callable[[int], float] | None = None,
     mode: BucketMode = "default",
-=======
-    bucket_cap_mb_by_bucket_idx: Callable[[int], float] | None = None,
-    mode: str | None = None,
->>>>>>> a814d32f
 ) -> None:
     if bucket_cap_mb_by_bucket_idx is None:
         from torch._inductor.fx_passes.bucketing import (
@@ -273,12 +250,8 @@
 def bucket_all_gather_by_mb(
     gm: torch.fx.GraphModule,
     bucket_cap_mb_by_bucket_idx: Callable[[int], float],
-<<<<<<< HEAD
-    filter_wait_node: Optional[Callable[[torch.fx.Node], bool]] = None,
+    filter_wait_node: Callable[[torch.fx.Node], bool] | None = None,
     mode: BucketMode = "default",
-=======
-    filter_wait_node: Callable[[torch.fx.Node], bool] | None = None,
->>>>>>> a814d32f
 ) -> list[list[torch.fx.Node]]:
     """
     Identifies all all_gather nodes and groups them into buckets,
@@ -314,12 +287,8 @@
 def bucket_reduce_scatter_by_mb(
     gm: torch.fx.GraphModule,
     bucket_cap_mb_by_bucket_idx: Callable[[int], float],
-<<<<<<< HEAD
-    filter_wait_node: Optional[Callable[[torch.fx.Node], bool]] = None,
+    filter_wait_node: Callable[[torch.fx.Node], bool] | None = None,
     mode: BucketMode = "default",
-=======
-    filter_wait_node: Callable[[torch.fx.Node], bool] | None = None,
->>>>>>> a814d32f
 ) -> list[list[torch.fx.Node]]:
     """
     Identifies all reduce_scatter nodes and groups them into buckets,
@@ -430,7 +399,7 @@
     rank: int,
 ) -> torch.Tensor:
     ins_split_sizes_bytes = [ag_in.numel() * ag_in.element_size() for ag_in in ag_ins]
-    bucket_dtype_size_bytes = _dtype_size_bytes(dtype)
+    bucket_dtype_size_bytes = dtype.itemsize
     ins_split_sizes = [
         _bytes // bucket_dtype_size_bytes for _bytes in ins_split_sizes_bytes
     ]
@@ -452,7 +421,7 @@
     rank: int,
 ) -> torch.Tensor:
     ins_split_sizes_bytes = [ag_in.numel() * ag_in.element_size() for ag_in in ag_ins]
-    bucket_dtype_size_bytes = _dtype_size_bytes(dtype)
+    bucket_dtype_size_bytes = dtype.itemsize
     ins_split_sizes = [
         _bytes // bucket_dtype_size_bytes for _bytes in ins_split_sizes_bytes
     ]
@@ -463,13 +432,6 @@
 
 
 _pre_bucket_all_gather.register_fake(_pre_bucket_all_gather_fake)
-
-
-def _dtype_size_bytes(dtype: torch.dtype) -> int:  # type:  ignore[name-defined]
-    if dtype.is_floating_point:
-        return torch.finfo(dtype).bits // 8  # type: ignore[attr-defined]
-
-    return torch.iinfo(dtype).bits // 8  # type: ignore[attr-defined]
 
 
 def all_gather_merge_fn_to_trace_custom_ops(
@@ -481,17 +443,15 @@
     rank: int,
 ) -> list[torch.Tensor]:
     ag_ins = [
-        torch._prims.convert_element_type(_ag_in, out_dtype)
-        if _ag_in.dtype != out_dtype
-        else _ag_in
+        _ag_in.view(out_dtype) if _ag_in.dtype != out_dtype else _ag_in
         for _ag_in, out_dtype in zip(_ag_ins, out_dtypes)
     ]
     ins_sizes = [ag_in.shape for ag_in in ag_ins]
     ins_split_sizes_bytes = [
-        ag_in.numel() * _dtype_size_bytes(out_dtype)
+        ag_in.numel() * out_dtype.itemsize
         for ag_in, out_dtype in zip(ag_ins, out_dtypes)
     ]
-    bucket_dtype_size_bytes = _dtype_size_bytes(dtype)
+    bucket_dtype_size_bytes = dtype.itemsize
     ins_split_sizes = [
         _bytes // bucket_dtype_size_bytes for _bytes in ins_split_sizes_bytes
     ]
@@ -754,15 +714,9 @@
 def merge_reduce_scatter_bucket(
     g: torch.fx.Graph,
     rs_nodes: list[torch.fx.Node],
-<<<<<<< HEAD
     mode: BucketMode = "default",
-    insert_before: Optional[torch.fx.Node] = None,
-    wait_insertion_point: Optional[torch.fx.Node] = None,
-=======
-    mode: str | None = None,
     insert_before: torch.fx.Node | None = None,
     wait_insertion_point: torch.fx.Node | None = None,
->>>>>>> a814d32f
 ) -> tuple[list[torch.fx.Node], dict[torch.fx.Node, torch.fx.Node]]:
     # Validate bucket consistency
     rs0 = rs_nodes[0]
@@ -810,15 +764,9 @@
 def merge_all_gather_bucket(
     g: torch.fx.Graph,
     ag_nodes: list[torch.fx.Node],
-<<<<<<< HEAD
     mode: BucketMode = "default",
-    insert_before: Optional[torch.fx.Node] = None,
-    wait_insertion_point: Optional[torch.fx.Node] = None,
-=======
-    mode: str | None = None,
     insert_before: torch.fx.Node | None = None,
     wait_insertion_point: torch.fx.Node | None = None,
->>>>>>> a814d32f
 ) -> tuple[list[torch.fx.Node], dict[torch.fx.Node, torch.fx.Node]]:
     from torch.distributed.distributed_c10d import _resolve_process_group
 
@@ -863,11 +811,7 @@
 def merge_reduce_scatter(
     gm: torch.fx.GraphModule,
     rs_buckets: list[list[torch.fx.Node]],
-<<<<<<< HEAD
     mode: BucketMode = "default",
-=======
-    mode: str | None = None,
->>>>>>> a814d32f
 ) -> None:
     """
     Merges specified buckets of reduce_scatter to joint reduce_scatter.
@@ -891,11 +835,7 @@
 def merge_all_gather(
     gm: torch.fx.GraphModule,
     ag_buckets: list[list[torch.fx.Node]],
-<<<<<<< HEAD
     mode: BucketMode = "default",
-=======
-    mode: str | None = None,
->>>>>>> a814d32f
 ) -> None:
     """
     Merges specified buckets of all_gather to joint all_gather.
