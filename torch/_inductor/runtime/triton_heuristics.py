--- conflicted
+++ resolved
@@ -3377,7 +3377,6 @@
 
             # small XBLOCK to use less registers/smem
             c.kwargs["XBLOCK"] = 1
-<<<<<<< HEAD
 
             rnumel_hint = size_hints["r0_"]
 
@@ -3400,17 +3399,6 @@
                     newc = copy.deepcopy(c)
                     newc.num_warps *= 2
                     new_configs.append(newc)
-=======
-            c.num_warps //= 2
-            c.num_warps = max(c.num_warps, 2)
-
-            # less warps so potentially each sm can run more thread blocks
-            # Inside each thread block, we handle the split sequentially,
-            # more thread blocks is beneficial here.
-            newc = copy.deepcopy(c)
-            newc.num_warps = 2
-            new_configs.append(newc)
->>>>>>> b2a0f905
 
         configs = unique_configs(new_configs)
 
@@ -3716,12 +3704,7 @@
         split_size = meta.get("RSPLIT_SIZE")
         xblock = meta.get("XBLOCK")
         assert split_size
-<<<<<<< HEAD
         assert xblock == 1, "Mix order reduction force XBLOCK=1 right now"
-=======
-        assert xblock
-        assert split_size % xblock == 0
->>>>>>> b2a0f905
         self.x_grid = self.ceildiv("xnumel", split_size)
 
 
