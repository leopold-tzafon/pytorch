--- conflicted
+++ resolved
@@ -48,13 +48,8 @@
 
         # Const exprs that are declared by the triton kernel directly
         # Used to generate the kernel launcher's def args
-<<<<<<< HEAD
-        # pyrefly: ignore  # missing-attribute
+        # pyrefly: ignore [missing-attribute]
         self.declared_constexprs = get_constexprs(kernel.src.fn)
-=======
-        # pyrefly: ignore [missing-attribute]
-        self.declared_constexprs = kernel.src.fn.constexprs
->>>>>>> cec4944f
 
         # pyrefly: ignore [missing-attribute]
         self.hash = kernel.hash
