--- conflicted
+++ resolved
@@ -1775,13 +1775,8 @@
     model_: GraphModule,
     example_inputs_: list[InputType],
     inner_compile: _CompileFxCallable = compile_fx_inner,
-<<<<<<< HEAD
     config_patches: Optional[dict[str, Any]] = None,
-) -> Union[list[str], str]:
-=======
-    config_patches: Optional[dict[str, str]] = None,
 ) -> Union[list[Union[str, Weights]], str]:
->>>>>>> 8703558d
     assert isinstance(model_, GraphModule), model_
 
     if config_patches is None:
