--- conflicted
+++ resolved
@@ -40,7 +40,7 @@
 
 
 def static_cuda_launcher_default() -> bool:
-    STATIC_CUDA_LAUNCHER_VERSION = 1
+    STATIC_CUDA_LAUNCHER_VERSION = 2
 
     if "TORCHINDUCTOR_USE_STATIC_CUDA_LAUNCHER" in os.environ:
         return os.environ.get("TORCHINDUCTOR_USE_STATIC_CUDA_LAUNCHER") == "1"
@@ -145,12 +145,8 @@
 # None: Not set -- Off for OSS, JustKnobs based for internal
 bundled_autotune_remote_cache: Optional[bool] = bundled_autotune_remote_cache_default()
 
-# Force disabled all inductor level caching -- This will override any other caching flag
-force_disable_caches: bool = Config(
-    justknob="pytorch/remote_cache:force_disable_caches",
-    env_name_force="TORCHINDUCTOR_FORCE_DISABLE_CACHES",
-    default=False,
-)
+# See torch.compiler.config.force_disable_caches
+force_disable_caches: bool = Config(alias="torch.compiler.config.force_disable_caches")
 
 # Unsafe way to skip dynamic shape guards to get faster cache load
 unsafe_skip_cache_dynamic_shape_guards: bool = False
@@ -182,6 +178,15 @@
 # incompatible with disable_cpp_codegen
 cpp_wrapper: bool = os.environ.get("TORCHINDUCTOR_CPP_WRAPPER", "0") == "1"
 
+# controls whether to compile entry and kernel separately for cpp_wrapper mode.
+# turn on this option to compile entry and kernel separately and minimize compile time of the entry part.
+# see https://github.com/pytorch/pytorch/pull/148773
+# Note: compiling entry and kernel separately may have a non-negligible impact on the performance.
+# see https://github.com/pytorch/pytorch/issues/156037
+cpp_wrapper_build_separate: bool = (
+    os.environ.get("TORCHINDUCTOR_CPP_WRAPPER_BUILD_SEPARATE", "0") == "1"
+)
+
 # Controls automatic precompiling of common include files for codecache.CppCodeCache
 # (i.e. for cpp_wrapper mode and for cpp kernels on CPU).  AOTI header precompiling is
 # controlled by a separate flag.
@@ -260,8 +265,8 @@
 post_grad_custom_post_pass: torch._inductor.custom_graph_pass.CustomGraphPassType = None
 
 # Registers a custom joint graph pass.
-joint_custom_pre_pass: Optional[Callable[[torch.fx.Graph], None]] = None
-joint_custom_post_pass: Optional[Callable[[torch.fx.Graph], None]] = None
+joint_custom_pre_pass: torch._inductor.custom_graph_pass.CustomGraphPassType = None
+joint_custom_post_pass: torch._inductor.custom_graph_pass.CustomGraphPassType = None
 
 # Registers a custom pregrad pass. Note that the pre-grad IR is 1.
 # non-functional, 2. non-normalized, and 3. prone to change. Ideally we should
@@ -382,6 +387,16 @@
 # enable operator reordering for peak memory optimization
 reorder_for_peak_memory = True
 
+bucket_all_gathers_fx: Literal["none", "all", "only_fsdp"] = "none"
+# By default torch._inductor.fx_passes.bucketing.bucket_size_determinator is used
+bucket_all_gathers_fx_bucket_size_determinator: Optional[Callable[[int], int]] = None
+
+bucket_reduce_scatters_fx: Literal["none", "all"] = "none"
+# By default torch._inductor.fx_passes.bucketing.bucket_size_determinator is used
+bucket_reduce_scatters_fx_bucket_size_determinator: Optional[Callable[[int], int]] = (
+    None
+)
+
 # runtime estimation function for ops
 # for built-in estimation function, pass in "default"; for user-defined estimation function, pass in the function handle
 estimate_op_runtime = "default"
@@ -413,11 +428,13 @@
 # enable slow autotuning passes to select gemm algorithms
 max_autotune_gemm = os.environ.get("TORCHINDUCTOR_MAX_AUTOTUNE_GEMM") == "1"
 
-# disable decomposek autotune choice for gemm
-disable_decompose_k = os.environ.get("TORCHINDUCTOR_DISABLE_DECOMPOSE_K") == "1"
-
 # Modifies the number of autotuning choices displayed, set to None for all
 autotune_num_choices_displayed: Optional[int] = 10
+
+# Report the autotune choices and their benchmark results. Default is True.
+max_autotune_report_choices_stats = (
+    os.environ.get("TORCHINDUCTOR_MAX_AUTOTUNE_REPORT_CHOICES_STATS", "1") == "1"
+)
 
 # enable inductor graph partition to allow multiple inductor graphs for the same dynamo graph
 graph_partition: bool = (
@@ -430,20 +447,31 @@
 # when m, n, k are multiples of 16, 16, 8, whereas triton supports TF32 for matmul operations
 # for any combinations of m, n, k, regardless of their alignment. setting this flag will ensure
 # that triton does not use TF32 wherever cublas would not use TF32
-force_same_precision = (
-    True if is_fbcode() else os.environ.get("TORCHINDUCTOR_FORCE_SAME_PRECISION") == "1"
-)
+# DEPRECATED. cuBLAS no longer has the above alignment requirements. will remove in the future.
+force_same_precision: bool = Config(
+    justknob="pytorch/compiler:force_same_precision",
+    env_name_force="TORCHINDUCTOR_FORCE_SAME_PRECISION",
+    default=False,
+)
+
+# Size hints for multi-kernel dispatch.
+# A reasonable default value of this config would be [64, 256, 4096]
+# TODO: @bobrenjc93 to roll this out to a few internal models to ensure this works
+# as expected before turning it on for everyone.
+multi_kernel_hints: list[int] = []
 
 # Specify candidate backends for gemm autotune.
-# Possible choices are combinations of: ATen, Triton, CUTLASS, CK, CPP.
+# Possible choices are combinations of: ATen, Triton, CUTLASS, CK, CKTILE, CPP.
 # ATen: default Pytorch ATen kernels.
 # Triton: Triton templates defined in torch inductor (AMD and NVidia GPUs).
 # CUTLASS: Cutlass templates and kernels (NVidia GPUs only).
 # CK: Composable Kernel templates and kernels (AMD Instinct GPUs only).
+# CKTILE: Composable Kernel templates and kernels, new API (AMD Instinct GPUs only).
 # CPP: CPP templates and kernels for CPU.
 max_autotune_gemm_backends = os.environ.get(
     "TORCHINDUCTOR_MAX_AUTOTUNE_GEMM_BACKENDS", "ATEN,TRITON,CPP"
 ).upper()
+
 
 # As above, specify candidate backends for conv autotune.
 # NB: in some cases for 1x1 convs we emit as matmul,
@@ -460,6 +488,13 @@
     "TORCHINDUCTOR_MAX_AUTOTUNE_GEMM_SEARCH_SPACE", "DEFAULT"
 ).upper()  # type: ignore[assignment]
 
+# Specify the size of the search space for flex attention autotuning.
+# DEFAULT     - balance between compile time overhead and performance
+# EXHAUSTIVE  - maximize performance
+max_autotune_flex_search_space: Literal["DEFAULT", "EXHAUSTIVE"] = os.environ.get(
+    "TORCHINDUCTOR_MAX_AUTOTUNE_FLEX_SEARCH_SPACE", "DEFAULT"
+).upper()  # type: ignore[assignment]
+
 # DEPRECATED. This setting is ignored.
 autotune_fallback_to_aten = False
 
@@ -467,8 +502,8 @@
 # that can appear in the input shapes (e.g., in autotuning)
 unbacked_symint_fallback = 8192
 
-# enable searching global and local cache regardless of `max_autotune`
-search_autotune_cache = os.environ.get("TORCHINDUCTOR_SEARCH_AUTOTUNE_CACHE") == "1"
+# DEPRECATED. This setting is ignored.
+search_autotune_cache = False
 
 save_args = os.environ.get("TORCHINDUCTOR_SAVE_ARGS") == "1"
 
@@ -498,7 +533,7 @@
 )
 
 # AutoHeuristic is a framework that allows one to collect data from autotuning, use the data to learn a heuristic, and
-# generate the learned heursitic to code which is shipped with the compiler
+# generate the learned heuristic to code which is shipped with the compiler
 # Specify a list of comma separated optimizations to collect data for
 autoheuristic_collect = os.environ.get("TORCHINDUCTOR_AUTOHEURISTIC_COLLECT", "")
 # Specify a list of comma separated optimizations to use learned heuristics for
@@ -549,6 +584,9 @@
 
 # Threshold to prevent excessive accumulation of ops in one buffer during lowering
 realize_acc_reads_threshold = 8
+realize_acc_reads_size_threshold: Optional[int] = (
+    None  # TODO(xuanzh): harden this to make it non optional
+)
 
 # fallback to eager for random/dropout, this is slow but useful for debugging
 fallback_random = False
@@ -593,7 +631,10 @@
 # how many nodes to allow into a single fusion
 max_fusion_size = 64
 
-# max number of inputs to generate cat as a pointwise op with masked laods
+# how many nodes to attempt pairwise fusion with in a buffer group
+max_fusion_buffer_group_pairwise_attempts = 64
+
+# max number of inputs to generate cat as a pointwise op with masked loads
 max_pointwise_cat_inputs = 8
 
 # force concat to be generated as a pointwise op with masked loads
@@ -615,6 +656,12 @@
 #   triton.cooperative_reductions: uses cross thread-block synchronization to gain more parallelism
 # enabling both of these will implicitly disable split_reductions
 split_reductions = True
+
+# When we do split reduction, this number control the minimum value for
+# num_split. Too small num_split make the split reduction less efficient.
+# It's a much bigger problem when we compile a dynamic shape kernel with
+# non-representative inputs.
+min_num_split = int(os.environ.get("TORCHINDUCTOR_MIN_NUM_SPLIT", 0))
 
 benchmark_kernel = os.environ.get("TORCHINDUCTOR_BENCHMARK_KERNEL", "0") == "1"
 
@@ -643,7 +690,7 @@
 # for all except for foreach, 2 - enable for all
 combo_kernel_allow_mixed_sizes = 1
 # Enable dynamic shapes for foreach kernels
-combo_kernel_foreach_dynamic_shapes = False
+combo_kernel_foreach_dynamic_shapes = True
 
 # constant folding on the joint graph
 joint_graph_constant_folding = True
@@ -705,9 +752,6 @@
     default=True,
 )
 
-<<<<<<< HEAD
-# Flags to turn on all_reduce fusion. These 2 flags should be automaticaly turned
-=======
 # Log per-operation runtime estimates for TLParse analysis.
 log_tlparse: bool = Config(
     env_name_force="LOG_TLPARSE",
@@ -715,7 +759,6 @@
 )
 
 # Flags to turn on all_reduce fusion. These 2 flags should be automatically turned
->>>>>>> eaa5d9d3
 # on by DDP and should not be set by the users.
 _fuse_ddp_communication = False
 _fuse_ddp_bucket_size = 25
@@ -799,6 +842,13 @@
 # TODO: Set directly after internal rollout.
 compile_threads: Optional[int] = None if is_fbcode() else decide_compile_threads()
 
+# Whether to quiesce the Triton-compile subprocess pool at the end of each compilation.
+quiesce_async_compile_pool: bool = Config(
+    justknob="pytorch/inductor:quiesce_async_compile_pool",
+    env_name_force="TORCHINDUCTOR_QUIESCE_ASYNC_COMPILE_POOL",
+    default=False,
+)
+
 # Whether or not to enable statically launching CUDA kernels
 # compiled by triton (instead of using triton's own launcher)
 use_static_cuda_launcher: bool = static_cuda_launcher_default()
@@ -860,7 +910,7 @@
 # Pad too small stride may also cause perf loss. We may result in many tiny data blocks
 # with gaps in between. That causes less coalesced GPU memory access!
 #
-# Initially we pick 320 as the threshold since for alignement=16,
+# Initially we pick 320 as the threshold since for alignment=16,
 # that results in at most 5% memory cost.
 #
 # But later on we raise the threshold to 1024 to avoid interfere with persistent reduction.
@@ -960,11 +1010,14 @@
 )
 
 
-# Adds NVTX annotations aroung training phases
+# Adds NVTX annotations around training phases
 annotate_training: bool = os.environ.get("TORCHINDUCTOR_ANNOTATE_TRAINING", "0") == "1"
 
 # Enable caching codegen of triton templates.
-enable_caching_generated_triton_templates: bool = False
+enable_caching_generated_triton_templates: bool = True
+
+# Lookup table for overriding autotune configs based on hash of Triton source code
+autotune_lookup_table: dict[str, dict[str, Any]] = {}
 
 
 def get_worker_log_path() -> Optional[str]:
@@ -987,6 +1040,11 @@
 
 # config specific to codegen/cpp.py
 class cpp:
+    """
+    Settings for cpp backend.
+    This class provides a centralized location for managing cpp backend settings.
+    """
+
     # set to torch.get_num_threads()
     threads = -1
 
@@ -1003,7 +1061,7 @@
     dynamic_threads = os.environ.get("TORCHINDUCTOR_CPP_DYNAMIC_THREADS", "0") == "1"
 
     simdlen: Optional[int] = None
-    min_chunk_size = int(os.environ.get("TORCHINDUCTOR_CPP_MIN_CHUNK_SIZE", "4096"))
+    min_chunk_size = int(os.environ.get("TORCHINDUCTOR_CPP_MIN_CHUNK_SIZE", "512"))
 
     cxx: tuple[Literal[None], str] = (
         None,  # download gcc12 from conda-forge if conda is installed
@@ -1099,9 +1157,19 @@
         os.environ.get("TORCHINDUCTOR_CPP_USE_DECOMPOSE_TANH", "0") == "1"
     )
 
-
-# config specific to codegen/triton.py
+    # Use a small dequant buffer for wgt of woq int4 size as: [q_group_size, Nr]
+    use_small_dequant_buffer = False
+
+    force_inline_kernel = (
+        os.environ.get("TORCHINDUCTOR_CPP_FORCE_INLINE_KERNEL", "0") == "1"
+    )
+
+
 class triton:
+    """
+    Config specific to codegen/triton.py
+    """
+
     # Use cudagraphs on output code
     cudagraphs = os.environ.get("TORCHINDUCTOR_CUDAGRAPHS") == "1"
 
@@ -1111,6 +1179,10 @@
     # Should we skip cudagraphing graphs with dynamic shape inputs
     # If False, we will re-record a graph for each unique set of shape inputs
     cudagraph_skip_dynamic_graphs = False
+
+    # Specify dynamic shapes to capture cudagraphs and skip cudagraph for other shapes.
+    # Default to None, which means we capture cudagraphs for all shapes.
+    cudagraph_capture_sizes: Optional[tuple[Union[int, tuple[int, ...]]]] = None
 
     # assertions not on the fast path, steady state
     slow_path_cudagraph_asserts = True
@@ -1272,6 +1344,19 @@
     # Generate code containing the newer tl.make_block_ptr() API for loads/store
     use_block_ptr = False
 
+    # (Experimental)
+    # Generate code using the tl.make_tensor_descriptor() API for loads/store
+    # [Note: TMA API Restrictions] Currently the TMA API requires the following:
+    # - For Nvidia GPUs, the compute capability should be >= 9.0
+    # - The innermost stride of a descriptor should be 1
+    # - The size of the block shape in the innermost dimension should load / store
+    #   at least 16 bytes.
+    # - Tensors are 16 byte aligned. Enabling this option therefore requires
+    #   assume_aligned_inputs to also be enabled
+    # TMA descriptors are only going to be generated if the above conditions
+    # can be satisfied, along with any existing requirements for index expressions
+    use_tensor_descriptor = False
+
     # Inject a bug into our relu implementation; useful for testing our repro
     # extraction and minification functionality.
     # Valid values: "compile_error", "runtime_error", "accuracy"
@@ -1281,7 +1366,7 @@
     codegen_upcast_to_fp32 = True
 
     # Whether persistent matmul kernels should be enabled this flag only has effect when on h100
-    # with a verison of triton new enough to support TMA
+    # with a version of triton new enough to support TMA
     enable_persistent_tma_matmul = (
         os.environ.get("ENABLE_PERSISTENT_TMA_MATMUL", "0") == "1"
     )
@@ -1293,6 +1378,17 @@
     # For testing it's helpful to be able to assert that none of the configs fail.
     # Note: it may also need to be used with config.compile_threads = 1
     disallow_failing_autotune_kernels_TESTING_ONLY = False
+
+    # specify number of splits to autotune on for decompose_k. 0 disables decompose_k
+    num_decompose_k_splits = int(
+        os.environ.get("TORCHINDUCTOR_NUM_DECOMPOSE_K_SPLITS", "10")
+    )
+
+    # specify minimum ratio of K to M AND N in order to autotune on decompose_k. 0 enables
+    # it as an autotuning choice for all matmuls
+    decompose_k_threshold = int(
+        os.environ.get("TORCHINDUCTOR_DECOMPOSE_K_THRESHOLD", "32")
+    )
 
 
 class aot_inductor:
@@ -1341,12 +1437,16 @@
     # flag to decide whether to create a submodule for constant graph.
     use_runtime_constant_folding: bool = False
 
-    # flag to force weight to be appened to the shared library and mmaped  by the runtime
+    # flag to force weight to be appended to the shared library and mapped by the runtime
     # rather than embedded into the data section. Needed to support 1B+ parameter models
     force_mmap_weights: bool = False
 
+    # Default value of use_consts_asm_build is True, it will build by assembly language.
+    # When the value is False, it will build by c++ language.
+    use_consts_asm_build = True
+
     package: bool = False
-    package_cpp_only: bool = False
+    package_cpp_only: Optional[bool] = None
 
     # Dictionary of metadata users might want to save to pass to the runtime.
     # TODO: Move this somewhere else, since it's no longer really a config
@@ -1385,9 +1485,17 @@
     # but performance for that interface may be degraded.
     use_minimal_arrayref_interface: bool = False
 
+    # Set to True if we want to use Pytorch's CUDACachingAllocator for weight management
+    weight_use_caching_allocator: bool = (
+        os.environ.get("AOT_INDUCTOR_WEIGHT_USE_CACHING_ALLOCATOR", "0") == "1"
+    )
+
     # Experimental. Flag to control whether to include weight in .so
     package_constants_in_so: bool = True
 
+    # Experimental. Flag to control whether to package weight separately on disk
+    package_constants_on_disk: bool = False
+
     # Experimental.  Controls automatic precompiling of common AOTI include files.
     precompile_headers: bool = not is_fbcode()
 
@@ -1395,19 +1503,19 @@
     embed_kernel_binary: Optional[bool] = None
 
     # Generate kernel files that support multiple archs
-<<<<<<< HEAD
-    # Default it will emit multi arch kernels as asm files, e.g. PTX for CUDA.
-    emit_multi_arch_kernel: bool = False
-    # In addition to emit asm files, also emit binary files for current arch
-    emit_current_arch_binary: bool = False
-=======
     # For CUDA, this means generating fatbin files for kernels, and the fatbin files
     # contains PTX and SASS for the current architecture.
     emit_multi_arch_kernel: Optional[bool] = None
->>>>>>> eaa5d9d3
 
     # If not None, the generated files with use this name in file stem.
     # If None, we will use a hash to name files.
+    #
+    # If package_cpp_only, this name is also used for the target name in CMakelists.txt
+    # The default target name is "aoti_model"
+    #
+    # If compile_standalone, the aoti model class name is f"AOTInductorModel{name}"
+    #
+    # This name can only contain letters, numbers, and underscores.
     model_name_for_generated_files: Optional[str] = None
 
     # Custom ops that have implemented C shim wrappers, defined as an op to C shim declaration dict
@@ -1415,6 +1523,11 @@
     # custom op libs that have implemented C shim wrappers
     custom_op_libs: Optional[list[str]] = None
 
+    compile_standalone: bool = False
+
+    # Whether to enable link-time-optimization
+    enable_lto = os.environ.get("AOT_INDUCTOR_ENABLE_LTO", "0") == "1"
+
 
 class cuda:
     """Settings for cuda backend, today this consists of cutlass"""
@@ -1446,11 +1559,11 @@
 
     # Path to the CUTLASS repo root directory.
     # The default path only works under PyTorch local development environment.
-    cutlass_dir = os.environ.get(
-        "TORCHINDUCTOR_CUTLASS_DIR",
-        os.path.abspath(
-            os.path.join(os.path.dirname(torch.__file__), "../third_party/cutlass/")
-        ),
+    cutlass_dir = os.path.realpath(
+        os.environ.get(
+            "TORCHINDUCTOR_CUTLASS_DIR",
+            os.path.join(os.path.dirname(torch.__file__), "../third_party/cutlass/"),
+        )
     )
 
     # Configures the maximum number of CUTLASS configs to profile in max_autotune.
@@ -1530,6 +1643,26 @@
         os.environ.get("TORCHINDUCTOR_CUTLASS_PRESCREENING", "1") == "1"
     )
 
+    # Specify which operations should use CUTLASS backend
+    # Comma-separated list like "mm,addmm,bmm", "all" for all operations, and "" for none.
+    # Acceptable operations: mm, int_mm, addmm, sparse_semi_structured_mm, bmm, scaled_mm
+    cutlass_enabled_ops: str = os.environ.get(
+        "TORCHINDUCTOR_CUTLASS_ENABLED_OPS", "all"
+    )
+
+    # Whether to consult the binary remote cache
+    use_binary_remote_cache: bool = True
+
+    # Whether to upload compiled kernels to remote cache
+    upload_to_binary_remote_cache: bool = False
+
+    # Whether to force upload if the key already exists
+    # Use this to overwrite and handle cache pollution
+    binary_remote_cache_force_write: bool = False
+
+    # Enable caching codegen of cuda templates.
+    enable_caching_codegen: bool = True
+
 
 class rocm:
     # Offload arch list for device code compilation, e.g. ["gfx90a", "gfx942"].
@@ -1538,7 +1671,11 @@
 
     # Enable the CK backend for CDNA2 and CDNA3 only (for now)
     # Processor name reference: https://llvm.org/docs/AMDGPUUsage.html#processors
-    ck_supported_arch: list[str] = ["gfx90a", "gfx942"]
+    ck_supported_arch: list[Literal["gfx90a", "gfx942", "gfx950"]] = [
+        "gfx90a",
+        "gfx942",
+        "gfx950",
+    ]
 
     # Optimization level, use to balance compilation speed and runtime performance.
     # The type will not necessarily be comprehensive and won't be enforced at runtime.
@@ -1676,7 +1813,7 @@
     #    replace records with HTML-like labels"
     # and thus fail to generate a graph. So, let's give the user an option
     # to specify the shape attribute for the dot graph. For example, passing
-    # INDUCTOR_DOT_GRAPH_SHAPE_SVG = "none" would let us generate HTML-like lables
+    # INDUCTOR_DOT_GRAPH_SHAPE_SVG = "none" would let us generate HTML-like labels
     # to workaround the above failure.
     dot_graph_shape = os.environ.get("INDUCTOR_DOT_GRAPH_SHAPE_SVG", None)
 
@@ -1690,15 +1827,11 @@
     compile_profile = False
 
     # Upload the .tar.gz file
-    # Needs to be overriden based on specific environment needs
+    # Needs to be overridden based on specific environment needs
     upload_tar: Optional[Callable[[str], None]] = None
 
-    log_autotuning_results: bool = False
-
-<<<<<<< HEAD
-    # Save mapping info from inductor generated triton kernel to post_grad fx nodes
-    log_inductor_triton_kernel_to_post_grad_node_info: bool = True
-=======
+    log_autotuning_results = os.environ.get("LOG_AUTOTUNE_RESULTS", "0") == "1"
+
     # Save mapping info from inductor generated kernel to post_grad/pre_grad fx nodes
     # Levels:
     #   0 - disabled (default)
@@ -1712,7 +1845,6 @@
             "INDUCTOR_PROVENANCE", os.environ.get("TORCH_COMPILE_DEBUG", "0")
         )
     )
->>>>>>> eaa5d9d3
 
 
 _save_config_ignore: list[str] = [
@@ -1725,6 +1857,8 @@
     "aot_inductor.dump_aoti_minifier",
     "post_grad_custom_pre_pass",
     "post_grad_custom_post_pass",
+    "_fuse_ddp_communication_passes",
+    "_pre_fusion_custom_pass",
 ]
 
 _cache_config_ignore_prefix: list[str] = [
@@ -1738,8 +1872,17 @@
     # see CustomGraphPass; these are handled specially
     "post_grad_custom_post_pass",
     "post_grad_custom_pre_pass",
+    "joint_custom_pre_pass",
+    "joint_custom_post_pass",
+    "_fuse_ddp_communication_passes",
+    "_pre_fusion_custom_pass",
     # tests assume that changes here don't invalidate cache
     "always_complex_memory_overlap_TESTING_ONLY",
+    # cache related options are not relevant to cache results
+    "fx_graph_cache",
+    "fx_graph_remote_cache",
+    "autotune_local_cache",
+    "autotune_remote_cache",
 ]
 
 # External callable for matmul tuning candidates
