--- conflicted
+++ resolved
@@ -1546,11 +1546,7 @@
     enable_pdl = False
 
     mix_order_reduction = (
-<<<<<<< HEAD
         os.environ.get("TORCHINDUCTOR_MIX_ORDER_REDUCTION", "1") == "1"
-=======
-        os.environ.get("TORCHINDUCTOR_MIX_ORDER_REDUCTION", "0") == "1"
->>>>>>> b2a0f905
     )
 
 
