import os
import sys
from typing import Any, Callable, Literal, Optional, TYPE_CHECKING, Union

import torch
import torch._inductor.custom_graph_pass
from torch._environment import is_fbcode
from torch.utils._config_module import Config, get_tristate_env, install_config_module


inplace_padding = os.environ.get("TORCHINDUCTOR_INPLACE_PADDING", "1") == "1"
can_inplace_pad_graph_input = False  # ease testing


def fx_graph_remote_cache_default() -> Optional[bool]:
    return get_tristate_env("TORCHINDUCTOR_FX_GRAPH_REMOTE_CACHE")


def vec_isa_ok_default() -> Optional[bool]:
    if os.environ.get("TORCHINDUCTOR_VEC_ISA_OK") == "1":
        return True
    if os.environ.get("TORCHINDUCTOR_VEC_ISA_OK") == "0":
        return False
    return None


def autotune_remote_cache_default() -> Optional[bool]:
    return get_tristate_env("TORCHINDUCTOR_AUTOTUNE_REMOTE_CACHE")


def bundled_autotune_remote_cache_default() -> Optional[bool]:
    return get_tristate_env("TORCHINDUCTOR_BUNDLED_AUTOTUNE_REMOTE_CACHE")


def bundle_triton_into_fx_graph_cache_default() -> Optional[bool]:
    return get_tristate_env(
        "TORCHINDUCTOR_BUNDLE_TRITON_INTO_FX_GRAPH_CACHE",
        True if not is_fbcode() else None,
    )


def static_cuda_launcher_default() -> bool:
    STATIC_CUDA_LAUNCHER_VERSION = 2

    if "TORCHINDUCTOR_USE_STATIC_CUDA_LAUNCHER" in os.environ:
        return os.environ.get("TORCHINDUCTOR_USE_STATIC_CUDA_LAUNCHER") == "1"
    elif is_fbcode():
        version = torch._utils_internal.justknobs_getval_int(
            "pytorch/inductor:static_cuda_launcher_version"
        )
        return version <= STATIC_CUDA_LAUNCHER_VERSION
    else:
        # Default true in OSS
        return True


def prologue_fusion_enabled() -> bool:
    ENABLE_PROLOGUE_FUSION_VERSION = 0

    if "TORCHINDUCTOR_PROLOGUE_FUSION" in os.environ:
        return os.environ.get("TORCHINDUCTOR_PROLOGUE_FUSION") == "1"
    elif is_fbcode():
        jk_name = "pytorch/inductor:prologue_fusion_version"
        version = torch._utils_internal.justknobs_getval_int(jk_name)
        return version <= ENABLE_PROLOGUE_FUSION_VERSION
    else:
        return True


# Enable auto_functionalized_v2 (enabled by default)
enable_auto_functionalized_v2 = (
    os.environ.get("TORCHDYNAMO_AUTO_FUNCTIONALIZED_V2", "1") == "1"
)

# add some debug printouts
debug = False

# Whether to disable a progress bar for autotuning
disable_progress = True

# Whether to enable printing the source code for each future
verbose_progress = False

# Configurable compile worker logging path for subproc_pool
worker_log_path = (
    "/logs/dedicated_log_torch_compile_worker_rank" if is_fbcode() else None
)

# precompilation timeout
precompilation_timeout_seconds: int = 60 * 60

# use fx aot graph codegen cache
fx_graph_cache: bool = Config(
    justknob="pytorch/remote_cache:enable_local_fx_graph_cache",
    env_name_default="TORCHINDUCTOR_FX_GRAPH_CACHE_DEFAULT",
    env_name_force="TORCHINDUCTOR_FX_GRAPH_CACHE",
    default=True,
)

remote_gemm_autotune_cache: bool = False

# use remote fx aot graph codegen cache
# False: Disables the cache
# True: Enables the cache
# None: Not set -- Off for OSS, JustKnobs based for internal
fx_graph_remote_cache: Optional[bool] = fx_graph_remote_cache_default()

# should we bundle triton caching into fx graph cache
bundle_triton_into_fx_graph_cache: Optional[bool] = (
    bundle_triton_into_fx_graph_cache_default()
)

non_blocking_remote_cache_write: bool = Config(
    justknob="pytorch/remote_cache:enable_non_blocking_remote_cache_write_v2",
    env_name_force="TORCHINDUCTOR_NON_BLOCKING_REMOTE_CACHE_WRITE",
    default=True,
)

# Enable autotune local cache.
#
# See bundled_autotune_remote_cache for the effect this flag has on the bundled
# remote cache.
autotune_local_cache: bool = True

# Enable autotune remote cache.
#
# Enables/disables the autotune remote cache regardless of the state of
# autotune_local_cache. If both local and remote are enabled then on write both
# are written and on read local is checked first and only on a cache miss is
# remote read.
#
# False: Disables the cache
# True: Enables the cache
# None: Not set -- Off for OSS, JustKnobs based for internal
autotune_remote_cache: Optional[bool] = autotune_remote_cache_default()

# Enable bundled autotune cache.
#
# Enables/disables the bundled autotune cache regardless of the state of
# autotune_remote_cache. However it does depend on the local cache for local
# state management - as a result if the local cache is disabled this will also
# disable the bundled autotune cache.
#
# False: Disables the cache
# True: Enables the cache (requires autotune_local_cache)
# None: Not set -- Off for OSS, JustKnobs based for internal
bundled_autotune_remote_cache: Optional[bool] = bundled_autotune_remote_cache_default()

# See torch.compiler.config.force_disable_caches
force_disable_caches: bool = Config(alias="torch.compiler.config.force_disable_caches")

# Unsafe way to skip dynamic shape guards to get faster cache load
unsafe_skip_cache_dynamic_shape_guards: bool = False

# Unsafe way to mark non torch functions as safe to cache
# dictionary is from function name -> cache key
# Any function name in the dictionary will be allowed to be cacheable
# by AOTAutogradCache and FxGraphCache.
# changing the cache key value will change the resulting
# FXGraphCache key.
# Example usage:
# torch._inductor.config.unsafe_marked_cacheable_functions = {
# 'torch.ops.my_function' : torch.__version__
# }
# The above example causes the custom op torch.ops.my_function to be cacheable,
# and for cache keys to be keyed by the current torch version
unsafe_marked_cacheable_functions: dict[str, str] = {}

# sleep in inductor for testing
sleep_sec_TESTING_ONLY: Optional[int] = None

# The default layout constraint for user-defined triton kernels.
# See "The default layout constraint for custom operators" for options.
triton_kernel_default_layout_constraint: Literal[
    "needs_fixed_stride_order", "flexible_layout"
] = "needs_fixed_stride_order"

# use cpp wrapper instead of python wrapper
# incompatible with disable_cpp_codegen
cpp_wrapper: bool = os.environ.get("TORCHINDUCTOR_CPP_WRAPPER", "0") == "1"

# controls whether to compile entry and kernel separately for cpp_wrapper mode.
# turn on this option to compile entry and kernel separately and minimize compile time of the entry part.
# see https://github.com/pytorch/pytorch/pull/148773
# Note: compiling entry and kernel separately may have a non-negligible impact on the performance.
# see https://github.com/pytorch/pytorch/issues/156037
cpp_wrapper_build_separate: bool = (
    os.environ.get("TORCHINDUCTOR_CPP_WRAPPER_BUILD_SEPARATE", "0") == "1"
)

fx_wrapper: bool = os.environ.get("TORCHINDUCTOR_FX_WRAPPER", "0") == "1"

# Controls automatic precompiling of common include files for codecache.CppCodeCache
# (i.e. for cpp_wrapper mode and for cpp kernels on CPU).  AOTI header precompiling is
# controlled by a separate flag.
cpp_cache_precompile_headers: bool = not is_fbcode()

online_softmax = os.environ.get("TORCHINDUCTOR_ONLINE_SOFTMAX", "1") == "1"

# dead code elimination
dce = False

# assume weight tensors are fixed size
static_weight_shapes = True

# put correctness assertions in generated code
size_asserts = os.environ.get("TORCHINDUCTOR_SIZE_ASSERTS", "1") == "1"
nan_asserts = os.environ.get("TORCHINDUCTOR_NAN_ASSERTS") == "1"
runtime_triton_nan_asserts = (
    os.environ.get("TORCHINDUCTOR_RUNTIME_TRITON_NAN_ASSERTS") == "1"
)
scalar_asserts = os.environ.get("TORCHINDUCTOR_SCALAR_ASSERTS", "1") == "1"

# Disable by default in fbcode
alignment_asserts = (
    os.environ.get("TORCHINDUCTOR_ALIGNMENT_ASSERTS", "0" if is_fbcode() else "1")
    == "1"
)

# enable loop reordering based on input orders
pick_loop_orders = True

# reuse a kernel input as the output
inplace_buffers = True

# reuse a buffer for an unrelated purpose
allow_buffer_reuse = True

# Enable pooled allocations for non-output tensors
memory_planning = os.environ.get("TORCHINDUCTOR_MEMORY_PLANNING", "0") == "1"

# Enable to allow using ftz variant of exponenet instruction in triton codegen.
use_fast_math = os.environ.get("TORCHINDUCTOR_USE_FAST_MATH") == "1"

# Enable bfloat16 atomic adds (fbcode only until upstreamed to triton)
bfloat16_atomic_adds_enabled = True

# How to organize memory under memory_planning=True:
# - "none": do not try to pool storage, just reuse
# - "intermediates": all non-outputs share storage, outputs each get unique storage
# - "outputs": two pools, one for intermediates (freed on return) and one for outputs
# - "combined": a single pool for both intermediates and outputs
memory_pool: Literal["none", "intermediates", "outputs", "combined"] = os.environ.get(
    "TORCHINDUCTOR_MEMORY_POOL", "intermediates"
)  # type: ignore[assignment]

# codegen benchmark harness
benchmark_harness = True

# fuse pointwise into templates epilogues
epilogue_fusion = True

# fuse pointwise into template prologues
prologue_fusion = prologue_fusion_enabled()

# do epilogue fusions before other fusions
epilogue_fusion_first = False

# enable pattern match+replace optimizations
pattern_matcher = True

# set to True to enable the back-to-back GEMM pass
b2b_gemm_pass = False

# register custom graph optimization pass hook. so far, pre/post passes are
# only applied before/after pattern_matcher in post_grad_passes.
#
# Implement CustomGraphPass to allow Inductor to graph compiled artifacts
# to which your custom passes have been applied:
post_grad_custom_pre_pass: torch._inductor.custom_graph_pass.CustomGraphPassType = None
post_grad_custom_post_pass: torch._inductor.custom_graph_pass.CustomGraphPassType = None

# Allow users to pass in custom partition function
custom_partitioner_fn: torch._inductor.custom_graph_pass.CustomPartitionerFnType = None

# Registers a custom joint graph pass.
joint_custom_pre_pass: torch._inductor.custom_graph_pass.CustomGraphPassType = None
joint_custom_post_pass: torch._inductor.custom_graph_pass.CustomGraphPassType = None

# Registers a custom pregrad pass. Note that the pre-grad IR is 1.
# non-functional, 2. non-normalized, and 3. prone to change. Ideally we should
# use post-grad passes.
pre_grad_custom_pass: Optional[Callable[[torch.fx.graph.Graph], None]] = None

# Registers a custom pass to be run right before fusion in Inductor scheduler.
# WARNING: Inductor scheduler IR is at prototype stage and subject to change,
# hence custom IR passes built on top of it might break in the future.
_pre_fusion_custom_pass: Optional[
    Callable[
        [list["torch._inductor.scheduler.BaseSchedulerNode"]],
        list["torch._inductor.scheduler.BaseSchedulerNode"],
    ]
] = None

# Registers a custom pass to be run right after fusion in Inductor scheduler.
# WARNING: Inductor scheduler IR is at prototype stage and subject to change,
# hence custom IR passes built on top of it might break in the future.
_post_fusion_custom_pass: Optional[
    Callable[
        [list["torch._inductor.scheduler.BaseSchedulerNode"]],
        list["torch._inductor.scheduler.BaseSchedulerNode"],
    ]
] = None

# Deprecated
split_cat_fx_passes = True

# Optimize conv-batchnorm if batchnorm is in eval mode. Slightly reduces numerical stability.
efficient_conv_bn_eval_fx_passes = False

# Enable predispatch aten IR for export
is_predispatch = False

# Deprecated
group_fusion = False

# Deprecated
batch_fusion = True

# Pre grad fusion and options in order, set to empty dict to disable fusion.
# Call `torch._inductor.fx_passes.group_batch_fusion.list_group_batch_fusions()` to see available fusions.
# batch fusion options:
# batch_linear
# batch_linear_lhs
# batch_layernorm
# batch_tanh
# batch_relu
# batch_sigmoid

# split cat fusion options:
# normalization_pass
# remove_split_with_size_one_pass
# merge_getitem_cat_pass
# merge_stack_tahn_unbind
# merge_splits_pass
# mutate_cat_pass
# split_cat_pass
pre_grad_fusion_options: dict[str, dict[str, Any]] = {}

# Post grad fusion and options, set to empty dict to disable fusion.
# Call `torch._inductor.fx_passes.group_batch_fusion.list_group_batch_fusions(False)` to see available fusions.
post_grad_fusion_options: dict[str, dict[str, Any]] = {}

# enable reordering pass for improving memory locality
reorder_for_locality = True

# Scale down Rn_BLOCK for better occupancy
dynamic_scale_rblock = os.environ.get("TORCHINDUCTOR_DYNAMIC_SCALE_RBLOCK", "1") == "1"

# this forces fusion for int_mm with mul. Needed when you want to avoid realizing the int32
# but the mul gets fused with other pointwise ops instead.
force_fuse_int_mm_with_mul = False

# DEPRECATED. This setting is ignored.
use_mixed_mm = True

# enable runtime numeric check for pre/post grad fx passes
# floating point provides limited accuracy (about 7 decimal digits for single precision
# floating point numbers,about 16 decimal digits for double precision floating point numbers)
# according to PyTorch documentation.
# https://pytorch.org/docs/stable/notes/numerical_accuracy.html#batched-computations-or-slice-computations
fx_passes_numeric_check: dict[str, Any] = {
    "pre_grad": False,
    "precision": 1e-4,
    "num_iterations": 1,
    "requires_optimizer": True,
}

# DEPRECATED. This setting is ignored.
mixed_mm_choice: Literal["default", "triton", "aten", "heuristic"] = "heuristic"

# enable reordering pass for increasing overlap between compute and communication
reorder_for_compute_comm_overlap = False

# passes (in execution order) for increasing overlap between compute and communication
# for built-in passes, use string name; for user-defined passes, pass in the function handle
# WARNING: Inductor scheduler IR is at prototype stage and subject to change,
# hence custom IR passes built on top of it might break in the future.
reorder_for_compute_comm_overlap_passes: list[
    Union[
        str,
        Callable[
            [list["torch._inductor.scheduler.BaseSchedulerNode"]],
            list["torch._inductor.scheduler.BaseSchedulerNode"],
        ],
    ]
] = [
    "reorder_compute_for_overlap",
    "sink_waits",
    "raise_comms",
]

# Maximum number of positions to advance a given collective, unlimited by default
reorder_prefetch_limit: Optional[int] = None

# enable operator reordering for peak memory optimization
reorder_for_peak_memory = True
reorder_for_peak_memory_debug = False

# In some cases, when all the nodes that can be scheduled are quite large,
# it is beneficial to switch the scheduling strategy. So instead of using
# size as the criterion, we choose a node that can unlock more nodes to
# become schedulable by analyzing their successor nodes. The default value
# is zero, which turns off this optimization.
size_threshold_for_succ_based_strategy: int = 0

reorder_iterative_debug_memory_recompute: bool = False
reorder_iterative_debug_limit_to_reorder: Optional[int] = (
    None
    if (env_str := os.getenv("PYTORCH_REORDER_COLLECTIVES_LIMIT")) is None
    else int(env_str)
)
sink_waits_iterative_debug_limit_to_sink: Optional[int] = (
    # pyrefly: ignore [unbound-name]
    None if (env_str := os.getenv("PYTORCH_SINK_WAITS_LIMIT")) is None else int(env_str)
)

bucket_all_gathers_fx: Literal["none", "all", "only_fsdp"] = "none"
# By default torch._inductor.fx_passes.bucketing.bucket_size_determinator is used
bucket_all_gathers_fx_bucket_size_determinator: Optional[Callable[[int], int]] = None

bucket_reduce_scatters_fx: Literal["none", "all"] = "none"
# By default torch._inductor.fx_passes.bucketing.bucket_size_determinator is used
bucket_reduce_scatters_fx_bucket_size_determinator: Optional[Callable[[int], int]] = (
    None
)

# runtime estimation function for ops
# for built-in estimation function, pass in "default"; for user-defined estimation function, pass in the function handle
estimate_op_runtime = "default"

runtime_estimations_mms_benchmark: bool = False

# unit: GB/s, uni-directional P2P bandwidth per card
# default value is NVLink
intra_node_bw = 300

# unit: GB/s, uni-directional P2P bandwidth per node
# default value is InfiniBand
inter_node_bw = 25

# use Inductor's experimental benchmarker (runtime/benchmarking.py)
# to benchmark kernels during autotuning, otherwise fall back to
# Triton's `do_bench`. the experimental benchmarker may produce
# results that are not consistent with `do_bench`'s results
use_experimental_benchmarker: bool = Config(
    default=True,
    env_name_force="TORCHINDUCTOR_USE_EXPERIMENTAL_BENCHMARKER",
    justknob="pytorch/inductor:use_experimental_benchmarker",
)

# enable slow autotuning passes to select algorithms
max_autotune = os.environ.get("TORCHINDUCTOR_MAX_AUTOTUNE") == "1"

# enable slow autotuning passes to select pointwise/reductions algorithms
max_autotune_pointwise = os.environ.get("TORCHINDUCTOR_MAX_AUTOTUNE_POINTWISE") == "1"

# enable slow autotuning passes to select gemm algorithms
max_autotune_gemm = os.environ.get("TORCHINDUCTOR_MAX_AUTOTUNE_GEMM") == "1"

# Modifies the number of autotuning choices displayed, set to None for all
autotune_num_choices_displayed: Optional[int] = 10

# Report the autotune choices and their benchmark results. Default is True.
max_autotune_report_choices_stats = (
    os.environ.get("TORCHINDUCTOR_MAX_AUTOTUNE_REPORT_CHOICES_STATS", "1") == "1"
)

# Prune configs that require more shared memory than the hardware limit
max_autotune_prune_choices_based_on_shared_mem = (
    os.environ.get("TORCHINDUCTOR_MAX_AUTOTUNE_PRUNE_CHOICES_BASED_ON_SHARED_MEM", "1")
    == "1"
)

# Disable triton from trying to initialize and detect devices on the host
triton_disable_device_detection = (
    os.environ.get("TORCHINDUCTOR_TRITON_DISABLE_DEVICE_DETECTION", "0") == "1"
)

# enable inductor graph partition to allow multiple inductor graphs for the same dynamo graph
graph_partition: bool = (
    os.environ.get("TORCHINDUCTOR_GRAPH_PARTITION", "1" if not is_fbcode() else "0")
    == "1"
)

# register ops upon which inductor should partition the graph. name format should be
# "namespace::kernel_name" (e.g., aten::mm) for op overload packet, or
# "namespace::kernel_name.overload" (e.g., aten::mm.default).
custom_should_partition_ops: list[str] = []

# whether template autotuning should allow flexible layouts if possible (e.g. only extern choices)
max_autotune_allow_flexible_layouts: bool = False

# force cublas and triton to use the same precision; cublas supports TF32 for matmul operations
# when m, n, k are multiples of 16, 16, 8, whereas triton supports TF32 for matmul operations
# for any combinations of m, n, k, regardless of their alignment. setting this flag will ensure
# that triton does not use TF32 wherever cublas would not use TF32
# DEPRECATED. cuBLAS no longer has the above alignment requirements. will remove in the future.
force_same_precision: bool = Config(
    justknob="pytorch/compiler:force_same_precision",
    env_name_force="TORCHINDUCTOR_FORCE_SAME_PRECISION",
    default=False,
)

# Size hints for multi-kernel dispatch.
# A reasonable default value of this config would be [64, 256, 4096]
# TODO: @bobrenjc93 to roll this out to a few internal models to ensure this works
# as expected before turning it on for everyone.
multi_kernel_hints: list[int] = []

# Specify candidate backends for gemm autotune.
# Possible choices are combinations of: ATen, Triton, CUTLASS, CK, CKTILE, CPP.
# ATen: default Pytorch ATen kernels.
# Triton: Triton templates defined in torch inductor (AMD and NVidia GPUs).
# CUTLASS: Cutlass templates and kernels (NVidia GPUs only).
# CK: Composable Kernel templates and kernels (AMD Instinct GPUs only).
# CKTILE: Composable Kernel templates and kernels, new API (AMD Instinct GPUs only).
# CPP: CPP templates and kernels for CPU.
max_autotune_gemm_backends = os.environ.get(
    "TORCHINDUCTOR_MAX_AUTOTUNE_GEMM_BACKENDS", "ATEN,TRITON,CPP"
).upper()


# As above, specify candidate backends for conv autotune.
# NB: in some cases for 1x1 convs we emit as matmul,
# which will use the backends of `max_autotune_gemm_backends`
max_autotune_conv_backends = os.environ.get(
    "TORCHINDUCTOR_MAX_AUTOTUNE_CONV_BACKENDS", "ATEN,TRITON"
).upper()


# Specify the size of the search space for GEMM autotuning.
# DEFAULT     - balance between compile time overhead and performance
# EXHAUSTIVE  - maximize performance
max_autotune_gemm_search_space: Literal["DEFAULT", "EXHAUSTIVE"] = os.environ.get(
    "TORCHINDUCTOR_MAX_AUTOTUNE_GEMM_SEARCH_SPACE", "DEFAULT"
).upper()  # type: ignore[assignment]

# Specify the size of the search space for flex attention autotuning.
# DEFAULT     - balance between compile time overhead and performance
# EXHAUSTIVE  - maximize performance
max_autotune_flex_search_space: Literal["DEFAULT", "EXHAUSTIVE"] = os.environ.get(
    "TORCHINDUCTOR_MAX_AUTOTUNE_FLEX_SEARCH_SPACE", "DEFAULT"
).upper()  # type: ignore[assignment]

# DEPRECATED. This setting is ignored.
autotune_fallback_to_aten = False

# the value used as a fallback for the unbacked SymInts
# that can appear in the input shapes (e.g., in autotuning)
unbacked_symint_fallback = 8192

# DEPRECATED. This setting is ignored.
search_autotune_cache = False

save_args = os.environ.get("TORCHINDUCTOR_SAVE_ARGS") == "1"

# We will disable creating subprocess for autotuning if this is False
autotune_in_subproc = os.environ.get("TORCHINDUCTOR_AUTOTUNE_IN_SUBPROC") == "1"

# The following three timeouts are applicable if autotune_in_subproc is True:

# Max time that a valid benchmark result may take during autotuning
max_autotune_subproc_result_timeout_seconds = 60.0
# DEPRECATED. This setting is ignored.
max_autotune_subproc_graceful_timeout_seconds = 0.0
# DEPRECATED. This setting is ignored.
max_autotune_subproc_terminate_timeout_seconds = 0.0

# If autotuning in subprocess, whether to use multiple devices
autotune_multi_device = os.environ.get("TORCHINDUCTOR_AUTOTUNE_MULTI_DEVICE") == "1"

coordinate_descent_tuning = (
    os.environ.get("TORCHINDUCTOR_COORDINATE_DESCENT_TUNING") == "1"
)
coordinate_descent_check_all_directions = (
    os.environ.get("TORCHINDUCTOR_COORDINATE_DESCENT_CHECK_ALL_DIRECTIONS") == "1"
)
coordinate_descent_search_radius = int(
    os.environ.get("TORCHINDUCTOR_COORDINATE_DESCENT_RADIUS", "1")
)

# AutoHeuristic is a framework that allows one to collect data from autotuning, use the data to learn a heuristic, and
# generate the learned heuristic to code which is shipped with the compiler
# Specify a list of comma separated optimizations to collect data for
autoheuristic_collect = os.environ.get("TORCHINDUCTOR_AUTOHEURISTIC_COLLECT", "")
# Specify a list of comma separated optimizations to use learned heuristics for
autoheuristic_use = os.environ.get("TORCHINDUCTOR_AUTOHEURISTIC_USE", "mixed_mm")

# If set to 1, will run a JIT post compile hook if one is set.
run_jit_post_compile_hook = (
    os.environ.get("TORCHINDUCTOR_RUN_JIT_POST_COMPILE_HOOK", "0") == "1"
)


def run_autoheuristic(name: str) -> bool:
    return collect_autoheuristic(name) or use_autoheuristic(name)


def collect_autoheuristic(name: str) -> bool:
    return name in torch._inductor.config.autoheuristic_collect.split(",")


def use_autoheuristic(name: str) -> bool:
    return name in torch._inductor.config.autoheuristic_use.split(",")


# If set to "DEFAULT", this will use the default log path specified in autoheuristic.py.
# If set to another path, autoheuristic will instead log results to the given path.
autoheuristic_log_path = os.environ.get(
    "TORCHINDUCTOR_AUTOHEURISTIC_LOG_PATH", "DEFAULT"
)

# Disabled by default on ROCm, opt-in if model utilises NHWC convolutions
layout_opt_default = "1" if not torch.version.hip else "0"
layout_optimization = (
    os.environ.get("TORCHINDUCTOR_LAYOUT_OPTIMIZATION", layout_opt_default) == "1"
)

force_layout_optimization = os.environ.get("TORCHINDUCTOR_FORCE_LAYOUT_OPT", "0") == "1"


# Whether to keep the output strides the same as eager after layout optimization.
keep_output_stride = os.environ.get("TORCHINDUCTOR_KEEP_OUTPUT_STRIDE", "1") == "1"

# Enabling this will let compiler print warning messages if a generated triton
# kernel has inputs with mixed layouts.  This is helpful for perf debugging
# since kernel with mixed layout inputs may run much slower then one whose inputs
# have uniform layouts.
warn_mix_layout = os.environ.get("TORCHINDUCTOR_WARN_MIX_LAYOUT") == "1"

# control store vs recompute heuristic
# For fanouts, rematerialization can lead to exponential blowup. So, have
# smaller threshold
realize_reads_threshold = 4
realize_opcount_threshold = 30

# Threshold to prevent excessive accumulation of ops in one buffer during lowering
realize_acc_reads_threshold = 8
realize_acc_reads_size_threshold: Optional[int] = (
    None  # TODO(xuanzh): harden this to make it non optional
)

# fallback to eager for random/dropout, this is slow but useful for debugging
fallback_random = False

# fallback embedding_bag_byte_unpack to eager
fallback_embedding_bag_byte_unpack = False

# automatically create fallbacks when encountering an unhandled op
implicit_fallbacks = True
assume_unaligned_fallback_output = (
    os.environ.get("TORCHINDUCTOR_ASSUME_UNALIGNED_FALLBACK_OUTPUT") == "1"
)

# fuse even in cases without common reads
aggressive_fusion = False

# For each fused kernel in the wrapper, comment with the nodes that get fused.
# Useful for debugging fusion.
debug_fusion: bool = os.environ.get("TORCHINDUCTOR_DEBUG_FUSION") == "1"
benchmark_fusion: bool = os.environ.get("TORCHINDUCTOR_BENCHMARK_FUSION") == "1"
enabled_metric_tables = os.environ.get("TORCHINDUCTOR_ENABLED_METRIC_TABLES", "")
loop_ordering_after_fusion: bool = (
    os.environ.get(
        "TORCHINDUCTOR_LOOP_ORDERING_AFTER_FUSION", "0" if is_fbcode() else "1"
    )
    == "1"
)

# If fusing two nodes only save less then score_fusion_memory_threshold memory,
# we should not bother fusing the nodes.
#
# This is especially helpful to resolve https://github.com/pytorch/pytorch/issues/133242
# Previously we fuse two nodes because of common read of a scalar tensor.
# If we skip it, the loop ordering after fusion mechanism kicks in and can
# brings more savings.
#
# For the cases loop ordering after fusion does not help, we don't lose much.
score_fusion_memory_threshold = 10

# For Triton Templates, select fastest of best template + epilogue vs best template + separate epilogue kernel
benchmark_epilogue_fusion = (
    os.environ.get("TORCHINDUCTOR_BENCHMARK_EPILOGUE_FUSION", "1") == "1"
)

# Take how many of the top triton kernels to benchmark epilogue
max_epilogue_benchmarked_choices = 1

# how many nodes to allow into a single fusion
max_fusion_size = 64

# how many nodes to attempt pairwise fusion with in a buffer group
max_fusion_buffer_group_pairwise_attempts = 64

# maximum number of unique input/output buffers allowed in fused kernels.
# The check is disabled if set to None.
max_fusion_unique_io_buffers: Optional[int] = None

# max number of inputs to generate cat as a pointwise op with masked loads
max_pointwise_cat_inputs = 8

# force concat to be generated as a pointwise op with masked loads
force_pointwise_cat = False

# replace small reductions with pointwise, disable with `= 1`
unroll_reductions_threshold = 8

# Add extra comments to output code (causes compile cache misses)
comment_origin = False

# Convert 1x1 convs into matmuls
conv_1x1_as_mm = False

# For reductions with a small output size (usually 1, e.g. x.sum()) there is not enough
# parallelism to saturate the GPU.  We have two ways of handling this, either `split_reductions`
# or `triton.cooperative_reductions` which are mutually exclusive.
#   split_reductions: uses multiple kernels to gain more parallelism
#   triton.cooperative_reductions: uses cross thread-block synchronization to gain more parallelism
# enabling both of these will implicitly disable split_reductions
split_reductions = os.getenv("TORCHINDUCTOR_SPLIT_REDUCTIONS", "1") == "1"

# A deterministic mode that skips any on device benchmarking in Inductor
# if we know they affect numerics.  WARNING: Expect perf hit in this mode.
deterministic = os.getenv("TORCHINDUCTOR_DETERMINISTIC") == "1"

# When we do split reduction, this number control the minimum value for
# num_split. Too small num_split make the split reduction less efficient.
# It's a much bigger problem when we compile a dynamic shape kernel with
# non-representative inputs.
min_num_split = int(os.environ.get("TORCHINDUCTOR_MIN_NUM_SPLIT", 0))

benchmark_kernel = os.environ.get("TORCHINDUCTOR_BENCHMARK_KERNEL", "0") == "1"

# Enable constant and index_expr folding
constant_and_index_propagation = True

# we always add constants into graph.constants without
# performing any constant-inlining optimization
always_keep_tensor_constants = False

# assert that indirect indexing does not read / write out of bounds
assert_indirect_indexing = True

# compute CSE bounds on variables that do not appear in the FX graph
compute_all_bounds = False

# enable the combo kernel that combines data-independent kernels (additional
# to foreach kernels) into a single one (Experimental)
combo_kernels = False
# benchmark combo kernels and only allow ones with perf gains
benchmark_combo_kernel = False
# combo_kernel autotuning options: 0 - disable, 1 - enable except for foreach,
# 2 - enable for all
combo_kernels_autotune = 1
# Enable masking for combining kernels of mixed sizes: 0 - disable, 1 - enable
# for all except for foreach, 2 - enable for all
combo_kernel_allow_mixed_sizes = 1
# Enable dynamic shapes for foreach kernels
combo_kernel_foreach_dynamic_shapes = True
# Maximum number of arguments (read/write buffers) allowed in a combo kernel
combo_kernel_max_num_args = 250

# constant folding on the joint graph
joint_graph_constant_folding = True

# Enable indirect_indexing asserts for decompositions and lowerings
debug_index_asserts = False

# Mode to emulate PyTorch eager numerics when doing lower precision compute
# (fp16, bf16).  PyTorch eager computes bf16/fp16 by upcasting inputs to fp32
# and downcasting after.  When two low precision operators are fused together,
# Inductor will elide the downcast-upcast pairs (effectively a precision
# truncation) that would occur between these two operators.  Typically,
# Inductor's behavior should be closer to fp64 ref numerics.  However, with
# this knob you can ensure the downcast-upcast are preserved so that you can
# emulate the eager numerics.
emulate_precision_casts = (
    os.environ.get("TORCHINDUCTOR_EMULATE_PRECISION_CASTS", "0") == "1"
)

# x / y in Triton is lowered to div.full which is approx
# PyTorch eager uses the equivalent of Triton's div_rn, which can
# come at a performance penalty
emulate_divison_rounding = (
    os.environ.get("TORCHINDUCTOR_EMULATE_DIVISION_ROUNDING", "0") == "1"
)

# warnings intended for PyTorch developers, disable for point releases
is_nightly_or_source = "dev" in torch.__version__ or "git" in torch.__version__
developer_warnings = is_fbcode() or is_nightly_or_source

# This pattern matches a special usage of scatter
# 1. It's applied to a constant tensor
# 2. The index tensor has size 1 in the scatter dimension
# Such pattern generates a sparse matrix when the const tensor is all-zero.
# We can lower this pattern to a pointwise kernel for more fusion opportunities
# and saving memory footprint.
optimize_scatter_upon_const_tensor = (
    os.environ.get("TORCHINDUCTOR_OPTIMIZE_SCATTER_UPON_CONST_TENSOR", "1") == "1"
)

# options in caffe2/torch/_inductor/fx_passes/pre_grad.py
add_pre_grad_passes: Optional[str] = None
remove_pre_grad_passes: Optional[str] = None


# The multiprocessing start method to use for inductor workers in the codecache.
def decide_worker_start_method() -> str:
    if "TORCHINDUCTOR_WORKER_START" in os.environ:
        start_method = os.environ["TORCHINDUCTOR_WORKER_START"]
    else:
        start_method = "subprocess"
    assert start_method in (
        "subprocess",
        "fork",
        "spawn",
    ), f"Invalid start method: {start_method}"
    return start_method


worker_start_method: str = decide_worker_start_method()

# Threshold to decide if a kernel has small memory access in bytes
# Default value is 16 MB which is arbitrarily selected.
small_memory_access_threshold: int = 16777216

# Whether to log from subprocess workers that are launched.
worker_suppress_logging: bool = Config(
    justknob="pytorch/compiler:worker_suppress_logging",
    env_name_force="TORCHINDUCTOR_WORKER_SUPPRESS_LOGGING",
    default=True,
)

# Log per-operation runtime estimates for TLParse analysis.
log_tlparse: bool = Config(
    env_name_force="LOG_TLPARSE",
    default=False,
)

# Flags to turn on all_reduce fusion. These 2 flags should be automatically turned
# on by DDP and should not be set by the users.
_fuse_ddp_communication = False
_fuse_ddp_bucket_size = 25

# Flag to control which fusion passes to apply. Functions in the list will
# be applied in order. There are two different different fusion passes
# --"fuse_ddp_with_concat_op" and "fuse_ddp_with_coalesced_op". The default
# one is "fuse_ddp_with_concat_op". Users can also change this to a customized
# fusion function.
#
# The fusion currently does not support multiple DDP with different PG or
# data type. This feature will be added in the future PRs.
#
# "schedule_comm_wait" is used to delay the wait ops to maximize comm/comp
# overlapping. At this moment, this pass performs better than
# reorder_for_compute_comm_overlap_passes but we will add the logic of
# "schedule_comm_wait" in the future and remove the one here.
_fuse_ddp_communication_passes: list[Union[Callable[..., None], str]] = [
    "fuse_ddp_with_concat_op",
    "schedule_comm_wait",
]

_micro_pipeline_tp: bool = False


class _collective:
    auto_select: bool = False
    one_shot_all_reduce_threshold_bytes: int = 128 * 1024


class aten_distributed_optimizations:
    """Configuration for distributed optimization passes on ATen FX graphs."""

    # Enable overlap scheduling pass
    enable_overlap_scheduling: bool = False

    # Enable overlap-preserving collective bucketing
    collective_bucketing: Optional[bool] = None

    # Insert ordering dependencies to preserve overlap relationships. This should only be used if
    # compiling with inductor, or for subsequent passes before removing the ops prior to execution
    insert_overlap_deps: Optional[bool] = None

    # Maximum compute node prefetch distance for overlap scheduling
    max_compute_pre_fetch: Optional[int] = None

    # Custom runtime estimation function for ops
    # For user-defined estimation function, pass in the function handle
    # None means use default estimations
    # TODO - need estimated and profile based version
    custom_runtime_estimation: Optional[Callable[[torch.fx.Node], Optional[float]]] = (
        None
    )


def parallel_compile_enabled_internally() -> bool:
    """
    TODO: Remove when parallel compiled is fully enabled internally. For rollout, use a
    knob to enable / disable. The justknob should not be performed at import, however.
    So for fbcode, we assign compile_threads to 'None' below and initialize lazily in
    async_compile.py.
    """
    ENABLE_PARALLEL_COMPILE_VERSION = 1

    jk_name = "pytorch/inductor:enable_parallel_compile_version"
    version = torch._utils_internal.justknobs_getval_int(jk_name)
    return ENABLE_PARALLEL_COMPILE_VERSION >= version


def decide_compile_threads() -> int:
    """
    Here are the precedence to decide compile_threads
    1. User can override it by TORCHINDUCTOR_COMPILE_THREADS.  One may want to disable async compiling by
       setting this to 1 to make pdb happy.
    2. Set to 1 if it's win32 platform
    3. decide by the number of CPU cores
    """
    import logging

    # Defined locally so install_config_module doesn't try to parse
    # as a config option.
    log = logging.getLogger(__name__)

    if "TORCHINDUCTOR_COMPILE_THREADS" in os.environ:
        compile_threads = int(os.environ["TORCHINDUCTOR_COMPILE_THREADS"])
        log.info("compile_threads set to %d via env", compile_threads)
    elif sys.platform == "win32":
        compile_threads = 1
        log.info("compile_threads set to 1 for win32")
    elif is_fbcode() and not parallel_compile_enabled_internally():
        compile_threads = 1
        log.info("compile_threads set to 1 in fbcode")
    else:
        cpu_count = (
            len(os.sched_getaffinity(0))
            if hasattr(os, "sched_getaffinity")
            else os.cpu_count()
        )
        assert cpu_count
        compile_threads = min(32, cpu_count)
        log.info("compile_threads set to %d", compile_threads)

    return compile_threads


# TODO: Set directly after internal rollout.
compile_threads: Optional[int] = None if is_fbcode() else decide_compile_threads()

# Whether to quiesce the Triton-compile subprocess pool at the end of each compilation.
quiesce_async_compile_pool: bool = Config(
    justknob="pytorch/inductor:quiesce_async_compile_pool",
    env_name_force="TORCHINDUCTOR_QUIESCE_ASYNC_COMPILE_POOL",
    default=False,
)

# Whether or not to enable statically launching CUDA kernels
# compiled by triton (instead of using triton's own launcher)
use_static_cuda_launcher: bool = static_cuda_launcher_default()

# Attempt to statically launch user defined triton kernels
# Requires use_static_cuda_launcher
static_launch_user_defined_triton_kernels: bool = Config(
    justknob="pytorch/inductor:static_launch_user_defined_triton_kernels",
    env_name_force="TORCHINDUCTOR_STATIC_LAUNCH_USER_DEFINED_TRITON_KERNELS",
    default=False,
)

# Raise error if we bypass the launcher
strict_static_cuda_launcher: bool = (
    os.environ.get("TORCHINDUCTOR_STRICT_STATIC_CUDA_LAUNCHER", "0") == "1"
)

# gemm autotuning global cache dir
global_cache_dir: Optional[str]
if is_fbcode():
    try:
        from libfb.py import parutil

        if __package__:
            global_cache_dir = parutil.get_dir_path(
                os.path.join(__package__.replace(".", os.sep), "fb/cache")
            )
        else:
            global_cache_dir = parutil.get_dir_path("fb/cache")
    except (ValueError, ImportError):
        global_cache_dir = None

else:
    global_cache_dir = None

# If kernel is fused, the name is generated from the origin node op names
# for larger kernels limit this
kernel_name_max_ops = 10

# Pad input tensors of matmul/bmm/addmm to leverage Tensor Cores in NVIDIA GPUs
shape_padding = os.environ.get("TORCHINDUCTOR_SHAPE_PADDING", "1") == "1"

# Control if we will do padding for pointwise/reductions
comprehensive_padding = (
    os.environ.get("TORCHINDUCTOR_COMPREHENSIVE_PADDING", "1") == "1"
)
pad_channels_last = False

# Control if we will do padding on dynamic shapes
pad_dynamic_shapes = False

# Disable comprehensive padding on the CPU
disable_padding_cpu = True

# Control if we will expand the dimension of pointwise nodes to fuse
expand_dimension_for_pointwise_nodes = False

# The width of comprehensive padding, in bytes.
# CUDA max memory transaction size is 128 bytes for a warp.
padding_alignment_bytes = 128

# Threshold on the minimum stride that will be padded.
#
# Don't align a too small stride since that causes too much memory increase.
# Pad too small stride may also cause perf loss. We may result in many tiny data blocks
# with gaps in between. That causes less coalesced GPU memory access!
#
# Initially we pick 320 as the threshold since for alignment=16,
# that results in at most 5% memory cost.
#
# But later on we raise the threshold to 1024 to avoid interfere with persistent reduction.
# Let's say an inner reduction has a row size 513. Inductor will generate
# persistent reduction code.
# If we do padding, the strides are not contiguous any more. Inductor
# uses a much smaller threshold for persistent reduction in this case and
# generates potentially worse non-persistent reduction code.
#
# This change turns HF AllenaiLongformerBase amp training from a loss of 1.09x to a win of 1.05x.
# (baseline: 71.09ms, padding w/o this change: 77.38ms, padding with this change: 67.77ms)
padding_stride_threshold = 1024

# Enable padding outputs, even if they would not be padded in eager mode.
# By default, we use the same strides as eager mode.
pad_outputs = False

# Whether to treat output of the backward graph as user visible.
# For user visible outputs, inductor will make sure the stride matches with eager.
bw_outputs_user_visible = True

# Whether to always use shape padding if it is enabled and possible
force_shape_pad: bool = False

# Fx-based linear/matmul/bmm + permute/transpose vertical fusion
permute_fusion = os.environ.get("TORCHINDUCTOR_PERMUTE_FUSION", "0") == "1"

# Mark the wrapper call in PyTorch profiler
profiler_mark_wrapper_call = False

# Generate hook calls to torch._inductor.hooks.run_intermediate_hooks for
# every intermediate for which we can correlate it with an intermediate
# from the original FX graph
generate_intermediate_hooks = False

# Populate traceback field on IRNode; good for debugging why origin_node is
# not populated, or finding out where an IRNode was constructed
debug_ir_traceback = False

# used for debugging to make sure config is properly set
_raise_error_for_testing = False

_profile_var = os.environ.get("TORCHINDUCTOR_PROFILE", "")
profile_bandwidth = _profile_var != ""
profile_bandwidth_regex = "" if _profile_var == "1" else _profile_var
# Specify a file where we print out the profiling results.
# None means we do not dump results to a file.
profile_bandwidth_output: Optional[str] = os.environ.get(
    "TORCHINDUCTOR_PROFILE_OUTPUT", None
)
# Switch to do_bench_using_profiling to exclude the CPU overheads
profile_bandwidth_with_do_bench_using_profiling = (
    os.environ.get("TORCHINDUCTOR_PROFILE_WITH_DO_BENCH_USING_PROFILING") == "1"
)


# TODO: remove later
# incompatible with cpp_wrapper
disable_cpp_codegen = False


# Freezing will attempt to inline weights as constants in optimization
# and run constant folding and other optimizations on them. After freezing, weights
# can no longer be updated.
freezing: bool = os.environ.get("TORCHINDUCTOR_FREEZING", "0") == "1"

# Make freezing invalidate the eager Parameters of nn modules, to avoid memory overhead
# of potentially keeping multiple copies of weights.
freezing_discard_parameters: bool = False

# decompose some memory bound matmul/bmm to mul
decompose_mem_bound_mm: bool = False

# assume_aligned_inputs means that we assume that inputs will be aligned; we generate
# code using this assumption, and clone tensors before use if they aren't aligned.
# In the common case, most inputs will be aligned.
assume_aligned_inputs: bool = False

# For the user-written Triton kernels compiled with the model, ignore the unsupported
# arguments passed to the @triton.autotune in the user's code; this is unsafe, as
# ignoring the unsupported args may lead to unexpected autotuning behavior: don't
# set unless you know what you're doing.
unsafe_ignore_unsupported_triton_autotune_args: bool = False

# When True, we will check in scheduler.py _codegen that there are no "loops"
# in the call stack; that is to say, the same frame multiple times.  This
# ensures that a cProfile trace to this frame will be a straight line without
# any cycles. Incompatible with cpp_wrapper.
check_stack_no_cycles_TESTING_ONLY: bool = False

# When True, complex_memory_overlap always reports True
always_complex_memory_overlap_TESTING_ONLY: bool = False

# enable linear binary folding
enable_linear_binary_folding = (
    os.environ.get("TORCHINDUCTOR_ENABLE_LINEAR_BINARY_FOLDING", "0") == "1"
)


# Adds NVTX annotations around training phases
annotate_training: bool = os.environ.get("TORCHINDUCTOR_ANNOTATE_TRAINING", "0") == "1"

# Enable caching codegen of triton templates.
enable_caching_generated_triton_templates: bool = True

# Lookup table for overriding autotune configs based on hash of Triton source code
autotune_lookup_table: dict[str, dict[str, Any]] = {}

file_lock_timeout: int = int(os.environ.get("TORCHINDUCTOR_FILE_LOCK_TIMEOUT", "600"))


def get_worker_log_path() -> Optional[str]:
    log_loc = None
    if is_fbcode():
        mast_job_name = os.environ.get("MAST_HPC_JOB_NAME", None)
        global_rank = os.environ.get("ROLE_RANK", "0")

        if mast_job_name is not None:
            log_loc = f"/logs/dedicated_log_torch_compile_worker_rank{global_rank}"

    return log_loc


torchinductor_worker_logpath: str = Config(
    env_name_force="TORCHINDUCTOR_WORKER_LOGPATH",
    default="",
)


# config specific to codegen/cpp.py
class cpp:
    """
    Settings for cpp backend.
    This class provides a centralized location for managing cpp backend settings.
    """

    # set to torch.get_num_threads()
    threads = -1

    # Do not generate loops when the condition doesn't hold, like:
    # for(long i0=4096; i0<4096; i0+=1)
    no_redundant_loops = (
        os.environ.get("TORCHINDUCTOR_CPP_NO_REDUNDANT_LOOPS", "1") == "1"
    )

    # Assume number of threads is dynamic, don't specialize thread number.
    # Kernels don't recompile on thread number changes with this flag on.
    # For single-threaded workload, turning it on would incur a slight
    # performance degradation.
    dynamic_threads = os.environ.get("TORCHINDUCTOR_CPP_DYNAMIC_THREADS", "0") == "1"

    simdlen: Optional[int] = None
    min_chunk_size = int(os.environ.get("TORCHINDUCTOR_CPP_MIN_CHUNK_SIZE", "512"))

    cxx: tuple[None, str] = (
        None,  # download gcc12 from conda-forge if conda is installed
        os.environ.get("CXX", "clang++" if sys.platform == "darwin" else "g++"),
    )  # type: ignore[assignment]

    # Allow kernel performance profiling via PyTorch profiler
    enable_kernel_profile = (
        os.environ.get("TORCHINDUCTOR_CPP_ENABLE_KERNEL_PROFILE", "0") == "1"
    )

    # enable weight prepacking to get a better performance; may lead to large memory footprint
    weight_prepack = os.environ.get("TORCHINDUCTOR_CPP_WEIGHT_PREPACK", "1") == "1"

    # Inject a bug into our relu implementation; useful for testing our repro
    # extraction and minification functionality.
    # Valid values: "compile_error", "runtime_error", "accuracy"
    inject_relu_bug_TESTING_ONLY: Optional[str] = None
    inject_log1p_bug_TESTING_ONLY: Optional[str] = None

    # If None, autodetect whether or not AVX512/AVX2 can be used.  Otherwise,
    # force usage as specified, without testing. Default None.
    vec_isa_ok: Optional[bool] = get_tristate_env("TORCHINDUCTOR_VEC_ISA_OK")

    # similar to config.triton.descriptive_names
    descriptive_names: Literal["torch", "original_aten", "inductor_node"] = (
        "original_aten"
    )

    # how many nodes to allow into a single horizontal fusion
    max_horizontal_fusion_size = int(
        os.environ.get("TORCHINDUCTOR_CPP_MAX_HORIZONTAL_FUSION_SIZE", "16")
    )

    # Make scatter_reduce fallback when reduce is sum to avoid performance regression
    # using atomic_add.
    fallback_scatter_reduce_sum = (
        os.environ.get("TORCHINDUCTOR_CPP_FALLBACK_SCATTER_REDUCE_SUM", "1") == "1"
    )

    # Use funsafe-math-optimizations when compiling
    enable_unsafe_math_opt_flag = (
        os.environ.get("TORCHINDUCTOR_CPP_ENABLE_UNSAFE_MATH_OPT_FLAG", "0") == "1"
    )

    # Use ffp-contract when compiling
    # Options: "off" (default), "on", "fast"
    # Per https://godbolt.org/z/bf4bvfc9r , clang/gcc has different behavior for "fast"
    enable_floating_point_contract_flag = os.environ.get(
        "TORCHINDUCTOR_CPP_ENABLE_FLOATING_POINT_CONTRACT_FLAG", "off"
    )

    # Disable the tiling select heuristic
    enable_tiling_heuristics = (
        os.environ.get("TORCHINDUCTOR_CPP_ENABLE_TILING_HEURISTIC", "1") == "1"
    )

    # Enable the Grouped GEMM Fusion
    enable_grouped_gemm_template = False

    # Maximal allowed number of slices on K-dim for a GEMM kernel. This controls
    # the maximal parallelism of K-slicing. Since K-slicing requires extra thread
    # synchronization and buffers,  the maximal number of slices is limited to
    # mitigate the sync overhead and memory usage.
    # When set to 0, the number of slices is unlimited.
    gemm_max_k_slices = int(os.environ.get("TORCHINDUCTOR_CPP_GEMM_MAX_K_SLICES", "1"))

    # For perf tuning and debugging purpose, configure the pre-defined cache blocking for
    # MxNxK dims respectively. The blockings are separated by comma and the unit is
    # the number of register blocks.
    # For example, "4,1,10" means 4 register blocks on M, 1 on N and 10 on K respectively.
    gemm_cache_blocking = os.environ.get("TORCHINDUCTOR_CPP_GEMM_CACHE_BLOCKING", None)

    # For perf tuning and debugging purpose, configure the pre-defined thread blocking factors for
    # MxNxK dims respectively. The factors are separated by comma and their product
    # should be the same as the total number of threads.
    # For example, if the total number of threads is 56, "7,4,2" means the work is
    # decomposed into 7x4x2 thread blocks along MxNxK of a GEMM.
    gemm_thread_factors = os.environ.get("TORCHINDUCTOR_CPP_GEMM_THREAD_FACTORS", None)

    # Whether to enable masked vectorization for the tail_loop.
    enable_loop_tail_vec = True

    # Whether to enable concat linear for cpu device
    # Currently concat linear on CPU not always have benefit, depends on linear'shape or
    # computing resource. We set this default to False to avoid regressions. User and
    # enable this feature by their need.
    enable_concat_linear = False

    # Whether to use decomposed tanh for cpu device
    # Disable by default due to https://github.com/pytorch/pytorch/issues/148241
    use_decompose_tanh = (
        os.environ.get("TORCHINDUCTOR_CPP_USE_DECOMPOSE_TANH", "0") == "1"
    )

    # Use a small dequant buffer for wgt of woq int4 size as: [q_group_size, Nr]
    use_small_dequant_buffer = False

    force_inline_kernel = (
        os.environ.get("TORCHINDUCTOR_CPP_FORCE_INLINE_KERNEL", "0") == "1"
    )

    # Use static constexpr or static const for int array
    use_constexpr_for_int_array = (
        os.environ.get("TORCHINDUCTOR_CPP_USE_CONSTEXPR_FOR_INT_ARRAY", "1") == "1"
    )


class triton:
    """
    Config specific to codegen/triton.py
    """

    # Use cudagraphs on output code
    cudagraphs = os.environ.get("TORCHINDUCTOR_CUDAGRAPHS") == "1"

    # Use cudagraph trees for memory pooling if `cudagraphs` is True
    cudagraph_trees = True

    # Should we skip cudagraphing graphs with dynamic shape inputs
    # If False, we will re-record a graph for each unique set of shape inputs
    cudagraph_skip_dynamic_graphs = False

    # Specify dynamic shapes to capture cudagraphs and skip cudagraph for other shapes.
    # Default to None, which means we capture cudagraphs for all shapes.
    cudagraph_capture_sizes: Optional[tuple[Union[int, tuple[int, ...]]]] = None

    # assertions not on the fast path, steady state
    slow_path_cudagraph_asserts = True

    # TODO - need to debug why this prevents cleanup
    cudagraph_trees_history_recording = False

    # Enable cudagraph support for mutated inputs from prior cudagraph pool
    cudagraph_support_input_mutation = not is_fbcode()

    # Maximal number of allowed cudagraph re-record for a function and
    # a cudagraph node due to static input tensor address changes or
    # cudagraph managed tensor data pointer changed.
    # i.e., allow num_recording <= cudagraph_unexpected_rerecord_limit
    # note: we are conservative here and choose a large limit.
    cudagraph_unexpected_rerecord_limit = 128

    # Warn loudly when the number of cudagraphs due to dynamic shape
    # exceeds this limit
    cudagraph_dynamic_shape_warn_limit: Optional[int] = 8

    # synchronize after cudagraph invocation
    force_cudagraph_sync = False

    # always run cudagraphs in the eager warmup stage
    # instead of recording and executing cudagraphs
    force_cudagraphs_warmup = False

    # If False (default), torch.compile skips cudagraph for a graph if it
    # contains cudagraph-unsafe ops. If True, we require that all cuda ops
    # be captured into cudagraph. If this is not possible, this will raise
    # an error.
    cudagraph_or_error: bool = Config(
        env_name_force="TORCHINDUCTOR_CUDAGRAPH_OR_ERROR",
        default=False,
    )

    # assertions on the fast path
    fast_path_cudagraph_asserts = False

    # skip warmup for cudagraph trees
    skip_cudagraph_warmup = False

    # Synchronize before and after every compiled graph.
    debug_sync_graph = False

    # Synchronize after every kernel launch, to help pinpoint bugs
    debug_sync_kernel = False

    # Always load full blocks (rather than broadcasting inside the block)
    dense_indexing = False

    # TODO - enable by default
    coalesce_tiling_analysis: bool = (
        os.environ.get(
            "TORCHINDUCTOR_COALESCE_TILING_ANALYSIS", "1" if not is_fbcode() else "0"
        )
        == "1"
    )

    # limit tiling dimensions
    #   - max_tiles=1 disables tiling
    #   - max_tiles=2
    #   - max_tiles=3 is experimental and may have bugs
    # higher values are unsupported

    #  We use a max of 3 if coalesce_tiling_analysis is True, and 2 otherwise.
    #  Note - coalesce_tiling_analysis does not yet apply to dynamic shapes.
    max_tiles: Optional[int] = None

    # Prefer higher dimensional tilings. This simplifies indexing expressions, making
    # it easier to identify block pointers.
    prefer_nd_tiling: bool = False

    # use triton.autotune for pointwise ops with complex layouts
    # this should only be disabled for debugging/testing
    autotune_pointwise = True

    # max autotune gemm with cublasLt
    autotune_cublasLt = True

    # Tune the generated Triton kernels at compile time instead of first time they run
    # Setting to None means uninitialized
    autotune_at_compile_time: Optional[bool] = None

    # We use random tensors for autotune by default. Setting this as true will let us
    # use inputs from sample inputs to autotune user defined triton kernels.
    # Side effect for this option is increased memory footprint during first pass compilation.
    autotune_with_sample_inputs: bool = False

    # Allows tiling reductions into multiple dimensions.
    # For best results, this should be used with prefer_nd_tiling.
    tile_reductions: bool = False

    # Codegen matmul natively with tl.dot without using a template.
    # This option makes Inductor generate matrix multiplication from scratch,
    # instead of calling predefined Triton templates (mm, bmm, mm_plus_mm).
    # Compile time may be longer because native matmul benchmarks more Triton configs
    # than regular pointwise or reduction kernels.
    # Native matmul often aggressively fuses operations around the matrix multiply,
    # which can make it faster or slower depending on your program.
    #
    # This option takes priority over other GEMM implementations. If Inductor determines
    # that a matmul can be generated, it will always generate it with native_matmul.
    # That means optimized kernels such as decompose_k or persistent_tma_matmul will
    # not be called when this option is enabled.
    #
    # Note: Native matmul does not currently support block pointers or TMA matmul.
    # If both native_matmul and (use_block_ptr or enable_persistent_tma_matmul) are enabled,
    # an error will be thrown.
    native_matmul: bool = False

    # should we stop a fusion to allow better tiling?
    tiling_prevents_pointwise_fusion = True
    tiling_prevents_reduction_fusion = True

    # should we give different names to kernels
    # Note: This is orthogonal to descriptive_names - this is deciding whether
    # our triton kernel names should all be `triton_` (to maximize caching) or
    # whether they should be unique.
    unique_kernel_names = (
        os.environ.get("TORCHINDUCTOR_UNIQUE_KERNEL_NAMES", "1") == "1"
    )

    # similar to the option above, but this is specific to user defined kernels,
    # while unique_kernel_name is for kernels generated by inductor.
    # We have this option because sometimes we reuse user's kernel code with different
    # configs which would result in the same name.
    # Note: This MODIFIES the user's kernel function name within inductor phase.
    unique_user_kernel_names = (
        os.environ.get("TORCHINDUCTOR_UNIQUE_USER_KERNEL_NAMES", "0") == "1"
    )

    # should we put op names in kernel names
    # "torch": Maps to the fx op in the Dynamo graph (module name, method name, etc.)
    # "original_aten": Maps to the highest-level aten op (i.e. pre-decompositions)
    # "inductor_node": Maps to the node name in the FX graph passed to Inductor
    descriptive_names: Literal["torch", "original_aten", "inductor_node"] = (
        "original_aten"
    )

    # use alternate codegen for smaller reductions
    persistent_reductions = (
        os.environ.get("TORCHINDUCTOR_PERSISTENT_REDUCTIONS", "1") == "1"
    )

    # For small output size reductions uses cross thread-block synchronization to gain more parallelism
    cooperative_reductions = (
        os.environ.get("TORCHINDUCTOR_COOPERATIVE_REDUCTIONS", "0") == "1"
    )

    # used for debugging cooperative reduction codegen, always generate cooperative_reductions
    force_cooperative_reductions = False

    # 0: disable
    # 1/True: enable, use tuning to pick between different subkernels
    # 2: enable, force using persistent reduction (for debugging)
    # 3: enable, force using non-persistent reduction (for debugging)
    multi_kernel: Literal[0, 1, 2, 3] = int(
        os.environ.get("TORCHINDUCTOR_MULTI_KERNEL", "0")
    )  # type: ignore[assignment]

    # hint to Triton when arguments are divisible by 16
    divisible_by_16 = os.environ.get("TORCHINDUCTOR_DIVISIBLE_BY_16", "1") == "1"

    # Minimum R0_BLOCK to be used for a TritonSplitScanKernel
    # NOTE: This also indirectly controls the size of workspace buffer required
    min_split_scan_rblock = 256

    # Store the generated cubin files for cpp wrapper code to load
    store_cubin = False

    # the max number of spills we allow for the configs we benchmark.
    # Setting this to 0 means we skip a config if it spills even a single
    # register.
    # Setting it to a larger value allows a config spilling a small amount
    # of registers being benchmarked.
    #
    # NOTE: triton will always report >0 register spills for kernels using sin/cos.
    # (check this issue https://github.com/triton-lang/triton/issues/1756 )
    # So far we see a fixed 8 spilled registers for kernels using sin/cos.
    # Raise the threshold to 16 to be safe.
    # We should revisit this once we understand more of the source of register spills.
    spill_threshold: int = 32 if torch.version.hip else 16

    # Generate code containing the newer tl.make_block_ptr() API for loads/store
    use_block_ptr = False

    # (Experimental)
    # Generate code using the tl.make_tensor_descriptor() API for loads/store
    # [Note: TMA API Restrictions] Currently the TMA API requires the following:
    # - For Nvidia GPUs, the compute capability should be >= 9.0
    # - The innermost stride of a descriptor should be 1
    # - The size of the block shape in the innermost dimension should load / store
    #   at least 16 bytes.
    # - Tensors are 16 byte aligned. Enabling this option therefore requires
    #   assume_aligned_inputs to also be enabled
    # TMA descriptors are only going to be generated if the above conditions
    # can be satisfied, along with any existing requirements for index expressions
    use_tensor_descriptor = False

    # Inject a bug into our relu implementation; useful for testing our repro
    # extraction and minification functionality.
    # Valid values: "compile_error", "runtime_error", "accuracy"
    inject_relu_bug_TESTING_ONLY: Optional[str] = None

    # Whether to upcast float16 / bfloat16 to float32 in triton codegen (Experimental)
    codegen_upcast_to_fp32 = True

    # Whether persistent matmul kernels should be enabled this flag only has effect when on h100
    # with a version of triton new enough to support TMA
    enable_persistent_tma_matmul = (
        os.environ.get("ENABLE_PERSISTENT_TMA_MATMUL", "0") == "1"
    )
    # Should TMA store be enable from templates. TODO: Remove once we
    # can autotune over the result.
    enable_template_tma_store = os.environ.get("ENABLE_TEMPLATE_TMA_STORE", "0") == "1"
    # Use epilogue subtiling. We allow disabling it due to limited B200 testing.
    enable_epilogue_subtiling = os.environ.get("ENABLE_EPILOGUE_SUBTILING", "1") == "1"
    # Skip L1 cache for buffers that are used only once.  Disabled by default
    skip_l1_cache = os.environ.get("TORCHINDUCTOR_SKIP_L1", "0") == "1"

    # During autotuning, if one of the kernels/configs fails for some reason,
    # Inductor will usually skip it (and assign its latency to inf).
    # For testing it's helpful to be able to assert that none of the configs fail.
    # Note: it may also need to be used with config.compile_threads = 1
    disallow_failing_autotune_kernels_TESTING_ONLY = False

    # specify number of splits to autotune on for decompose_k. 0 disables decompose_k
    num_decompose_k_splits = int(
        os.environ.get("TORCHINDUCTOR_NUM_DECOMPOSE_K_SPLITS", "10")
    )

    # specify minimum ratio of K to M AND N in order to autotune on decompose_k. 0 enables
    # it as an autotuning choice for all matmuls
    decompose_k_threshold = int(
        os.environ.get("TORCHINDUCTOR_DECOMPOSE_K_THRESHOLD", "32")
    )

    # Programmatic Dependent Launch improves launch latency on Nvidia Hopper+ devices
    # If set to true, will generate PDL code on devices that support it.
    # If set to false, will never generate PDL code.
    enable_pdl = False

    mix_order_reduction = (
<<<<<<< HEAD
        os.environ.get("TORCHINDUCTOR_MIX_ORDER_REDUCTION", "1") == "1"
    )

    mix_order_reduction_split_size = 64

=======
        os.environ.get("TORCHINDUCTOR_MIX_ORDER_REDUCTION", "0") == "1"
    )

>>>>>>> b2a0f905

class aot_inductor:
    """
    Settings for Ahead-Of-Time Inductor Compilation
    """

    # AOTInductor output path
    # If an absolute path is specified, the generated lib files will be stored under the directory;
    # If a relative path is specified, it will be used as a subdirectory under the default caching path;
    # If not specified, a temp directory will be created under the default caching path.
    # If the specified path contains something like "model.so", the sub-string will be used
    # to name the generated library.
    output_path = ""

    debug_compile = os.environ.get("AOT_INDUCTOR_DEBUG_COMPILE", "0") == "1"

    # Annotate generated main wrapper function, i.e. AOTInductorModel::run_impl,
    # to use which cpp compiler optimization level, default to O1
    compile_wrapper_opt_level = os.environ.get(
        "AOT_INDUCTOR_COMPILE_WRAPPER_OPT_LEVEL", "O1"
    )

    # option for debug printing/saving for intermediate tensor values for aot inductor
    # 0: disable debug dumping
    # 1: enable saving intermediate tensor values
    # 2: enable printing intermediate tensor values
    # 3: enable printing kernel names only (useful for pinpointing troublesome kernels)
    debug_intermediate_value_printer: Literal["0", "1", "2", "3"] = os.environ.get(
        "AOT_INDUCTOR_DEBUG_INTERMEDIATE_VALUE_PRINTER", "0"
    )  # type: ignore[assignment]

    # filtered nodes to be printed for debug values. Specify this option when debug_intermediate_value_printer is set to 2
    filtered_kernel_names = os.environ.get(
        "AOT_INDUCTOR_FILTERED_KERNELS_TO_PRINT", None
    )

    # Serialized tree spec for flattening inputs
    # TODO: Move this into metadata
    serialized_in_spec = ""

    # Serialized tree spec for flattening outputs
    # TODO: Move this into metadata
    serialized_out_spec = ""

    # flag to decide whether to create a submodule for constant graph.
    use_runtime_constant_folding: bool = False

    # flag to force weight to be appended to the shared library and mapped by the runtime
    # rather than embedded into the data section. Needed to support 1B+ parameter models
    force_mmap_weights: bool = False

    # Default value of use_consts_asm_build is True, it will build by assembly language.
    # When the value is False, it will build by c++ language.
    use_consts_asm_build = True

    package: bool = False
    package_cpp_only: Optional[bool] = None

    # If package_cpp_only is True, whether cpp files will be compiled to a
    # dynamically linked library or static linked library
    dynamic_linkage: bool = True

    # Dictionary of metadata users might want to save to pass to the runtime.
    # TODO: Move this somewhere else, since it's no longer really a config
    metadata: dict[str, str] = {}

    # fbcode only. Whether to raise error if C++ codegen is too big to optimize
    raise_error_on_ignored_optimization: bool = (
        os.environ.get("AOTINDUCTOR_RAISE_ERROR_ON_IGNORED_OPTIMIZATION", "1") == "1"
    )

    # dump an aoti minifier if program errors
    dump_aoti_minifier: bool = os.environ.get("DUMP_AOTI_MINIFIER", "0") == "1"

    # Compiler compilation debug info
    # 1: Dumps the original graph out to repro.py if compilation fails
    # 2: Dumps a minifier_launcher.py if aoti fails.
    # 3: Always dumps a minifier_launcher.py. Good for segfaults.
    # 4: Dumps a minifier_launcher.py if the accuracy fails.
    repro_level: int = int(os.environ.get("AOTINDUCTOR_REPRO_LEVEL", 2))

    # Dictionary of presets that can be passed in
    presets: dict[str, Any] = {}

    # Kill switch for allowing temporary tensors to be allocated as stack arrays. Tests
    # should be run with this flag both on and off to make sure we have coverage.
    allow_stack_allocation: bool = False

    # Enables an alternate DSO interface (the "minimal ArrayRef interface") intended
    # to maximize performance for use cases that it can accommodate at the expense of
    # generality. In brief:
    # - inputs and outputs are ArrayRefTensor<T> (note that strides are required, but the
    #   tensor must be contiguous)
    # - constant handling is unchanged because it is not a per-inference-iteration bottleneck
    #
    # When the DSO is generated in this mode, the usual interface will also be supported,
    # but performance for that interface may be degraded.
    use_minimal_arrayref_interface: bool = False

    # Set to True if we want to use Pytorch's CUDACachingAllocator for weight management
    weight_use_caching_allocator: bool = (
        os.environ.get("AOT_INDUCTOR_WEIGHT_USE_CACHING_ALLOCATOR", "0") == "1"
    )

    # Experimental. Flag to control whether to include weight in .so
    # Not supported for cross_target_platform="windows".
    package_constants_in_so: bool = True

    # Experimental. Flag to control whether to package weight separately on disk and which
    # format to package it in.
    # Options:
    # None:
    #       Do not package weight separately on disk.
    # "pickle_weights":
    #       Each weight is pickled and stored separately in data/weights. We also store the
    #       FQN names of each weight in a weights_config.json in each model's data/aot_inductor/model folder.
    #       Can only be load back from python using torch._inductor.aoti_load_package API now.
    # "binary_blob":
    #       Stores all weights in a single binary blob in data/aot_inductor/model folder for each model.
    #       This option and config.aot_inductor.force_mmap_weights cannot both be True
    package_constants_on_disk_format: Optional[str] = None

    # Experimental.  Controls automatic precompiling of common AOTI include files.
    precompile_headers: bool = not is_fbcode()

    # Embed generated kernel binary files into model.so
    embed_kernel_binary: Optional[bool] = None

    # Generate kernel files that support multiple archs
    # For CUDA, this means generating fatbin files for kernels, and the fatbin files
    # contains PTX and SASS for the current architecture.
    emit_multi_arch_kernel: Optional[bool] = None

    # If not None, the generated files with use this name in file stem.
    # If None, we will use a hash to name files.
    #
    # If package_cpp_only, this name is also used for the target name in CMakelists.txt
    # The default target name is "aoti_model"
    #
    # If compile_standalone, the aoti model class name is f"AOTInductorModel{name}"
    #
    # This name can only contain letters, numbers, and underscores.
    model_name_for_generated_files: Optional[str] = None

    # Custom ops that have implemented C shim wrappers, defined as an op to C shim declaration dict
    custom_ops_to_c_shims: dict[torch._ops.OpOverload, list[str]] = {}
    # custom op libs that have implemented C shim wrappers
    custom_op_libs: Optional[list[str]] = None

    # Whether to enable link-time-optimization
    enable_lto = os.environ.get("AOT_INDUCTOR_ENABLE_LTO", "0") == "1"

    # Whether the compiled .so should link to libtorch
    link_libtorch: bool = True

    # Currently the only valid option is "windows".
    # We'll use x86_64-w64-mingw32-gcc to cross-compile a .dll file
    # If using cuda, you also need to set WINDOWS_CUDA_HOME env var
    # to point to windows CUDA toolkit.
    # Example: WINDOWS_CUDA_HOME=cuda-windows-base/cuda_cudart/cudart/
    # The path should contain lib cuda and lib cudart
    cross_target_platform: Optional[str] = None

    # If link_libtorch is False and cross_target_platform is windows,
    # a library needs to be provided to provide the shim implementations.
    aoti_shim_library: Optional[str | list[str]] = None
    aoti_shim_library_path: Optional[str] = None


# a convenient class that automatically sets a group of the configs in aot_inductor
# it should only control the flags in aot_inductor.
# it should not do anything else.
class aot_inductor_mode:
    # dynamic_linkage=False
    # link_libtorch=False
    # package_cpp_only=True
    # embed_kernel_binary=True
    # emit_multi_arch_kernel=True
    compile_standalone: bool = False


class cuda:
    """Settings for cuda backend, today this consists of cutlass"""

    # CUDA arch to use for CUDA template kernel compilation.
    # e.g. "70", "75", "80", "90", etc.
    # When arch is None, Inductor uses torch.cuda.get_device_capability(0).
    arch: Optional[str] = None

    # CUDA version to use for CUDA template kernel compilation.
    # e.g. "11.4", "12.1", etc.
    # When version is None, Inductor uses torch.version.cuda.
    version: Optional[str] = None

    # Optimization level for the host compiler.
    compile_opt_level: Literal["-O0", "-O1", "-O2", "-O3", "-OS"] = "-O1"

    # Whether to enable device LTO (link-time-optimization).
    enable_cuda_lto = False

    # Whether to keep intermediate files dring compilation.
    enable_ptxas_info = False

    # Whether to enable debug info, e.g. line number, cutlass debug info.
    enable_debug_info = False

    # Whether to use fast math.
    use_fast_math = False

    # Path to the CUTLASS repo root directory.
    # The default path only works under PyTorch local development environment.
    cutlass_dir = os.path.realpath(
        os.environ.get(
            "TORCHINDUCTOR_CUTLASS_DIR",
            os.path.join(os.path.dirname(torch.__file__), "../third_party/cutlass/"),
        )
    )

    # Configures the maximum number of CUTLASS configs to profile in max_autotune.
    # By default it's None, so that all CUTLASS configs are tuned.
    # This is mainly used to reduce test time in CI.
    cutlass_max_profiling_configs: Optional[int] = None

    # The L2 swizzle values to consider when profiling CUTLASS configs in max_autotune.
    cutlass_max_profiling_swizzle_options: list[int] = [1, 2, 4, 8]

    # Whether to use CUTLASS EVT for epilogue fusion
    cutlass_epilogue_fusion_enabled = (
        os.environ.get("CUTLASS_EPILOGUE_FUSION", "0") == "1"
    )

    # Whether to only use TMA-compatible kernels in CUTLASS
    cutlass_tma_only = False

    # Path to CUDA NVCC.
    # NVCC search order:
    # 1) cuda_cxx set in this config
    # 2) CUDACXX environment variable
    # 3) CUDA_HOME environment variable
    # 4) default system search PATH.
    cuda_cxx: Optional[str] = None

    # Minimum value of M*N*K to consider the CUTLASS backend for GEMM ops.
    cutlass_backend_min_gemm_size: int = 1

    # enable generation of inline standalone runner in CUDA CPP generated code
    # which allows to compile the generated code into a standalone executable.
    generate_test_runner: bool = (
        os.environ.get("INDUCTOR_CUDA_BACKEND_GENERATE_TEST_RUNNER_CODE", "0") == "1"
    )

    # Keep only Cutlass op configs which contain this regular expression pattern
    # Set this to "warpspecialized_cooperative_epi_tma" to enable only SM90 TMA Cutlass Kernels for large GEMMs
    cutlass_op_allowlist_regex: Optional[str] = os.environ.get(
        "TORCHINDUCTOR_CUTLASS_ALLOWLIST"
    )

    # Note: Names of Cutlass ops names can be obtained by calling
    # op.configuration_name() on a Cutlass op instance, for example those
    # returned from cutlass_utils.gen_ops() or the op argument passed to
    # CUTLASSGemmTemplate.render(...)

    # Filter Cutlass configs which contain this regular expression pattern
    # Set this to "pingpong" to avoid numerical issues
    # caused by the op ordering of the "pingpong" memory access
    # pattern used by some Cutlass Kernels.
    cutlass_op_denylist_regex: Optional[str] = os.environ.get(
        "TORCHINDUCTOR_CUTLASS_DENYLIST"
    )

    # Non-negative integer which determines how many kernels are instantiated.
    # 0 = 0000 generates the fewest kernels, 9999 generates all possible combinations.
    # increasing first digit reduces schedule / mixed type pruning,
    # increasing second digit generates more cluster sizes,
    # increasing third digit generates more MMA multipliers,
    # increasing fourth digit generates more instruction shapes.
    cutlass_instantiation_level: str = os.environ.get(
        "TORCHINDUCTOR_CUTLASS_INSTANTIATION_LEVEL", "0"
    )

    # use compile command to create kernel .cu and .so name
    cutlass_hash_with_compile_cmd: bool = (
        os.environ.get("TORCHINDUCTOR_CUTLASS_HASH_WITH_COMPILE_CMD", "0") == "1"
    )

    # Experimental. Prescreen top x configs before tuning on swizzle.
    cutlass_prescreening: bool = (
        os.environ.get("TORCHINDUCTOR_CUTLASS_PRESCREENING", "1") == "1"
    )

    # Specify which operations should use CUTLASS backend
    # Comma-separated list like "mm,addmm,bmm", "all" for all operations, and "" for none.
    # Acceptable operations: mm, int_mm, addmm, sparse_semi_structured_mm, bmm, scaled_mm
    cutlass_enabled_ops: str = os.environ.get(
        "TORCHINDUCTOR_CUTLASS_ENABLED_OPS", "all"
    )

    # Whether to consult the binary remote cache
    use_binary_remote_cache: bool = True

    # Whether to upload compiled kernels to remote cache
    upload_to_binary_remote_cache: bool = False

    # Whether to force upload if the key already exists
    # Use this to overwrite and handle cache pollution
    binary_remote_cache_force_write: bool = False

    # Enable caching codegen of cuda templates.
    enable_caching_codegen: bool = True


class rocm:
    # Offload arch list for device code compilation, e.g. ["gfx90a", "gfx942"].
    # If empty, the `native` arch is used
    arch: list[str] = []

    # Enable the CK backend for CDNA2 and CDNA3 only (for now)
    # Processor name reference: https://llvm.org/docs/AMDGPUUsage.html#processors
    ck_supported_arch: list[Literal["gfx90a", "gfx942", "gfx950"]] = [
        "gfx90a",
        "gfx942",
        "gfx950",
    ]

    # Optimization level, use to balance compilation speed and runtime performance.
    # The type will not necessarily be comprehensive and won't be enforced at runtime.
    compile_opt_level: Literal[
        "-O0", "-O1", "-O2", "-O3", "-Os", "-Oz", "-Omin", "-Ofast", "-Omax"
    ] = "-O2"

    # Flag to keep debug information in compiled objects
    is_debug = False

    # Flag to keep intermediate files (assembly listings, preprocessed sources, etc.)
    save_temps = False

    # Flag to add `-ffast-math`` to compile flags
    use_fast_math = True

    # Flag to add `-fgpu-flush-denormals-to-zero` to compile flags
    flush_denormals = True

    # Flag to print register and LDS usage during compilation
    print_kernel_resource_usage = False

    # Path to ROCm installation, if None, use env variable ROCM_HOME.
    # In fbcode see triton/fb/TARGETS for how ROCM_HOME gets set.
    rocm_home: Optional[str] = None

    # Path to Composable Kernel library.
    # Install with `pip install git+https://github.com/rocm/composable_kernel@develop`.
    ck_dir = os.environ.get("TORCHINDUCTOR_CK_DIR")

    # generate standalone executables for instances generated with the CK backend
    generate_test_runner: bool = (
        os.environ.get("INDUCTOR_CK_BACKEND_GENERATE_TEST_RUNNER_CODE", "0") == "1"
    )

    # Deprecated, use CK and/or CK-tile specific settings
    n_max_profiling_configs: Optional[int] = None

    # Number of op instance choices to trade off between runtime perf and compilation time
    # For CK Kernels
    ck_max_profiling_configs: Optional[int] = None

    # Number of op instance choices to trade off between runtime perf and compilation time
    # For CK-Tile Kernels
    ck_tile_max_profiling_configs: Optional[int] = None

    # Flag to use a short list of CK instances which perform well across a variety of shapes.
    # Currently RCR and F16 only
    use_preselected_instances: bool = False

    # List to determine kBatch parameters to sweep over. By default, we calculate one in splitK
    # scenarios, and run on kBatch=1 in non-splitK scenarios
    kBatch_sweep: Optional[list[int]] = None

    # The threshold at which we trigger a splitK config - K // max(M,N) has to be greater than this
    split_k_threshold: int = 16

    # The threshold at which we trigger a contiguous subgraph transformation
    contiguous_threshold: int = 16


# Backend to use for CPU codegen either "cpp" or "triton" (experimental) or "halide" (experimental)
cpu_backend: Literal["cpp", "triton", "halide"] = "cpp"

# Backend to use for CUDA codegen either "triton" or "halide" (experimental)
cuda_backend: Literal["triton", "halide"] = "triton"


class halide:
    # Base halide target to use for CPU devices
    cpu_target = "host"

    # Base halide target to use for CUDA devices
    gpu_target = "host-cuda"

    # Halide autoscheduler to use, choices are:
    # "Anderson2021" (gpu-only), "Li2018", "Adams2019" (cpu-only), or "Mullapudi2016" (cpu-only)
    scheduler_cuda: Literal["Anderson2021", "Li2018", "Adams2019", "Mullapudi2016"] = (
        "Anderson2021"
    )
    scheduler_cpu: Literal["Anderson2021", "Li2018", "Adams2019", "Mullapudi2016"] = (
        "Adams2019"
    )

    # Controls `no_asserts` flag passed to Halide target (warning: can false positive)
    asserts = False

    # Controls `debug` flag passed to Halide target
    debug = False

    # Enable (or fallback on) scan kernels such as cumsum
    # Halide autoschedulers struggle with these kernels
    scan_kernels = False


# create a directory containing lots of debug information
class trace:
    # master switch for all debugging flags below
    enabled = os.environ.get("TORCH_COMPILE_DEBUG", "0") == "1"

    # save real tensors
    save_real_tensors = os.environ.get("TORCH_COMPILE_DEBUG_SAVE_REAL", "0") == "1"

    # Save debug information to a temporary directory
    # If not specified, a temp directory will be created by system
    debug_dir: Optional[str] = None

    # Save python logger call >=logging.DEBUG
    debug_log = False

    # Save python logger call >=logging.INFO
    info_log = False

    # Save input FX graph (post decomps, pre optimization)
    fx_graph = True

    # Save FX graph after transformations
    fx_graph_transformed = True

    # Save TorchInductor IR before fusion pass
    ir_pre_fusion = True

    # Save TorchInductor IR after fusion pass
    ir_post_fusion = True

    # Copy generated code to trace dir
    output_code = True

    # SVG figure showing post-fusion graph
    graph_diagram = os.environ.get("INDUCTOR_POST_FUSION_SVG", "0") == "1"

    # SVG figure showing fx with fusion
    draw_orig_fx_graph = os.environ.get("INDUCTOR_ORIG_FX_SVG", "0") == "1"

    # We draw our fx graphs with the "record" shape attribute by default.
    # Sometimes, when the graph is very complex, we may hit dot errors like below:
    #   "flat edge between adjacent nodes one of which has a record shape -
    #    replace records with HTML-like labels"
    # and thus fail to generate a graph. So, let's give the user an option
    # to specify the shape attribute for the dot graph. For example, passing
    # INDUCTOR_DOT_GRAPH_SHAPE_SVG = "none" would let us generate HTML-like labels
    # to workaround the above failure.
    dot_graph_shape = os.environ.get("INDUCTOR_DOT_GRAPH_SHAPE_SVG", None)

    # If not None, this is the URL that saves the SVG files of the input/output
    # graph of each pass that changed the graph
    # The nodes that are being transformed in each pass will be colored in yellow
    # URL only supports local directory for now
    log_url_for_graph_xform = os.environ.get("INDUCTOR_LOG_URL_FOR_GRAPH_XFORM", None)

    # Store cProfile (see snakeviz to view)
    compile_profile = False

    # Upload the .tar.gz file
    # Needs to be overridden based on specific environment needs
    upload_tar: Optional[Callable[[str], None]] = None

    log_autotuning_results = os.environ.get("LOG_AUTOTUNE_RESULTS", "0") == "1"

    # Save mapping info from inductor generated kernel to post_grad/pre_grad fx nodes
    # Levels:
    #   0 - disabled (default)
    #   1 - normal
    #   2 - basic
    # Backward compatibility:
    #   If TORCH_COMPILE_DEBUG=1, level is set to at least 1.
    #   If INDUCTOR_PROVENANCE is set, use its integer value.
    provenance_tracking_level: int = int(
        os.environ.get(
            "INDUCTOR_PROVENANCE", os.environ.get("TORCH_COMPILE_DEBUG", "0")
        )
    )


_save_config_ignore: list[str] = [
    # workaround: "Can't pickle <function ...>"
    "trace.upload_tar",
    "joint_custom_pre_pass",
    "joint_custom_post_pass",
    "pre_grad_custom_pass",
    "aot_inductor.repro_level",
    "aot_inductor.dump_aoti_minifier",
    "post_grad_custom_pre_pass",
    "post_grad_custom_post_pass",
    "_fuse_ddp_communication_passes",
    "_pre_fusion_custom_pass",
]

_cache_config_ignore_prefix: list[str] = [
    # trace functions are not relevant to config caching
    "trace",
    # uses absolute path
    "cuda.cutlass_dir",
    # not relevant
    "worker_start_method",
    "compile_threads",
    # see CustomGraphPass; these are handled specially
    "post_grad_custom_post_pass",
    "post_grad_custom_pre_pass",
    "joint_custom_pre_pass",
    "joint_custom_post_pass",
    "_fuse_ddp_communication_passes",
    "_pre_fusion_custom_pass",
    # tests assume that changes here don't invalidate cache
    "always_complex_memory_overlap_TESTING_ONLY",
    # cache related options are not relevant to cache results
    "fx_graph_cache",
    "fx_graph_remote_cache",
    "autotune_local_cache",
    "autotune_remote_cache",
]

# External callable for matmul tuning candidates
external_matmul: list[Callable[[torch.Tensor, torch.Tensor, torch.Tensor], None]] = []

write_are_deterministic_algorithms_enabled = (
    os.getenv("TORCHINDUCTOR_WRITE_ARE_DETERMINISTIC_ALGORITHMS_ENABLED", "1") == "1"
)


class test_configs:
    force_extern_kernel_in_multi_template: bool = False

    max_mm_configs: Optional[int] = None

    runtime_triton_dtype_assert = False
    runtime_triton_shape_assert = False
    static_cpp_dtype_assert = False

    # regex to control the set of considered autotuning
    # choices (aka configs) by name and / or description
    autotune_choice_name_regex: Optional[str] = None
    autotune_choice_desc_regex: Optional[str] = None

    graphsafe_rng_func_ignores_fallback_random = False

    track_memory_lifecycle: Optional[Literal["assert", "log"]] = None

    # If set to True, AOTI-generated CMakelists.txt will still use libtorch
    # for unit testing
    use_libtorch = False

    # Assume bucketing reduces latency (mostly for testing)
    assume_bucketing_reduces_latency: bool = True

    # A test config to ease the test for perf of reduction config filtering
    force_filter_reduction_configs = (
        os.getenv("TORCHINDUCTOR_FORCE_FILTER_REDUCTION_CONFIGS") == "1"
    )

    # a testing config to distort benchmarking result
    # - empty string to disable
    # - "inverse" to inverse the numbers
    # - "random" return a random value
    distort_benchmarking_result = os.getenv(
        "TORCHINDUCTOR_DISTORT_BENCHMARKING_RESULT", ""
    )


if TYPE_CHECKING:
    from torch.utils._config_typing import *  # noqa: F401, F403


# adds patch, save_config, etc
install_config_module(sys.modules[__name__])<|MERGE_RESOLUTION|>--- conflicted
+++ resolved
@@ -1546,17 +1546,11 @@
     enable_pdl = False
 
     mix_order_reduction = (
-<<<<<<< HEAD
         os.environ.get("TORCHINDUCTOR_MIX_ORDER_REDUCTION", "1") == "1"
     )
 
     mix_order_reduction_split_size = 64
 
-=======
-        os.environ.get("TORCHINDUCTOR_MIX_ORDER_REDUCTION", "0") == "1"
-    )
-
->>>>>>> b2a0f905
 
 class aot_inductor:
     """
