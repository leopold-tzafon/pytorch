--- conflicted
+++ resolved
@@ -17,8 +17,9 @@
 import threading
 import traceback
 import warnings
+from collections.abc import Callable
 from functools import lru_cache
-from typing import Any, Callable, cast, NewType, Optional, TYPE_CHECKING, Union
+from typing import Any, cast, NewType, Optional, TYPE_CHECKING, Union
 
 import torch
 import torch._C
@@ -496,12 +497,14 @@
 
 class CudaError(RuntimeError):
     def __init__(self, code: int) -> None:
+        # pyrefly: ignore  # missing-attribute
         msg = _cudart.cudaGetErrorString(_cudart.cudaError(code))
         super().__init__(f"{msg} ({code})")
 
 
 def check_error(res: int) -> None:
     r"""Raise an error if the result of a CUDA runtime API call is not success."""
+    # pyrefly: ignore  # missing-attribute
     if res != _cudart.cudaError.success:
         raise CudaError(res)
 
@@ -601,6 +604,7 @@
     return prop.major, prop.minor
 
 
+# pyrefly: ignore  # not-a-type
 def get_device_properties(device: "Device" = None) -> _CudaDeviceProperties:
     r"""Get the properties of a device.
 
@@ -651,6 +655,7 @@
         self.idx = _get_device_index(None, True)
         if not torch.jit.is_scripting():
             if self.idx is None:
+                # pyrefly: ignore  # bad-assignment
                 self.idx = -1
 
         self.src_prev_stream = (
@@ -953,7 +958,9 @@
             if raw_cnt <= 0:
                 return raw_cnt
             # Trim the list up to a maximum available device
+            # pyrefly: ignore  # bad-argument-type
             for idx, val in enumerate(visible_devices):
+                # pyrefly: ignore  # redundant-cast
                 if cast(int, val) >= raw_cnt:
                     return idx
     except OSError:
@@ -987,7 +994,9 @@
             if raw_cnt <= 0:
                 return raw_cnt
             # Trim the list up to a maximum available device
+            # pyrefly: ignore  # bad-argument-type
             for idx, val in enumerate(visible_devices):
+                # pyrefly: ignore  # redundant-cast
                 if cast(int, val) >= raw_cnt:
                     return idx
     except OSError:
@@ -1202,13 +1211,10 @@
 def _get_pynvml_handler(device: "Device" = None):
     if not _HAS_PYNVML:
         raise ModuleNotFoundError(
-<<<<<<< HEAD
-            "pynvml does not seem to be installed or it can't be imported."
-=======
             "nvidia-ml-py does not seem to be installed or it can't be imported."
             # pyrefly: ignore  # invalid-inheritance
->>>>>>> 1fc71d1b
         ) from _PYNVML_ERR
+    # pyrefly: ignore  # import-error
     from pynvml import NVMLError_DriverNotLoaded
 
     try:
@@ -1225,6 +1231,7 @@
     if not _HAS_PYNVML:
         raise ModuleNotFoundError(
             "amdsmi does not seem to be installed or it can't be imported."
+            # pyrefly: ignore  # invalid-inheritance
         ) from _PYNVML_ERR
     try:
         amdsmi.amdsmi_init()
@@ -1488,6 +1495,7 @@
     return default_generator.get_offset()
 
 
+# pyrefly: ignore  # deprecated
 from .memory import *  # noqa: F403
 from .random import *  # noqa: F403
 
@@ -1704,6 +1712,7 @@
     def kernel_impl(*args, **kwargs):
         from torch.sparse._triton_ops import bsr_dense_mm
 
+        # pyrefly: ignore  # not-callable
         return bsr_dense_mm(*args, skip_checks=True, **kwargs)
 
     @_WrappedTritonKernel
