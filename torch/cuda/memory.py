# mypy: allow-untyped-defs
r"""This package adds support for device memory management implemented in CUDA."""

import collections
import contextlib
import ctypes
import pickle
import sys
import warnings
from inspect import signature
from typing import Any, Literal, Optional, TYPE_CHECKING
from typing_extensions import deprecated

import torch
from torch import _C
from torch._utils import _dummy_type

from . import (
    _get_amdsmi_device_index,
    _get_device_index,
    _get_nvml_device_index,
    _lazy_init,
    is_initialized,
)
from ._memory_viz import memory as _memory, segments as _segments


if TYPE_CHECKING:
    from torch.types import Device


__all__ = [
    "caching_allocator_alloc",
    "caching_allocator_delete",
    "caching_allocator_enable",
    "get_per_process_memory_fraction",
    "set_per_process_memory_fraction",
    "empty_cache",
    "memory_stats",
    "memory_stats_as_nested_dict",
    "reset_accumulated_memory_stats",
    "reset_peak_memory_stats",
    "reset_max_memory_allocated",
    "reset_max_memory_cached",
    "host_memory_stats",
    "host_memory_stats_as_nested_dict",
    "reset_accumulated_host_memory_stats",
    "reset_peak_host_memory_stats",
    "memory_allocated",
    "max_memory_allocated",
    "memory_reserved",
    "max_memory_reserved",
    "memory_cached",
    "max_memory_cached",
    "memory_snapshot",
    "memory_summary",
    "list_gpu_processes",
    "mem_get_info",
    "get_allocator_backend",
    "CUDAPluggableAllocator",
    "change_current_allocator",
    "MemPool",
    "use_mem_pool",
]


if not hasattr(torch._C, "_cuda_CUDAAllocator"):
    # Define dummy base classes
    torch._C.__dict__["_cuda_CUDAAllocator"] = _dummy_type("_cuda_CUDAAllocator")


if not hasattr(torch._C, "_MemPool"):
    # Define dummy base classes
    torch._C.__dict__["_MemPool"] = _dummy_type("_MemPool")
    torch._C.__dict__["_cuda_beginAllocateToPool"] = _dummy_type(
        "_cuda_beginAllocateToPool"
    )
    torch._C.__dict__["_cuda_beginAllocateCurrentThreadToPool"] = _dummy_type(
        "_cuda_beginAllocateCurrentThreadToPool"
    )
    torch._C.__dict__["_cuda_endAllocateToPool"] = _dummy_type(
        "_cuda_endAllocateToPool"
    )
    torch._C.__dict__["_cuda_releasePool"] = _dummy_type("_cuda_releasePool")

from torch._C import (  # noqa: F401
    _cuda_beginAllocateCurrentThreadToPool,
    _cuda_beginAllocateToPool,
    _cuda_CUDAAllocator,
    _cuda_endAllocateToPool,
    _cuda_releasePool,
    _MemPool,
)


def _host_allocator():
    _lazy_init()
    return torch._C._cuda_cudaHostAllocator()


@contextlib.contextmanager
def _free_mutex():
    torch._C._cuda_lock_mutex()
    try:
        yield
    finally:
        torch._C._cuda_unlock_mutex()


def caching_allocator_alloc(size, device: "Device" = None, stream=None):
    r"""Perform a memory allocation using the CUDA memory allocator.

    Memory is allocated for a given device and a stream, this
    function is intended to be used for interoperability with other
    frameworks. Allocated memory is released through
    :func:`~torch.cuda.caching_allocator_delete`.

    Args:
        size (int): number of bytes to be allocated.
        device (torch.device or int, optional): selected device. If it is
            ``None`` the default CUDA device is used.
        stream (torch.cuda.Stream or int, optional): selected stream. If is ``None`` then
            the default stream for the selected device is used.

    .. note::
        See :ref:`cuda-memory-management` for more details about GPU memory
        management.
    """
    if device is None:
        device = torch.cuda.current_device()
    device = _get_device_index(device)
    if stream is None:
        stream = torch.cuda.current_stream(device)
    if isinstance(stream, torch.cuda.streams.Stream):
        stream = stream.cuda_stream
    if not isinstance(stream, int):
        raise TypeError(
            "Invalid type for stream argument, must be "
            "`torch.cuda.Stream` or `int` representing a pointer "
            "to a existing stream"
        )
    with torch.cuda.device(device):
        return torch._C._cuda_cudaCachingAllocator_raw_alloc(size, stream)


def caching_allocator_delete(mem_ptr):
    r"""Delete memory allocated using the CUDA memory allocator.

    Memory allocated with :func:`~torch.cuda.caching_allocator_alloc`.
    is freed here. The associated device and stream are tracked inside
    the allocator.

    Args:
        mem_ptr (int): memory address to be freed by the allocator.

    .. note::
        See :ref:`cuda-memory-management` for more details about GPU memory
        management.
    """
    torch._C._cuda_cudaCachingAllocator_raw_delete(mem_ptr)


def caching_allocator_enable(value: bool = True) -> None:
    r"""Enable or disable the CUDA memory allocator. On by default."""
    if is_initialized():
        torch._C._cuda_cudaCachingAllocator_enable(value)


def set_per_process_memory_fraction(fraction, device: "Device" = None) -> None:
    r"""Set memory fraction for a process.

    The fraction is used to limit an caching allocator to allocated memory on a CUDA device.
    The allowed value equals the total visible memory multiplied fraction.
    If trying to allocate more than the allowed value in a process, will raise an out of
    memory error in allocator.

    Args:
        fraction(float): Range: 0~1. Allowed memory equals total_memory * fraction.
        device (torch.device or int, optional): selected device. If it is
            ``None`` the default CUDA device is used.
    .. note::
        In general, the total available free memory is less than the total capacity.
    """
    _lazy_init()
    if device is None:
        device = torch.cuda.current_device()
    device = _get_device_index(device)
    if not isinstance(fraction, float):
        raise TypeError("Invalid type for fraction argument, must be `float`")
    if fraction < 0 or fraction > 1:
        raise ValueError(f"Invalid fraction value: {fraction}. Allowed range: 0~1")

    torch._C._cuda_setMemoryFraction(fraction, device)


def get_per_process_memory_fraction(device: "Device" = None) -> float:
    r"""Get memory fraction for a process.

    Args:
        device (torch.device or int, optional): selected device. If it is
            ``None`` the default CUDA device is used.
    Returns:
        memory fraction, in range 0~1. Allowed memory equals total_memory * fraction.
    """
    _lazy_init()
    if device is None:
        device = torch.cuda.current_device()
    device = _get_device_index(device)
    return torch._C._cuda_getMemoryFraction(device)


def empty_cache() -> None:
    r"""Release all unoccupied cached memory currently held by the caching
    allocator so that those can be used in other GPU application and visible in
    `nvidia-smi`.

    .. note::
        :func:`~torch.cuda.empty_cache` doesn't increase the amount of GPU
        memory available for PyTorch. However, it may help reduce fragmentation
        of GPU memory in certain cases. See :ref:`cuda-memory-management` for
        more details about GPU memory management.
    """
    if is_initialized():
        torch._C._cuda_emptyCache()


def memory_stats(device: "Device" = None) -> dict[str, Any]:
    r"""Return a dictionary of CUDA memory allocator statistics for a given device.

    The return value of this function is a dictionary of statistics, each of
    which is a non-negative integer.

    Core statistics:

    - ``"allocated.{all,large_pool,small_pool}.{current,peak,allocated,freed}"``:
      number of allocation requests received by the memory allocator.
    - ``"allocated_bytes.{all,large_pool,small_pool}.{current,peak,allocated,freed}"``:
      amount of allocated memory.
    - ``"segment.{all,large_pool,small_pool}.{current,peak,allocated,freed}"``:
      number of reserved segments from ``cudaMalloc()``.
    - ``"reserved_bytes.{all,large_pool,small_pool}.{current,peak,allocated,freed}"``:
      amount of reserved memory.
    - ``"active.{all,large_pool,small_pool}.{current,peak,allocated,freed}"``:
      number of active memory blocks.
    - ``"active_bytes.{all,large_pool,small_pool}.{current,peak,allocated,freed}"``:
      amount of active memory.
    - ``"inactive_split.{all,large_pool,small_pool}.{current,peak,allocated,freed}"``:
      number of inactive, non-releasable memory blocks.
    - ``"inactive_split_bytes.{all,large_pool,small_pool}.{current,peak,allocated,freed}"``:
      amount of inactive, non-releasable memory.

    For these core statistics, values are broken down as follows.

    Pool type:

    - ``all``: combined statistics across all memory pools.
    - ``large_pool``: statistics for the large allocation pool
      (as of June 2025, for size >= 1MB allocations).
    - ``small_pool``: statistics for the small allocation pool
      (as of June 2025, for size < 1MB allocations).

    Metric type:

    - ``current``: current value of this metric.
    - ``peak``: maximum value of this metric.
    - ``allocated``: historical total increase in this metric.
    - ``freed``: historical total decrease in this metric.

    In addition to the core statistics, we also provide some simple event
    counters:

    - ``"num_alloc_retries"``: number of failed ``cudaMalloc`` calls that
      result in a cache flush and retry.
    - ``"num_ooms"``: number of out-of-memory errors thrown.
    - ``"num_sync_all_streams"``: number of ``synchronize_and_free_events`` calls.
    - ``"num_device_alloc"``: number of CUDA allocation calls. This includes both
      cuMemMap and cudaMalloc.
    - ``"num_device_free"``: number of CUDA free calls. This includes both cuMemUnmap
      and cudaFree.

    The caching allocator can be configured via ENV to not split blocks larger than a
    defined size (see Memory Management section of the Cuda Semantics documentation).
    This helps avoid memory fragmentation but may have a performance
    penalty. Additional outputs to assist with tuning and evaluating impact:

    - ``"max_split_size"``: blocks above this size will not be split.
    - ``"oversize_allocations.{current,peak,allocated,freed}"``:
      number of over-size allocation requests received by the memory allocator.
    - ``"oversize_segments.{current,peak,allocated,freed}"``:
      number of over-size reserved segments from ``cudaMalloc()``.

    The caching allocator can be configured via ENV to round memory allocations in order
    to reduce fragmentation. Sometimes the overhead from rounding can be higher than
    the fragmentation it helps reduce. The following stat can be used to check if
    rounding adds too much overhead:

    - ``"requested_bytes.{all,large_pool,small_pool}.{current,peak,allocated,freed}"``:
      memory requested by client code, compare this with allocated_bytes to check if
      allocation rounding adds too much overhead.

    Args:
        device (torch.device or int, optional): selected device. Returns
            statistics for the current device, given by :func:`~torch.cuda.current_device`,
            if :attr:`device` is ``None`` (default).

    .. note::
        See :ref:`cuda-memory-management` for more details about GPU memory
        management.

    .. note::
        With :ref:`backend:cudaMallocAsync<cuda-memory-envvars>`, some stats are not
        meaningful, and are always reported as zero.
    """
    result = []

    def _recurse_add_to_result(prefix, obj):
        if isinstance(obj, dict):
            if len(prefix) > 0:
                prefix += "."
            for k, v in obj.items():
                _recurse_add_to_result(prefix + k, v)
        else:
            result.append((prefix, obj))

    stats = memory_stats_as_nested_dict(device=device)
    _recurse_add_to_result("", stats)
    result.sort()

    return collections.OrderedDict(result)


def memory_stats_as_nested_dict(device: "Device" = None) -> dict[str, Any]:
    r"""Return the result of :func:`~torch.cuda.memory_stats` as a nested dictionary."""
    if not is_initialized():
        return {}
    device = _get_device_index(device, optional=True)
    return torch._C._cuda_memoryStats(device)


def reset_accumulated_memory_stats(device: "Device" = None) -> None:
    r"""Reset the "accumulated" (historical) stats tracked by the CUDA memory allocator.

    See :func:`~torch.cuda.memory_stats` for details. Accumulated stats correspond to
    the `"allocated"` and `"freed"` keys in each individual stat dict, as well as
    `"num_alloc_retries"` and `"num_ooms"`.

    Args:
        device (torch.device or int, optional): selected device. Returns
            statistic for the current device, given by :func:`~torch.cuda.current_device`,
            if :attr:`device` is ``None`` (default).

    .. note::
        See :ref:`cuda-memory-management` for more details about GPU memory
        management.
    """
    device = _get_device_index(device, optional=True)
    return torch._C._cuda_resetAccumulatedMemoryStats(device)


def reset_peak_memory_stats(device: "Device" = None) -> None:
    r"""Reset the "peak" stats tracked by the CUDA memory allocator.

    See :func:`~torch.cuda.memory_stats` for details. Peak stats correspond to the
    `"peak"` key in each individual stat dict.

    Args:
        device (torch.device or int, optional): selected device. Returns
            statistic for the current device, given by :func:`~torch.cuda.current_device`,
            if :attr:`device` is ``None`` (default).

    .. note::
        See :ref:`cuda-memory-management` for more details about GPU memory
        management.
    """
    device = _get_device_index(device, optional=True)
    return torch._C._cuda_resetPeakMemoryStats(device)


def host_memory_stats() -> dict[str, Any]:
    r"""Return a dictionary of CUDA memory allocator statistics for a given device.

     The return value of this function is a dictionary of statistics, each of
     which is a non-negative integer.

     Core statistics:

     - ``"allocated.{current,peak,allocated,freed}"``:
       number of allocation requests received by the memory allocator.
     - ``"allocated_bytes.{current,peak,allocated,freed}"``:
       amount of allocated memory.
     - ``"segment.{current,peak,allocated,freed}"``:
       number of reserved segments from ``cudaMalloc()``.
     - ``"reserved_bytes.{current,peak,allocated,freed}"``:
       amount of reserved memory.

     For these core statistics, values are broken down as follows.

     Metric type:

     - ``current``: current value of this metric.
     - ``peak``: maximum value of this metric.
     - ``allocated``: historical total increase in this metric.
     - ``freed``: historical total decrease in this metric.

     In addition to the core statistics, we also provide some simple event
     counters:

     - ``"num_host_alloc"``: number of CUDA allocation calls. This includes both
       cudaHostAlloc and cudaHostRegister.
     - ``"num_host_free"``: number of CUDA free calls. This includes both cudaHostFree
       and cudaHostUnregister.

     Finally, we also provide some simple timing counters:

     - ``"host_alloc_time.{total,max,min,count,avg}"``:
       timing of allocation requests going through CUDA calls.
     - ``"host_free_time.{total,max,min,count,avg}"``:
       timing of free requests going through CUDA calls.

    For these timing statistics, values are broken down as follows.

     Metric type:

     - ``total``: total time spent.
     - ``max``: maximum value per call.
     - ``min``: minimum value per call.
     - ``count``: number of times it was called.
     - ``avg``: average time per call.
    """
    result = []

    def _recurse_add_to_result(prefix, obj):
        if isinstance(obj, dict):
            if len(prefix) > 0:
                prefix += "."
            for k, v in obj.items():
                _recurse_add_to_result(prefix + k, v)
        else:
            result.append((prefix, obj))

    stats = host_memory_stats_as_nested_dict()
    _recurse_add_to_result("", stats)
    result.sort()

    return collections.OrderedDict(result)


def host_memory_stats_as_nested_dict() -> dict[str, Any]:
    r"""Return the result of :func:`~torch.cuda.host_memory_stats` as a nested dictionary."""
    if not is_initialized():
        return {}
    return torch._C._cuda_hostMemoryStats()


def reset_accumulated_host_memory_stats() -> None:
    r"""Reset the "accumulated" (historical) stats tracked by the host memory allocator.

    See :func:`~torch.cuda.host_memory_stats` for details. Accumulated stats correspond to
    the `"allocated"` and `"freed"` keys in each individual stat dict.
    """
    return torch._C._cuda_resetAccumulatedHostMemoryStats()


def reset_peak_host_memory_stats() -> None:
    r"""Reset the "peak" stats tracked by the host memory allocator.

    See :func:`~torch.cuda.host_memory_stats` for details. Peak stats correspond to the
    `"peak"` key in each individual stat dict.
    """
    return torch._C._cuda_resetPeakHostMemoryStats()


def reset_max_memory_allocated(device: "Device" = None) -> None:
    r"""Reset the starting point in tracking maximum GPU memory occupied by tensors for a given device.

    See :func:`~torch.cuda.max_memory_allocated` for details.

    Args:
        device (torch.device or int, optional): selected device. Returns
            statistic for the current device, given by :func:`~torch.cuda.current_device`,
            if :attr:`device` is ``None`` (default).

    .. warning::
        This function now calls :func:`~torch.cuda.reset_peak_memory_stats`, which resets
        /all/ peak memory stats.

    .. note::
        See :ref:`cuda-memory-management` for more details about GPU memory
        management.
    """
    warnings.warn(
        "torch.cuda.reset_max_memory_allocated now calls torch.cuda.reset_peak_memory_stats, "
        "which resets /all/ peak memory stats.",
        FutureWarning,
    )
    return reset_peak_memory_stats(device=device)


def reset_max_memory_cached(device: "Device" = None) -> None:
    r"""Reset the starting point in tracking maximum GPU memory managed by the caching allocator for a given device.

    See :func:`~torch.cuda.max_memory_cached` for details.

    Args:
        device (torch.device or int, optional): selected device. Returns
            statistic for the current device, given by :func:`~torch.cuda.current_device`,
            if :attr:`device` is ``None`` (default).

    .. warning::
        This function now calls :func:`~torch.cuda.reset_peak_memory_stats`, which resets
        /all/ peak memory stats.

    .. note::
        See :ref:`cuda-memory-management` for more details about GPU memory
        management.
    """
    warnings.warn(
        "torch.cuda.reset_max_memory_cached now calls torch.cuda.reset_peak_memory_stats, "
        "which resets /all/ peak memory stats.",
        FutureWarning,
    )
    return reset_peak_memory_stats(device=device)


def memory_allocated(device: "Device" = None) -> int:
    r"""Return the current GPU memory occupied by tensors in bytes for a given device.

    Args:
        device (torch.device or int, optional): selected device. Returns
            statistic for the current device, given by :func:`~torch.cuda.current_device`,
            if :attr:`device` is ``None`` (default).

    .. note::
        This is likely less than the amount shown in `nvidia-smi` since some
        unused memory can be held by the caching allocator and some context
        needs to be created on GPU. See :ref:`cuda-memory-management` for more
        details about GPU memory management.
    """
    return memory_stats(device=device).get("allocated_bytes.all.current", 0)


def max_memory_allocated(device: "Device" = None) -> int:
    r"""Return the maximum GPU memory occupied by tensors in bytes for a given device.

    By default, this returns the peak allocated memory since the beginning of
    this program. :func:`~torch.cuda.reset_peak_memory_stats` can be used to
    reset the starting point in tracking this metric. For example, these two
    functions can measure the peak allocated memory usage of each iteration in a
    training loop.

    Args:
        device (torch.device or int, optional): selected device. Returns
            statistic for the current device, given by :func:`~torch.cuda.current_device`,
            if :attr:`device` is ``None`` (default).

    .. note::
        See :ref:`cuda-memory-management` for more details about GPU memory
        management.
    """
    return memory_stats(device=device).get("allocated_bytes.all.peak", 0)


def memory_reserved(device: "Device" = None) -> int:
    r"""Return the current GPU memory managed by the caching allocator in bytes for a given device.

    Args:
        device (torch.device or int, optional): selected device. Returns
            statistic for the current device, given by :func:`~torch.cuda.current_device`,
            if :attr:`device` is ``None`` (default).

    .. note::
        See :ref:`cuda-memory-management` for more details about GPU memory
        management.
    """
    return memory_stats(device=device).get("reserved_bytes.all.current", 0)


def max_memory_reserved(device: "Device" = None) -> int:
    r"""Return the maximum GPU memory managed by the caching allocator in bytes for a given device.

    By default, this returns the peak cached memory since the beginning of this
    program. :func:`~torch.cuda.reset_peak_memory_stats` can be used to reset
    the starting point in tracking this metric. For example, these two functions
    can measure the peak cached memory amount of each iteration in a training
    loop.

    Args:
        device (torch.device or int, optional): selected device. Returns
            statistic for the current device, given by :func:`~torch.cuda.current_device`,
            if :attr:`device` is ``None`` (default).

    .. note::
        See :ref:`cuda-memory-management` for more details about GPU memory
        management.
    """
    return memory_stats(device=device).get("reserved_bytes.all.peak", 0)


@deprecated(
    "`torch.cuda.memory_cached` has been renamed to `torch.cuda.memory_reserved`",
    category=FutureWarning,
)
def memory_cached(device: "Device" = None) -> int:
    r"""Deprecated; see :func:`~torch.cuda.memory_reserved`."""
    return memory_reserved(device=device)


@deprecated(
    "`torch.cuda.max_memory_cached` has been renamed to `torch.cuda.max_memory_reserved`",
    category=FutureWarning,
)
def max_memory_cached(device: "Device" = None) -> int:
    r"""Deprecated; see :func:`~torch.cuda.max_memory_reserved`."""
    return max_memory_reserved(device=device)


def memory_snapshot(mempool_id=None):
    r"""Return a snapshot of the CUDA memory allocator state across all devices.

    Interpreting the output of this function requires familiarity with the
    memory allocator internals.

    .. note::
        See :ref:`cuda-memory-management` for more details about GPU memory
        management.
    """
    return torch._C._cuda_memorySnapshot(mempool_id)["segments"]


def memory_summary(device: "Device" = None, abbreviated: bool = False) -> str:
    r"""Return a human-readable printout of the current memory allocator statistics for a given device.

    This can be useful to display periodically during training, or when
    handling out-of-memory exceptions.

    Args:
        device (torch.device or int, optional): selected device. Returns
            printout for the current device, given by :func:`~torch.cuda.current_device`,
            if :attr:`device` is ``None`` (default).
        abbreviated (bool, optional): whether to return an abbreviated summary
            (default: False).

    .. note::
        See :ref:`cuda-memory-management` for more details about GPU memory
        management.
    """
    device = _get_device_index(device, optional=True)
    stats = memory_stats(device=device)

    def _format_size(sz, pref_sz):
        prefixes = ["B  ", "KiB", "MiB", "GiB", "TiB", "PiB"]
        prefix = prefixes[0]
        for new_prefix in prefixes[1:]:
            if pref_sz < 768 * 1024:
                break
            prefix = new_prefix
            sz //= 1024
            pref_sz /= 1024
        return f"{sz:6d} {prefix}"

    def _format_count(cnt, pref_cnt):
        prefixes = [" ", "K", "M"]
        prefix = prefixes[0]
        for new_prefix in prefixes[1:]:
            if pref_cnt < 750 * 1000:
                break
            prefix = new_prefix
            cnt //= 1000
            pref_cnt /= 1000
        return f"{cnt:7d} {prefix} "

    metrics_to_display = [
        ("allocated_bytes", "Allocated memory", _format_size),
        ("active_bytes", "Active memory", _format_size),
        ("requested_bytes", "Requested memory", _format_size),
        ("reserved_bytes", "GPU reserved memory", _format_size),
        ("inactive_split_bytes", "Non-releasable memory", _format_size),
        ("allocation", "Allocations", _format_count),
        ("active", "Active allocs", _format_count),
        ("segment", "GPU reserved segments", _format_count),
        ("inactive_split", "Non-releasable allocs", _format_count),
    ]

    lines = []
    lines.append("=" * 75)
    lines.append(" {_:16} PyTorch CUDA memory summary, device ID {device:<17d} ")
    lines.append("-" * 75)
    lines.append(
        "  {_:9} CUDA OOMs: {num_ooms:<12d} | {_:6} cudaMalloc retries: {num_alloc_retries:<8d}  "
    )
    lines.append("=" * 75)
    lines.append(
        "        Metric         | Cur Usage  | Peak Usage | Tot Alloc  | Tot Freed  "
    )

    for metric_key, metric_name, formatter in metrics_to_display:
        lines.append("-" * 75)
        submetrics = [("all", metric_name)]
        if not abbreviated:
            submetrics.append(("large_pool", "      from large pool"))
            submetrics.append(("small_pool", "      from small pool"))

        current_prefval, peak_prefval, allocated_prefval, freed_prefval = (
            None,
            None,
            None,
            None,
        )

        for submetric_key, submetric_name in submetrics:
            prefix = metric_key + "." + submetric_key + "."

            current = stats[prefix + "current"]
            peak = stats[prefix + "peak"]
            allocated = stats[prefix + "allocated"]
            freed = stats[prefix + "freed"]

            if current_prefval is None:
                current_prefval = current
                peak_prefval = peak
                allocated_prefval = allocated
                freed_prefval = freed

            lines.append(
                f" {submetric_name:<21} | {formatter(current, current_prefval)} | {formatter(peak, peak_prefval)} | "
                f"{formatter(allocated, allocated_prefval)} | {formatter(freed, freed_prefval)} ",
            )

    metrics_to_display = [
        ("oversize_allocations", "Oversize allocations", _format_count),
        ("oversize_segments", "Oversize GPU segments", _format_count),
    ]

    for metric_key, metric_name, formatter in metrics_to_display:
        lines.append("-" * 75)

        prefix = metric_key + "."

        current = stats[prefix + "current"]
        peak = stats[prefix + "peak"]
        allocated = stats[prefix + "allocated"]
        freed = stats[prefix + "freed"]

        lines.append(
            f" {metric_name:<21} | {formatter(current, current)} | {formatter(peak, peak)} | "
            f"{formatter(allocated, allocated)} | {formatter(freed, freed)} ",
        )

    lines.append("=" * 75)

    fmt_dict = {"_": "", "device": device}
    for k, v in stats.items():
        fmt_dict[k.replace(".", "-")] = v
    return "|" + "|\n|".join(lines).format(**fmt_dict) + "|\n"


def list_gpu_processes(device: "Device" = None) -> str:
    r"""Return a human-readable printout of the running processes and their GPU memory use for a given device.

    This can be useful to display periodically during training, or when
    handling out-of-memory exceptions.

    Args:
        device (torch.device or int, optional): selected device. Returns
            printout for the current device, given by :func:`~torch.cuda.current_device`,
            if :attr:`device` is ``None`` (default).
    """
    if not torch.version.hip:
        try:
            import pynvml  # type: ignore[import]
        except ModuleNotFoundError:
<<<<<<< HEAD
            return "pynvml module not found, please install pynvml"
=======
            return "pynvml module not found, please install nvidia-ml-py"
        # pyrefly: ignore  # import-error
>>>>>>> 1fc71d1b
        from pynvml import NVMLError_DriverNotLoaded

        try:
            pynvml.nvmlInit()
        except NVMLError_DriverNotLoaded:
            return "cuda driver can't be loaded, is cuda enabled?"

        device = _get_nvml_device_index(device)
        handle = pynvml.nvmlDeviceGetHandleByIndex(device)
        procs = pynvml.nvmlDeviceGetComputeRunningProcesses(handle)
    else:
        try:
            import amdsmi  # type: ignore[import]
        except ModuleNotFoundError:
            return "amdsmi module not found, please install amdsmi"
        try:
            amdsmi.amdsmi_init()  # type: ignore[attr-defined]
        except amdsmi.AmdSmiException:  # type: ignore[attr-defined]
            return "amdsmi driver can't be loaded, is ROCm installed?"

        device = _get_amdsmi_device_index(device)

        try:
            handle = amdsmi.amdsmi_get_processor_handles()[device]  # type: ignore[attr-defined]
            procs = amdsmi.amdsmi_get_gpu_process_list(handle)  # type: ignore[attr-defined]
        except amdsmi.AmdSmiException:  # type: ignore[attr-defined]
            return "amdsmi cannot list processes from other users"

    lines = []
    lines.append(f"GPU:{device}")
    if len(procs) == 0:
        lines.append("no processes are running")
    for p in procs:
        if not torch.version.hip:
            mem = p.usedGpuMemory / (1024 * 1024)
            pid = p.pid
        else:
            try:
                proc_info = amdsmi.amdsmi_get_gpu_process_info(handle, p)  # type: ignore[possibly-undefined]
            except AttributeError:
                # https://github.com/ROCm/amdsmi/commit/c551c3caedbd903ba828e7fdffa5b56d475a15e7
                # is a BC-breaking change that removes amdsmi_get_gpu_process_info API from amdsmi
                proc_info = p
            mem = proc_info["memory_usage"]["vram_mem"] / (1024 * 1024)
            pid = proc_info["pid"]
        lines.append(f"process {pid:>10d} uses {mem:>12.3f} MB GPU memory")
    return "\n".join(lines)


def mem_get_info(device: "Device" = None) -> tuple[int, int]:
    r"""Return the global free and total GPU memory for a given device using cudaMemGetInfo.

    Args:
        device (torch.device or int or str, optional): selected device. Returns
            statistic for the current device, given by :func:`~torch.cuda.current_device`,
            if :attr:`device` is ``None`` (default) or if the device index is not specified.

    .. note::
        See :ref:`cuda-memory-management` for more
        details about GPU memory management.
    """
    if device is None:
        device = torch.cuda.current_device()
    # optional=True allows `device = torch.device('cuda')` for which device.index is None
    device = _get_device_index(device, optional=True)
    return torch.cuda.cudart().cudaMemGetInfo(device)


def _record_memory_history_legacy(
    enabled: bool,
    record_context=True,
    trace_alloc_max_entries=1,
    trace_alloc_record_context=False,
    device: "Device" = None,
    record_context_cpp=False,
    clear_history=False,
    compile_context=False,
    global_record_annotations=False,
):
    _C._cuda_record_memory_history_legacy(  # type: ignore[call-arg]
        enabled,
        record_context,
        trace_alloc_max_entries,
        trace_alloc_record_context,
        record_context_cpp,
        clear_history,
        compile_context,
        global_record_annotations,
    )


def _record_memory_history(
    enabled: Optional[Literal["state", "all"]] = "all", *args, **kwargs
) -> None:
    """Enable recording of stack traces associated with memory
    allocations, so you can tell what allocated any piece of memory in
    :func:`torch.cuda.memory._snapshot()`.

    In addition to keeping stack traces with each current allocation and free,
    this will also enable recording of a history of all alloc/free events.

    Use :func:`torch.cuda.memory._snapshot()` to retrieve this information,
    and the tools in `_memory_viz.py` to visualize snapshots.

    Buffer behavior
    ---------------

    This will store up to `max_entries` instances of `TraceEntry` when enabled.
    Python trace collection defaults to `sys.maxsize`, meaning long-running
    or indefinitely running jobs should set a reasonable limit to avoid excessive
    memory use. Expect each entry to be several KB.

    Longer running workflows or those with smaller `max_entries` values will only
    store the last accumulated `max_entries` entries, meaning new entries overwrite
    older entries.

    C++ implementation for reference to ring buffer implementation:

    .. code-block:: cpp

        if (record_history) {
          if (alloc_trace->size() < alloc_trace_max_entries_) {
            alloc_trace->emplace_back(te);
          } else {
            (*alloc_trace)[alloc_trace_next++] = te;
            if (alloc_trace_next == alloc_trace_max_entries_) {
              alloc_trace_next = 0;
            }
          }
        }

    Latency impact
    --------------

    The Python trace collection is fast (2us per trace), so you may consider
    enabling this on production jobs if you anticipate ever having to debug
    memory issues.

    C++ trace collection is also fast (~50ns/frame), which for many typical programs
    works out to ~2us per trace, but can vary depending on stack depth.

    Args:
        enabled (Literal[None, "state", "all"], optional):
            `None`, disable recording memory history.
            `"state"`, keep information for currently allocated memory.
            `"all"`, additionally keep a history of all alloc/free calls.
            Defaults to "all".
        context (Literal[None, "state", "alloc", "all"], optional):
            `None`, Do not record any tracebacks.
            `"state"`, Record tracebacks for currently allocated memory.
            `"alloc"`, additionally keep tracebacks for alloc calls.
            `"all"`, additionally keep tracebacks for free calls.
            Defaults to "all".
        stacks (Literal["python", "all"], optional):
            `"python"`, include Python, TorchScript, and inductor frames in tracebacks
            `"all"`, additionally include C++ frames
            Defaults to "all".
        max_entries (int, optional): Keep a maximum of `max_entries`
            alloc/free events in the recorded history recorded.
    """
    if isinstance(enabled, bool):
        return _record_memory_history_legacy(enabled, *args, **kwargs)
    else:
        return _record_memory_history_impl(enabled, *args, **kwargs)


def _record_memory_history_impl(
    enabled: Optional[str] = "all",
    context: Optional[str] = "all",
    stacks: str = "all",
    max_entries: int = sys.maxsize,
    device: "Device" = None,
    clear_history: bool = False,
    compile_context: bool = False,
    global_record_annotations: bool = False,
):
    _C._cuda_record_memory_history(  # type: ignore[call-arg]
        enabled,
        context,
        stacks,
        max_entries,
        clear_history,
        compile_context,
        global_record_annotations,
    )


_record_memory_history.__signature__ = signature(_record_memory_history_impl)  # type: ignore[attr-defined]


def _snapshot(device: "Device" = None):
    """Save a snapshot of CUDA memory state at the time it was called.

    The state is represented as a dictionary with the following structure.

    .. code-block:: python

        class Snapshot(TypedDict):
            segments: List[Segment]
            device_traces: List[List[TraceEntry]]


        class Segment(TypedDict):
            # Segments are memory returned from a cudaMalloc call.
            # The size of reserved memory is the sum of all Segments.
            # Segments are cached and reused for future allocations.
            # If the reuse is smaller than the segment, the segment
            # is split into more then one Block.
            # empty_cache() frees Segments that are entirely inactive.
            address: int
            total_size: int  #  cudaMalloc'd size of segment
            stream: int
            segment_type: Literal["small", "large"]  # 'large' (>1MB)
            allocated_size: int  # size of memory in use
            active_size: int  # size of memory in use or in active_awaiting_free state
            blocks: List[Block]


        class Block(TypedDict):
            # A piece of memory returned from the allocator, or
            # current cached but inactive.
            size: int
            requested_size: int  # size requested during malloc, may be smaller than
            # size due to rounding
            address: int
            state: Literal[
                "active_allocated",  # used by a tensor
                "active_awaiting_free",  # waiting for another stream to finish using
                # this, then it will become free
                "inactive",
            ]  # free for reuse
            frames: List[Frame]  # stack trace from where the allocation occurred


        class Frame(TypedDict):
            filename: str
            line: int
            name: str


        class TraceEntry(TypedDict):
            # When `torch.cuda.memory._record_memory_history()` is enabled,
            # the snapshot will contain TraceEntry objects that record each
            # action the allocator took.
            action: Literal[
                "alloc"  # memory allocated
                "free_requested",  # the allocated received a call to free memory
                "free_completed",  # the memory that was requested to be freed is now
                # able to be used in future allocation calls
                "segment_alloc",  # the caching allocator ask cudaMalloc for more memory
                # and added it as a segment in its cache
                "segment_free",  # the caching allocator called cudaFree to return memory
                # to cuda possibly trying free up memory to
                # allocate more segments or because empty_caches was called
                "oom",  # the allocator threw an OOM exception. 'size' is
                # the requested number of bytes that did not succeed
                "snapshot",  # the allocator generated a memory snapshot
                # useful to coorelate a previously taken
                # snapshot with this trace
            ]
            addr: int  # not present for OOM
            frames: List[Frame]
            size: int
            stream: int
            device_free: int  # only present for OOM, the amount of
            # memory cuda still reports to be free

    Returns:
        The Snapshot dictionary object
    """
    return _C._cuda_memorySnapshot(None)


def _dump_snapshot(filename="dump_snapshot.pickle"):
    """
    Save a pickled version of the `torch.memory._snapshot()` dictionary to a file.

    This file can be opened by the interactive snapshot viewer at pytorch.org/memory_viz

    Snapshot file sizes scale with `max_entries` and stack trace depth per entry,
    with several KB per entry. These can easily be in the GB range for longer running
    workflows with large `max_entries`.

    Args:
        filename (str, optional): Name of the file to create. Defaults to "dump_snapshot.pickle".
    """
    s = _snapshot()
    with open(filename, "wb") as f:
        pickle.dump(s, f)


def _save_segment_usage(filename="output.svg", snapshot=None):
    if snapshot is None:
        snapshot = _snapshot()
    with open(filename, "w") as f:
        f.write(_segments(snapshot))


def _save_memory_usage(filename="output.svg", snapshot=None):
    if snapshot is None:
        snapshot = _snapshot()
    with open(filename, "w") as f:
        f.write(_memory(snapshot))


def _set_allocator_settings(env: str):
    return torch._C._cuda_cudaCachingAllocator_set_allocator_settings(env)


def get_allocator_backend() -> str:
    r"""Return a string describing the active allocator backend as set by
    ``PYTORCH_CUDA_ALLOC_CONF``. Currently available backends are
    ``native`` (PyTorch's native caching allocator) and `cudaMallocAsync``
    (CUDA's built-in asynchronous allocator).

    .. note::
        See :ref:`cuda-memory-management` for details on choosing the allocator backend.
    """
    return torch._C._cuda_getAllocatorBackend()


class _CUDAAllocator:
    r"""Wrapper over internal CUDA memory allocators."""

    def __init__(self, allocator: torch._C._cuda_CUDAAllocator):
        self._allocator = allocator

    def allocator(self):
        return self._allocator


class CUDAPluggableAllocator(_CUDAAllocator):
    r"""CUDA memory allocator loaded from a so file."""

    def __init__(self, path_to_so_file: str, alloc_fn_name: str, free_fn_name: str):
        r"""Memory allocators are compiled in .so files and loaded dynamically using ctypes.

        To change the active allocator use the :func:`torch.memory.cuda.change_current_allocator` function.

        Args:
            path_to_so_file(str): Path in the filesystem to the `.so` file containing
                the allocator functions
            alloc_fn_name(str): Name of the function to perform the memory allocation
                in the so file. The signature must be:
                void* alloc_fn_name(ssize_t size, int device, cudaStream_t stream);
            free_fn_name(str): Name of the function to perform the memory release
                in the so file. The signature must be:
                void free_fn_name(void* ptr, size_t size, cudaStream_t stream);

        .. warning::
            This is currently supported only in unix OSs

        .. note::
            See :ref:`cuda-memory-management` for details on creating and using a custom allocator
        """
        allocator = ctypes.CDLL(path_to_so_file)
        alloc_fn = ctypes.cast(getattr(allocator, alloc_fn_name), ctypes.c_void_p).value
        free_fn = ctypes.cast(getattr(allocator, free_fn_name), ctypes.c_void_p).value
        assert alloc_fn is not None
        assert free_fn is not None
        self._allocator = torch._C._cuda_customAllocator(alloc_fn, free_fn)


def change_current_allocator(allocator: _CUDAAllocator) -> None:
    r"""Change the currently used memory allocator to be the one provided.

    If the current allocator has already been used/initialized, this function will error.


    Args:
        allocator (torch.cuda.memory._CUDAAllocator): allocator to be set as the active one.
    .. note::
        See :ref:`cuda-memory-management` for details on creating and using a custom allocator
    """
    torch._C._cuda_changeCurrentAllocator(allocator.allocator())


def _get_current_allocator() -> _CUDAAllocator:
    r"""Return the allocator being currently used.

    .. note::
        See :ref:`cuda-memory-management` for details on creating and using a custom allocator
    """
    return _CUDAAllocator(torch._C._cuda_getAllocator())


class MemPool(_MemPool):
    r"""MemPool represents a pool of memory in a caching allocator. Currently,
    it's just the ID of the pool object maintained in the CUDACachingAllocator.

    Args:
        allocator(torch._C._cuda_CUDAAllocator, optional): a
            torch._C._cuda_CUDAAllocator object that can be used to
            define how memory gets allocated in the pool. If :attr:`allocator`
            is ``None`` (default), memory allocation follows the default/
            current configuration of the CUDACachingAllocator.
        use_on_oom(bool): a bool that indicates if this pool can be used
            as a last resort if a memory allocation outside of the pool fails due
            to Out Of Memory. This is False by default.

    """

    def __init__(
        self,
        allocator: Optional[_cuda_CUDAAllocator] = None,
        use_on_oom: bool = False,
    ):
        super().__init__(allocator, True, use_on_oom)

    @property
    def id(self) -> tuple[int, int]:
        r"""Returns the ID of this pool as a tuple of two ints."""
        return super().id

    @property
    def allocator(self) -> Optional[_cuda_CUDAAllocator]:
        r"""Returns the allocator this MemPool routes allocations to."""
        return super().allocator

    def use_count(self) -> int:
        r"""Returns the reference count of this pool."""
        return super().use_count()

    def snapshot(self):
        r"""Return a snapshot of the CUDA memory allocator pool state across all
        devices.

        Interpreting the output of this function requires familiarity with the
        memory allocator internals.

        .. note::
            See :ref:`cuda-memory-management` for more details about GPU memory
            management.
        """
        snapshot = torch.cuda.memory_snapshot(self.id)
        return snapshot


@contextlib.contextmanager
def use_mem_pool(pool: MemPool, device: "Device" = None):
    r"""A context manager that routes allocations to a given pool.

    Args:
        pool(torch.cuda.MemPool): a MemPool object to be made active so that
            allocations route to this pool.
        device (torch.device or int, optional): selected device. Uses MemPool on
            the current device, given by :func:`~torch.cuda.current_device`,
            if :attr:`device` is ``None`` (default).

    .. note::
        This context manager makes only current thread's allocations route to
        the given pool. If a new thread is spawned inside the context manager
        (e.g. by calling backward) the allocations in that thread will not
        route to the given pool.
    """
    device_index = (
        torch.cuda.current_device() if device is None else _get_device_index(device)
    )
    _cuda_beginAllocateCurrentThreadToPool(device_index, pool.id)
    try:
        yield
    finally:
        _cuda_endAllocateToPool(device_index, pool.id)
        _cuda_releasePool(device_index, pool.id)<|MERGE_RESOLUTION|>--- conflicted
+++ resolved
@@ -769,12 +769,8 @@
         try:
             import pynvml  # type: ignore[import]
         except ModuleNotFoundError:
-<<<<<<< HEAD
-            return "pynvml module not found, please install pynvml"
-=======
             return "pynvml module not found, please install nvidia-ml-py"
         # pyrefly: ignore  # import-error
->>>>>>> 1fc71d1b
         from pynvml import NVMLError_DriverNotLoaded
 
         try:
@@ -857,6 +853,7 @@
     _C._cuda_record_memory_history_legacy(  # type: ignore[call-arg]
         enabled,
         record_context,
+        # pyrefly: ignore  # bad-argument-type
         trace_alloc_max_entries,
         trace_alloc_record_context,
         record_context_cpp,
