# mypy: allow-untyped-defs
from __future__ import annotations

import contextlib
import dataclasses
import warnings
import weakref
from dataclasses import dataclass
from typing import (
    Any,
    Callable,
    ClassVar,
    ContextManager,
    Dict,
    List,
    Optional,
    Tuple,
    Type,
    TYPE_CHECKING,
    Union,
)
from typing_extensions import TypeAlias

import torch
from torch._C._autograd import CreationMeta
from torch._C._functorch import (
    _add_batch_dim,
    _unwrap_functional_tensor,
    _wrap_functional_tensor,
    get_unwrapped,
    is_batchedtensor,
    is_functorch_wrapped_tensor,
    is_gradtrackingtensor,
    is_legacy_batchedtensor,
    maybe_get_bdim,
    maybe_get_level,
    peek_interpreter_stack,
)
from torch._logging import trace_structured
from torch.utils._mode_utils import no_dispatch
from torch.utils._python_dispatch import is_traceable_wrapper_subclass
from torch.utils.weak import WeakIdKeyDictionary


if TYPE_CHECKING:
    from torch._C._functorch import CInterpreter
    from torch._guards import Source

    # Import here to avoid cycle
    from torch._subclasses.fake_tensor import FakeTensorMode

    # Import the following modules during type checking to enable code intelligence features,
    # Do not import unconditionally, as they import sympy and importing sympy is very slow
    from torch.fx.experimental.symbolic_shapes import ShapeEnv, SymbolicContext

DimList = List


def safe_is_leaf(t):
    try:
        return t.is_leaf
    except RuntimeError:
        # inference mode can trigger this
        return False


def safe_grad(t):
    with warnings.catch_warnings():
        warnings.filterwarnings("ignore", "The .grad attribute of a Tensor")
        return t.grad


def assert_eq(a, b):
    assert a == b, f"{a} != {b}"


def assert_metadata_eq(
    assert_eq,
    m1: Union[MetaTensorDesc, torch.Tensor],
    m2: torch.Tensor,
    *,
    skip_symbolic=False,
    skip_leaf=False,
):
    if isinstance(m1, torch.Tensor):
        m1 = MetaTensorDescriber().describe_tensor(m1)

    def go(m1, m2):
        assert_eq(m1.dtype, m2.dtype)
        if not skip_symbolic:
            assert_eq(m1.shape, m2.shape)
        assert_eq(m1.requires_grad, m2.requires_grad)
        if not skip_leaf:
            assert_eq(m1.is_leaf, m2.is_leaf)
        # MetaTensorDesc doesn't store grad_fn; inferred from leaf
        # assert_eq(m1.grad_fn is None, m2.grad_fn is None)
        assert_eq(m1.is_sparse, m2.is_sparse)
        assert_eq(m1.is_inference, m2.is_inference())
        assert_eq(m1.is_conj, m2.is_conj())
        assert_eq(m1.is_neg, m2.is_neg())
        assert_eq(m1.grad is not None, safe_grad(m2) is not None)
        if m1.grad is not None:
            go(m1.grad, safe_grad(m2))
        # TODO: move "assert_eq(m1.layout, m2.layout)" out of sparse
        #       branches (but not ready for prime time yet)...
        if m1.is_sparse:
            assert_eq(m1.layout, m2.layout)
            assert_eq(m1.dense_dim, m2.dense_dim())
            assert_eq(m1.sparse_dim, m2.sparse_dim())
            assert_eq(m1.is_coalesced, m2.is_coalesced())
        elif is_sparse_compressed(m1):
            assert_eq(m1.layout, m2.layout)
            assert_eq(m1.dense_dim, m2.dense_dim())
            assert_eq(m1.sparse_dim, m2.sparse_dim())
        else:
            if not skip_symbolic:
                assert_eq(m1.stride, m2.stride())
                assert_eq(m1.storage_offset, m2.storage_offset())
            assert_eq(m1.is_view, m2._is_view())
            if m1.is_view:
                go(m1.base, m2._base)
        # TODO: test if is resizable (no direct query for this atm)
        # TODO: audit AutogradMeta to see if it matches
        # TODO: test forward AD

    return go(m1, m2)


def is_sparse_coo(t):
    return isinstance(t, torch.Tensor) and t.layout is torch.sparse_coo


def is_sparse_compressed_layout(layout):
    return layout in {
        torch.sparse_csr,
        torch.sparse_csc,
        torch.sparse_bsr,
        torch.sparse_bsc,
    }


def is_sparse_compressed(t):
    return isinstance(t, torch.Tensor) and is_sparse_compressed_layout(t.layout)


def is_sparse_any(t):
    return is_sparse_coo(t) or is_sparse_compressed(t)


# Don't use id() directly, because those can get reallocated over time.
MetaStorageId: TypeAlias = int
MetaTensorId: TypeAlias = int


DESCRIBER_NEXT_ID = 0


class MetaTensorDescriber:
    """
    Given a Tensor/Storage, generate a MetaTensorDesc/MetaStorageDesc
    for it, which is enough information to reconstruct a meta tensor/fake tensor
    corresponding to a Tensor as faithfully as possible.

    This is a stateful conversion object because we keep track of the IDs
    of the tensors/storages passed to us, so we can consistently give
    the same ID when we see the same tensor/storage.
    """

    def __init__(self, *, copy_data=False):
        global DESCRIBER_NEXT_ID
        self.id = DESCRIBER_NEXT_ID
        DESCRIBER_NEXT_ID += 1
        self.next_tensor_id: MetaTensorId = 0
        self.next_storage_id: MetaStorageId = 0
        # Tensor -> int
        self.lookup_tensor = WeakIdKeyDictionary()
        # Storage -> int
        self.lookup_storage = WeakIdKeyDictionary()
        self.copy_data = copy_data
        self.traced_tensors = set()
        self.traced_storages = set()

    def get_tensor_id(self, t: torch.Tensor):
        if t not in self.lookup_tensor:
            self.lookup_tensor[t] = self.next_tensor_id
            self.next_tensor_id += 1
        return self.lookup_tensor[t]

    def get_storage_id(self, s: torch.UntypedStorage):
        if s not in self.lookup_storage:
            self.lookup_storage[s] = self.next_storage_id
            self.next_storage_id += 1
        return self.lookup_storage[s]

<<<<<<< HEAD
    # NB: the describe functions do NOT maintain a cache and will happily regen the
    # description

    def describe_custom_size_strides(self, t: torch.Tensor):
        def process(x):
            from torch.fx.experimental.sym_node import NestedIntNode

            if isinstance(x, torch.SymInt):
                assert isinstance(x.node, NestedIntNode)
                return MetaNestedIntDesc(
                    tensor=self.describe_tensor(x.node.get_tensor()),
                    # Maybe we should not hardcode this
                    attr="offsets",
                )
            return None
        return MetaCustomSizeStridesDesc(
            size=tuple(process(x) for x in t.size()),
            stride=tuple(process(x) for x in t.stride()),
        )

    def describe_storage(self, s: torch.UntypedStorage):
        return MetaStorageDesc(
=======
    def describe_storage(self, s: torch.UntypedStorage, *, trace: bool = False):
        r = MetaStorageDesc(
>>>>>>> 594162f7
            id=self.get_storage_id(s),
            size=s.size(),
            # NB: We don't do the copy yet; copy happens when we start
            # creating the new storages
            data=s if self.copy_data else None,
        )
        if trace and r.id not in self.traced_storages:
            trace_structured(
                "describe_storage",
                metadata_fn=lambda: r.as_json(self.id),
            )
            self.traced_storages.add(r.id)
        return r

    def describe_tensor(
        self, t: torch.Tensor, *, recurse: bool = True, trace: bool = False
    ):
        is_leaf = safe_is_leaf(t)
        is_view = t._is_view()
        is_sparse = t.is_sparse
        layout = t.layout
        is_nested = t.is_nested
        is_traceable_wrapper_subclass_v = is_traceable_wrapper_subclass(t)
        is_functorch_wrapped = is_functorch_wrapped_tensor(t)
        is_mkldnn = t.is_mkldnn
        is_batchedtensor_v = is_batchedtensor(t)
        is_legacy_batchedtensor_v = is_legacy_batchedtensor(t)
        is_gradtrackingtensor_v = is_gradtrackingtensor(t)
        is_functorch_batched_or_grad = is_batchedtensor_v or is_gradtrackingtensor_v
        is_functional = torch._is_functional_tensor(t)

        uf = torch.nested._internal.union_find.get_union_find()
        union_find_id, cached_max, cached_min = None, None, None
        if uf.is_registered(t):
            union_find_id = uf._tensor_int_map.get_int(uf.find(t))
            # TODO: rename the field to make it generically "max"
            cached_metadata = uf.get_metadata(t)
            cached_max = cached_metadata.get("_max_seqlen", None)
            cached_min = cached_metadata.get("_min_seqlen", None)

        storage = None
        # NB: For compatibility, I default this to zero, as sometimes people
        # still have stuffed zero into storage offset even though the tensor
        # doesn't meaningfully have an offset
        storage_offset = 0
        if not (
            is_sparse
            or is_sparse_compressed_layout(layout)
            or (is_nested and not is_traceable_wrapper_subclass_v)
            or is_mkldnn
            # TODO: TBH, functorch wrapped tensors probably should have
            # storage associated with them
            or is_functorch_wrapped
            or is_legacy_batchedtensor_v
        ):
            # NB: We actually don't use storage to do views, but might as well
            # put it in for accuracy
            storage = self.describe_storage(t.untyped_storage(), trace=trace)
            storage_offset = t.storage_offset()  # type: ignore[assignment]

        stride = None
        if not (
            is_sparse
            or is_sparse_compressed_layout(layout)
            or (is_nested and not is_traceable_wrapper_subclass_v)
        ):
            # stride/storage_offset are called from is_functorch_wrapped,
            # view_from_base, empty_create_subclass,
            # sym_sizes_strides_storage_offset (empty_create)
            stride = t.stride()

        # NB: this technically should refer to functorch unwrapped tensor, but
        # I am (perhaps abusively) using it to store both the functorch and
        # non-functorch functional tensor
        unwrapped = None
        autograd_meta_from = None
        current_level = None
        if is_batchedtensor_v or is_gradtrackingtensor_v:
            unwrapped = self.describe_tensor(get_unwrapped(t), trace=trace)
        # xla and lazy tensors present as functional tensors, but we want them
        # to be handled specially
        elif is_functional and t.device.type not in ("xla", "lazy"):
            if t._is_view():
                raise RuntimeError(
                    "Cannot safely fakify a view because this process drops the view information right now."
                )
            if not is_functorch_wrapped:
                torch._sync(t)
                unwrapped = self.describe_tensor(
                    torch._from_functional_tensor(t), trace=trace
                )
                autograd_meta_from = t
            else:
                reapply_views = torch._C._functionalization_reapply_views_tls()
                # NB: has side effects!
                unwrapped = self.describe_tensor(
                    _unwrap_functional_tensor(t, reapply_views), trace=trace
                )
                # TODO: It's pretty suspicious that functional tensors don't have
                # valid level and thus we just grab whatever the current level
                # is
                current_level = torch._C._functorch.current_level()

        maybe_functorch_stack = None
        if is_functorch_wrapped:
            with torch._functorch.pyfunctorch.temporarily_clear_interpreter_stack() as maybe_functorch_stack:
                pass

        attrs = None
        ctx = None
        type_v = None
        if is_traceable_wrapper_subclass_v:
            assert hasattr(t, "__tensor_flatten__")
            raw_attrs, ctx = t.__tensor_flatten__()
            attrs = {
                attr: self.describe_tensor(getattr(t, attr), trace=trace)
                for attr in raw_attrs
            }
            type_v = type(t)

<<<<<<< HEAD
        custom_size_strides = self.describe_custom_size_strides(t)
=======
        from torch.nested._internal.nested_tensor import _tensor_symint_registry
>>>>>>> 594162f7

        # TODO: Is it important to enable torch.inference_mode before querying
        # these values?
        r = MetaTensorDesc(
            id=self.get_tensor_id(t),
            storage=storage,
            is_inference=t.is_inference(),
            is_leaf=is_leaf,
            requires_grad=t.requires_grad,
            # NB: ndim should be OK too but there is a disaster at
            # python test/dynamo/test_subclasses.py -k test_user_overidden_property_unsupported
            # Actually, this means that we have a little bit of a problem
            # here, which is that there is some sensitivity to how exactly an
            # access is done if you have a __torch_function__ subclass.  Maybe
            # should disable torch function before doing accesses?
            ndim=t.dim(),
            dtype=t.dtype,
            is_sparse=is_sparse,
            is_mkldnn=is_mkldnn,
            is_functorch_wrapped=is_functorch_wrapped,
            is_batchedtensor=is_batchedtensor_v,
            is_legacy_batchedtensor=is_legacy_batchedtensor_v,
            is_gradtrackingtensor=is_gradtrackingtensor_v,
            is_view=is_view,
            is_conj=t.is_conj(),
            is_neg=t.is_neg(),
            is_parameter=isinstance(t, torch.nn.Parameter),
            is_traceable_wrapper_subclass=is_traceable_wrapper_subclass_v,
            is_nested=is_nested,
            nested_int=(
                _tensor_symint_registry[t].node.nested_int()
                if t in _tensor_symint_registry
                else None
            ),
            is_functional=is_functional,
            layout=layout,
            device=t.device,
            size=t.size(),
            stride=stride,
            storage_offset=storage_offset,
            dynamo_dynamic_indices=list(getattr(t, "_dynamo_dynamic_indices", set())),
            sparse_dim=(
                t.sparse_dim() if t.is_sparse or is_sparse_compressed(t) else None
            ),
            dense_dim=t.dense_dim() if t.is_sparse or is_sparse_compressed(t) else None,
            is_coalesced=t.is_coalesced() if t.is_sparse else None,
            # TODO: I actually think recursing here is correct, but we have at
            # least an infinite cycle from base -> values -> base
            # https://github.com/pytorch/pytorch/issues/122089
            crow_indices=(
                self.describe_tensor(t.crow_indices(), recurse=False, trace=trace)
                if recurse and t.layout in {torch.sparse_csr, torch.sparse_bsr}
                else None
            ),
            col_indices=(
                self.describe_tensor(t.col_indices(), recurse=False, trace=trace)
                if recurse and t.layout in {torch.sparse_csr, torch.sparse_bsr}
                else None
            ),
            ccol_indices=(
                self.describe_tensor(t.ccol_indices(), recurse=False, trace=trace)
                if recurse and t.layout in {torch.sparse_csc, torch.sparse_bsc}
                else None
            ),
            row_indices=(
                self.describe_tensor(t.row_indices(), recurse=False, trace=trace)
                if recurse and t.layout in {torch.sparse_csc, torch.sparse_bsc}
                else None
            ),
            values=(
                self.describe_tensor(t.values(), recurse=False, trace=trace)
                if recurse and is_sparse_compressed(t)
                else None
            ),
            grad=(
                self.describe_tensor(safe_grad(t), trace=trace)
                if safe_grad(t) is not None
                else None
            ),
            creation_meta=(
                torch._C._autograd._get_creation_meta(t) if t._is_view() else None
            ),
            unwrapped=unwrapped,
            level=(
                maybe_get_level(t)
                if is_batchedtensor_v or is_gradtrackingtensor_v
                else None
            ),
            bdim=maybe_get_bdim(t) if is_batchedtensor_v else None,
            base=(
                self.describe_tensor(t._base, trace=trace)
                if recurse and t._is_view() and t._base is not None
                else None
            ),
            fake_mode=torch._subclasses.fake_tensor.maybe_get_fake_mode(t),
            view_func=t._view_func_unsafe,
            attrs=attrs,
            ctx=ctx,
            type=type_v,
            # NB: even if functorch is enabled, don't actually save the
            # interpreter stack here unless we are actually functorch wrapped;
            # it's irrelevant for non-functorch stuff
            functorch_stack=maybe_functorch_stack,
            autograd_meta_from=autograd_meta_from,
            current_level=current_level,
<<<<<<< HEAD
            union_find_id=union_find_id,
            cached_max=cached_max,
            cached_min=cached_min,
            custom_size_strides=custom_size_strides,
=======
            data=t if self.copy_data else None,
>>>>>>> 594162f7
        )
        if trace and r.id not in self.traced_tensors:
            trace_structured(
                "describe_tensor",
                metadata_fn=lambda: r.as_json(self.id),
            )
            self.traced_tensors.add(r.id)
        return r


@dataclass(frozen=True)
class MetaNestedIntDesc:
    tensor: MetaTensorDesc
    attr: str


@dataclass(frozen=True)
class MetaCustomSizeStridesDesc:
    size: Tuple[Optional[MetaNestedIntDesc], ...]
    stride: Tuple[Optional[MetaNestedIntDesc], ...]
    # storage_offset can never be NestedInt


@dataclass(frozen=True)
class MetaStorageDesc:
    id: MetaStorageId
    size: int
    # NB: this is only populated with copy_data True, it is not directly
    # serializable in JSON, you want to do something special here anyway
    data: Optional[torch.UntypedStorage]

    def as_json(self, describer_id):
        return {
            "id": self.id,
            "describer_id": describer_id,
            "size": self.size if isinstance(self.size, int) else repr(self.size),
        }


@dataclass(frozen=True)
class MetaTensorDesc:
    id: MetaTensorId
    ndim: int
    dtype: torch.dtype
    device: torch.device

    # NB: Sometimes, size, stride and storage_offset contain SymInt, in which
    # case this is NOT serializable.  That only happens when you're
    # re-fakeifying a fake tensor with an existing ShapeEnv... maybe we
    # can get rid of this use case entirely.  Notably, even if we are
    # fakeifying a real tensor into a fake tensor with symbolic shapes, the
    # size here is NOT dynamic
    # NB: These also contain SymInt because wrap_meta_outputs_with_default_device_logic
    # goes through this codepath.  But it really should not LOL.
    # NB: size could potentially be None as you can override it and make it
    # throw an error, but we don't currently have any subclasses that do this
    # except C++ nested tensor but we're going to have nested int to make this
    # defined on NJT
    size: Tuple[int, ...]
    dynamo_dynamic_indices: List[int]

    layout: torch.layout = torch.strided
    is_inference: bool = False
    is_leaf: bool = False
    requires_grad: bool = False
    is_sparse: bool = False
    is_mkldnn: bool = False
    is_functorch_wrapped: bool = False
    is_batchedtensor: bool = False
    is_legacy_batchedtensor: bool = False
    is_gradtrackingtensor: bool = False
    is_view: bool = False
    is_nested: bool = False
    # We eagerly symbolicize the associated nested int for e.g. offsets / lengths
    # metadata if that offsets is already associated with a nested int.
    # See test_construct_from_jagged_with_input_offsets_mixed_case.
    nested_int: Optional[int] = None
    is_traceable_wrapper_subclass: bool = False
    is_functional: bool = False
    is_conj: bool = False
    is_neg: bool = False
    is_parameter: bool = False
    stride: Optional[Tuple[int, ...]] = None
    storage_offset: int = 0
    # NB: We have a choice whether or not to store the id or a direct pointer
    # to the data structure.  For ease of use, we store the data structure,
    # but this means that when we serialize, we have to swizzle these pointers
    # back into ids (so we have accurate aliasing relationships)
    storage: Optional[MetaStorageDesc] = None
    sparse_dim: Optional[int] = None  # is_sparse, is_sparse_compressed
    dense_dim: Optional[int] = None  # is_sparse, is_sparse_compressed
    is_coalesced: Optional[bool] = None  # is_sparse
    crow_indices: Optional[MetaTensorDesc] = None  # is_sparse_compressed
    col_indices: Optional[MetaTensorDesc] = None  # is_sparse_compressed
    ccol_indices: Optional[MetaTensorDesc] = None  # is_sparse_compressed
    row_indices: Optional[MetaTensorDesc] = None  # is_sparse_compressed
    values: Optional[MetaTensorDesc] = None  # is_sparse_compressed
    unwrapped: Optional[MetaTensorDesc] = None  # is_functorch_wrapped
    bdim: Optional[int] = None  # is_functorch_wrapped
    base: Optional[MetaTensorDesc] = None  # is_view
    attrs: Optional[Dict[str, MetaTensorDesc]] = None  # is_traceable_wrapper_subclass
    creation_meta: Optional[CreationMeta] = None
    grad: Optional[MetaTensorDesc] = None

    union_find_id: Optional[int] = None
    cached_max: Optional[int] = None
    cached_min: Optional[int] = None
    custom_size_strides: MetaCustomSizeStridesDesc = None

    # Everything below is NOT serializable, need some more work

    _UNSERIALIZABLE: ClassVar[List[str]] = [
        "ctx",
        "type",
        "fake_mode",
        "view_func",
        "level",
        "current_level",
        "functorch_stack",
        "autograd_meta_from",
        "data",
        "nested_int",
    ]

    ctx: Optional[object] = None  # is_traceable_wrapper_subclass
    type: Optional[Type] = None  # is_traceable_wrapper_subclass
    fake_mode: Optional[FakeTensorMode] = None
    view_func: Optional[
        Callable[
            [
                torch.Tensor,
                Callable[[int], int],
                Callable[[torch.Tensor], torch.Tensor],
            ],
            torch.Tensor,
        ]
    ] = None
    # level looks serializable, but actually it is meaningless without
    # the functorch_stack below
    level: Optional[int] = None  # is_functorch_wrapped
    current_level: Optional[int] = None
    functorch_stack: Optional[List[CInterpreter]] = None
    autograd_meta_from: Optional[torch.Tensor] = None

    # This is only populated on copy_data, and typically is not used at all,
    # except for some of our meta-ification paths that don't properly use
    # storage (pro-tip: you should use storage)
    data: Optional[torch.Tensor] = None

    # Faithfully serializing functorch tensors will not be too difficult.
    # We only need to consider grad/vmap interpreters, and their internal
    # state is only bools (mostly what the grad enabled/disabled state
    # should be in the lower layer).  Beyond that, tensors just need to
    # precisely indicate which particular interpreter they correspond
    # to (we then replace level with a pointer to the interpreter stack.)
    # However, this use of functorch is very "non-lexical" so it's not
    # entirely clear how to make it all lexical again, so we haven't done
    # it for now.

    # NB: This will reference numeric IDs, and it is assumed that you've
    # already serialized everything this recursively references
    def as_json(self, describer_id):
        def json(k, v):
            # Some best-effort debugging serialization for unserializable
            # fields (feel free to add other special cases as appropriate)
            if k in ["data", "autograd_meta_from"]:
                return None  # never repr these
            if k in set(MetaTensorDesc._UNSERIALIZABLE):
                return repr(v)
            if isinstance(v, (torch.device, torch.dtype, torch.layout)):
                return repr(v)
            if isinstance(v, torch.SymInt):
                return repr(v)
            if isinstance(v, (tuple, list)):
                return [json(k, v1) for v1 in v]
            if isinstance(v, (MetaStorageDesc, MetaTensorDesc)):
                return v.id
            if isinstance(v, CreationMeta):
                return str(v)
            if k == "attrs" and isinstance(v, dict):
                return {k1: v1.id for k1, v1 in v.items()}
            return v

        r = {
            field.name: json(field.name, getattr(self, field.name))
            for field in dataclasses.fields(self)
            if not (
                getattr(self, field.name) is field.default
                or (
                    field.name == "dynamo_dynamic_indices"
                    and not getattr(self, field.name)
                )
            )
        }
        r.update({"describer_id": describer_id})
        return r

    @property
    def shape(self):
        return self.size


# A more faithful reproduction would do a copy on the entire
# storage, but this needs to be done carefully because the
# underlying storage could have larger extent than is implied
# by size/stride.  The real fix is to properly call
# meta_storage recursively here.
#
# These "safe" functions are intended to be used under no_dispatch() mode.
# The no_dispatch() here is intended to prevent ambient fake tensor mode from
# fakeifying the operation.  But if we are given an honest to goodness
# FakeTensor as src, we MUST NOT run the copy/clone operation.  A better way
# to do this would be to not use no_dispatch and instead just disable fake
# tensor mode only (allowing for subclass dispatch to occur)
def _safe_copy(dst, src):
    if type(src) is not torch.Tensor:
        return
    dst.copy_(src)


def _safe_clone(src):
    if type(src) is not torch.Tensor:
        return None
    return src.clone()


# This is a class for converting multiple tensors into meta tensors which
# share the same view/storage structure.  The operation model is you allocate
# one of these, and then call it repeatedly on all the tensors you want to
# convert.  It's important to use the same object for tensors you want to
# share storage because this is how we correlate shared storages to the same
# meta storages. This class will hold weak references to cached tenosrs
# and tensor storages.
class MetaConverter:
    def __init__(self, *, copy_data: bool = False):
        # Maps MetaStorageId to UntypedStorage
        self.storage_memo: weakref.WeakValueDictionary = weakref.WeakValueDictionary()
        # Maps MetaTensorId to torch.Tensor (typically a meta tensor or
        # FakeTensor)
        self.tensor_memo: weakref.WeakValueDictionary = weakref.WeakValueDictionary()
        self.hit = 0
        self.miss = 0
        self.del_hook = None
        self.arg_cnt = 0
        # Ensures real_storage/real_tensor are populated on the resulting
        # metaified storage/tensor.  The naming of this attribute is load
        # bearing: FakeTensor relies on real tensor being set to exactly this
        # value
        self.copy_data = copy_data
        self.describer = MetaTensorDescriber(copy_data=copy_data)

    def successful(self):
        return self.hit > 0 and self.miss == 0

    def get_tensor_memo(self, t: MetaTensorDesc):
        return self.tensor_memo.get(t.id, None)

    def set_tensor_memo(self, t: MetaTensorDesc, v):
        self.tensor_memo[t.id] = v

    def get_storage_memo(self, s: MetaStorageDesc):
        return self.storage_memo.get(s.id, None)

    def set_storage_memo(self, s: MetaStorageDesc, v):
        self.storage_memo[s.id] = v

    def meta_storage(self, s: MetaStorageDesc, callback):
        # If we are fakeifying a tensor that has a secretly-zero-sized storage,
        # Need to make sure to resize the meta storage too.
        if self.get_storage_memo(s) is None:
            r_s = callback(
                lambda: torch.empty(s.size, dtype=torch.uint8, device="meta"),
            ).untyped_storage()
            if self.copy_data:
                # NB: no_dispatch is needed because internally storage copy is
                # implemented as Tensor operations
                with torch.no_grad(), no_dispatch():
                    assert s.data is not None
                    r_s.real_storage = s.data.clone()
            self.set_storage_memo(s, r_s)
            return r_s
        else:
            return self.get_storage_memo(s)

    # This function assumes that it's possible to do the conversion
    # NB: name here is used in a conventional way by Dynamo; it corresponds
    # precisely to the Source.name() of the tensor we're fakeifying and
    # corresponds to a valid Python expression.  When we construct sub-names
    # as part of this process, we will maintain this invariant!  (Even though
    # other users of this may not need it this property to be upheld.)
    def meta_tensor(
        self,
        t: MetaTensorDesc,
        shape_env: Optional[ShapeEnv] = None,
        callback=lambda t: t(),
        source: Optional[Source] = None,
        symbolic_context: Optional[SymbolicContext] = None,
    ):
        if source is None:
            from torch._dynamo.source import ConstantSource

            # TODO: make a dedicated UnknownSource for this?
            source = ConstantSource(
                f"__meta_utils_unknown_tensor{len(self.tensor_memo)}"
            )

        # This indicates you set no_dispatch() before calling into this
        # function.  This is an error: we may be creating fake tensors and
        # will perform operations on them which need fake tensor mode to
        # be active.  You will segfault if you are in a no_dispatch() block.
        assert not torch._C._dispatch_tls_local_exclude_set().has(
            torch._C.DispatchKey.Python
        )
        arg_cnt = self.arg_cnt
        self.arg_cnt += 1

        # When we make as_strided calls, we end up generating a guard
        # that the new as_strided tensor is in bounds for the old storage
        # for the base (since as_strided calls can "bust" out of their
        # bounding box.)  This guard is unnecessary: if a user is able
        # to provide us a tensor with the view base setup this way, we
        # don't need to produce a guard, because the fact that they
        # were able to produce the view base means its in bounds.
        #
        # Now, ordinarily, this guard would be harmless.  However, the
        # generated guard refers to variables bound on the base variable.
        # At the moment, Dynamo doesn't actually guard on x._base, because
        # according to Voz this results in a lot of spurious invalidations,
        # and also if the user doesn't directly make use of _base, its
        # pointless anyway (because programs should be parametric over
        # whether or not the input tensor is a view or not--unless you're
        # mutating the input, but that's a whole 'nother ballgame).  So
        # for expediency, we suppress these guards so we don't have to
        # deal with this (yet, anyway.)
        #
        # NB: An old version of this code suppressed guards for ALL operations
        # happening during meta conversion, not just as_strided calls.
        # This is too aggressive: we do duck sizing and 0/1 simplification
        # as we allocate variables, and we do need to register guards for
        # these cases.
        maybe_suppress: Callable[[], Any] = contextlib.nullcontext
        if shape_env is not None:
            maybe_suppress = shape_env.suppress_guards

        def sym_sizes_strides_storage_offset(
            t: MetaTensorDesc, src, symbolic_context=symbolic_context
        ) -> Tuple[Tuple[int, ...], Tuple[int, ...], int]:
            assert t.stride is not None
            if shape_env is not None:
                fake_mode = t.fake_mode

                def metafy_fn(t: MetaTensorDesc, src) -> torch.Tensor:
                    # Note [Recursive fakification]
                    #
                    # Symints can sometimes hold tensors, and during the
                    # syminfication process, we need to fakify these tensors.
                    # In order to find the symbolic context for the tensor on
                    # the symint, we require that that tensor be associated with
                    # a inner tensor on the tensor wrapper subclass.
                    # Today, this path is only used for NestedTensor.
                    return self.meta_tensor(
                        t,
                        shape_env,
                        callback,
                        source=src,
                        symbolic_context=(
                            None
                            if symbolic_context is None
                            # Would be cool not to hard code this!
                            else symbolic_context.inner_contexts["_offsets"]
                        )
                    )
                if fake_mode is not None and fake_mode.shape_env is shape_env:
                    # Don't reallocate the sizes; the shape envs are the same,
                    # so reuse the old sizes/strides/etc
                    return (t.size, t.stride, t.storage_offset)
                else:
                    # TODO: deduplicate this
                    t_size = tuple(
                        shape_env._maybe_specialize_sym_int_with_hint(sz)
                        for sz in t.size
                    )
                    t_stride = tuple(
                        shape_env._maybe_specialize_sym_int_with_hint(sd)
                        for sd in t.stride
                    )
                    t_storage_offset = shape_env._maybe_specialize_sym_int_with_hint(
                        t.storage_offset
                    )
                    return shape_env._create_symbolic_sizes_strides_storage_offset(
                        t_size,
                        t_stride,
                        t_storage_offset,
                        [d in t.dynamo_dynamic_indices for d in range(t.ndim)],
                        src,
                        symbolic_context=symbolic_context,
                        custom_size_strides=t.custom_size_strides,
                        metafy_fn=metafy_fn,
                    )
            else:
                return (t.size, t.stride, t.storage_offset)

        def handle_union_find(t_descr, t_fake):
            # print(shape_env)
            if shape_env is None:
                return
                # breakpoint()
            union_find_id = t_descr.union_find_id
            weak_prev = shape_env.union_find_id_map.get(union_find_id)
            # Replicate the union find structure in the fake world
            if weak_prev is None:
                shape_env.union_find_id_map[union_find_id] = weakref.ref(t_fake)
            else:
                # Just use the global union_find is okay?
                uf = torch.nested._internal.union_find.get_union_find()
                if weak_prev() is not None:
                    # TODO: when is this None?
                    uf.merge(weak_prev(), t_fake)

            # Replicate the metadata
            uf = torch.nested._internal.union_find.get_union_find()
            cached_metadata = uf.get_metadata(t_fake)
            # TODO: we could instead use the hint to make this a real symint
            # but should not be necessary for NestedTensors
            if t_descr.cached_max is not None:
                cached_metadata["_max_seqlen"] = shape_env.create_unbacked_symint()
            if t_descr.cached_max is not None:
                cached_metadata["_min_seqlen"] = shape_env.create_unbacked_symint()

        def empty_create(
            inner_t: MetaTensorDesc, inner_src, symbolic_context=symbolic_context
        ):
            (
                inner_sizes,
                inner_strides,
                inner_storage_offset,
            ) = sym_sizes_strides_storage_offset(inner_t, inner_src, symbolic_context)
            return torch.empty_strided(
                inner_sizes,
                inner_strides,
                dtype=inner_t.dtype,
                device="meta",
            )

        # Creates a subclass instance with empty inner tensors according to the specified
        # symbolic context.
        def empty_create_subclass(
            t: MetaTensorDesc,
            outer_size,
            outer_stride,
            symbolic_context=symbolic_context,
            callback=callback,
            source=source,
        ):
            from torch._dynamo.source import AttrSource
            from torch.fx.experimental.symbolic_shapes import SubclassSymbolicContext

            assert t.attrs is not None
            assert t.type is not None
            # NB: t.ctx could be None if the subclass in question has no
            # meaningful context

            # Note: transform_subclass will use __tensor_unflatten__ to generate
            # a fresh subclass wrapper with outer sizes / strides according to the
            # outer symbolic context (passed in to this function). Inner size / stride
            # / storage offset symbols are allocated according to the appropriate inner
            # symbolic contexts, after which the checks in transform_subclass() will
            # relate them to the outer metadata as possible.
            #
            # Morally, the code here is same as transform_subclass, but we've
            # written it from scratch to read EmptyCreateSubclass
            outer_size = outer_size if outer_size is not None else t.size
            outer_stride = outer_stride if outer_stride is not None else t.stride

<<<<<<< HEAD
            transformed_tensors_dict = {
                attr: callback(
                    lambda: empty_create(
                        inner_t,
                        AttrSource(source, attr),
                        symbolic_context=(
                            None
                            if symbolic_context is None
                            else symbolic_context.inner_contexts[attr]
                        ),
                    ),
                    t_descr=inner_t
=======
            assert symbolic_context is None or isinstance(
                symbolic_context, SubclassSymbolicContext
            )

            def _empty_create_subclass(
                t, outer_size, outer_stride, symbolic_context, callback, source
            ):
                # We are hitting plain meta_desc tensor so actually
                # create a tensor here.
                if t.attrs is None:
                    return self.meta_tensor(
                        t,
                        shape_env=shape_env,
                        callback=callback,
                        source=source,
                        symbolic_context=symbolic_context,
                    )

                inner_tensors = {}
                for attr, meta_tensor_desc in t.attrs.items():
                    current_context = None
                    if symbolic_context is not None:
                        current_context = symbolic_context.inner_contexts[attr]

                    current_source = AttrSource(source, attr)
                    new_empty_tensor = _empty_create_subclass(
                        meta_tensor_desc,
                        meta_tensor_desc.size,
                        meta_tensor_desc.stride,
                        current_context,
                        callback,
                        current_source,
                    )
                    inner_tensors[attr] = new_empty_tensor

                return t.type.__tensor_unflatten__(
                    inner_tensors, t.ctx, outer_size, outer_stride
>>>>>>> 594162f7
                )

<<<<<<< HEAD
            for attr, inner_t in t.attrs.items():
                handle_union_find(inner_t, transformed_tensors_dict[attr])

            sub = t.type.__tensor_unflatten__(
                transformed_tensors_dict, t.ctx, outer_size, outer_stride
=======
            sub = _empty_create_subclass(
                t, outer_size, outer_stride, symbolic_context, callback, source
>>>>>>> 594162f7
            )

            # NB: Purposefully guard here to simplify the inner / outer symbols.
            # Using sym_eq() for symbolic comparison can result in an expression that's too
            # difficult to guard on, so we use == here.
            assert sub.shape == outer_size, (
                f"Expected return value from {t.type}__tensor_unflatten__() to have "
                f"shape equal to {outer_size}, but got: {sub.shape}"
            )
            assert sub.stride() == outer_stride, (
                f"Expected return value from {t.type}__tensor_unflatten__() to have "
                f"stride equal to {outer_stride}, but got: {sub.stride()}"
            )

            return sub

        # Returns an all-dynamic symbolic context used for metafying the given tensor with
        # fully dynamic dims. This is useful when fake-ifying intermediate tensors in
        # closed-over ViewFunc state, as we don't have symbolic contexts for them, but we
        # don't want to over-specialize during view replay.
        def all_dynamic_symbolic_context(
            t: MetaTensorDesc, source, shape_env, callback
        ):
            from torch._dynamo.source import AttrSource
            from torch.fx.experimental.symbolic_shapes import (
                DimDynamic,
                StatelessSymbolicContext,
                SubclassSymbolicContext,
            )

            view_base_context: Optional[SymbolicContext] = None
            if t.is_view:
                assert t.base is not None
                view_base_context = all_dynamic_symbolic_context(
                    t.base, AttrSource(source, "_base"), shape_env, callback
                )

            t_symbolic_context: SymbolicContext
            t_dynamic_sizes = [DimDynamic.DYNAMIC] * t.ndim
            if t.is_traceable_wrapper_subclass:
                assert t.attrs is not None
                inner_contexts: Dict[str, SymbolicContext] = {}
                for attr, inner in t.attrs.items():
                    assert isinstance(attr, str)
                    inner_contexts[attr] = all_dynamic_symbolic_context(
                        inner, AttrSource(source, attr), shape_env, callback
                    )
                t_symbolic_context = SubclassSymbolicContext(
                    dynamic_sizes=t_dynamic_sizes,
                    constraint_sizes=[None] * t.ndim,
                    inner_contexts=inner_contexts,  # type: ignore[arg-type]
                    tensor_source=source,
                    view_base_context=view_base_context,
                )
            else:
                t_symbolic_context = StatelessSymbolicContext(
                    dynamic_sizes=t_dynamic_sizes,
                    constraint_sizes=[None] * t.ndim,
                    view_base_context=view_base_context,
                )

            return t_symbolic_context

        # Returns a fake-ified version of an input view tensor t, given an already fake-ified
        # base. At a high level, we want two things:
        #   1. fake_t should have the same view relationship to the given fake base as the
        #      input t has to its _base.
        #   2. fake_t should have symbolic sizes / strides / storage offset according to the
        #      appropriate symbolic context (i.e. from the automatic dynamic algorithm).
        #
        # We currently take different strategies across view types:
        #   * For dense -> dense views, accomplish both (1) and (2) simultaneously via an
        #     as_strided() call on the fake-ified base, passing symbolic metadata.
        #   * For views involving subclasses, perform view replay using view funcs to
        #     achieve (1). It's necessary for (2) to swap out any closed-over state in
        #     the view funcs with symbolicized SymInts and fake-ified tensors. Doing this
        #     avoids specialization (and thus over-eager simplification of symbols) that
        #     could occur during view replay on the fake-ified base.
        #
        # Examples:
        #   * t.unsqueeze(-1) with dense t is a dense -> dense view. It can be modeled
        #     with an as_strided() call on the fake base passing symbolic metadata.
        #   * sub.select(dim=0, index=3) is a subclass -> subclass view. The index arg
        #     is made symbolic to avoid invalid specialization and view replay is then
        #     done to reconstruct the view.
        #   * _nested_from_jagged(values, offsets) is a dense -> subclass view
        #     that returns a subclass instance from a dense values tensor. The offsets
        #     tensor is closed over in the view func, as it can be considered view metadata.
        #     First, the offsets tensor is fake-ified according to the inner symbolic
        #     context and with the correct relationship to the outer size / stride metadata.
        #     Then view replay is done, swapping in the fake offsets so the view replay output
        #     is fully fake with no invalid specialization.
        def view_from_base(
            base: torch.Tensor, t: MetaTensorDesc, source=source, shape_env=shape_env
        ):
            # fake-ify t's metadata according to the outer symbolic context
            (sizes, strides, storage_offset) = sym_sizes_strides_storage_offset(
                t, source
            )
            if (
                not t.is_traceable_wrapper_subclass
                and not is_traceable_wrapper_subclass(base)
            ):
                # Dense -> Dense view case uses as_strided() to construct view relationship.
                # TODO: Change this logic to use view replay for consistency?
                # It's likely there is no view func available.
                with maybe_suppress():
                    return base.as_strided(sizes, strides, storage_offset)

            from torch._dynamo.source import EphemeralSource
            from torch.fx.experimental.symbolic_shapes import (
                StatelessSymbolicContext,
                sym_eq,
            )

            def symint_visitor_fn(s):
                nonlocal symbolic_context
                from torch.fx.experimental.symbolic_shapes import DimDynamic

                all_static_sizes = (
                    symbolic_context is not None
                    and isinstance(symbolic_context, StatelessSymbolicContext)
                    and all(
                        x is DimDynamic.STATIC for x in symbolic_context.dynamic_sizes
                    )
                )
                # Can't just rely on shape env being None - dynamo always initializes it
                if all_static_sizes or shape_env is None:
                    return s

                # NB: The symbol here is expected to be simplified out because we a priori
                # allocate inner and outer symbols according to the appropriate symbolic
                # contexts and prefer those over this symbol during symbol simplification
                # (via usage of EphemeralSource below). This -shouldn't- happen, but if
                # this symbol somehow leaks out beyond the view tensor's shape metadata, our
                # assumption of it being simplified out will fail and it may be guarded on,
                # which will hard error.
                sym_source = EphemeralSource("symint_visitor_fn")

                symbol = shape_env.create_symbol(s, sym_source, positive=None)
                return shape_env.create_symintnode(symbol, hint=s, source=sym_source)

            real_to_fake_mapping = {}
            if t.is_traceable_wrapper_subclass:
                assert t.attrs is not None
                # NB: t.ctx could be None if the subclass in question has no
                # meaningful context
                assert t.type is not None

                # Fake-ify t naively here; this is only done so we can get fake-ified inner
                # tensors with the correct relationships to the outer sizes / strides for use
                # in view replay. It's done beforehand here because it's not easy to do when
                # visiting tensors one-by-one during view replay.
                #
                # Example:
                #   Consider a Dense -> NJT view. NJT has (values, offsets) components and we
                #   want a view of values with the offsets closed over. As the offsets component
                #   is needed to describe the output view, it's important that it's fakeified
                #   correctly.
                fake_t = empty_create_subclass(
                    t, outer_size=sizes, outer_stride=strides
                )
                attrs, _ = fake_t.__tensor_flatten__()
                for attr in attrs:
                    real_to_fake_mapping[t.attrs[attr].id] = getattr(fake_t, attr)

            def tensor_visitor_fn(
                visited_t: torch.Tensor,
                # These arguments are never passed, we just use them to close
                # over these relevant values
                shape_env=shape_env,
                callback=callback,
            ):
                # It's possible to close over an undefined tensor (e.g. NJT's lengths).
                if visited_t is None:
                    return None

                # NB: visited_t being a Tensor here is very naughty!  Should
                # have already been described

                # Fake inner tensors of view subclasses will come from the mapping built above.
                visited_id = self.describer.get_tensor_id(visited_t)
                fake_visited_t = real_to_fake_mapping.get(visited_id, None)
                if fake_visited_t is not None:
                    return fake_visited_t

                visited_desc = self.describer.describe_tensor(visited_t)

                # For other closed-over tensor state, fake-ify it as all dynamic with an
                # ephemeral source. This avoids invalid specialization during view replay.
                # If we find that in practice the usage of ephemeral sources isn't enough
                # to guarantee that we don't have guards on these symbols, we may need to
                # explicitly suppress guards (as is done for _base in the dense -> dense
                # view case).
                temp_source = EphemeralSource("tensor_visitor_fn")
                return self.meta_tensor(
                    visited_desc,
                    shape_env,
                    callback,
                    source=temp_source,
                    symbolic_context=all_dynamic_symbolic_context(
                        visited_desc, temp_source, shape_env, callback
                    ),
                )

            # Replay the view, swapping out any non-symbolic SymInts or real tensors
            # for symbolic SymInts or fake tensors.
            assert t.view_func is not None
            # NB: we do NOT suppress guards here, we need to remove ephemeral
            # sources
            fake_t = t.view_func(base, symint_visitor_fn, tensor_visitor_fn)

            # Ensure the output has symbolic shapes according to the outer symbolic context.
            # These checks should simplify out any symbols created for closed-over view func
            # SymInts.
            torch._check(sym_eq(fake_t.size(), sizes))
            torch._check(sym_eq(fake_t.stride(), strides))
            torch._check(sym_eq(fake_t.storage_offset(), storage_offset))
            return fake_t

        if self.get_tensor_memo(t) is None:
            GRAD_TENSOR_SENTINEL_VALUE = -2

            with torch.inference_mode(t.is_inference):
                if t.is_sparse:
                    is_leaf = t.is_leaf

                    # The lambda function below is similar to
                    # `t.to(device='meta')` except the latter
                    # preserves nnz value
                    r = callback(
                        lambda: torch.ops.aten._sparse_coo_tensor_with_dims(
                            t.sparse_dim,
                            t.dense_dim,
                            t.size,
                            dtype=t.dtype,
                            layout=torch.sparse_coo,
                            device="meta",
                        )
                    )
                    if self.copy_data:
                        # Pray that sparse clone doesn't lose information
                        assert t.data is not None
                        with torch.no_grad(), no_dispatch():
                            r.real_tensor = _safe_clone(t.data)
                    assert safe_is_leaf(r), "the callback you passed in doesn't detach"
                    # Note [is_coalesced is dispatched]
                    # Strangely enough, is_coalesced() is a dispatched operator,
                    # which means that it will get caught by fake tensor mode.
                    # Ordinarily this would error, but there's some logic in
                    # fake tensor ensure this doesn't happen.
                    r._coalesced_(t.is_coalesced)
                    if t.requires_grad:
                        r.requires_grad = True
                    if t.requires_grad and not is_leaf:
                        # This should probably use DelayedError,
                        # but clone is fine for now for sparse tensors.
                        # (DelayedError does not work for sparse because it causes
                        # the Fake sparse tensor to "lose" its fakeness)
                        r = r.clone()
                        with torch.enable_grad():
                            r._coalesced_(t.is_coalesced)
                elif is_sparse_compressed_layout(t.layout):
                    is_leaf = t.is_leaf

                    if t.layout in {torch.sparse_bsr, torch.sparse_bsc}:
                        assert t.sparse_dim is not None
                        assert t.dense_dim is not None
                        assert t.values is not None
                        batch_dim = t.ndim - t.sparse_dim - t.dense_dim
                        blocksize = t.values.shape[batch_dim + 1 : batch_dim + 3]
                    else:
                        blocksize = ()
                    if t.layout in {torch.sparse_csr, torch.sparse_bsr}:
                        assert t.crow_indices is not None
                        index_dtype = t.crow_indices.dtype
                    else:
                        assert t.ccol_indices is not None
                        index_dtype = t.ccol_indices.dtype

                    r = callback(
                        lambda: torch.ops.aten._sparse_compressed_tensor_with_dims(
                            0,
                            t.dense_dim,
                            t.shape,
                            blocksize,
                            index_dtype,
                            layout=t.layout,
                            dtype=t.dtype,
                            device="meta",
                        )
                    )
                    if self.copy_data:
                        # Pray sparse clone doesn't lose information
                        assert t.data is not None
                        with torch.no_grad(), no_dispatch():
                            r.real_tensor = _safe_clone(t.data)
                    assert safe_is_leaf(r), "the callback you passed in doesn't detach"
                    if t.requires_grad:
                        r.requires_grad = True
                    if t.requires_grad and not is_leaf:
                        r = torch._C._functions.DelayedError(
                            "Internal error: Tried to backward() through example input",
                            1,
                        )(r)
                elif t.is_nested and not t.is_traceable_wrapper_subclass:
                    # TODO: Handle this better in Dynamo?
                    # There are checks there now, but this can still be triggered by a dense
                    # tensor graph input that is a view of a strided NT.
                    from torch._dynamo.exc import unimplemented

                    unimplemented(
                        "strided nested tensors are not supported by meta conversion"
                    )
                elif t.is_mkldnn:
                    is_leaf = t.is_leaf
                    sizes, strides, _storage_offset = sym_sizes_strides_storage_offset(
                        t, source
                    )
                    # TODO: This doesn't seem right, where's the MKLDNN'ness
                    # lol
                    r = callback(
                        lambda: torch.empty_strided(
                            sizes, strides, dtype=t.dtype, device="meta"
                        )
                    )
                    if self.copy_data:
                        with torch.no_grad(), no_dispatch():
                            assert t.size is not None
                            assert t.stride is not None
                            r.real_tensor = torch.empty_strided(
                                t.size, t.stride, dtype=t.dtype, device=t.device
                            )
                            assert t.data is not None
                            _safe_copy(r.real_tensor, t.data)
                    assert safe_is_leaf(r), "the callback you passed in doesn't detach"
                    if t.requires_grad:
                        r.requires_grad = True
                    if t.requires_grad and not is_leaf:
                        r = torch._C._functions.DelayedError(
                            "Internal error: Tried to backward() through example input",
                            1,
                        )(r)
                elif t.is_functorch_wrapped:
                    if t.is_view:
                        from torch._dynamo.exc import unimplemented

                        unimplemented(
                            "view functorch tensors are not supported by meta conversion"
                        )

                    # Wraps a functorch tensor class (BatchedTensor, GradTrackingTensor)
                    # in a FakeTensor
                    def _to_fake_tensor(t: MetaTensorDesc):
                        # TODO: why aren't the recursive calls going to
                        # meta_tensor
                        if t.is_batchedtensor:
                            assert t.unwrapped is not None
                            assert t.level is not None
                            assert t.bdim is not None
                            ft = _to_fake_tensor(t.unwrapped)
                            lvl = t.level
                            bdim = t.bdim
                            # You cannot create functorch tensors without
                            # having the ambient funtorch interpreter stack
                            # available, as the level refers to things in the
                            # stack
                            with torch._functorch.pyfunctorch.temporarily_restore_interpreter_stack(
                                t.functorch_stack
                            ):
                                r = _add_batch_dim(ft, bdim, lvl)
                        elif t.is_gradtrackingtensor:
                            assert t.unwrapped is not None
                            assert t.level is not None
                            disable_functorch = torch._C._DisableFuncTorch
                            with disable_functorch():
                                ft = _to_fake_tensor(t.unwrapped)
                            lvl = t.level
                            if lvl == GRAD_TENSOR_SENTINEL_VALUE:
                                r = ft
                            else:
                                with torch._functorch.pyfunctorch.temporarily_restore_interpreter_stack(
                                    t.functorch_stack
                                ):
                                    r = torch._C._functorch._wrap_for_grad(ft, lvl)

                            is_leaf = t.is_leaf
                            if t.requires_grad and safe_is_leaf(r):
                                r.requires_grad = True
                            elif t.requires_grad and not is_leaf:
                                r = torch._C._functions.DelayedError(  # type: ignore[assignment]
                                    "Internal error: Tried to backward() through example input",
                                    1,
                                )(
                                    r  # type: ignore[arg-type]
                                )
                        elif t.is_functional:
                            assert t.unwrapped is not None
                            assert t.current_level is not None
                            ft = self.meta_tensor(
                                t.unwrapped,
                                shape_env=shape_env,
                                callback=callback,
                                # NB: reuse these exactly, we treat the
                                # functional tensor as "invisible".
                                # TODO: Actually this all probably doesn't
                                # work, take a closer look.
                                source=source,
                                symbolic_context=symbolic_context,
                            )
                            r = _wrap_functional_tensor(ft, t.current_level)
                            # TODO: is_leaf/requires_grad?
                        else:
                            assert t.stride is not None

                            sizes = t.size
                            strides = t.stride
                            r = callback(
                                lambda: torch.empty_strided(
                                    sizes,
                                    strides,
                                    dtype=t.dtype,
                                    device="meta",
                                )
                            )
                            if self.copy_data:
                                with torch.no_grad(), no_dispatch():
                                    r.real_tensor = torch.empty_strided(  # type: ignore[attr-defined]
                                        t.size,
                                        t.stride,
                                        dtype=t.dtype,
                                        device=t.device,
                                    )
                                    assert t.data is not None
                                    _safe_copy(r.real_tensor, t.data)  # type: ignore[attr-defined]
                        return r

                    r = _to_fake_tensor(t)

                elif t.is_functional and t.device.type not in ["xla", "lazy"]:
                    assert t.unwrapped is not None
                    assert not t.is_functorch_wrapped  # handled above
                    unwrapped = self.meta_tensor(
                        t.unwrapped,
                        shape_env=shape_env,
                        callback=callback,
                        source=source,
                        symbolic_context=symbolic_context,
                    )
                    r = torch._to_functional_tensor(unwrapped)
                    torch._mirror_autograd_meta_to(t.autograd_meta_from, r)  # type: ignore[attr-defined]

                elif t.is_view:
                    # Construct views in two steps: recursively meta-fy their
                    # base, and then create view(s) off that.  NB: doing it
                    # directly from storage is WRONG because this won't cause
                    # version counters to get shared.

                    assert t.base is not None

                    base_symbolic_context = None
                    if shape_env and symbolic_context is not None:
                        from torch.fx.experimental.symbolic_shapes import (
                            StatelessSymbolicContext,
                        )

                        assert isinstance(symbolic_context, StatelessSymbolicContext)
                        # NB: This should generally be set when the input is a view,
                        # but the exception right now is for fake-ifying grads, which is
                        # a work in progress.
                        if symbolic_context.view_base_context is not None:
                            base_symbolic_context = symbolic_context.view_base_context

                    base = self.meta_tensor(
                        t.base,
                        shape_env,
                        callback,
                        source=torch._dynamo.source.AttrSource(source, "_base"),
                        symbolic_context=base_symbolic_context,
                    )

                    def is_c_of_r(complex_dtype, real_dtype):
                        return (
                            utils.is_complex_dtype(complex_dtype)
                            and utils.corresponding_real_dtype(complex_dtype)
                            == real_dtype
                        )

                    # In some situations, MetaConverter may be called in a
                    # context where autograd is disabled.  For the _is_view
                    # assert to pass, we have to setup the autograd view
                    # metadata anyway.  Do this by reenabling the
                    # ADInplaceOrView key.  This is kind of a hack.
                    old_exclude = torch._C._dispatch_tls_is_dispatch_key_excluded(
                        torch._C.DispatchKey.ADInplaceOrView
                    )
                    torch._C._dispatch_tls_set_dispatch_key_excluded(
                        torch._C.DispatchKey.ADInplaceOrView, False
                    )
                    try:
                        if base.dtype == t.dtype:
                            pass
                        elif is_c_of_r(base.dtype, t.dtype):
                            base = torch.view_as_real(base)
                        elif is_c_of_r(t.dtype, base.dtype):
                            base = torch.view_as_complex(base)
                        else:
                            # This is not guaranteed to succeed.  If it fails, it
                            # means there is another dtype-converting view function
                            # that hasn't been handled here
                            base = base.view(t.dtype)

                        # This is very tricky.  Naively, you might expect this
                        # to hold:
                        #
                        #   if t.requires_grad and not safe_is_leaf(t)
                        #       assert t._base.requires_grad
                        #
                        # But it's not true!  As you can see in the following
                        # program:
                        #
                        #   x = torch.zeros(4)
                        #   y = x.view(1, 4)
                        #   y.requires_grad = True
                        #   z = y.view(1, 1, 4)
                        #   assert z._base is x
                        #
                        # So we may have to do *two* views out of the base to
                        # recreate this situation.
                        if t.is_leaf:
                            # Leaf views that track view metadata are created by
                            # creating a view inside a no_grad block
                            with torch.no_grad():
                                r = view_from_base(base, t)
                            # As it's a leaf, we can directly assign requires_grad
                            r.requires_grad = t.requires_grad
                        else:
                            if t.base.requires_grad == t.requires_grad:
                                # Easy case, just run the view op
                                with torch.enable_grad():
                                    r = view_from_base(base, t)

                                # NB: We don't actaully faithfully replicate
                                # autograd connectivity, but that doesn't matter
                                # today. See following for more info:
                                # https://gist.github.com/soulitzer/e03f015b314c3f5fcf80888c69390913
                            else:
                                # Obscure case.  Create a leaf view and give it the
                                # correct requires_grad, then do the final view.
                                # NB: Can't have a non-leaf without requiring grad!
                                assert t.requires_grad
                                with torch.no_grad():
                                    mid = base.view(base.shape)
                                mid.requires_grad = t.requires_grad
                                with torch.enable_grad():
                                    r = view_from_base(mid, t)
                        # The CreationMeta influences whether or not inplace
                        # mutation is an error or not.  So we need to make
                        # sure we properly propagate this as well.
                        assert t.creation_meta is not None
                        torch._C._autograd._set_creation_meta(r, t.creation_meta)
                    finally:
                        torch._C._dispatch_tls_set_dispatch_key_excluded(
                            torch._C.DispatchKey.ADInplaceOrView, old_exclude
                        )

                else:
                    is_leaf = t.is_leaf

                    # Graph-Break for wrapped tensors
                    if (
                        not (t.is_batchedtensor or t.is_gradtrackingtensor)
                        and t.is_functorch_wrapped
                    ) or t.is_legacy_batchedtensor:
                        return NotImplemented

                    (
                        sizes,
                        strides,
                        storage_offset,
                    ) = sym_sizes_strides_storage_offset(t, source, symbolic_context)

                    # If we have a subclass that desugars into dense tensors,
                    # perform our callback on each inner tensor.
                    if t.is_traceable_wrapper_subclass:
                        r = empty_create_subclass(
                            t, outer_size=sizes, outer_stride=strides
                        )
                    else:
                        r = callback(
                            lambda: torch.empty_strided(
                                sizes,
                                strides,
                                dtype=t.dtype,
                                device="meta",
                            )
                        )
                        if self.copy_data:
                            with torch.no_grad(), no_dispatch():
                                assert t.size is not None
                                assert t.stride is not None
                                r.real_tensor = torch.empty_strided(
                                    t.size, t.stride, dtype=t.dtype, device=t.device
                                )
                                _safe_copy(r.real_tensor, t.data)

                    assert safe_is_leaf(r), "the callback you passed in doesn't detach"
                    if t.requires_grad:
                        r.requires_grad = t.requires_grad
                        if not is_leaf:
                            # Fake up some autograd history.
                            # Note: we *used* to call .clone() here to mock up some autograd history.
                            # This is bad for subclasses.
                            # Consider the case where you have a wrapper subclass that is contiguous,
                            # but its inner tensor is noncontiguous().
                            # .clone() (or other ops) will have the side effect of changing
                            # the metadata of the inner tensor.
                            # So instead, we now have a dedicated fn to set autograd history,
                            # without inadvertently changing other metadata.
                            r = torch._C._functions.DelayedError(
                                "Internal error: Tried to backward() through example input",
                                1,
                            )(r)

                    s = t.storage
                    assert s is not None
                    if s.id not in self.storage_memo and (
                        r.is_nested
                        or (
                            r.stride() == strides
                            and r.storage_offset() == storage_offset
                        )
                    ):
                        # You're normal and happy, install the fresh storage into the memo
                        self.set_storage_memo(s, r.untyped_storage())
                        if self.copy_data:
                            r.untyped_storage().real_storage = (
                                r.real_tensor.untyped_storage()
                            )
                    else:
                        # You're in crazy town; somehow you gave us a tensor
                        # that wasn't a view, but had nonzero storage offset,
                        # nontrivial strides (such that clone() couldn't
                        # preserve them), or already aliases with another
                        # tensor's storage.  The most typical way to end
                        # up here is with set_.  So use set_ to bludgeon this
                        # in.
                        r_s = self.meta_storage(s, callback=callback)
                        # NB: In principle, this should always work, but there
                        # is some subtle difference in the autograd metadata
                        # that means we will backprop the set_ call, even if
                        # r is declared as an input to grad.
                        # See https://github.com/pytorch/pytorch/issues/87956
                        # for the reproducer.
                        # NB: The in_kernel_invocation_manager here is necessary
                        # for fake tensor.  If we run the set_ call with fake
                        # tensor on, r will improperly report that it is NOT a
                        # meta tensor but a cpu tensor, and then the set_ call
                        # will fail due to device mismatch.  no_dispatch() is
                        # not enough, because the fake tensor will still claim
                        # to be a CPU tensor and you'll end up in the CPU
                        # kernel.  Arguably this is a hack; a cleaner way to
                        # solve this is to have a FakeStorage concept which
                        # would report it's CPU device--no problem now!  But
                        # this is difficult to do because we don't have storage
                        # subclasses.  Relevant test is
                        # DynamicShapesFunctionTests::test_add_dynamic_shapes in
                        # test/dynamo/test_dynamic_shapes.py
                        maybe_fake_mgr: ContextManager[None] = contextlib.nullcontext()
                        from torch._subclasses.fake_tensor import (
                            in_kernel_invocation_manager,
                            maybe_get_fake_mode,
                        )

                        mb_fake_mode = maybe_get_fake_mode(r)
                        if mb_fake_mode is not None:
                            maybe_fake_mgr = in_kernel_invocation_manager(mb_fake_mode)
                        with torch.no_grad(), maybe_suppress():
                            with maybe_fake_mgr:
                                r.set_(r_s, storage_offset, sizes, strides)
                            if self.copy_data:
                                with torch.no_grad(), no_dispatch():
                                    r.real_tensor.set_(
                                        r_s.real_storage,
                                        t.storage_offset,
                                        t.size,
                                        t.stride,
                                    )

                if t.grad is not None:
                    from torch._dynamo.source import AttrSource

                    # TODO: Use a valid grad-specific symbolic context instead of recycling
                    # the one from t. This isn't correct if e.g. t._is_view() != t.grad._is_view().
                    r.grad = self.meta_tensor(
                        t.grad,
                        shape_env,
                        callback,
                        source=AttrSource(source, "grad"),
                        symbolic_context=symbolic_context,
                    )
                torch._C._set_conj(r, t.is_conj)
                torch._C._set_neg(r, t.is_neg)
            # This can be skipped if necessary for performance reasons
            skip_leaf = (
                t.is_gradtrackingtensor and t.level == GRAD_TENSOR_SENTINEL_VALUE
            )
            assert_metadata_eq(assert_eq, t, r, skip_symbolic=True, skip_leaf=skip_leaf)
            # Thanks to storage resizing, it's possible to end up with a tensor
            # that advertises a real size, but has a storage that actually has zero bytes.
            # Need to reflect this in the generated FakeTensor.
            if t.storage is not None and t.storage.size == 0:
                r.untyped_storage().resize_(0)

            if t.is_parameter:
                r._is_param = True

            # See Note: [Creating symbolic nested int]
            if t.nested_int is not None:
                r.nested_int_memo = r.fake_mode.create_symbolic_nested_int(
                    nt_tensor_id=t.nested_int
                )

            self.set_tensor_memo(t, r)

            handle_union_find(t, r)

        return self.get_tensor_memo(t)

    def __call__(
        self,
        t,
        shape_env=None,
        *,
        callback=lambda t: t(),
        source=None,
        symbolic_context=None,
        # Controls whether or not we should dump the tensor metadata to structured logs
        # when source is not None.  Because we refakify after Dynamo is done,
        # we don't want to dump info again from AOTAutograd, it is redundant.
        trace=True,
    ):
        # TODO: zero tensors?  We appear to have eliminated them by
        # excluding complex for now

        # Filter out cases we don't support
        # TODO: This can probably be simplified quite a bit
        if isinstance(t, torch.Tensor):
            if (
                # Lazy tensors are not supported.  Note that XLA is
                # implemented on top of lazy tensor, not excluded here; we
                # have some special handling for it; this is for XLA Dynamo
                # integration
                t.device.type == "lazy"
                or
                # Quantization is not supported
                t.is_quantized
                or
                # Views out of sparse tensors not currently supported (plain
                # sparse is supported htough)
                (t._is_view() and t._base is not None and t._base.is_sparse)
            ):
                self.miss += 1
                return NotImplemented
            else:
                self.hit += 1
        elif torch.overrides.is_tensor_like(t):
            self.miss += 1
            return NotImplemented
        else:
            # non-Tensor types don't count as hit or miss
            return t

        if source is None:
            trace = False

        # Describe the tensor.  NB: do NOT disable ambient modes, we may need
        # to query them when figuring out what to put in here
        t_desc = self.describer.describe_tensor(t, trace=trace)

        if trace:
            trace_structured(
                "describe_source",
                metadata_fn=lambda: {
                    "describer_id": self.describer.id,
                    "id": t_desc.id,
                    "source": source.name(),
                },
            )

        # Do the meta-fication.  Here, we disable all the ambient modes, to
        # better simulate what would be like to re-fakeify from a fresh
        # process
        with contextlib.ExitStack() as exit_stack:
            exit_stack.enter_context(torch._dispatch.python.suspend_functionalization())
            st = peek_interpreter_stack()
            if st is not None:
                exit_stack.enter_context(
                    torch._functorch.pyfunctorch.temporarily_clear_interpreter_stack()
                )

            r = self.meta_tensor(
                t_desc,
                shape_env=shape_env,
                callback=callback,
                source=source,
                symbolic_context=symbolic_context,
            )

        if type(t) is torch.nn.Parameter:
            # NB: Cannot directly use Parameter constructor
            # because that would force a detach, not desirable
            r._is_param = True

        # TODO: return the description for later
        return r


import torch._prims_common as utils<|MERGE_RESOLUTION|>--- conflicted
+++ resolved
@@ -192,7 +192,6 @@
             self.next_storage_id += 1
         return self.lookup_storage[s]
 
-<<<<<<< HEAD
     # NB: the describe functions do NOT maintain a cache and will happily regen the
     # description
 
@@ -215,10 +214,6 @@
 
     def describe_storage(self, s: torch.UntypedStorage):
         return MetaStorageDesc(
-=======
-    def describe_storage(self, s: torch.UntypedStorage, *, trace: bool = False):
-        r = MetaStorageDesc(
->>>>>>> 594162f7
             id=self.get_storage_id(s),
             size=s.size(),
             # NB: We don't do the copy yet; copy happens when we start
@@ -339,11 +334,7 @@
             }
             type_v = type(t)
 
-<<<<<<< HEAD
         custom_size_strides = self.describe_custom_size_strides(t)
-=======
-        from torch.nested._internal.nested_tensor import _tensor_symint_registry
->>>>>>> 594162f7
 
         # TODO: Is it important to enable torch.inference_mode before querying
         # these values?
@@ -449,14 +440,11 @@
             functorch_stack=maybe_functorch_stack,
             autograd_meta_from=autograd_meta_from,
             current_level=current_level,
-<<<<<<< HEAD
+            data=t if self.copy_data else None,
             union_find_id=union_find_id,
             cached_max=cached_max,
             cached_min=cached_min,
             custom_size_strides=custom_size_strides,
-=======
-            data=t if self.copy_data else None,
->>>>>>> 594162f7
         )
         if trace and r.id not in self.traced_tensors:
             trace_structured(
@@ -931,20 +919,6 @@
             outer_size = outer_size if outer_size is not None else t.size
             outer_stride = outer_stride if outer_stride is not None else t.stride
 
-<<<<<<< HEAD
-            transformed_tensors_dict = {
-                attr: callback(
-                    lambda: empty_create(
-                        inner_t,
-                        AttrSource(source, attr),
-                        symbolic_context=(
-                            None
-                            if symbolic_context is None
-                            else symbolic_context.inner_contexts[attr]
-                        ),
-                    ),
-                    t_descr=inner_t
-=======
             assert symbolic_context is None or isinstance(
                 symbolic_context, SubclassSymbolicContext
             )
@@ -980,21 +954,15 @@
                     )
                     inner_tensors[attr] = new_empty_tensor
 
+                for attr, inner_t in t.attrs.items():
+                    handle_union_find(inner_t, transformed_tensors_dict[attr])
+
                 return t.type.__tensor_unflatten__(
                     inner_tensors, t.ctx, outer_size, outer_stride
->>>>>>> 594162f7
                 )
 
-<<<<<<< HEAD
-            for attr, inner_t in t.attrs.items():
-                handle_union_find(inner_t, transformed_tensors_dict[attr])
-
-            sub = t.type.__tensor_unflatten__(
-                transformed_tensors_dict, t.ctx, outer_size, outer_stride
-=======
             sub = _empty_create_subclass(
                 t, outer_size, outer_stride, symbolic_context, callback, source
->>>>>>> 594162f7
             )
 
             # NB: Purposefully guard here to simplify the inner / outer symbols.
