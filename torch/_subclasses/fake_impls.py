# mypy: ignore-errors

import functools
import itertools
import math
import sys
from typing import Callable, Union

import torch
import torch._custom_op
import torch._logging
from torch._dispatch.python import no_python_dispatcher
from torch._ops import OpOverload
from torch._prims_common import (
    elementwise_dtypes,
    ELEMENTWISE_TYPE_PROMOTION_KIND,
    is_boolean_dtype,
    is_float_dtype,
    is_integer_dtype,
)
from torch._subclasses.fake_tensor import (
    DataDependentOutputException,
    DynamicOutputShapeException,
    FakeTensor,
    in_kernel_invocation_manager,
    run_fallback_kernel,
    UnsupportedOperatorException,
)
from torch.fx.operator_schemas import normalize_function
from torch.utils._stats import count_label


pytree = torch.utils._pytree

__all__ = [
    "op_implementations_checks",
    "get_fast_op_impls",
    "stride_incorrect_op",
    "has_meta",
]

op_implementations_dict = {}
op_implementations_checks = []


aten = torch._ops.ops.aten


def ordered_set(*items):
    return dict.fromkeys(items, True)


# This function indicates if the backend device
# supports non-contiguous tensors
def is_noncontiguous_supported(device):
    return device.type != "hpu"


_like_tensor_constructors = ordered_set(
    aten.empty_like.default,
    aten.empty_like.out,
    aten.full_like.default,
    aten.full_like.out,
    aten.ones_like.default,
    aten.ones_like.out,
    aten.rand_like.default,
    aten.rand_like.out,
    aten.randn_like.default,
    aten.randn_like.out,
    aten.randint_like.default,
    aten.randint_like.Tensor,
    aten.randint_like.Tensor_out,
    aten.randint_like.out,
    aten.randint_like.low_dtype,
    aten.randint_like.low_dtype_out,
    aten.zeros_like.default,
    aten.zeros_like.out,
    aten.new_empty.default,
    aten.new_empty.out,
    aten.new_empty_strided.default,
    aten.new_empty_strided.out,
    aten.new_full.default,
    aten.new_full.out,
    aten.new_zeros.default,
    aten.new_zeros.out,
    aten.new_ones.default,
    aten.new_ones.out,
)


_device_not_kwarg_ops = ordered_set(
    aten._resize_output_.default,
    aten._nested_tensor_from_tensor_list.default,
    aten._nested_tensor_from_tensor_list.out,
    aten.pin_memory.default,
    aten.to.device,
    aten.to.prim_Device,
    aten.is_pinned.default,
    aten._pin_memory.default,
    aten._pin_memory.out,
    aten._resize_output.default,
    aten._resize_output.out,
)

# this op is never actually used
_non_kwarg_device_constructors = (aten._list_to_tensor,)


def contains_tensor_types(type):
    tensor_type = torch._C.TensorType.get()
    return type.isSubtypeOf(tensor_type) or any(
        contains_tensor_types(e) for e in type.containedTypes()
    )


@functools.lru_cache(None)
def _is_tensor_constructor(func: OpOverload):
    assert isinstance(func, OpOverload)
    schema = func._schema
    if any(contains_tensor_types(arg.type) for arg in schema.arguments):
        return False
    # TODO: no real reason to restrict multiple outputs
    return (
        len(schema.returns) == 1 and schema.returns[0].type is torch._C.TensorType.get()
    )


def register_op_impl(run_impl_check: Union[Callable[[OpOverload], bool], OpOverload]):
    def impl_decorator(op_impl):
        if isinstance(run_impl_check, OpOverload):
            assert (
                run_impl_check not in op_implementations_dict
            ), f"duplicate registration: {run_impl_check}"
            op_implementations_dict[run_impl_check] = op_impl
        elif isinstance(run_impl_check, (list, tuple)):
            for op in run_impl_check:
                register_op_impl(op)(op_impl)
        else:
            assert callable(run_impl_check)
            op_implementations_checks.append((run_impl_check, op_impl))

        return op_impl

    return impl_decorator


def _is_op_registered_to_fake_rule(op):
    return op in op_implementations_dict


def _deregister_op_impl(op):
    if op in op_implementations_dict:
        del op_implementations_dict[op]
    for check, impl in op_implementations_checks:
        if check is op:
            op_implementations_checks.remove((check, impl))
            break


@register_op_impl(op_implementations_dict.__contains__)
def dispatch_to_op_implementations_dict(fake_mode, func, *args, **kwargs):
    return op_implementations_dict[func](fake_mode, func, *args, **kwargs)


@register_op_impl(_is_tensor_constructor)
@register_op_impl([*_like_tensor_constructors])
def constructors(fake_mode, func, *args, **kwargs):
    assert func not in _non_kwarg_device_constructors
    _, new_kwargs = normalize_function(
        func, args=args, kwargs=kwargs, normalize_to_only_use_kwargs=True
    )
    if "names" in kwargs:
        raise UnsupportedOperatorException(
            "torch.compile doesn't support named tensors"
        )

    if func in _like_tensor_constructors:
        default_device = new_kwargs["input"].device
        # TODO: file issue
        args = (new_kwargs.pop("input"),)
    else:
        # cpu is default device if none is specified
        default_device = torch.device("cpu")
        args = ()
    out_device = new_kwargs.pop("device", None)
    out_device = out_device if out_device is not None else default_device
    new_kwargs["device"] = torch.device("meta")
    # _like constructors have fake tensor inputs (maybe this causes the non-like
    # to fail? hmmm)
    with in_kernel_invocation_manager(fake_mode):
        r = func(*args, **new_kwargs)
    return FakeTensor(fake_mode, r, out_device)


@register_op_impl(aten.is_pinned.default)
def non_kwarg_is_pinned(fake_mode, func, *args, **kwargs):
    _, new_kwargs = normalize_function(
        func, args, kwargs, normalize_to_only_use_kwargs=True
    )
    inp = new_kwargs.pop("input")
    # we'll ignore device argument because it is deprecated and not
    # actually used by is_pinned.
    with in_kernel_invocation_manager(fake_mode):
        r = func(inp)
    return r


@register_op_impl(aten.to.prim_Device)
@register_op_impl(aten.to.device)
def non_kwarg_to(fake_mode, func, *args, **kwargs):
    _, new_kwargs = normalize_function(
        func, args, kwargs, normalize_to_only_use_kwargs=True
    )
    input_device = new_kwargs["device"]
    out_device = input_device if input_device else new_kwargs["input"].device
    new_kwargs["device"] = torch.device("meta")
    inp = new_kwargs.pop("input")
    with in_kernel_invocation_manager(fake_mode):
        r = func(inp, **new_kwargs)
    # TODO: I think this does the wrong thing if r is inp
    return fake_mode.fake_tensor_converter.from_meta_and_device(
        fake_mode, r, out_device
    )


def stride_incorrect_op(op):
    return False


# These operators have meta implementations with incorrect strides
@register_op_impl(stride_incorrect_op)
def wordaround_stride_incorrect_op(fake_mode, func, *args, **kwargs):
    # This is a workaround for meta implmentations with incorrect strides

    def is_symbolic(x):
        if isinstance(x, FakeTensor):
            return x._has_symbolic_sizes_strides
        if isinstance(x, (torch.SymInt, torch.SymFloat, torch.SymBool)):
            return True
        return False

    # For static shapes, we can fall back to eager for the real strides
    if fake_mode.allow_fallback_kernels:
        require_dynamic = any(
            is_symbolic(x) for x in itertools.chain(args, kwargs.values())
        )
        if not require_dynamic:
            flat_args, args_spec = pytree.tree_flatten((args, kwargs))
            return run_fallback_kernel(fake_mode, func, flat_args, args_spec, None)

    raise UnsupportedOperatorException(func)


# Dont default to default device handling,
# since the device of `the_template` is ignored
@register_op_impl(aten.resize_as_.default)
def resize_as_(fake_mode, func, *args, **kwargs):
    with in_kernel_invocation_manager(fake_mode):
        return func(*args, **kwargs)


@register_op_impl(aten._sparse_coo_tensor_with_dims_and_tensors.default)
def _sparse_coo_tensor_with_dims_and_tensors(fake_mode, func, *args, **kwargs):
    # TODO: remove me
    return constructors(fake_mode, func, *args, **kwargs)


# index.Tensor data-dependent in only some conditions
@register_op_impl(
    lambda func: torch.Tag.dynamic_output_shape in func.tags
    and func
    not in [aten.index.Tensor, aten.nonzero.default, aten.repeat_interleave.Tensor]
)
def dyn_shape(fake_mode, func, *args, **kwargs):
    raise DynamicOutputShapeException(func)


def _unique(
    fake_mode,
    func,
    arg,
    dim,
    sorted=True,
    return_inverse=False,
    return_counts=False,
    *,
    unique_consecutive=False,
):
    if (
        fake_mode.shape_env is None
        or not fake_mode.shape_env.allow_dynamic_output_shape_ops
    ):
        # Without symints/symfloats, cannot handle this
        raise DynamicOutputShapeException(func)

    nnz = arg.unique_consecutive_memo if unique_consecutive else arg.unique_memo

    # Do not use a memo for unique_dim
    if dim is not None or nnz is None:
        # Avoid importing sympy at a module level
        from torch.fx.experimental.symbolic_shapes import (
            _constrain_range_for_size,
            has_free_symbols,
        )

        if not has_free_symbols(arg.numel()) and arg.numel() == 0:
            # If numel is zero, then the output size must be zero.
            # In this case, we must not allocate an unbacked SymInt,
            # because if we do, it will immediately get refined to
            # zero, but this will be inconsistent with size oblivious
            # tests (which will continue to claim that the unbacked
            # symint cannot equal zero).  We could also unconditionally
            # allocate an unbacked SymInt and not refine its range,
            # but this seems more precise.
            nnz = 0
        else:
            nnz = fake_mode.shape_env.create_unbacked_symint()

            maxval = sys.maxsize - 1

            numel = arg.numel() if dim is None else arg.size(dim)
            if not has_free_symbols(numel):
                maxval = int(numel)

            _constrain_range_for_size(nnz, max=maxval)

        if dim is None:
            if unique_consecutive:
                arg.unique_consecutive_memo = nnz
            else:
                arg.unique_memo = nnz

    if dim is None:
        ret = [arg.new_empty((nnz,))]
    else:
        ret = [arg.new_empty(*arg.shape[:dim], nnz, *arg.shape[dim + 1 :])]

    return_if_dim_and_cpu = dim is not None and arg.fake_device == torch.device("cpu")
    if return_inverse or return_if_dim_and_cpu:
        inverse = arg.new_empty(arg.shape if dim is None else (arg.shape[dim],))
    else:
        inverse = arg.new_empty(0)
    ret.append(inverse)

    if return_counts or return_if_dim_and_cpu:
        counts = arg.new_empty(ret[0].shape if dim is None else (ret[0].shape[dim],))
    else:
        counts = arg.new_empty(0)
    ret.append(counts)

    return tuple(ret)


@register_op_impl(aten._unique2.default)
def unique2(
    fake_mode, func, arg, sorted=True, return_inverse=False, return_counts=False
):
    return _unique(fake_mode, func, arg, None, sorted, return_inverse, return_counts)


@register_op_impl(aten.unique_dim.default)
def unique_dim(
    fake_mode, func, arg, dim, sorted=True, return_inverse=False, return_counts=False
):
    return _unique(
        fake_mode,
        func,
        arg,
        # normalize dim to be non-negative
        dim if dim >= 0 else dim % max(arg.ndim, 1),
        sorted,
        return_inverse,
        return_counts,
    )


@register_op_impl(aten.unique_consecutive.default)
def _(fake_mode, func, arg, return_inverse=False, return_counts=False, dim=None):
    return _unique(
        fake_mode,
        func,
        arg,
        dim,
        False,
        return_inverse,
        return_counts,
        unique_consecutive=True,
    )


<<<<<<< HEAD
=======
# This function is python match of computeStride_impl in TensorUtils.cpp
def _compute_stride(old_shape, old_stride, new_shape, size_oblivious=False):
    from torch.fx.experimental.symbolic_shapes import (
        guard_or_false,
        guard_or_true,
        sym_eq,
    )

    def maybe_guard_or_false(x):
        if size_oblivious:
            return guard_or_false(x)

        return x

    def maybe_guard_or_true(x):
        if size_oblivious:
            return guard_or_true(x)

        return x

    if len(old_shape) == 0:
        return [1] * len(new_shape)

    numel = reduce(operator.mul, old_shape, 1)
    zero_numel = maybe_guard_or_false(numel == 0)
    if zero_numel and maybe_guard_or_false(sym_eq(old_shape, new_shape)):
        return old_stride

    new_stride = [0] * len(new_shape)

    if zero_numel:
        for view_d in range(len(new_shape) - 1, -1, -1):
            if view_d == len(new_shape) - 1:
                new_stride[view_d] = 1
            else:
                new_stride[view_d] = (
                    max(new_shape[view_d + 1], 1) * new_stride[view_d + 1]
                )
        return new_stride

    view_d = len(new_shape) - 1
    chunk_base_stride = old_stride[-1]
    tensor_numel = 1
    view_numel = 1

    for tensor_d in range(len(old_shape) - 1, -1, -1):
        tensor_numel *= old_shape[tensor_d]

        if tensor_d == 0 or (
            maybe_guard_or_true(old_shape[tensor_d - 1] != 1)
            and maybe_guard_or_true(
                old_stride[tensor_d - 1] != tensor_numel * chunk_base_stride
            )
        ):
            while view_d >= 0 and (
                maybe_guard_or_true(view_numel < tensor_numel)
                or maybe_guard_or_false(new_shape[view_d] == 1)
            ):
                new_stride[view_d] = view_numel * chunk_base_stride
                view_numel *= new_shape[view_d]
                view_d -= 1

            if maybe_guard_or_true(view_numel != tensor_numel):
                return None

            if tensor_d > 0:
                chunk_base_stride = old_stride[tensor_d - 1]
                tensor_numel = 1
                view_numel = 1
    if view_d != -1:
        return None
    return new_stride


def _view_has_unbacked_input(a, shape):
    from torch.fx.experimental.symbolic_shapes import has_hint

    shape = utils.extract_shape_from_varargs(shape, validate=False)

    return (
        any(not has_hint(s) for s in a.size())
        or any(not has_hint(s) for s in a.stride())
        or any(not has_hint(s) for s in shape)
    )


def _view_unbacked_meta(a, shape, size_oblivious_enabled=True):
    from torch._prims import view_of
    from torch.fx.experimental.symbolic_shapes import guard_or_false, sym_eq

    # Creates a valid shape
    shape = utils.extract_shape_from_varargs(shape, validate=False)

    # Reshape may be given a shape with a -1 length
    # This indicates that the dimension's length should be inferred
    shape = utils.infer_size(shape, a.numel())

    # Special-cases reshaping zero dim tensors
    if a.ndim == 0:
        _a = a
        for length in shape:
            torch._check(length == 1)
            _a = torch._refs.unsqueeze(_a, -1)
        if _a is a:
            return view_of(a)
        else:
            return _a

    # Special-cases reshaping to zero dim tensors
    if len(shape) == 0:
        _a = a
        for length in a.shape:
            torch._check(length == 1)
            _a = torch._refs.squeeze(_a, -1)
        if _a is a:
            return view_of(a)
        else:
            return _a

    shape_numel = reduce(operator.mul, shape, 1)

    torch._check(
        a.numel() == shape_numel,
        lambda: f"Could not reshape a tensor with shape {a.shape} as a tensor with shape {shape}!",
    )

    if len(shape) == len(a.shape) and guard_or_false(sym_eq(shape, a.shape)):
        return view_of(a)

    if is_contiguous_or_false(a) if size_oblivious_enabled else is_contiguous(a):
        strides = make_contiguous_strides_for(shape)
        return a.as_strided(shape, strides)

    new_strides = _compute_stride(
        a.size(), a.stride(), shape, size_oblivious=size_oblivious_enabled
    )

    if new_strides is not None:
        return a.as_strided(shape, new_strides)

    # If we fail to do size oblivious view, and backed_size_oblivious was on,
    # then we redo everything by looking at hints and guarding instead of failing.
    # Also if the expression has unbacked symbols, then we run again with size_oblivious_enabled=False
    # to throw a data dependent error.

    if size_oblivious_enabled and (
        torch.fx.experimental._config.backed_size_oblivious
        or _view_has_unbacked_input(a, shape)
    ):
        return _view_unbacked_meta(a, shape, size_oblivious_enabled=False)

    msg = f"Cannot view a tensor with shape {a.shape} and strides {a.stride()} as a tensor with shape {shape}!"
    raise ValueError(msg)


@register_op_impl(aten.view.default)
@register_op_impl(aten._unsafe_view.default)
def _view_meta(fake_mode, func, a, *shape):
    if torch.fx.experimental._config.backed_size_oblivious or _view_has_unbacked_input(
        a, shape
    ):
        return _view_unbacked_meta(a, shape)
    else:
        return torch._refs._reshape_view_helper(a, *shape, allow_copy=False)


@register_op_impl(aten.view_copy.default)
def _view_meta_copy(fake_mode, func, a, *shape, out=None):
    result = _view_meta(fake_mode, func, a, *shape)
    if out is not None:
        return result

    return pytree.tree_map(
        lambda x: x.clone(memory_format=torch.contiguous_format),
        result,
    )


>>>>>>> eaa5d9d3
@register_op_impl(aten.repeat_interleave.Tensor)
def repeat_interleave_tensor(fake_mode, func, repeats, output_size=None):
    if output_size is None:
        if (
            fake_mode.shape_env is None
            or not fake_mode.shape_env.allow_dynamic_output_shape_ops
        ):
            raise DynamicOutputShapeException(func)

        output_size = fake_mode.shape_env.create_unbacked_symint()

        # Avoid importing sympy at a module level
        from torch.fx.experimental.symbolic_shapes import _constrain_range_for_size

        _constrain_range_for_size(output_size)
        # TODO: consider a memo
    return repeats.new_empty(output_size)


@register_op_impl(torch.ops.aten.item.default)
@register_op_impl(torch.ops.aten._local_scalar_dense.default)
def local_scalar_dense(fake_mode, func, arg):
    if (r := arg.item_memo) is not None:
        return r
    if fake_mode.shape_env is None or (
        not fake_mode.shape_env.allow_scalar_outputs
        and not fake_mode.allow_scalar_outputs
    ):
        # Without symints/symfloats, cannot handle this
        raise DataDependentOutputException(func)
    if is_float_dtype(arg.dtype):
        r = fake_mode.shape_env.create_unbacked_symfloat()
    elif is_integer_dtype(arg.dtype):
        r = fake_mode.shape_env.create_unbacked_symint()
    elif is_boolean_dtype(arg.dtype):
        r = fake_mode.shape_env.create_unbacked_symbool()
    else:
        raise NotImplementedError(f"local_scalar_dense/item NYI for {arg.dtype}")
    arg.item_memo = r
    return r


@register_op_impl(torch.ops.aten.nonzero_numpy.default)
def nonzero_numpy(fake_mode, func, arg):
    return torch.ops.aten.nonzero.default(arg).unbind(1)


@register_op_impl(torch.ops.aten.nonzero.default)
def nonzero(fake_mode, func, arg):
    if (
        fake_mode.shape_env is None
        or not fake_mode.shape_env.allow_dynamic_output_shape_ops
    ):
        # Without symints/symfloats, cannot handle this
        raise DynamicOutputShapeException(func)

    if (nnz := arg.nonzero_memo) is None:
        # Avoid importing sympy at a module level
        from torch.fx.experimental.symbolic_shapes import (
            _constrain_range_for_size,
            has_free_symbols,
        )
        from torch.utils._sympy.numbers import IntInfinity
        from torch.utils._sympy.value_ranges import bound_sympy

        if not has_free_symbols(arg.numel()) and arg.numel() == 0:
            # If numel is zero, then the output size must be zero.
            # In this case, we must not allocate an unbacked SymInt,
            # because if we do, it will immediately get refined to
            # zero, but this will be inconsistent with size oblivious
            # tests (which will continue to claim that the unbacked
            # symint cannot equal zero).  We could also unconditionally
            # allocate an unbacked SymInt and not refine its range,
            # but this seems more precise.
            nnz = 0
        else:
            nnz = fake_mode.shape_env.create_unbacked_symint()

            maxval = sys.maxsize - 1

            if not has_free_symbols(arg.numel()):
                maxval = int(arg.numel())
            else:
                prod_node = math.prod(arg.shape).node
                prod_range = bound_sympy(
                    prod_node.expr, prod_node.shape_env.var_to_range
                )
                if isinstance(prod_range.upper, IntInfinity):
                    maxval = sys.maxsize - 1
                else:
                    maxval = prod_range.upper

            _constrain_range_for_size(nnz, max=maxval)

        arg.nonzero_memo = nnz

    return arg.new_empty_strided((nnz, arg.dim()), (1, nnz), dtype=torch.int64)


@register_op_impl(torch.ops.aten._padded_dense_to_jagged_forward.default)
def _padded_dense_to_jagged_forward(fake_mode, func, padded, offsets, total_L=None):
    # only one jagged dim is supported for now
    assert len(offsets) == 1

    if not total_L:
        if (
            fake_mode.shape_env is None
            or not fake_mode.shape_env.allow_dynamic_output_shape_ops
        ):
            # Without symints/symfloats, cannot handle this
            raise DynamicOutputShapeException(func)

        total_L = fake_mode.shape_env.create_unbacked_symint()

        maxval = sys.maxsize - 1

        # Avoid importing sympy at a module level
        from torch.fx.experimental.symbolic_shapes import (
            _constrain_range_for_size,
            has_free_symbols,
        )

        if not has_free_symbols(padded.numel()):
            maxval = int(padded.numel())

        _constrain_range_for_size(total_L, min=0, max=maxval)

    output_shape = (total_L, *padded.shape[2:])
    return padded.new_empty(output_shape)


@register_op_impl(torch.ops.aten.masked_select.default)
def masked_select(fake_mode, func, self, mask):
    if (
        fake_mode.shape_env is None
        or not fake_mode.shape_env.allow_dynamic_output_shape_ops
    ):
        # Without symints/symfloats, cannot handle this
        raise DynamicOutputShapeException(func)

    nnz = fake_mode.shape_env.create_unbacked_symint()

    # see nonzero for commentary
    maxval = sys.maxsize - 1

    # Avoid importing sympy at a module level
    from torch.fx.experimental.symbolic_shapes import (
        _constrain_range_for_size,
        has_free_symbols,
    )
    from torch.utils._sympy.numbers import IntInfinity
    from torch.utils._sympy.value_ranges import bound_sympy

    # If num elements is expressed symbolically, calculate
    # the concrete value based on upper bounds. Otherwise,
    # we can set max val directly.
    if not has_free_symbols(self.numel()):
        num_elements = int(self.numel())
    else:
        prod_node = math.prod(self.shape).node
        prod_range = bound_sympy(prod_node.expr, prod_node.shape_env.var_to_range)
        if isinstance(prod_range.upper, IntInfinity):
            num_elements = sys.maxsize - 1
        else:
            num_elements = prod_range.upper
    if num_elements > 2:
        maxval = num_elements

    _constrain_range_for_size(nnz, max=maxval)

    return self.new_empty((nnz,))


@register_op_impl(torch.ops.aten._assert_tensor_metadata.default)
def assert_tensor_metadata(
    fake_mode,
    func,
    t,
    sizes=None,
    strides=None,
    dtype=None,
    *,
    device=None,
    layout=None,
) -> None:
    if sizes is not None:
        assert (
            t.size() == sizes
        ), f"Tensor sizes mismatch! Expected: {sizes}, Got: {t.size()}"
    if strides is not None:
        assert (
            t.stride() == strides
        ), f"Tensor strides mismatch! Expected: {strides}, Got: {t.stride()}"
    if dtype is not None:
        assert (
            t.dtype == dtype
        ), f"Tensor dtype mismatch! Expected: {dtype}, Got: {t.dtype}"
    if layout is not None:
        assert (
            t.layout == layout
        ), f"Tensor layout mismatch! Expected: {layout}, Got: {t.layout()}"
    if device is not None:
        assert (
            t.device == device
        ), f"Tensor device mismatch! Expected: {device}, Got: {t.device}"


# NB: this must be ordered after local_scalar_dense
@register_op_impl(lambda func: torch.Tag.data_dependent_output in func.tags)
def data_dep(fake_mode, func, *args, **kwargs):
    raise DataDependentOutputException(func)


# Bool Indices get Expanded as Masks
# See: IndexingUtils.h:expandTensors
def check_no_bool_index_tensors(func, self, indices):
    for index in indices:
        if index is not None and index.dtype in (torch.bool, torch.uint8):
            raise DynamicOutputShapeException(func)


def run_and_return_new_tensor_of_input_device(fake_mode, func, args, kwargs):
    _, new_kwargs = normalize_function(
        func, args=args, kwargs=kwargs, normalize_to_only_use_kwargs=True
    )

    out_device = new_kwargs["input"].device
    with in_kernel_invocation_manager(fake_mode):
        out = func(*args, **kwargs)
        if not is_noncontiguous_supported(out_device):
            out = out.new_empty(out.shape)

    if out is new_kwargs["input"]:
        return out  # copy_
    return FakeTensor(fake_mode, out, out_device)


_is_builtin_namespaces = ordered_set("aten", "prims", "prim")


def is_builtin(op):
    return op.namespace in _is_builtin_namespaces


def has_meta(func):
    return torch._C._dispatch_has_computed_kernel_for_dispatch_key(func.name(), "Meta")


# These are for the `torch._foreach_...` ops like `torch._foreach_add`.
@register_op_impl(
    lambda func: is_builtin(func)
    and func.name().startswith("aten::_foreach_")
    and has_meta(func)
)
def foreach_run_and_map_input_device(fake_mode, func, *args, **kwargs):
    tensor_lists = [
        arg
        for arg in itertools.chain(args, kwargs.values())
        if isinstance(arg, (list, tuple))
        and len(arg)
        and isinstance(arg[0], torch.Tensor)
    ]

    try:
        with in_kernel_invocation_manager(fake_mode):
            out_meta = func(*args, **kwargs)
    except NotImplementedError:
        return NotImplemented

    if not out_meta:
        return out_meta

    assert tensor_lists
    out_fake = []

    for i, meta_t in enumerate(out_meta):
        device, _ = FakeTensor._find_common_device(func, [tl[i] for tl in tensor_lists])
        out_fake.append(
            fake_mode.fake_tensor_converter.from_meta_and_device(
                fake_mode, meta_t, device
            )
        )

    return out_fake


# Dont default to default device handling,
# Since op can take in non-zero sized cpu
# index tensors with cuda self
@register_op_impl(aten.index.Tensor)
def index_tensor(fake_mode, func, *args, **kwargs):
    from torch._meta_registrations import meta_index_Tensor

    _, new_kwargs = normalize_function(
        func, args=args, kwargs=kwargs, normalize_to_only_use_kwargs=True
    )

    out_device = new_kwargs["input"].device
    # ensure nonzero call goes to fake tensor
    with fake_mode:
        out = meta_index_Tensor(*args, **kwargs)
        return out.to(out_device)


# Can take mixed meta/non-meta arguments; the meta registration
# will roughly do the right thing even when given real devices
@register_op_impl(aten._embedding_bag.default)
def embedding_bag(fake_mode, func, *args, **kwargs):
    from torch._meta_registrations import meta_embedding_bag

    with fake_mode:
        return meta_embedding_bag(*args, **kwargs)


# takes in multiple-devices, dont default to default device handling
@register_op_impl(aten._unsafe_index_put.default)
@register_op_impl(aten.copy.default)
@register_op_impl(aten.copy_.default)
@register_op_impl(aten.slice_scatter.default)
def multi_device_op_default(fake_mode, func, *args, **kwargs):
    return run_and_return_new_tensor_of_input_device(fake_mode, func, args, kwargs)


# same with multi_device_op_default, but return the input
@register_op_impl(aten.copy.out)
@register_op_impl(aten.slice_scatter.out)
def multi_device_op_out(fake_mode, func, *args, **kwargs):
    with in_kernel_invocation_manager(fake_mode):
        func(*args, **kwargs)

    _, new_kwargs = normalize_function(
        func, args=args, kwargs=kwargs, normalize_to_only_use_kwargs=True
    )

    return new_kwargs["input"]


@register_op_impl(aten.index_put.default)
@register_op_impl(aten.index_put_.default)
def index_put_impl(fake_mode, func, *args, **kwargs):
    _, new_kwargs = normalize_function(
        func, args=args, kwargs=kwargs, normalize_to_only_use_kwargs=True
    )

    values = new_kwargs["values"]
    self_device = new_kwargs["input"].fake_device
    torch._check(
        self_device == values.fake_device or (values.ndim == 0 and values.numel() == 1),
        lambda: f"Mismatching {func} device between self ({self_device}) and values ({values.device})",
    )

    out = run_and_return_new_tensor_of_input_device(fake_mode, func, args, kwargs)
    if func is aten.index_put_.default:
        return new_kwargs["input"]
    else:
        return out


@register_op_impl(aten._nested_tensor_from_tensor_list.default)
@register_op_impl(aten._nested_tensor_from_tensor_list.out)
@register_op_impl(aten._nested_view_from_buffer.default)
@register_op_impl(aten._nested_view_from_buffer_copy.default)
def nested_tensors_unsupported(fake_mode, func, *args, **kwargs):
    raise UnsupportedOperatorException(
        "torch.compile does not support strided NestedTensor"
    )


@register_op_impl(
    [
        x
        for x in _device_not_kwarg_ops
        if x
        not in (
            # these are already registered elsewhere
            aten.is_pinned.default,
            aten.to.device,
            aten.to.prim_Device,
            aten._nested_tensor_from_tensor_list.default,
            aten._nested_tensor_from_tensor_list.out,
        )
    ]
)
def nyi(fake_mode, func, *args, **kwargs):
    assert func not in _device_not_kwarg_ops, f"NYI: {func}"


@register_op_impl([aten.convolution.default, aten.convolution_backward.default])
def conv(fake_mode, func, *args, **kwargs):
    _, kwargs = normalize_function(
        func, args=args, kwargs=kwargs, normalize_to_only_use_kwargs=True
    )
    device = kwargs["input"].fake_device
    # need to re-enable mode so the tensors report fake device
    with fake_mode:
        # if the input is unsqueezed is done in Convolution.cpp we get segfault
        k = kwargs["weight"].ndim
        batch = kwargs["input"].shape[0]

        # Avoid importing sympy at a module level
        from torch.fx.experimental.symbolic_shapes import has_hint

        if not has_hint(batch):
            # TODO: We can make this a little more faithful with best effort
            # channels last detection (but only if it's statically obvious!)
            mem_fmt = None
        elif k == 3 and not kwargs["input"].is_mkldnn and not kwargs["input"].is_xpu:
            mem_fmt = None
        else:
            if func is aten.convolution.default:
                conv_backend = torch._C._select_conv_backend(**kwargs)
            else:
                conv_backend = torch._C._select_conv_backend(
                    kwargs["input"],
                    kwargs["weight"],
                    bias=None,
                    stride=kwargs["stride"],
                    padding=kwargs["padding"],
                    dilation=kwargs["dilation"],
                    transposed=kwargs["transposed"],
                    output_padding=kwargs["output_padding"],
                    groups=kwargs["groups"],
                    bias_sizes=kwargs["bias_sizes"],
                )
            mem_fmt = torch._C._conv_determine_backend_memory_format(
                kwargs["input"], kwargs["weight"], conv_backend
            )

    def convert(t, mem_fmt):
        if t is None:
            return t
        if mem_fmt is not None:
            t = t.to(memory_format=mem_fmt)
        return FakeTensor(fake_mode, t, device)

    with in_kernel_invocation_manager(fake_mode):
        out = func(**kwargs)

        if func is aten.convolution.default:
            return convert(out, mem_fmt)
        else:
            return (
                convert(out[0], mem_fmt),
                convert(out[1], mem_fmt),
                convert(out[2], None),
            )


@register_op_impl(torch.ops.aten.bincount.default)
def bincount(fake_mode, func, inputs, weights=None, minlength=0):
    if (
        fake_mode.shape_env is None
        or not fake_mode.shape_env.allow_dynamic_output_shape_ops
    ):
        # Without symints/symfloats, cannot handle this
        raise DynamicOutputShapeException(func)

    new_size = fake_mode.shape_env.create_unbacked_symint()

    from torch.fx.experimental.symbolic_shapes import _constrain_range_for_size

    _constrain_range_for_size(new_size)
    torch._check(new_size >= minlength)
    return inputs.new_empty(new_size)


@register_op_impl(torch.ops.aten._pack_padded_sequence.default)
def _pack_padded_sequence(fake_mode, func, inputs, lengths, batch_first):
    if (
        fake_mode.shape_env is None
        or not fake_mode.shape_env.allow_dynamic_output_shape_ops
    ):
        # Without symints/symfloats, cannot handle this
        raise DynamicOutputShapeException(func)

    new_batch_size = fake_mode.shape_env.create_unbacked_symint()

    from torch.fx.experimental.symbolic_shapes import _constrain_range_for_size

    _constrain_range_for_size(new_batch_size)

    if not batch_first:
        # Inputs should have shape (batch_size, seq_len, *)
        inputs = inputs.transpose(0, 1)

    res_size = inputs.shape[1:]
    packed_data = inputs.new_empty(res_size)
    batch_size = inputs.new_empty((new_batch_size,))
    return (packed_data, batch_size)


FAST_OP_IMPLEMENTATIONS = {}


# Unlike register_op_impl, these don't do the slow iteration for
# run_impl_check, and these run BEFORE decompositions
def register_fast_op_impl(func: OpOverload):
    def impl_decorator(op_impl):
        FAST_OP_IMPLEMENTATIONS[func] = op_impl
        return op_impl

    return impl_decorator


# infer_size_impl in ExpandUtils
def infer_size(a, b):
    from torch.fx.experimental.symbolic_shapes import guard_or_false

    dimsA = len(a)
    dimsB = len(b)
    ndim = max(dimsA, dimsB)
    expandedSizes = [0] * ndim
    for i in range(ndim - 1, -1, -1):
        offset = ndim - 1 - i
        dimA = dimsA - 1 - offset
        dimB = dimsB - 1 - offset
        sizeA = a[dimA] if dimA >= 0 else 1
        sizeB = b[dimB] if dimB >= 0 else 1

        # NB: It is very important to test for broadcasting, before testing
        # sizeA == sizeB.  This is because the broadcasting tests are likely
        # to be statically known (in particular, if sizeA/sizeB is unbacked
        # but size-like, we will unsoundly assume they never equal 1), but
        # the sizeA == sizeB test may not be statically known.  However, once
        # we have established that no broadcasting is happening, the
        # sizeA == sizeB is now expect_true and we can defer it as a runtime
        # assert (this works because Python will return the terminal
        # expression of an or statement as-is, without bool()'ing it; if this
        # were not the case, we'd need to write this using torch.sym_or() or
        # something like that).
        torch._check(
            guard_or_false(sizeA == 1) or guard_or_false(sizeB == 1) or sizeA == sizeB,
            lambda: f"The size of tensor a ({sizeA}) "
            f"must match the size of tensor b ({sizeB}) "
            f"at non-singleton dimension {i})",
        )
        expandedSizes[i] = sizeB if guard_or_false(sizeA == 1) else sizeA
    return tuple(expandedSizes)


def make_fast_binary_impl(
    slow_ref, type_promotion_kind=ELEMENTWISE_TYPE_PROMOTION_KIND.DEFAULT
):
    def fast_binary_impl(mode, *args, **kwargs):
        def slow(msg):
            count_label(f"slow {msg}")
            with mode:
                return slow_ref(*args, **kwargs)

        count_label("attempt fast")

        # Fast path (based off of TensorIterator fast path).
        # Unfortunately, there is no way to easily deduplicate
        # this with either the TensorIterator C++ implementation
        # (which we don't want to SymIntify, and also the algorithm
        # here is slightly different from TensorIterator to allow
        # for broadcasting), nor the PrimTorch implementation
        # (which does not actually implement a fast path.)

        operands = args

        # compute_shape
        final_shape = None
        for op in operands:
            shape = op.shape if isinstance(op, torch.Tensor) else ()
            if final_shape is None:
                final_shape = shape
            # TODO: Minor optimization: track if the shapes
            # were equal so you can skip the equality check
            # below if unnecessary
            final_shape = infer_size(final_shape, shape)
        assert final_shape is not None

        from torch.fx.experimental.symbolic_shapes import guard_size_oblivious, sym_eq

        # Do some extra safety checks to see if the output
        # stride is obvious
        for op in operands:
            if (
                isinstance(op, torch.Tensor)
                and len(op.shape) == len(final_shape)
                and guard_size_oblivious(sym_eq(op.shape, final_shape))
            ):
                break
        else:
            return slow("both tensors nontrivially broadcast")

        # compute_types
        cpu = torch.device("cpu")
        common_device = cpu
        common_dtype = None
        has_different_input_dtypes = False
        for op in operands:
            if not isinstance(op, torch.Tensor):
                # Use elementwise_dtypes for the tricky case
                has_different_input_dtypes = True
                continue
            if common_device == cpu and not op.device.type == "cpu":
                common_device = op.device
            # Slightly simplified here as target_dtype cannot vary
            if common_dtype is None:
                common_dtype = op.dtype
            elif common_dtype != op.dtype:
                has_different_input_dtypes = True

        if has_different_input_dtypes:
            # compute promotion
            # TODO: we don't need the compute type
            _, common_dtype = elementwise_dtypes(
                *operands, type_promotion_kind=type_promotion_kind
            )

        # check all tensors on same device
        # cpu scalars are assumed allow
        current_cpu_scalars_on_non_cpu = 0
        max_cpu_scalars_on_non_cpu = 1  # hard coded atm
        for op in operands:
            if not isinstance(op, torch.Tensor):
                continue
            if common_device != cpu and op.dim() == 0 and op.device == cpu:
                if current_cpu_scalars_on_non_cpu >= max_cpu_scalars_on_non_cpu:
                    return slow("error")
                current_cpu_scalars_on_non_cpu += 1
            elif op.device != common_device:
                return slow("error")

        # compute_fast_setup_type
        is_contiguous = True
        is_channels_last = True
        # TODO: is_non-overlapping_and_dense (not bound from Python
        # no inplace, no out, everything defined

        if is_noncontiguous_supported(common_device):
            for op in operands:
                if not isinstance(op, torch.Tensor):
                    continue
                is_contiguous = is_contiguous and op.is_contiguous(
                    memory_format=torch.contiguous_format
                )
                is_channels_last = is_channels_last and op.is_contiguous(
                    memory_format=torch.channels_last
                )
        if is_contiguous:
            # do contiguous
            count_label("fast is_contiguous")
            return FakeTensor(
                mode,
                torch.empty(
                    final_shape,
                    dtype=common_dtype,
                    device="meta",
                    memory_format=torch.contiguous_format,
                ),
                device=common_device,
            )
        if is_channels_last:
            count_label("fast channels_last")
            # do channels last
            return FakeTensor(
                mode,
                torch.empty(
                    final_shape,
                    dtype=common_dtype,
                    device="meta",
                    memory_format=torch.channels_last,
                ),
                device=common_device,
            )

        return slow("no contiguity match")

    return fast_binary_impl


# disable the python dispatcher to avoid decomposing detach() further
# (proxy_mode should still decompose detach() though)
def fast_detach(fake_mode, x):
    with no_python_dispatcher(), in_kernel_invocation_manager(fake_mode):
        out = torch.ops.aten.detach.default(x)
    return FakeTensor(fake_mode, out, x.device, real_tensor=x.real_tensor)


@functools.lru_cache(None)
def get_fast_op_impls():
    import torch._refs

    register_fast_op_impl(torch.ops.aten.add.Tensor)(
        make_fast_binary_impl(torch._refs.add)
    )
    register_fast_op_impl(torch.ops.aten.sub.Tensor)(
        make_fast_binary_impl(torch._refs.sub)
    )
    register_fast_op_impl(torch.ops.aten.mul.Tensor)(make_fast_binary_impl(torch._refs.mul))  # type: ignore[has-type]
    register_fast_op_impl(torch.ops.aten.div.Tensor)(
        make_fast_binary_impl(
            torch._refs.div,
            type_promotion_kind=ELEMENTWISE_TYPE_PROMOTION_KIND.INT_TO_FLOAT,
        )
    )
    register_fast_op_impl(torch.ops.aten.detach.default)(fast_detach)
    return FAST_OP_IMPLEMENTATIONS<|MERGE_RESOLUTION|>--- conflicted
+++ resolved
@@ -3,20 +3,27 @@
 import functools
 import itertools
 import math
+import operator
 import sys
+from functools import reduce
 from typing import Callable, Union
 
 import torch
 import torch._custom_op
 import torch._logging
+import torch._prims_common as utils
 from torch._dispatch.python import no_python_dispatcher
 from torch._ops import OpOverload
 from torch._prims_common import (
+    contiguous_for_memory_format_or_false,
     elementwise_dtypes,
     ELEMENTWISE_TYPE_PROMOTION_KIND,
     is_boolean_dtype,
+    is_contiguous,
+    is_contiguous_or_false,
     is_float_dtype,
     is_integer_dtype,
+    make_contiguous_strides_for,
 )
 from torch._subclasses.fake_tensor import (
     DataDependentOutputException,
@@ -113,7 +120,7 @@
     )
 
 
-@functools.lru_cache(None)
+@functools.cache
 def _is_tensor_constructor(func: OpOverload):
     assert isinstance(func, OpOverload)
     schema = func._schema
@@ -128,9 +135,9 @@
 def register_op_impl(run_impl_check: Union[Callable[[OpOverload], bool], OpOverload]):
     def impl_decorator(op_impl):
         if isinstance(run_impl_check, OpOverload):
-            assert (
-                run_impl_check not in op_implementations_dict
-            ), f"duplicate registration: {run_impl_check}"
+            assert run_impl_check not in op_implementations_dict, (
+                f"duplicate registration: {run_impl_check}"
+            )
             op_implementations_dict[run_impl_check] = op_impl
         elif isinstance(run_impl_check, (list, tuple)):
             for op in run_impl_check:
@@ -230,7 +237,7 @@
 # These operators have meta implementations with incorrect strides
 @register_op_impl(stride_incorrect_op)
 def wordaround_stride_incorrect_op(fake_mode, func, *args, **kwargs):
-    # This is a workaround for meta implmentations with incorrect strides
+    # This is a workaround for meta implementations with incorrect strides
 
     def is_symbolic(x):
         if isinstance(x, FakeTensor):
@@ -358,6 +365,48 @@
     return _unique(fake_mode, func, arg, None, sorted, return_inverse, return_counts)
 
 
+@register_op_impl(aten.select.int)
+def meta_select(fake_mode, func, self, dim, index):
+    from torch.fx.experimental.symbolic_shapes import guard_or_false
+
+    if self.is_sparse:
+        return NotImplemented
+
+    ndim = self.dim()
+    torch._check_index(
+        ndim != 0,
+        lambda: "select() cannot be applied to a 0-dim tensor.",
+    )
+
+    dim = dim if dim >= 0 else dim + ndim
+    size = self.size(dim)
+
+    new_size = list(self.size())
+    new_stride = list(self.stride())
+
+    new_storage_offset = None
+    if guard_or_false(index >= 0):
+        new_storage_offset = self.storage_offset() + index * new_stride[dim]
+    elif guard_or_false(index < 0):
+        new_storage_offset = self.storage_offset() + (index + size) * new_stride[dim]
+
+    if new_storage_offset is None:
+        if fake_mode.shape_env is None or (
+            not fake_mode.shape_env.allow_scalar_outputs
+            and not fake_mode.allow_scalar_outputs
+        ):
+            raise DataDependentOutputException(func)
+
+        # index is data-dependent, we do not know which index we are accessing it could be index or index+size!
+        # we assign a new data-dependent symbol for the storage offset.
+        new_storage_offset = fake_mode.shape_env.create_unbacked_symint()
+
+    del new_size[dim]
+    del new_stride[dim]
+    assert new_storage_offset is not None
+    return self.as_strided(new_size, new_stride, new_storage_offset)
+
+
 @register_op_impl(aten.unique_dim.default)
 def unique_dim(
     fake_mode, func, arg, dim, sorted=True, return_inverse=False, return_counts=False
@@ -388,8 +437,6 @@
     )
 
 
-<<<<<<< HEAD
-=======
 # This function is python match of computeStride_impl in TensorUtils.cpp
 def _compute_stride(old_shape, old_stride, new_shape, size_oblivious=False):
     from torch.fx.experimental.symbolic_shapes import (
@@ -568,7 +615,6 @@
     )
 
 
->>>>>>> eaa5d9d3
 @register_op_impl(aten.repeat_interleave.Tensor)
 def repeat_interleave_tensor(fake_mode, func, repeats, output_size=None):
     if output_size is None:
@@ -755,25 +801,25 @@
     layout=None,
 ) -> None:
     if sizes is not None:
-        assert (
-            t.size() == sizes
-        ), f"Tensor sizes mismatch! Expected: {sizes}, Got: {t.size()}"
+        assert t.size() == sizes, (
+            f"Tensor sizes mismatch! Expected: {sizes}, Got: {t.size()}"
+        )
     if strides is not None:
-        assert (
-            t.stride() == strides
-        ), f"Tensor strides mismatch! Expected: {strides}, Got: {t.stride()}"
+        assert t.stride() == strides, (
+            f"Tensor strides mismatch! Expected: {strides}, Got: {t.stride()}"
+        )
     if dtype is not None:
-        assert (
-            t.dtype == dtype
-        ), f"Tensor dtype mismatch! Expected: {dtype}, Got: {t.dtype}"
+        assert t.dtype == dtype, (
+            f"Tensor dtype mismatch! Expected: {dtype}, Got: {t.dtype}"
+        )
     if layout is not None:
-        assert (
-            t.layout == layout
-        ), f"Tensor layout mismatch! Expected: {layout}, Got: {t.layout()}"
+        assert t.layout == layout, (
+            f"Tensor layout mismatch! Expected: {layout}, Got: {t.layout()}"
+        )
     if device is not None:
-        assert (
-            t.device == device
-        ), f"Tensor device mismatch! Expected: {device}, Got: {t.device}"
+        assert t.device == device, (
+            f"Tensor device mismatch! Expected: {device}, Got: {t.device}"
+        )
 
 
 # NB: this must be ordered after local_scalar_dense
@@ -1142,7 +1188,7 @@
             final_shape = infer_size(final_shape, shape)
         assert final_shape is not None
 
-        from torch.fx.experimental.symbolic_shapes import guard_size_oblivious, sym_eq
+        from torch.fx.experimental.symbolic_shapes import guard_or_false, sym_eq
 
         # Do some extra safety checks to see if the output
         # stride is obvious
@@ -1150,10 +1196,12 @@
             if (
                 isinstance(op, torch.Tensor)
                 and len(op.shape) == len(final_shape)
-                and guard_size_oblivious(sym_eq(op.shape, final_shape))
+                # take the slow path if result is not determined.
+                and guard_or_false(sym_eq(op.shape, final_shape))
             ):
                 break
         else:
+            # if we never break in the for loop above we take the slow path.
             return slow("both tensors nontrivially broadcast")
 
         # compute_types
@@ -1196,22 +1244,29 @@
                 return slow("error")
 
         # compute_fast_setup_type
-        is_contiguous = True
-        is_channels_last = True
-        # TODO: is_non-overlapping_and_dense (not bound from Python
+        definitely_contiguous = True
+        definitely_channels_last = True
+
+        # TODO: is_non-overlapping_and_dense not bound from Python
         # no inplace, no out, everything defined
 
         if is_noncontiguous_supported(common_device):
             for op in operands:
                 if not isinstance(op, torch.Tensor):
                     continue
-                is_contiguous = is_contiguous and op.is_contiguous(
-                    memory_format=torch.contiguous_format
+                definitely_contiguous = (
+                    definitely_contiguous
+                    and contiguous_for_memory_format_or_false(
+                        op, memory_format=torch.contiguous_format
+                    )
                 )
-                is_channels_last = is_channels_last and op.is_contiguous(
-                    memory_format=torch.channels_last
+                definitely_channels_last = (
+                    definitely_channels_last
+                    and contiguous_for_memory_format_or_false(
+                        op, memory_format=torch.channels_last
+                    )
                 )
-        if is_contiguous:
+        if definitely_contiguous:
             # do contiguous
             count_label("fast is_contiguous")
             return FakeTensor(
@@ -1224,7 +1279,7 @@
                 ),
                 device=common_device,
             )
-        if is_channels_last:
+        if definitely_channels_last:
             count_label("fast channels_last")
             # do channels last
             return FakeTensor(
@@ -1245,13 +1300,15 @@
 
 # disable the python dispatcher to avoid decomposing detach() further
 # (proxy_mode should still decompose detach() though)
-def fast_detach(fake_mode, x):
+def fast_detach(fake_mode, x, include_real=False):
     with no_python_dispatcher(), in_kernel_invocation_manager(fake_mode):
         out = torch.ops.aten.detach.default(x)
-    return FakeTensor(fake_mode, out, x.device, real_tensor=x.real_tensor)
-
-
-@functools.lru_cache(None)
+    if include_real:
+        return FakeTensor(fake_mode, out, x.device, real_tensor=x.real_tensor)
+    return FakeTensor(fake_mode, out, x.device)
+
+
+@functools.cache
 def get_fast_op_impls():
     import torch._refs
 
@@ -1261,7 +1318,9 @@
     register_fast_op_impl(torch.ops.aten.sub.Tensor)(
         make_fast_binary_impl(torch._refs.sub)
     )
-    register_fast_op_impl(torch.ops.aten.mul.Tensor)(make_fast_binary_impl(torch._refs.mul))  # type: ignore[has-type]
+    register_fast_op_impl(torch.ops.aten.mul.Tensor)(
+        make_fast_binary_impl(torch._refs.mul)
+    )  # type: ignore[has-type]
     register_fast_op_impl(torch.ops.aten.div.Tensor)(
         make_fast_binary_impl(
             torch._refs.div,
