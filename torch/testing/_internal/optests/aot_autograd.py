# mypy: ignore-errors

import torch
import torch.utils._pytree as pytree
from torch.testing._utils import wrapper_set_seed
from functorch.compile import compiled_function, min_cut_rematerialization_partition, default_partition, nop
from .make_fx import randomize
import re


class assert_raises_regex:
    def __init__(self, exception_cls, regex):
        self.exception_cls = exception_cls
        self.regex = regex

    def __enter__(self):
        pass

    def __exit__(self, exc_type, exc_val, traceback):
        if exc_type == self.exception_cls:
            msg = str(exc_val)
            if not re.search(self.regex, msg):
                raise AssertionError(
                    f"Expected exception to match regex. regex: {self.regex}, exception: {msg}")
            return True  # Squashes the exception
        if exc_type is not None:
            raise AssertionError(
                f"Expected {self.exception_cls} to be raised, instead got exception {exc_type}")
        raise AssertionError("Expected exception to be raised but none was")


def aot_autograd_check(
        func,
        args,
        kwargs,
        dynamic,
        assert_raises_regex_fn=assert_raises_regex,
        assert_equals_fn=torch.testing.assert_close,
        check_gradients=True,
        try_check_data_specialization=False,
<<<<<<< HEAD
        skip_correctness_check=False,
        disable_functionalization=False):
=======
        use_min_cut=True,
        skip_correctness_check=False):
>>>>>>> 84fc396f
    """Compares func(*args, **kwargs) in eager-mode to under AOTAutograd.

    Compares outputs and (if check_gradients=True) gradients produced by
    AOTAutograd against eager-mode PyTorch.

    We assume that func(*args, **kwargs) succeeds in eager-mode PyTorch.

    """
    flat_args, args_spec = pytree.tree_flatten((args, kwargs))
    args = [arg for arg in flat_args if isinstance(arg, torch.Tensor)]

    # We construct a new function that only accepts Tensors as inputs
    def func_no_tensors(args):
        reconstructed_flat_args = []
        args = iter(args)
        for v in flat_args:
            if isinstance(v, torch.Tensor):
                reconstructed_flat_args.append(next(args))
            else:
                reconstructed_flat_args.append(v)

        c_args, c_kwargs = pytree.tree_unflatten(reconstructed_flat_args, args_spec)
        return func(*c_args, **c_kwargs)

<<<<<<< HEAD
    # cannot use the min cut partitioner without functionalization
    if disable_functionalization:
        compiled_f = compiled_function(
            func_no_tensors, nop, nop, dynamic=dynamic, partition_fn=default_partition, keep_inference_input_mutations=True, disable_functionalization=True)
    else:
        compiled_f = compiled_function(
            func_no_tensors, nop, nop, dynamic=dynamic, partition_fn=min_cut_rematerialization_partition, keep_inference_input_mutations=True, disable_functionalization=False)
=======
    if use_min_cut:
        compiled_f = compiled_function(
            func_no_tensors, nop, nop, dynamic=dynamic, partition_fn=min_cut_rematerialization_partition, keep_inference_input_mutations=True)
    else:
        compiled_f = compiled_function(
            func_no_tensors, nop, nop, dynamic=dynamic, partition_fn=default_partition, keep_inference_input_mutations=True)
>>>>>>> 84fc396f

    out = wrapper_set_seed(func_no_tensors, args)
    if check_gradients == "auto":
        any_tensor_requires_grad = pytree.tree_any_only(torch.Tensor, lambda x: x.requires_grad, args)
        any_output_requires_grad = pytree.tree_any_only(torch.Tensor, lambda x: x.requires_grad, out)
        check_gradients = any_tensor_requires_grad and any_output_requires_grad
    if not check_gradients:
        compiled_out = wrapper_set_seed(compiled_f, args)
        if not skip_correctness_check:
            assert_equals_fn(compiled_out, out, msg=outputs_msg)
        return
    _test_aot_autograd_forwards_backwards_helper(
        func_no_tensors, compiled_f, args, assert_raises_regex_fn, assert_equals_fn,
        try_check_data_specialization, skip_correctness_check)

outputs_msg = (
    "Outputs of the operator are different in eager-mode PyTorch vs "
    "AOTDispatcher tracing. This means the operator will have incorrect output "
    "underneath torch.compile. This could be because the operator's "
    "implementation not traceable."
)


def _test_aot_autograd_forwards_backwards_helper(
        f, compiled_f, args, assert_raises_regex_fn, assert_equals_fn,
        try_check_data_specialization, skip_correctness_check=False):
    # Verify grads are equal between compiled and non-compiled versions of f.

    def call_forwards_backwards(f, args):
        flat_args = pytree.arg_tree_leaves(*args)
        diff_args = [arg for arg in flat_args if isinstance(arg, torch.Tensor) and
                     arg.requires_grad]
        out = wrapper_set_seed(f, args)
        flat_out = pytree.tree_leaves(out)

        sm = 0
        for i in flat_out:
            if isinstance(i, torch.Tensor):
                # We need to call .abs() because it is possible that the output of the
                # operator is a complex Tensor and autograd will yell at autograd.grad
                # on a complex Tensor unless we manually provide the grad_output flag.
                sm += i.sum().abs()
        assert isinstance(sm, torch.Tensor)
        return out, torch.autograd.grad(sm, diff_args, allow_unused=True)

    def check(args, ignore_failure=False):
        try:
            orig_out, orig_grad = call_forwards_backwards(f, args)
        except Exception:
            if ignore_failure:
                return
            raise

        # See https://github.com/pytorch/pytorch/pull/98960#issuecomment-1505962215
        tensor_args = [x for x in pytree.tree_flatten(args)[0] if isinstance(x, torch.Tensor)]
        any_non_leaves = any(x.grad_fn is not None for x in tensor_args)
        if all(x is None for x in orig_grad) and any_non_leaves:
            with assert_raises_regex_fn(RuntimeError, 'does not require grad and does not have a grad_fn'):
                call_forwards_backwards(compiled_f, args)
            return

        msg = (
            "Gradients of the operator are different in eager-mode PyTorch vs "
            "AOTDispatcher. This means the operator will have incorrect gradients "
            "underneath torch.compile. This could be because the operator's "
            "backward is incorrectly registered or not traceable."
        )

        compiled_out, compiled_grad = call_forwards_backwards(compiled_f, args)
        if not skip_correctness_check:
            try:
                assert_equals_fn(compiled_out, orig_out)
            except Exception as e:
                raise type(e)(outputs_msg) from e
            try:
                assert_equals_fn(compiled_grad, orig_grad)
            except Exception as e:
                raise type(e)(msg) from e

    check(args, ignore_failure=False)

    # Randomize the data and run the traced graph with it, to catch bugs
    # where we may have baked in Tensor data into the trace.
    # This is not guaranteed to succeed, because `f` might have preconditions
    # on the values of the inputs, so we just ignore if this test fails.
    if try_check_data_specialization:
        args = randomize(args)
        check(args, ignore_failure=True)<|MERGE_RESOLUTION|>--- conflicted
+++ resolved
@@ -38,13 +38,9 @@
         assert_equals_fn=torch.testing.assert_close,
         check_gradients=True,
         try_check_data_specialization=False,
-<<<<<<< HEAD
         skip_correctness_check=False,
+        use_min_cut=True,
         disable_functionalization=False):
-=======
-        use_min_cut=True,
-        skip_correctness_check=False):
->>>>>>> 84fc396f
     """Compares func(*args, **kwargs) in eager-mode to under AOTAutograd.
 
     Compares outputs and (if check_gradients=True) gradients produced by
@@ -69,7 +65,6 @@
         c_args, c_kwargs = pytree.tree_unflatten(reconstructed_flat_args, args_spec)
         return func(*c_args, **c_kwargs)
 
-<<<<<<< HEAD
     # cannot use the min cut partitioner without functionalization
     if disable_functionalization:
         compiled_f = compiled_function(
@@ -77,14 +72,6 @@
     else:
         compiled_f = compiled_function(
             func_no_tensors, nop, nop, dynamic=dynamic, partition_fn=min_cut_rematerialization_partition, keep_inference_input_mutations=True, disable_functionalization=False)
-=======
-    if use_min_cut:
-        compiled_f = compiled_function(
-            func_no_tensors, nop, nop, dynamic=dynamic, partition_fn=min_cut_rematerialization_partition, keep_inference_input_mutations=True)
-    else:
-        compiled_f = compiled_function(
-            func_no_tensors, nop, nop, dynamic=dynamic, partition_fn=default_partition, keep_inference_input_mutations=True)
->>>>>>> 84fc396f
 
     out = wrapper_set_seed(func_no_tensors, args)
     if check_gradients == "auto":
