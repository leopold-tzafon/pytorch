# mypy: ignore-errors

import torch
import torch.utils._pytree as pytree
from torch.testing._utils import wrapper_set_seed
from functorch.compile import compiled_function, min_cut_rematerialization_partition, default_partition, nop
from .make_fx import randomize
import re


class assert_raises_regex:
    def __init__(self, exception_cls, regex):
        self.exception_cls = exception_cls
        self.regex = regex

    def __enter__(self):
        pass

    def __exit__(self, exc_type, exc_val, traceback):
        if exc_type == self.exception_cls:
            msg = str(exc_val)
            if not re.search(self.regex, msg):
                raise AssertionError(
                    f"Expected exception to match regex. regex: {self.regex}, exception: {msg}")
            return True  # Squashes the exception
        if exc_type is not None:
            raise AssertionError(
                f"Expected {self.exception_cls} to be raised, instead got exception {exc_type}")
        raise AssertionError("Expected exception to be raised but none was")


def aot_autograd_check(
        func,
        args,
        kwargs,
        dynamic,
        assert_raises_regex_fn=assert_raises_regex,
        assert_equals_fn=torch.testing.assert_close,
        check_gradients=True,
        try_check_data_specialization=False,
        skip_correctness_check=False,
        use_min_cut=True,
        disable_functionalization=False):
    """Compares func(*args, **kwargs) in eager-mode to under AOTAutograd.

    Compares outputs and (if check_gradients=True) gradients produced by
    AOTAutograd against eager-mode PyTorch.

    We assume that func(*args, **kwargs) succeeds in eager-mode PyTorch.

    """
    flat_args, args_spec = pytree.tree_flatten((args, kwargs))
    args = [arg for arg in flat_args if isinstance(arg, torch.Tensor)]

    # We construct a new function that only accepts Tensors as inputs
    def func_no_tensors(args):
        reconstructed_flat_args = []
        args = iter(args)
        for v in flat_args:
            if isinstance(v, torch.Tensor):
                reconstructed_flat_args.append(next(args))
            else:
                reconstructed_flat_args.append(v)

        c_args, c_kwargs = pytree.tree_unflatten(reconstructed_flat_args, args_spec)
        return func(*c_args, **c_kwargs)

    # cannot use the min cut partitioner without functionalization
    if disable_functionalization:
        compiled_f = compiled_function(
<<<<<<< HEAD
            func_no_tensors, nop, nop, dynamic=dynamic, partition_fn=default_partition, keep_inference_input_mutations=True, disable_functionalization=True)
    else:
        compiled_f = compiled_function(
            func_no_tensors, nop, nop, dynamic=dynamic, partition_fn=min_cut_rematerialization_partition, keep_inference_input_mutations=True, disable_functionalization=False)
=======
            func_no_tensors,
            nop,
            nop,
            dynamic=dynamic,
            partition_fn=min_cut_rematerialization_partition,
            keep_inference_input_mutations=True
        )
    else:
        compiled_f = compiled_function(
            func_no_tensors,
            nop,
            nop,
            dynamic=dynamic,
            partition_fn=default_partition,
            keep_inference_input_mutations=True
        )
>>>>>>> 58231650

    out = wrapper_set_seed(func_no_tensors, args)
    if check_gradients == "auto":
        any_tensor_requires_grad = pytree.tree_any_only(torch.Tensor, lambda x: x.requires_grad, args)
        any_output_requires_grad = pytree.tree_any_only(torch.Tensor, lambda x: x.requires_grad, out)
        check_gradients = any_tensor_requires_grad and any_output_requires_grad
    if not check_gradients:
        compiled_out = wrapper_set_seed(compiled_f, args)
        if not skip_correctness_check:
            assert_equals_fn(compiled_out, out, msg=outputs_msg)
        return
    _test_aot_autograd_forwards_backwards_helper(
        func_no_tensors, compiled_f, args, assert_raises_regex_fn, assert_equals_fn,
        try_check_data_specialization, skip_correctness_check)

outputs_msg = (
    "Outputs of the operator are different in eager-mode PyTorch vs "
    "AOTDispatcher tracing. This means the operator will have incorrect output "
    "underneath torch.compile. This could be because the operator's "
    "implementation not traceable."
)


def _test_aot_autograd_forwards_backwards_helper(
        f, compiled_f, args, assert_raises_regex_fn, assert_equals_fn,
        try_check_data_specialization, skip_correctness_check=False):
    # Verify grads are equal between compiled and non-compiled versions of f.

    def call_forwards_backwards(f, args):
        flat_args = pytree.arg_tree_leaves(*args)
        diff_args = [arg for arg in flat_args if isinstance(arg, torch.Tensor) and
                     arg.requires_grad]
        out = wrapper_set_seed(f, args)
        flat_out = pytree.tree_leaves(out)

        sm = 0
        for i in flat_out:
            if isinstance(i, torch.Tensor):
                # We need to call .abs() because it is possible that the output of the
                # operator is a complex Tensor and autograd will yell at autograd.grad
                # on a complex Tensor unless we manually provide the grad_output flag.
                sm += i.sum().abs()
        assert isinstance(sm, torch.Tensor)
        return out, torch.autograd.grad(sm, diff_args, allow_unused=True)

    def check(args, ignore_failure=False):
        try:
            orig_out, orig_grad = call_forwards_backwards(f, args)
        except Exception:
            if ignore_failure:
                return
            raise

        # See https://github.com/pytorch/pytorch/pull/98960#issuecomment-1505962215
        tensor_args = [x for x in pytree.tree_flatten(args)[0] if isinstance(x, torch.Tensor)]
        any_non_leaves = any(x.grad_fn is not None for x in tensor_args)
        if all(x is None for x in orig_grad) and any_non_leaves:
            with assert_raises_regex_fn(RuntimeError, 'does not require grad and does not have a grad_fn'):
                call_forwards_backwards(compiled_f, args)
            return

        msg = (
            "Gradients of the operator are different in eager-mode PyTorch vs "
            "AOTDispatcher. This means the operator will have incorrect gradients "
            "underneath torch.compile. This could be because the operator's "
            "backward is incorrectly registered or not traceable."
        )

        compiled_out, compiled_grad = call_forwards_backwards(compiled_f, args)
        if not skip_correctness_check:
            try:
                assert_equals_fn(compiled_out, orig_out)
            except Exception as e:
                raise type(e)(outputs_msg) from e
            try:
                assert_equals_fn(compiled_grad, orig_grad)
            except Exception as e:
                raise type(e)(msg) from e

    check(args, ignore_failure=False)

    # Randomize the data and run the traced graph with it, to catch bugs
    # where we may have baked in Tensor data into the trace.
    # This is not guaranteed to succeed, because `f` might have preconditions
    # on the values of the inputs, so we just ignore if this test fails.
    if try_check_data_specialization:
        args = randomize(args)
        check(args, ignore_failure=True)<|MERGE_RESOLUTION|>--- conflicted
+++ resolved
@@ -68,18 +68,13 @@
     # cannot use the min cut partitioner without functionalization
     if disable_functionalization:
         compiled_f = compiled_function(
-<<<<<<< HEAD
-            func_no_tensors, nop, nop, dynamic=dynamic, partition_fn=default_partition, keep_inference_input_mutations=True, disable_functionalization=True)
-    else:
-        compiled_f = compiled_function(
-            func_no_tensors, nop, nop, dynamic=dynamic, partition_fn=min_cut_rematerialization_partition, keep_inference_input_mutations=True, disable_functionalization=False)
-=======
             func_no_tensors,
             nop,
             nop,
             dynamic=dynamic,
-            partition_fn=min_cut_rematerialization_partition,
-            keep_inference_input_mutations=True
+            partition_fn=default_partition,
+            keep_inference_input_mutations=True,
+            disable_functionalization=True
         )
     else:
         compiled_f = compiled_function(
@@ -87,10 +82,10 @@
             nop,
             nop,
             dynamic=dynamic,
-            partition_fn=default_partition,
-            keep_inference_input_mutations=True
+            partition_fn=min_cut_rematerialization_partition,
+            keep_inference_input_mutations=True,
+            disable_functionalization=False
         )
->>>>>>> 58231650
 
     out = wrapper_set_seed(func_no_tensors, args)
     if check_gradients == "auto":
