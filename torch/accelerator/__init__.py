r"""
This package introduces support for the current :ref:`accelerator<accelerators>` in python.
"""

from typing import Optional
from typing_extensions import deprecated

import torch

from ._utils import _device_t, _get_device_index
from .memory import (
    empty_cache,
<<<<<<< HEAD
    get_memory_info,
=======
>>>>>>> 5e149a64
    max_memory_allocated,
    max_memory_reserved,
    memory_allocated,
    memory_reserved,
    memory_stats,
    reset_accumulated_memory_stats,
    reset_peak_memory_stats,
)


__all__ = [
    "current_accelerator",
    "current_device_idx",  # deprecated
    "current_device_index",
    "current_stream",
    "empty_cache",
    "device_count",
    "device_index",
    "empty_cache",
    "get_memory_info",
    "is_available",
    "max_memory_allocated",
    "max_memory_reserved",
    "memory_allocated",
    "memory_reserved",
    "memory_stats",
    "reset_accumulated_memory_stats",
    "reset_peak_memory_stats",
    "set_device_idx",  # deprecated
    "set_device_index",
    "set_stream",
    "synchronize",
]


def device_count() -> int:
    r"""Return the number of current :ref:`accelerator<accelerators>` available.

    Returns:
        int: the number of the current :ref:`accelerator<accelerators>` available.
            If there is no available accelerators, return 0.

    .. note:: This API delegates to the device-specific version of `device_count`.
        On CUDA, this API will NOT poison fork if NVML discovery succeeds.
        Otherwise, it will. For more details, see :ref:`multiprocessing-poison-fork-note`.
    """
    acc = current_accelerator()
    if acc is None:
        return 0

    mod = torch.get_device_module(acc)
    return mod.device_count()


def is_available() -> bool:
    r"""Check if the current accelerator is available at runtime: it was build, all the
    required drivers are available and at least one device is visible.
    See :ref:`accelerator<accelerators>` for details.

    Returns:
        bool: A boolean indicating if there is an available :ref:`accelerator<accelerators>`.

    .. note:: This API delegates to the device-specific version of `is_available`.
        On CUDA, when the environment variable ``PYTORCH_NVML_BASED_CUDA_CHECK=1`` is set,
        this function will NOT poison fork. Otherwise, it will. For more details, see
        :ref:`multiprocessing-poison-fork-note`.

    Example::

        >>> assert torch.accelerator.is_available() "No available accelerators detected."
    """
    # Why not just check "device_count() > 0" like other is_available call?
    # Because device like CUDA have a python implementation of is_available that is
    # non-poisoning and some features like Dataloader rely on it.
    # So we are careful to delegate to the Python version of the accelerator here
    acc = current_accelerator()
    if acc is None:
        return False

    mod = torch.get_device_module(acc)
    return mod.is_available()


def current_accelerator(check_available: bool = False) -> Optional[torch.device]:
    r"""Return the device of the accelerator available at compilation time.
    If no accelerator were available at compilation time, returns None.
    See :ref:`accelerator<accelerators>` for details.

    Args:
        check_available (bool, optional): if True, will also do a runtime check to see
            if the device :func:`torch.accelerator.is_available` on top of the compile-time
            check.
            Default: ``False``

    Returns:
        torch.device: return the current accelerator as :class:`torch.device`.

    .. note:: The index of the returned :class:`torch.device` will be ``None``, please use
        :func:`torch.accelerator.current_device_index` to know the current index being used.
        This API does NOT poison fork. For more details, see :ref:`multiprocessing-poison-fork-note`.

    Example::

        >>> # xdoctest:
        >>> # If an accelerator is available, sent the model to it
        >>> model = torch.nn.Linear(2, 2)
        >>> if (current_device := current_accelerator(check_available=True)) is not None:
        >>>     model.to(current_device)
    """
    if (acc := torch._C._accelerator_getAccelerator()) is not None:
        if (not check_available) or (check_available and is_available()):
            return acc
    return None


def current_device_index() -> int:
    r"""Return the index of a currently selected device for the current :ref:`accelerator<accelerators>`.

    Returns:
        int: the index of a currently selected device.
    """
    return torch._C._accelerator_getDeviceIndex()


current_device_idx = deprecated(
    "Use `current_device_index` instead.",
    category=FutureWarning,
)(current_device_index)

current_device_idx.__doc__ = r"""
    (Deprecated) Return the index of a currently selected device for the current :ref:`accelerator<accelerators>`.

    Returns:
        int: the index of a currently selected device.

    .. warning::

        :func:`torch.accelerator.current_device_idx` is deprecated in favor of :func:`torch.accelerator.current_device_index`
        and will be removed in a future PyTorch release.
    """


def set_device_index(device: _device_t, /) -> None:
    r"""Set the current device index to a given device.

    Args:
        device (:class:`torch.device`, str, int): a given device that must match the current
            :ref:`accelerator<accelerators>` device type.

    .. note:: This function is a no-op if this device index is negative.
    """
    device_index = _get_device_index(device, optional=False)
    torch._C._accelerator_setDeviceIndex(device_index)


set_device_idx = deprecated(
    "Use `set_device_index` instead.",
    category=FutureWarning,
)(set_device_index)

set_device_idx.__doc__ = r"""
    (Deprecated) Set the current device index to a given device.

    Args:
        device (:class:`torch.device`, str, int): a given device that must match the current
            :ref:`accelerator<accelerators>` device type.

    .. warning::

        :func:`torch.accelerator.set_device_idx` is deprecated in favor of :func:`torch.accelerator.set_device_index`
        and will be removed in a future PyTorch release.
    """


def current_stream(device: _device_t = None, /) -> torch.Stream:
    r"""Return the currently selected stream for a given device.

    Args:
        device (:class:`torch.device`, str, int, optional): a given device that must match the current
            :ref:`accelerator<accelerators>` device type. If not given,
            use :func:`torch.accelerator.current_device_index` by default.

    Returns:
        torch.Stream: the currently selected stream for a given device.
    """
    device_index = _get_device_index(device, optional=True)
    return torch._C._accelerator_getStream(device_index)


def set_stream(stream: torch.Stream) -> None:
    r"""Set the current stream to a given stream.

    Args:
        stream (torch.Stream): a given stream that must match the current :ref:`accelerator<accelerators>` device type.

    .. note:: This function will set the current device index to the device index of the given stream.
    """
    torch._C._accelerator_setStream(stream)


def synchronize(device: _device_t = None, /) -> None:
    r"""Wait for all kernels in all streams on the given device to complete.

    Args:
        device (:class:`torch.device`, str, int, optional): device for which to synchronize. It must match
            the current :ref:`accelerator<accelerators>` device type. If not given,
            use :func:`torch.accelerator.current_device_index` by default.

    .. note:: This function is a no-op if the current :ref:`accelerator<accelerators>` is not initialized.

    Example::

        >>> # xdoctest: +REQUIRES(env:TORCH_DOCTEST_CUDA)
        >>> assert torch.accelerator.is_available() "No available accelerators detected."
        >>> start_event = torch.Event(enable_timing=True)
        >>> end_event = torch.Event(enable_timing=True)
        >>> start_event.record()
        >>> tensor = torch.randn(100, device=torch.accelerator.current_accelerator())
        >>> sum = torch.sum(tensor)
        >>> end_event.record()
        >>> torch.accelerator.synchronize()
        >>> elapsed_time_ms = start_event.elapsed_time(end_event)
    """
    device_index = _get_device_index(device, optional=True)
    torch._C._accelerator_synchronizeDevice(device_index)


class device_index:
    r"""Context manager to set the current device index for the current :ref:`accelerator<accelerators>`.
    Temporarily changes the current device index to the specified value for the duration
    of the context, and automatically restores the previous device index when exiting
    the context.

    Args:
        device (Optional[int]): a given device index to temporarily set. If None,
            no device index switching occurs.

    Examples:

        >>> # xdoctest: +REQUIRES(env:TORCH_DOCTEST_CUDA)
        >>> # Set device 0 as the current device temporarily
        >>> with torch.accelerator.device_index(0):
        ...     # Code here runs with device 0 as the current device
        ...     pass
        >>> # Original device is now restored
        >>> # No-op when None is passed
        >>> with torch.accelerator.device_index(None):
        ...     # No device switching occurs
        ...     pass
    """

    def __init__(self, device: Optional[int], /) -> None:
        self.idx = device
        self.prev_idx = -1

    def __enter__(self) -> None:
        if self.idx is not None:
            self.prev_idx = torch._C._accelerator_exchangeDevice(self.idx)

    def __exit__(self, *exc_info: object) -> None:
        if self.idx is not None:
            torch._C._accelerator_maybeExchangeDevice(self.prev_idx)<|MERGE_RESOLUTION|>--- conflicted
+++ resolved
@@ -10,10 +10,7 @@
 from ._utils import _device_t, _get_device_index
 from .memory import (
     empty_cache,
-<<<<<<< HEAD
     get_memory_info,
-=======
->>>>>>> 5e149a64
     max_memory_allocated,
     max_memory_reserved,
     memory_allocated,
@@ -29,7 +26,6 @@
     "current_device_idx",  # deprecated
     "current_device_index",
     "current_stream",
-    "empty_cache",
     "device_count",
     "device_index",
     "empty_cache",
