#pragma once

#include <cstdint>
#include <string>

namespace torch::nativert {

struct ExecutorConfig {
  bool validateInputs = false;
  bool debugNan = false;
  bool enableStaticCPUKernels = false;
  bool enableStaticMemoryPlanning = false;
  bool runConstFolding = false;
  bool doExecutionFrameCleanup = true;
<<<<<<< HEAD
=======
  bool tryFreeUnmanagedValuesAfterUse = true;
>>>>>>> eaa5d9d3
  // allows up to max number of concurrent threads.
  int64_t maxNumConcurrentThreads = 8;
  // allows up to max number of parallel ops.
  int64_t maxParallelOps = 1;
  int64_t minNumExecutionFrames = 1;
  int64_t executionFramePoolCleanupIntervalSec = 600;
  std::string modelName = "unknown";
};

} // namespace torch::nativert<|MERGE_RESOLUTION|>--- conflicted
+++ resolved
@@ -1,5 +1,6 @@
 #pragma once
 
+#include <torch/nativert/executor/memory/LayoutPlannerSettings.h>
 #include <cstdint>
 #include <string>
 
@@ -8,20 +9,17 @@
 struct ExecutorConfig {
   bool validateInputs = false;
   bool debugNan = false;
-  bool enableStaticCPUKernels = false;
-  bool enableStaticMemoryPlanning = false;
+  bool enableStaticCPUKernels = true;
   bool runConstFolding = false;
   bool doExecutionFrameCleanup = true;
-<<<<<<< HEAD
-=======
   bool tryFreeUnmanagedValuesAfterUse = true;
->>>>>>> eaa5d9d3
   // allows up to max number of concurrent threads.
   int64_t maxNumConcurrentThreads = 8;
   // allows up to max number of parallel ops.
   int64_t maxParallelOps = 1;
   int64_t minNumExecutionFrames = 1;
   int64_t executionFramePoolCleanupIntervalSec = 600;
+  LayoutPlannerSettings layoutPlannerSettings;
   std::string modelName = "unknown";
 };
 
