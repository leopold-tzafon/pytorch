# Copyright (c) Facebook, Inc. and its affiliates. All rights reserved.
#
# This source code is licensed under the BSD license found in the
# LICENSE file in the root directory of this source tree.

# NOTE: this file may be removed once we move to a dynamo frontend

import functools
from collections.abc import Callable, Generator
from contextlib import contextmanager
<<<<<<< HEAD
from typing import Any, Callable, Optional, Sequence, TypeAlias
=======
from typing import Any, Optional, Sequence
>>>>>>> f6e4b2ce

import torch
import torch.utils._pytree as pytree
from torch._C import DispatchKey
from torch._higher_order_ops.utils import (
    clone_outputs_aliasing_inputs,
    redirect_to_mode,
    save_tensors_and_symints_for_backward,
    saved_tensors_and_symints,
)
from torch._ops import HigherOrderOperator
from torch._subclasses.fake_tensor import FakeTensor, FakeTensorMode
from torch._subclasses.functional_tensor import FunctionalTensor
from torch.fx import GraphModule
from torch.fx.experimental.proxy_tensor import ProxyTorchDispatchMode, track_tensor_tree
from torch.utils.checkpoint import _CachedTorchDispatchMode, _CachingTorchDispatchMode


# Proxy the HOP instead of inlining into it
# And trace it with local shapes for AP
_DEFER_INLINING = False

GraphArg: TypeAlias = tuple[torch.Tensor, int, torch.SymInt, None]


@contextmanager
def defer_inlining() -> Generator[None, None, None]:
    global _DEFER_INLINING
    prior = _DEFER_INLINING
    try:
        _DEFER_INLINING = True
        yield
    finally:
        _DEFER_INLINING = prior


# Used to unwrap tensors classes like FunctionalTensor and Parameter
def _new_tensor(
    t: Any,
    new_shape: Optional[Sequence[int]] = None,
    new_stride: Optional[Sequence[int]] = None,
) -> Any:
    if isinstance(t, torch.Tensor):
        assert type(t) in (FunctionalTensor, FakeTensor, torch.Tensor), (
            f"No subclasses support for now, found {type(t)}"
        )
        return torch.empty_strided(
            t.size() if new_shape is None else new_shape,
            t.stride() if new_stride is None else new_stride,
            device=t.device,
            dtype=t.dtype,
            requires_grad=t.requires_grad,
        )
    return t


# Autoparallel specific, we want to treat plain tensors as DTensors
def _redistribute(
    args: Any,
    all_placements: tuple[Any],
    mesh: Any,
    shape_stride_fn: Callable[[torch.Tensor, Any, Any], tuple[list[int], list[int]]],
) -> GraphArg:
    from torch._dispatch.python import suspend_functionalization
    from torch._guards import detect_fake_mode
    from torch._subclasses.functional_tensor import disable_functional_mode
    from torch.fx.experimental.proxy_tensor import disable_proxy_modes_tracing

    with (
        suspend_functionalization(),
        disable_functional_mode(),
        disable_proxy_modes_tracing(),
    ):
        fake_mode = detect_fake_mode(args)
        assert fake_mode is not None, (
            "defer_inlining() is only supported for FakeTensors"
        )

        with fake_mode:
            new_args = list(pytree.tree_map(_new_tensor, args))
            for i, (tensor, placements) in enumerate(zip(new_args, all_placements)):
                if tensor is None:
                    # Sometimes gradients can be None
                    continue

                new_shape, new_stride = shape_stride_fn(
                    tensor,
                    mesh,
                    placements,
                )
                new_args[i] = _new_tensor(
                    tensor, new_shape=new_shape, new_stride=new_stride
                )

            new_args = tuple(new_args)
            assert all(
                isinstance(t, (FakeTensor, int, torch.SymInt, type(None)))
                for t in new_args
            ), f"Unexpected element in {args=}"

    return new_args


def redistribute_fw_inputs(
    global_args: Any, all_placements: Any, mesh: Any, _: Optional[int] = None
) -> GraphArg:
    assert len(global_args) == len(all_placements)
    return _redistribute(
        global_args,
        all_placements,
        mesh,
        torch.distributed.tensor._utils.compute_local_tensor_info,
    )


def redistribute_fw_outputs(
    local_outs: Any, all_placements: Any, mesh: Any, num_activations: int
) -> GraphArg:
    assert len(local_outs) == len(all_placements) + num_activations
    num_fw_outs = len(local_outs) - num_activations
    assert num_fw_outs > 0
    outs, activations = local_outs[:num_fw_outs], local_outs[num_fw_outs:]
    return (
        *_redistribute(
            outs,
            all_placements,
            mesh,
            torch.distributed.tensor._utils.compute_global_tensor_info,
        ),
        *activations,
    )


def redistribute_bw_inputs(
    global_args: Any, all_placements: Any, mesh: Any, num_activations: int
) -> GraphArg:
    assert len(global_args) == len(all_placements) + num_activations
    activations, inputs = global_args[:num_activations], global_args[num_activations:]
    assert len(inputs) > 0
    local_inputs = _redistribute(
        inputs,
        all_placements,
        mesh,
        torch.distributed.tensor._utils.compute_local_tensor_info,
    )
    return (
        *activations,
        *local_inputs,
    )


def redistribute_bw_outputs(
    local_outs: Any, all_placements: Any, mesh: Any, _: Optional[int] = None
) -> GraphArg:
    assert len(local_outs) == len(all_placements)
    return _redistribute(
        local_outs,
        all_placements,
        mesh,
        torch.distributed.tensor._utils.compute_global_tensor_info,
    )


class LocalMapHOP(HigherOrderOperator):
    def __init__(self) -> None:
        super().__init__("local_map_hop")

    def __call__(self, gm: GraphModule, *args: Any, **kwargs: Any) -> Any:
        return super().__call__(gm, *args, **kwargs)


local_map_hop = LocalMapHOP()

# Registers dispatches for SAC
redirect_to_mode(local_map_hop, _CachingTorchDispatchMode)
redirect_to_mode(local_map_hop, _CachedTorchDispatchMode)


def create_hop_fw_bw(
    fw_gm: GraphModule,
    *_args: Any,
) -> tuple[GraphModule, GraphModule, int, int, set[int]]:
    """
    Traces a joint, applies passes and partitions it
    """
    # Keeping these imports here
    # Avoid circular dependencies once we upstream with dynamo frontend
    from torch._dispatch.python import suspend_functionalization
    from torch._functorch.aot_autograd import AOTConfig, create_joint
    from torch._guards import detect_fake_mode
    from torch._subclasses.fake_tensor import FakeTensor, FakeTensorMode
    from torch._subclasses.functional_tensor import disable_functional_mode
    from torch.fx.experimental.proxy_tensor import disable_proxy_modes_tracing, make_fx

    local_map_kwargs = fw_gm.meta["local_map_kwargs"]  # type: ignore[attr-defined]
    assert "in_placements" in local_map_kwargs
    assert "out_placements" in local_map_kwargs
    assert "device_mesh" in local_map_kwargs
    assert len(local_map_kwargs["in_placements"]) == len(_args)

    dummy_aot_config = AOTConfig(
        fw_compiler=None,  # type: ignore[arg-type]
        bw_compiler=None,  # type: ignore[arg-type]
        partition_fn=None,  # type: ignore[arg-type]
        decompositions={},
        num_params_buffers=0,
        aot_id=0,
        keep_inference_input_mutations=False,
    )

    with suspend_functionalization(), disable_functional_mode():
        with disable_proxy_modes_tracing():
            # If someone runs this hop under the default compiler backend ("eager")
            # Then this path will be run with the actual user inputs. We convert them
            # to fake tensors in order to not perform any actual compute.

            fake_mode = detect_fake_mode(_args)
            if fake_mode is None:
                fake_mode = FakeTensorMode(allow_non_fake_inputs=True)

            with fake_mode:
                fw_inputs = redistribute_fw_inputs(
                    _args,
                    local_map_kwargs["in_placements"],
                    local_map_kwargs["device_mesh"],
                )
                assert len(fw_inputs) == len(local_map_kwargs["in_placements"])

            assert all(
                isinstance(t, (FakeTensor, int, torch.SymInt)) for t in fw_inputs
            ), f"Unexpected element in {fw_inputs=}"

            example_grads = pytree.tree_map(
                _new_tensor,
                fw_gm(*fw_inputs),
            )
            if not isinstance(example_grads, (list, tuple)):
                example_grads = [example_grads]

            num_fw_inputs = len(fw_inputs)
            num_fw_outputs = len(example_grads)

        def joint_f(
            *primals_and_tangents: list[torch.Tensor],
        ) -> Any:
            primals = primals_and_tangents[:num_fw_inputs]
            tangents = primals_and_tangents[num_fw_inputs:]

            def prepare_fw_with_masks(fn: Callable[..., Any]) -> Callable[..., Any]:
                def fw_with_masks(*args: Any) -> tuple[tuple[Any], list[bool]]:
                    fw_out = fn(*args)
                    assert isinstance(fw_out, tuple), (
                        "Dynamo traced submodule should return tuple"
                    )
                    return fw_out, [
                        bool(isinstance(ret, torch.Tensor) and ret.requires_grad)
                        for ret in fw_out
                    ]

                return fw_with_masks

            fw_outs, grads = create_joint(
                prepare_fw_with_masks(fw_gm), aot_config=dummy_aot_config
            )(primals, tangents)

            maybe_clone = clone_outputs_aliasing_inputs(primals_and_tangents)
            # put grads first to work with existing hop utils
            return pytree.tree_map(maybe_clone, (*grads, *fw_outs))

        filtered_grads_idx = set()
        for i, example_grad in enumerate(example_grads):
            # Filter out grads that are None or do not require_grad.
            # The AOTAutograd utils we rely on force this assumption.
            # We must also filter the runtime tangents too.
            if example_grad is not None and (
                isinstance(example_grad, torch.Tensor) and example_grad.requires_grad
            ):
                filtered_grads_idx.add(i)

        primals_and_tangents = [
            *fw_inputs,
            *[example_grads[i] for i in filtered_grads_idx],
        ]
        joint_hop_gm = make_fx(joint_f)(*primals_and_tangents)

        from torch._functorch._aot_autograd.graph_compile import prepare_for_partitioner
        from torch._inductor.compile_fx import partition_fn

        # Match partitioner convention
        prepped_joint_hop_gm = prepare_for_partitioner(
            joint_hop_gm, num_fw_inputs, num_fw_outputs
        )
        # Also runs joint passes
        new_fw_gm, new_bw_gm = partition_fn(
            prepped_joint_hop_gm,
            [],
            num_fwd_outputs=num_fw_outputs,
            static_lifetime_input_indices=[],
        )

        # Propagate meta onto fw/bw graphs, later will be set on proxied nodes
        new_fw_gm.meta["local_map_kwargs"] = local_map_kwargs
        new_bw_gm.meta["local_map_kwargs"] = {**local_map_kwargs}
        # Okay because Autoparallel assumes same sharding between param and grads
        new_bw_gm.meta["local_map_kwargs"]["in_placements"] = local_map_kwargs[
            "out_placements"
        ]
        new_bw_gm.meta["local_map_kwargs"]["out_placements"] = local_map_kwargs[
            "in_placements"
        ]

        # Validate Forward
        fw_kwargs = new_fw_gm.meta["local_map_kwargs"]
        expected_fw_inputs = len(fw_kwargs["in_placements"])
        expected_fw_outputs = len(fw_kwargs["out_placements"])
        actual_fw_inputs = len(new_fw_gm.graph.find_nodes(op="placeholder"))
        actual_fw_outputs = num_fw_outputs
        assert expected_fw_inputs == actual_fw_inputs
        assert expected_fw_outputs == actual_fw_outputs

        # Validate Activations
        assert len(new_fw_gm.graph.find_nodes(op="output")) == 1
        num_activations = (
            len(new_fw_gm.graph.find_nodes(op="output")[0].args[0]) - num_fw_outputs
        )
        assert num_activations >= 0

        # Validate Backward
        bw_kwargs = new_bw_gm.meta["local_map_kwargs"]
        expected_bw_inputs = len(bw_kwargs["in_placements"])
        expected_bw_outputs = len(bw_kwargs["out_placements"])
        actual_bw_inputs = (
            len(new_bw_gm.graph.find_nodes(op="placeholder")) - num_activations
        )
        assert actual_bw_inputs > 0
        assert len(new_bw_gm.graph.find_nodes(op="output")) == 1
        actual_bw_outputs = len(new_bw_gm.graph.find_nodes(op="output")[0].args[0])
        assert expected_bw_inputs == actual_bw_inputs
        assert expected_bw_outputs == actual_bw_outputs

        new_fw_gm.meta["num_activations"] = num_activations
        new_fw_gm.meta["is_backward"] = False
        new_bw_gm.meta["num_activations"] = num_activations
        new_bw_gm.meta["is_backward"] = True

        return new_fw_gm, new_bw_gm, num_fw_inputs, num_fw_outputs, filtered_grads_idx


class LocalMapAutogradOp(torch.autograd.Function):
    @staticmethod
    # pyrefly: ignore  # bad-override
    def forward(
        ctx: Any,
        fw_gm: GraphModule,
        bw_gm: GraphModule,
        num_fw_ins: int,
        num_fw_outs: int,
        filtered_grads_idx: set[int],
        *args: Any,
        **kwargs: Any,
    ) -> tuple[Optional[torch.Tensor], ...]:
        from torch._functorch._aot_autograd.schemas import MemoryFormatMeta

        ctx.bw_gm = bw_gm
        ctx.num_fw_ins = num_fw_ins
        ctx.filtered_grads_idx = filtered_grads_idx

        with torch._C._AutoDispatchBelowAutograd():
            fw_outs_with_saved_activations = local_map_hop(fw_gm, *args, **kwargs)

        fw_outs = fw_outs_with_saved_activations[:num_fw_outs]
        saved_activations = fw_outs_with_saved_activations[num_fw_outs:]
        save_tensors_and_symints_for_backward(ctx, saved_activations)

        ctx.expected_tangent_metadata = {
            i: MemoryFormatMeta.from_tensor(fw_outs[i]) for i in filtered_grads_idx
        }
        return fw_outs

    @staticmethod
    def backward(
        ctx: Any, *_grads: tuple[torch.Tensor]
    ) -> tuple[Optional[torch.Tensor], ...]:
        from torch._functorch._aot_autograd.runtime_wrappers import (
            coerce_to_expected_memory_format,
        )

        saved_activations = saved_tensors_and_symints(ctx)
        with torch._C._AutoDispatchBelowAutograd():
            # Filter out grads that are None or do not require_grad.
            # The AOTAutograd utils we rely on force this assumption.
            grads = [_grads[i] for i in ctx.filtered_grads_idx]
            assert len(grads) == len(ctx.expected_tangent_metadata), (
                f"{len(grads)=} vs {len(ctx.expected_tangent_metadata)}"
            )

            for i, meta in ctx.expected_tangent_metadata.items():
                # pyrefly: ignore  # bad-argument-type
                grads[i] = coerce_to_expected_memory_format(grads[i], meta)

            grad_ins = local_map_hop(ctx.bw_gm, *saved_activations, *grads)
            if len(grad_ins) != ctx.num_fw_ins:
                raise RuntimeError(
                    f"Expected {ctx.num_fw_ins} grad_ins, got {len(grad_ins)}"
                )
        return None, None, None, None, None, *grad_ins


@local_map_hop.py_impl(torch._C.DispatchKey.Autograd)
def autograd_key(
    fw_gm: GraphModule,
    *args: Any,
    **kwargs: Any,
) -> Any:
    if _DEFER_INLINING:
        fw_gm, bw_gm, num_fw_ins, num_fw_outs, filtered_grads_idx = create_hop_fw_bw(
            fw_gm, *args
        )
        return LocalMapAutogradOp.apply(
            fw_gm, bw_gm, num_fw_ins, num_fw_outs, filtered_grads_idx, *args, **kwargs
        )

    return fw_gm(*args, **kwargs)


@local_map_hop.py_functionalize_impl
def functional_mode_key(
    ctx: Any, gm: GraphModule, *args: Any, **kwargs: Any
) -> tuple[torch.Tensor]:
    assert not kwargs

    unwrapped_inputs = ctx.unwrap_tensors(args)
    with ctx.redispatch_to_next():
        out = local_map_hop(gm, *unwrapped_inputs)
        return ctx.wrap_tensors(out)


@local_map_hop.py_impl(FakeTensorMode)
def fake_mode_key(
    mode: FakeTensorMode,
    gm: GraphModule,
    *args: Any,
    **kwargs: Any,
) -> GraphArg:
    with mode:
        if not _DEFER_INLINING:
            return gm(*args, **kwargs)

        # otherwise, we need to convert to local shapes for AP
        is_backward = gm.meta["is_backward"]
        redistribute_inputs = (
            redistribute_bw_inputs if is_backward else redistribute_fw_inputs
        )
        local_args = redistribute_inputs(
            args,
            gm.meta["local_map_kwargs"]["in_placements"],
            gm.meta["local_map_kwargs"]["device_mesh"],
            gm.meta["num_activations"],
        )
        local_outs = gm(*local_args)
        redistribute_outputs = (
            redistribute_bw_outputs if is_backward else redistribute_fw_outputs
        )
        global_outs = redistribute_outputs(
            local_outs,
            gm.meta["local_map_kwargs"]["out_placements"],
            gm.meta["local_map_kwargs"]["device_mesh"],
            gm.meta["num_activations"],
        )
        return global_outs


def proxy_mode_key_common(
    call_hop: Callable[..., Any],
    proxy_mode: ProxyTorchDispatchMode,
    gm: GraphModule,
    *args: Any,
    **kwargs: Any,
) -> tuple[torch.Tensor]:
    assert proxy_mode is not None, (
        "Mode should always be enabled for python fallback key"
    )
    assert len(kwargs) == 0

    example_out = call_hop(*args, **kwargs)
    proxy_args = pytree.tree_map(proxy_mode.tracer.unwrap_proxy, args)  # type: ignore[union-attr]

    out_proxy = proxy_mode.tracer.create_proxy(
        "call_function", call_hop, proxy_args, {}
    )

    # extract local_map args, post-dispatch operates on GraphModules
    assert gm.meta["local_map_kwargs"]
    local_map_kwargs = gm.meta["local_map_kwargs"]

    # propagate local_map args to the call_function node
    out_proxy.node.meta["local_map_kwargs"] = local_map_kwargs
    return track_tensor_tree(
        example_out, out_proxy, constant=None, tracer=proxy_mode.tracer
    )


@local_map_hop.py_impl(ProxyTorchDispatchMode)
def proxy_mode_key(
    proxy_mode: ProxyTorchDispatchMode,
    gm: GraphModule,
    *args: Any,
    **kwargs: Any,
) -> tuple[torch.Tensor]:
    # TODO: get rid of this when we can install as a subgraph
    def call_local_map(*_args: Any, **_kwargs: Any) -> Any:
        return functools.partial(local_map_hop, gm)(*_args, **_kwargs)

    return proxy_mode_key_common(call_local_map, proxy_mode, gm, *args, **kwargs)


# Running HOP in eager with real tensors
@local_map_hop.py_impl(DispatchKey.CompositeExplicitAutograd)
def real_impl(
    gm: GraphModule,
    *args: Any,
    **kwargs: Any,
) -> tuple[torch.Tensor]:
    return gm(*args, **kwargs)<|MERGE_RESOLUTION|>--- conflicted
+++ resolved
@@ -8,11 +8,7 @@
 import functools
 from collections.abc import Callable, Generator
 from contextlib import contextmanager
-<<<<<<< HEAD
-from typing import Any, Callable, Optional, Sequence, TypeAlias
-=======
-from typing import Any, Optional, Sequence
->>>>>>> f6e4b2ce
+from typing import Any, Optional, Sequence, TypeAlias
 
 import torch
 import torch.utils._pytree as pytree
