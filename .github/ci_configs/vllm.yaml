--- conflicted
+++ resolved
@@ -2,11 +2,8 @@
   build_target: vllm
   torch_whl_dir: dist
   work_directory: vllm
-<<<<<<< HEAD
+  vllm_fa_cmake_gpu_arches: "80-real"
   artifact_dir: shared
-=======
-  vllm_fa_cmake_gpu_arches: "80-real"
->>>>>>> 3b46a61d
   # if set, overrides the base image used in vllm build
   base_image: ${DOCKER_IMAGE} # replace with the env_var DOCKER_IMAGE
   # if set, replaces the vllm dockerfile.torch_nightly with the local dockerfile.
