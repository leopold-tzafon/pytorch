--- conflicted
+++ resolved
@@ -717,12 +717,7 @@
         build_vars += " OpenBLAS_HOME=/opt/OpenBLAS"
         build_vars += " ACL_ROOT_DIR=/acl"
         host.run_cmd(
-<<<<<<< HEAD
-            f"cd $HOME/pytorch && {build_vars} python3 setup.py bdist_wheel{build_opts}"
-=======
-            f"cd $HOME/pytorch && export ACL_ROOT_DIR=$HOME/ComputeLibrary && "
-            f"{build_vars} python3 -m build --wheel --no-isolation{build_opts}"
->>>>>>> 80d0eb1a
+            f"cd $HOME/pytorch && {build_vars} python3 -m build --wheel --no-isolation{build_opts}"
         )
         print("Repair the wheel")
         pytorch_wheel_name = host.list_dir("pytorch/dist")[0]
