#!/bin/bash
set -x

# shellcheck disable=SC2034
# shellcheck source=./macos-common.sh
source "$(dirname "${BASH_SOURCE[0]}")/macos-common.sh"

# Test that OpenMP is enabled
pushd test
if [[ ! $(python -c "import torch; print(int(torch.backends.openmp.is_available()))") == "1" ]]; then
  echo "Build should have OpenMP enabled, but torch.backends.openmp.is_available() is False"
  exit 1
fi
popd

python -mpip install -r requirements.txt

# enable debug asserts in serialization
export TORCH_SERIALIZATION_DEBUG=1

<<<<<<< HEAD
__TEST_PYTHON_HAS_SETUP=''  # marker for `setup_test_python`
=======
python -mpip install --no-input -r requirements.txt
>>>>>>> 35f4c06a

setup_test_python() {
  if [[ -n "${__TEST_PYTHON_HAS_SETUP}" ]]; then
    # Already set up, skip.
    return
  fi

  # The CircleCI worker hostname doesn't resolve to an address.
  # This environment variable makes ProcessGroupGloo default to
  # using the address associated with the loopback interface.
  export GLOO_SOCKET_IFNAME=lo0
  echo "Python version: $(which python) ($(python --version))"
  python -m pip install -qr requirements-build.txt

  echo "CMake version: $(cmake --version)"
  echo "Ninja version: $(ninja --version)"

  echo "Python packages:"
  python -m pip freeze

  # Set the limit on open file handles to 16384
  # might help with intermittent compiler test failures
  ulimit -n 16384

  __TEST_PYTHON_HAS_SETUP=1  # marker
}

test_python_all() {
  setup_test_python

  time python test/run_test.py --verbose --exclude-jit-executor

  assert_git_not_dirty
}

test_python_mps() {
  setup_test_python

  time python test/run_test.py --verbose --mps
  MTL_CAPTURE_ENABLED=1 ${CONDA_RUN} python3 test/test_mps.py --verbose -k test_metal_capture

  assert_git_not_dirty
}


test_python_shard() {
  if [[ -z "$NUM_TEST_SHARDS" ]]; then
    echo "NUM_TEST_SHARDS must be defined to run a Python test shard"
    exit 1
  fi

  setup_test_python

  time python test/run_test.py --verbose --exclude-jit-executor --exclude-distributed-tests --shard "$1" "$NUM_TEST_SHARDS"

  assert_git_not_dirty
}

test_libtorch() {
  # C++ API

  if [[ "$BUILD_TEST_LIBTORCH" == "1" ]]; then
    # NB: Install outside of source directory (at the same level as the root
    # pytorch folder) so that it doesn't get cleaned away prior to docker push.
    # But still clean it before we perform our own build.

    echo "Testing libtorch"

    CPP_BUILD="$PWD/../cpp-build"
    rm -rf "$CPP_BUILD"
    mkdir -p "$CPP_BUILD"/caffe2

    BUILD_LIBTORCH_PY=$PWD/tools/build_libtorch.py
    pushd "$CPP_BUILD"/caffe2
    VERBOSE=1 DEBUG=1 python "$BUILD_LIBTORCH_PY"
    popd

    MNIST_DIR="${PWD}/test/cpp/api/mnist"
    python tools/download_mnist.py --quiet -d "${MNIST_DIR}"

    # Unfortunately it seems like the test can't load from miniconda3
    # without these paths being set
    export DYLD_LIBRARY_PATH="$DYLD_LIBRARY_PATH:$PWD/miniconda3/lib"
    export LD_LIBRARY_PATH="$LD_LIBRARY_PATH:$PWD/miniconda3/lib"
    TORCH_CPP_TEST_MNIST_PATH="${MNIST_DIR}" CPP_TESTS_DIR="${CPP_BUILD}/caffe2/bin" python test/run_test.py --cpp --verbose -i cpp/test_api

    assert_git_not_dirty
  fi
}

test_custom_backend() {
  print_cmake_info

  echo "Testing custom backends"
  pushd test/custom_backend
  rm -rf build && mkdir build
  pushd build
  SITE_PACKAGES="$(python -c 'from distutils.sysconfig import get_python_lib; print(get_python_lib())')"
  CMAKE_PREFIX_PATH="$SITE_PACKAGES/torch" "${CMAKE_EXEC}" ..
  make VERBOSE=1
  popd

  # Run Python tests and export a lowered module.
  python test_custom_backend.py -v
  python backend.py --export-module-to=model.pt
  # Run C++ tests using the exported module.
  build/test_custom_backend ./model.pt
  rm -f ./model.pt
  popd
  assert_git_not_dirty
}

test_custom_script_ops() {
  print_cmake_info

  echo "Testing custom script operators"
  pushd test/custom_operator
  # Build the custom operator library.
  rm -rf build && mkdir build
  pushd build
  SITE_PACKAGES="$(python -c 'from distutils.sysconfig import get_python_lib; print(get_python_lib())')"
  CMAKE_PREFIX_PATH="$SITE_PACKAGES/torch" "${CMAKE_EXEC}" ..
  make VERBOSE=1
  popd

  # Run tests Python-side and export a script module.
  python test_custom_ops.py -v
  python model.py --export-script-module=model.pt
  # Run tests C++-side and load the exported script module.
  build/test_custom_ops ./model.pt
  popd
  assert_git_not_dirty
}

test_jit_hooks() {
  print_cmake_info

  echo "Testing jit hooks in cpp"
  pushd test/jit_hooks
  # Build the custom operator library.
  rm -rf build && mkdir build
  pushd build
  SITE_PACKAGES="$(python -c 'from distutils.sysconfig import get_python_lib; print(get_python_lib())')"
  CMAKE_PREFIX_PATH="$SITE_PACKAGES/torch" "${CMAKE_EXEC}" ..
  make VERBOSE=1
  popd

  # Run tests Python-side and export a script module.
  python model.py --export-script-module=model
  # Run tests C++-side and load the exported script module.
  build/test_jit_hooks ./model
  popd
  assert_git_not_dirty
}

# Shellcheck doesn't like it when you pass no arguments to a function
# that can take args. See https://www.shellcheck.net/wiki/SC2120
# shellcheck disable=SC2120
checkout_install_torchbench() {
  local commit
  commit=$(cat .ci/docker/ci_commit_pins/torchbench.txt)
  git clone https://github.com/pytorch/benchmark torchbench
  pushd torchbench
  git checkout "$commit"

  if [ "$1" ]; then
    python install.py --continue_on_fail models "$@"
  else
    # Occasionally the installation may fail on one model but it is ok to continue
    # to install and test other models
    python install.py --continue_on_fail
  fi
  popd

  pip install -r .ci/docker/ci_commit_pins/huggingface-requirements.txt
  # https://github.com/pytorch/pytorch/issues/160689 to remove torchao because
  # its current version 0.12.0 doesn't work with transformers 4.54.0
  pip uninstall -y torchao

  echo "Print all dependencies after TorchBench is installed"
  python -mpip freeze
}

torchbench_setup_macos() {
  setup_test_python

  git clone --recursive https://github.com/pytorch/vision torchvision
  git clone --recursive https://github.com/pytorch/audio torchaudio
  brew install jpeg-turbo libpng

  pushd torchvision
  git fetch
  git checkout "$(cat ../.github/ci_commit_pins/vision.txt)"
  git submodule update --init --recursive
  python setup.py clean
  python -m pip install -e . -v --no-build-isolation
  popd

  pushd torchaudio
  git fetch
  git checkout "$(cat ../.github/ci_commit_pins/audio.txt)"
  git submodule update --init --recursive
  python setup.py clean
  #TODO: Remove me, when figure out how to make TorchAudio find brew installed openmp
  USE_OPENMP=0 python -m pip install -e . -v --no-build-isolation
  popd

  checkout_install_torchbench
}

pip_benchmark_deps() {
  python -mpip install --no-input requests cython scikit-learn six
}


test_torchbench_perf() {
  print_cmake_info

  echo "Launching torchbench setup"
  pip_benchmark_deps
  torchbench_setup_macos

  TEST_REPORTS_DIR=$(pwd)/test/test-reports
  mkdir -p "$TEST_REPORTS_DIR"

  local backend=eager
  local dtype=notset
  local device=mps

  echo "Setup complete, launching torchbench training performance run"
  PYTHONPATH="$(pwd)"/torchbench python benchmarks/dynamo/torchbench.py \
    --performance --backend "$backend" --training --devices "$device" \
    --output "$TEST_REPORTS_DIR/inductor_${backend}_torchbench_${dtype}_training_${device}_performance.csv"

  echo "Launching torchbench inference performance run"
  PYTHONPATH="$(pwd)"/torchbench python benchmarks/dynamo/torchbench.py \
    --performance --backend "$backend" --inference --devices "$device" \
    --output "$TEST_REPORTS_DIR/inductor_${backend}_torchbench_${dtype}_inference_${device}_performance.csv"

  echo "Pytorch benchmark on mps device completed"
}

test_torchbench_smoketest() {
  print_cmake_info

  echo "Launching torchbench setup"
  pip_benchmark_deps
  # shellcheck disable=SC2119,SC2120
  torchbench_setup_macos

  TEST_REPORTS_DIR=$(pwd)/test/test-reports
  mkdir -p "$TEST_REPORTS_DIR"

  local device=mps
  local dtypes=(undefined float16 bfloat16 notset)
  local dtype=${dtypes[$1]}
  local models=(hf_T5 llama BERT_pytorch dcgan hf_GPT2 yolov3 resnet152 sam sam_fast pytorch_unet stable_diffusion_text_encoder speech_transformer Super_SloMo doctr_det_predictor doctr_reco_predictor timm_resnet timm_vovnet vgg16)

  for backend in eager inductor; do

    echo "Launching torchbench inference performance run for backend ${backend} and dtype ${dtype}"
    local dtype_arg="--${dtype}"
    if [ "$dtype" == notset ]; then
        dtype_arg="--float32"
    fi
    touch "$TEST_REPORTS_DIR/inductor_${backend}_torchbench_${dtype}_inference_${device}_performance.csv"
    for model in "${models[@]}"; do
      PYTHONPATH="$(pwd)"/torchbench python benchmarks/dynamo/torchbench.py \
        --performance --only "$model" --backend "$backend" --inference --devices "$device" "$dtype_arg" \
        --output "$TEST_REPORTS_DIR/inductor_${backend}_torchbench_${dtype}_inference_${device}_performance.csv" || true
      if [ "$backend" == "inductor" ]; then
        PYTHONPATH="$(pwd)"/torchbench python benchmarks/dynamo/torchbench.py \
          --accuracy --only "$model" --backend "$backend" --inference --devices "$device" "$dtype_arg" \
          --output "$TEST_REPORTS_DIR/inductor_${backend}_torchbench_${dtype}_inference_${device}_accuracy.csv" || true
      fi
    done
    if [ "$backend" == "inductor" ]; then
      PYTHONPATH="$(pwd)"/torchbench python benchmarks/dynamo/huggingface.py \
        --performance --backend "$backend" --inference --devices "$device" "$dtype_arg" \
        --output "$TEST_REPORTS_DIR/inductor_${backend}_huggingface_${dtype}_inference_${device}_performance.csv" || true
      PYTHONPATH="$(pwd)"/torchbench python benchmarks/dynamo/huggingface.py \
        --accuracy --backend "$backend" --inference --devices "$device" "$dtype_arg" \
        --output "$TEST_REPORTS_DIR/inductor_${backend}_huggingface_${dtype}_inference_${device}_accuracy.csv" || true
    fi

    if [ "$dtype" == notset ]; then
      for dtype_ in notset amp; do
        echo "Launching torchbench training performance run for backend ${backend} and dtype ${dtype_}"
        touch "$TEST_REPORTS_DIR/inductor_${backend}_torchbench_${dtype_}_training_${device}_performance.csv"
        local dtype_arg="--${dtype_}"
        if [ "$dtype_" == notset ]; then
          dtype_arg="--float32"
        fi
        for model in "${models[@]}"; do
          PYTHONPATH="$(pwd)"/torchbench python benchmarks/dynamo/torchbench.py \
            --performance --only "$model" --backend "$backend" --training --devices "$device" "$dtype_arg" \
            --output "$TEST_REPORTS_DIR/inductor_${backend}_torchbench_${dtype_}_training_${device}_performance.csv" || true
        done
      done
    fi

  done
  echo "Pytorch benchmark on mps device completed"
}

test_aoti_torchbench_smoketest() {
  print_cmake_info

  echo "Launching AOTInductor torchbench setup"
  pip_benchmark_deps
  # shellcheck disable=SC2119,SC2120
  torchbench_setup_macos

  TEST_REPORTS_DIR=$(pwd)/test/test-reports
  mkdir -p "$TEST_REPORTS_DIR"

  local device=mps
  local dtypes=(undefined float16 bfloat16 notset)
  local dtype=${dtypes[$1]}
  local models=(hf_T5 llama BERT_pytorch dcgan hf_GPT2 yolov3 resnet152 sam sam_fast pytorch_unet stable_diffusion_text_encoder speech_transformer Super_SloMo doctr_det_predictor doctr_reco_predictor timm_resnet timm_vovnet vgg16)

  echo "Launching torchbench inference performance run for AOT Inductor and dtype ${dtype}"
  local dtype_arg="--${dtype}"
  if [ "$dtype" == notset ]; then
      dtype_arg="--float32"
  fi
  touch "$TEST_REPORTS_DIR/aot_inductor_torchbench_${dtype}_inference_${device}_performance.csv"
  for model in "${models[@]}"; do
    PYTHONPATH="$(pwd)"/torchbench python benchmarks/dynamo/torchbench.py \
      --performance --only "$model" --export-aot-inductor --inference --devices "$device" "$dtype_arg" \
      --output "$TEST_REPORTS_DIR/aot_inductor_torchbench_${dtype}_inference_${device}_performance.csv" || true
    PYTHONPATH="$(pwd)"/torchbench python benchmarks/dynamo/torchbench.py \
      --accuracy --only "$model" --export-aot-inductor --inference --devices "$device" "$dtype_arg" \
      --output "$TEST_REPORTS_DIR/aot_inductor_torchbench_${dtype}_inference_${device}_accuracy.csv" || true
  done

  echo "Launching HuggingFace inference performance run for AOT Inductor and dtype ${dtype}"
  PYTHONPATH="$(pwd)"/torchbench python benchmarks/dynamo/huggingface.py \
    --performance --export-aot-inductor --inference --devices "$device" "$dtype_arg" \
    --output "$TEST_REPORTS_DIR/aot_inductor_huggingface_${dtype}_inference_${device}_performance.csv" || true
  PYTHONPATH="$(pwd)"/torchbench python benchmarks/dynamo/huggingface.py \
    --accuracy --export-aot-inductor --inference --devices "$device" "$dtype_arg" \
    --output "$TEST_REPORTS_DIR/aot_inductor_huggingface_${dtype}_inference_${device}_accuracy.csv" || true

  echo "Pytorch benchmark on mps device completed"
}

test_hf_perf() {
  print_cmake_info
  TEST_REPORTS_DIR=$(pwd)/test/test-reports
  mkdir -p "$TEST_REPORTS_DIR"
  pip_benchmark_deps
  torchbench_setup_macos

  echo "Launching HuggingFace training perf run"
  python "$(pwd)"/benchmarks/dynamo/huggingface.py --backend eager --device mps --performance --training --output="${TEST_REPORTS_DIR}"/hf_training.csv

  echo "Launching HuggingFace inference perf run"
  python "$(pwd)"/benchmarks/dynamo/huggingface.py --backend eager --device mps --performance --training --output="${TEST_REPORTS_DIR}"/hf_inference.csv

  echo "HuggingFace benchmark on mps device completed"
}

test_timm_perf() {
  print_cmake_info
  TEST_REPORTS_DIR=$(pwd)/test/test-reports
  mkdir -p "$TEST_REPORTS_DIR"
  pip_benchmark_deps
  torchbench_setup_macos

  echo "Launching timm training perf run"
  python "$(pwd)"/benchmarks/dynamo/timm_models.py --backend eager --device mps --performance --training --output="${TEST_REPORTS_DIR}"/timm_training.csv

  echo "Launching timm inference perf run"
  python "$(pwd)"/benchmarks/dynamo/timm_models.py --backend eager --device mps --performance --training --output="${TEST_REPORTS_DIR}"/timm_inference.csv

  echo "timm benchmark on mps device completed"
}

if [[ $TEST_CONFIG == *"perf_all"* ]]; then
  test_torchbench_perf
  test_hf_perf
  test_timm_perf
elif [[ $TEST_CONFIG == *"perf_torchbench"* ]]; then
  test_torchbench_perf
elif [[ $TEST_CONFIG == *"perf_hf"* ]]; then
  test_hf_perf
elif [[ $TEST_CONFIG == *"perf_timm"* ]]; then
  test_timm_perf
elif [[ $TEST_CONFIG == *"perf_smoketest"* ]]; then
  test_torchbench_smoketest "${SHARD_NUMBER}"
elif [[ $TEST_CONFIG == *"aot_inductor_perf_smoketest"* ]]; then
  test_aoti_torchbench_smoketest "${SHARD_NUMBER}"
elif [[ $TEST_CONFIG == *"mps"* ]]; then
  test_python_mps
elif [[ $NUM_TEST_SHARDS -gt 1 ]]; then
  test_python_shard "${SHARD_NUMBER}"
  if [[ "${SHARD_NUMBER}" == 1 ]]; then
    test_libtorch
    test_custom_script_ops
  elif [[ "${SHARD_NUMBER}" == 2 ]]; then
    test_jit_hooks
    test_custom_backend
  fi
else
  test_python_all
  test_libtorch
  test_custom_script_ops
  test_jit_hooks
  test_custom_backend
fi<|MERGE_RESOLUTION|>--- conflicted
+++ resolved
@@ -18,11 +18,7 @@
 # enable debug asserts in serialization
 export TORCH_SERIALIZATION_DEBUG=1
 
-<<<<<<< HEAD
 __TEST_PYTHON_HAS_SETUP=''  # marker for `setup_test_python`
-=======
-python -mpip install --no-input -r requirements.txt
->>>>>>> 35f4c06a
 
 setup_test_python() {
   if [[ -n "${__TEST_PYTHON_HAS_SETUP}" ]]; then
