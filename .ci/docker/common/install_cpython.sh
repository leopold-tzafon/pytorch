#!/bin/bash
# Script used only in CD pipeline
set -uex -o pipefail

PYTHON_DOWNLOAD_URL=https://www.python.org/ftp/python
PYTHON_DOWNLOAD_GITHUB_BRANCH=https://github.com/python/cpython/archive/refs/heads  # @lint-ignore
GET_PIP_URL=https://bootstrap.pypa.io/get-pip.py

# Python versions to be installed in /opt/$VERSION_NO
CPYTHON_VERSIONS=${CPYTHON_VERSIONS:-"3.9.0 3.10.1 3.11.0 3.12.0 3.13.0 3.13.0t"}

function check_var {
    if [ -z "$1" ]; then
        echo "required variable not defined"
        exit 1
    fi
}

function do_cpython_build {
    local py_ver=$1
    local py_folder=$2
    check_var $py_ver
    check_var $py_folder
    tar -xzf Python-$py_ver.tgz

    local additional_flags=""
    if [ "$py_ver" == "3.13.0t" ]; then
        additional_flags=" --disable-gil"
        mv cpython-3.13/ cpython-3.13t/
    fi

    pushd $py_folder

    local prefix="/opt/_internal/cpython-${py_ver}"
    mkdir -p ${prefix}/lib
    if [[ -n $(which patchelf) ]]; then
        local shared_flags="--enable-shared"
    else
        local shared_flags="--disable-shared"
    fi
    if [[ -z  "${WITH_OPENSSL+x}" ]]; then
        local openssl_flags=""
    else
        local openssl_flags="--with-openssl=${WITH_OPENSSL} --with-openssl-rpath=auto"
    fi



    # -Wformat added for https://bugs.python.org/issue17547 on Python 2.6
    CFLAGS="-Wformat" ./configure --prefix=${prefix} ${openssl_flags} ${shared_flags} ${additional_flags} > /dev/null

    make -j40 > /dev/null
    make install > /dev/null

    if [[ "${shared_flags}" == "--enable-shared" ]]; then
        patchelf --set-rpath '$ORIGIN/../lib' ${prefix}/bin/python3
    fi

    popd
    rm -rf $py_folder
    # Some python's install as bin/python3. Make them available as
    # bin/python.
    if [ -e ${prefix}/bin/python3 ]; then
        ln -s python3 ${prefix}/bin/python
    fi
    ${prefix}/bin/python get-pip.py
    if [ -e ${prefix}/bin/pip3 ] && [ ! -e ${prefix}/bin/pip ]; then
        ln -s pip3 ${prefix}/bin/pip
    fi
    # install setuptools since python 3.12 is required to use distutils
<<<<<<< HEAD
    ${prefix}/bin/pip install wheel==0.34.2 setuptools==68.2.2
    local abi_tag=$(${prefix}/bin/python -c "from wheel.pep425tags import get_abbr_impl, get_impl_ver, get_abi_tag; print('{0}{1}-{2}'.format(get_abbr_impl(), get_impl_ver(), get_abi_tag()))")
=======
    # packaging is needed to create symlink since wheel no longer provides needed information
    ${prefix}/bin/pip install packaging==25.0 wheel==0.45.1 setuptools==80.9.0
    local abi_tag=$(${prefix}/bin/python -c "from packaging.tags import interpreter_name, interpreter_version; import sysconfig ; from sysconfig import get_config_var; print('{0}{1}-{0}{1}{2}'.format(interpreter_name(), interpreter_version(), 't' if sysconfig.get_config_var('Py_GIL_DISABLED') else ''))")
>>>>>>> eaa5d9d3
    ln -sf ${prefix} /opt/python/${abi_tag}
}

function build_cpython {
    local py_ver=$1
    check_var $py_ver
    check_var $PYTHON_DOWNLOAD_URL
    local py_ver_folder=$py_ver

    if [ "$py_ver" = "3.13.0t" ]; then
        PY_VER_SHORT="3.13"
        PYT_VER_SHORT="3.13t"
        check_var $PYTHON_DOWNLOAD_GITHUB_BRANCH
        wget $PYTHON_DOWNLOAD_GITHUB_BRANCH/$PY_VER_SHORT.tar.gz -O Python-$py_ver.tgz
        do_cpython_build $py_ver cpython-$PYT_VER_SHORT
    elif [ "$py_ver" = "3.13.0" ]; then
        PY_VER_SHORT="3.13"
        check_var $PYTHON_DOWNLOAD_GITHUB_BRANCH
        wget $PYTHON_DOWNLOAD_GITHUB_BRANCH/$PY_VER_SHORT.tar.gz -O Python-$py_ver.tgz
        do_cpython_build $py_ver cpython-$PY_VER_SHORT
    else
        wget -q $PYTHON_DOWNLOAD_URL/$py_ver_folder/Python-$py_ver.tgz
        do_cpython_build $py_ver Python-$py_ver
    fi

    rm -f Python-$py_ver.tgz
}

function build_cpythons {
    check_var $GET_PIP_URL
    curl -sLO $GET_PIP_URL
    for py_ver in $@; do
        build_cpython $py_ver
    done
    rm -f get-pip.py
}

mkdir -p /opt/python
mkdir -p /opt/_internal
build_cpythons $CPYTHON_VERSIONS<|MERGE_RESOLUTION|>--- conflicted
+++ resolved
@@ -3,11 +3,10 @@
 set -uex -o pipefail
 
 PYTHON_DOWNLOAD_URL=https://www.python.org/ftp/python
-PYTHON_DOWNLOAD_GITHUB_BRANCH=https://github.com/python/cpython/archive/refs/heads  # @lint-ignore
 GET_PIP_URL=https://bootstrap.pypa.io/get-pip.py
 
 # Python versions to be installed in /opt/$VERSION_NO
-CPYTHON_VERSIONS=${CPYTHON_VERSIONS:-"3.9.0 3.10.1 3.11.0 3.12.0 3.13.0 3.13.0t"}
+CPYTHON_VERSIONS=${CPYTHON_VERSIONS:-"3.9.0 3.10.1 3.11.0 3.12.0 3.13.0 3.13.0t 3.14.0 3.14.0t"}
 
 function check_var {
     if [ -z "$1" ]; then
@@ -24,9 +23,8 @@
     tar -xzf Python-$py_ver.tgz
 
     local additional_flags=""
-    if [ "$py_ver" == "3.13.0t" ]; then
+    if [[ "$py_ver" == *"t" ]]; then
         additional_flags=" --disable-gil"
-        mv cpython-3.13/ cpython-3.13t/
     fi
 
     pushd $py_folder
@@ -68,38 +66,29 @@
         ln -s pip3 ${prefix}/bin/pip
     fi
     # install setuptools since python 3.12 is required to use distutils
-<<<<<<< HEAD
-    ${prefix}/bin/pip install wheel==0.34.2 setuptools==68.2.2
-    local abi_tag=$(${prefix}/bin/python -c "from wheel.pep425tags import get_abbr_impl, get_impl_ver, get_abi_tag; print('{0}{1}-{2}'.format(get_abbr_impl(), get_impl_ver(), get_abi_tag()))")
-=======
     # packaging is needed to create symlink since wheel no longer provides needed information
     ${prefix}/bin/pip install packaging==25.0 wheel==0.45.1 setuptools==80.9.0
     local abi_tag=$(${prefix}/bin/python -c "from packaging.tags import interpreter_name, interpreter_version; import sysconfig ; from sysconfig import get_config_var; print('{0}{1}-{0}{1}{2}'.format(interpreter_name(), interpreter_version(), 't' if sysconfig.get_config_var('Py_GIL_DISABLED') else ''))")
->>>>>>> eaa5d9d3
     ln -sf ${prefix} /opt/python/${abi_tag}
 }
 
 function build_cpython {
     local py_ver=$1
     check_var $py_ver
-    check_var $PYTHON_DOWNLOAD_URL
-    local py_ver_folder=$py_ver
+    local py_suffix=$py_ver
+    local py_folder=$py_ver
 
-    if [ "$py_ver" = "3.13.0t" ]; then
-        PY_VER_SHORT="3.13"
-        PYT_VER_SHORT="3.13t"
-        check_var $PYTHON_DOWNLOAD_GITHUB_BRANCH
-        wget $PYTHON_DOWNLOAD_GITHUB_BRANCH/$PY_VER_SHORT.tar.gz -O Python-$py_ver.tgz
-        do_cpython_build $py_ver cpython-$PYT_VER_SHORT
-    elif [ "$py_ver" = "3.13.0" ]; then
-        PY_VER_SHORT="3.13"
-        check_var $PYTHON_DOWNLOAD_GITHUB_BRANCH
-        wget $PYTHON_DOWNLOAD_GITHUB_BRANCH/$PY_VER_SHORT.tar.gz -O Python-$py_ver.tgz
-        do_cpython_build $py_ver cpython-$PY_VER_SHORT
-    else
-        wget -q $PYTHON_DOWNLOAD_URL/$py_ver_folder/Python-$py_ver.tgz
-        do_cpython_build $py_ver Python-$py_ver
+    # Special handling for nogil
+    if [[ "${py_ver}" == *"t" ]]; then
+        py_suffix=${py_ver::-1}
+        py_folder=$py_suffix
     fi
+    # Only b3 is available now
+    if [ "$py_suffix" == "3.14.0" ]; then
+        py_suffix="3.14.0b3"
+    fi
+    wget -q $PYTHON_DOWNLOAD_URL/$py_folder/Python-$py_suffix.tgz -O Python-$py_ver.tgz
+    do_cpython_build $py_ver Python-$py_suffix
 
     rm -f Python-$py_ver.tgz
 }
