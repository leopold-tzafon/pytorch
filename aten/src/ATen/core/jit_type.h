#pragma once

#include <ATen/core/custom_class.h>
#include <ATen/core/jit_type_base.h>
#include <ATen/core/TensorBody.h>
#include <ATen/core/functional.h>
#include <ATen/core/symbol.h>
#include <ATen/core/type_factory.h>
#include <ATen/core/qualified_name.h>
#include <c10/util/TypeList.h>
#include <c10/util/Exception.h>
#include <optional>
#include <c10/core/SymFloat.h>
#include <c10/core/SymBool.h>
#include <c10/core/Device.h>

#include <array>
#include <memory>
#include <ostream>
#include <sstream>
#include <utility>


namespace torch::jit {
struct Function;
} // namespace torch::jit


namespace c10 {

template<class Key, class Value>
class Dict;
struct IValue;
struct FunctionSchema;
struct NamedType;
using OptNameList = std::optional<std::vector<std::string>>;

void standardizeVectorForUnion(std::vector<TypePtr>& reference, std::vector<TypePtr>* to_fill);
void standardizeVectorForUnion(std::vector<TypePtr>* to_flatten);

inline bool is_contiguous_strides(
    const IntArrayRef sizes,
    const IntArrayRef strides) {
  int n_dim = static_cast<int>(sizes.size());
  if (n_dim == 0) {
    return true;
  }

  if (strides[n_dim - 1] != 1) {
    return false;
  }

  for (int i = n_dim - 2; i >= 0; i--) {
    if (strides[i] != strides[i + 1] * sizes[i + 1]) {
      return false;
    }
  }
  return true;
}

struct AnyType;
using AnyTypePtr = SingletonTypePtr<AnyType>;
// Any is the top of the type hierarchy, all other types are subtypes
// T <: Any, forall T
struct TORCH_API AnyType : public Type {
  bool equals(const Type& rhs) const override {
    return rhs.kind() == kind();
  }
  std::string str() const override {
    return "Any";
  }
  static const TypeKind Kind = TypeKind::AnyType;
  // global singleton
  static AnyTypePtr get();

 private:
  AnyType() : Type(TypeKind::AnyType) {}
};

inline std::string toString(const Type& type) {
  return type.str();
}

// Shim for compatibility with code that uses TypePtr.
inline std::string toString(const TypePtr& typePtr) {
  return toString(*typePtr);
}

inline bool operator!=(const Type& lhs, const Type& rhs) {
  return !(lhs == rhs);
}

// common base for all types that have a single sub element
// e.g. Future[T], Optional[T], List[T]
template <TypeKind K, typename T>
struct SingleElementType : public SharedType {
  static const TypeKind Kind = K;

  const TypePtr& getElementType() const {
    return elem;
  }

  bool hasFreeVariables() const override {
    return getElementType()->hasFreeVariables();
  }

  at::ArrayRef<TypePtr> containedTypes() const override {
    return elem;
  }

  bool equals(const Type& rhs) const override {
    if (auto rhs_ = rhs.cast<T>()) {
      return *getElementType() == *rhs_->getElementType();
    }
    return false;
  }

 protected:
  SingleElementType(TypePtr elem) : SharedType(Kind), elem(std::move(elem)) {
    TORCH_CHECK(this->elem, c10::str(
            "Can not create ", typeKindToString(Kind), " with None type"));
  }

 private:
  TypePtr elem;
};

struct UnionType;
using UnionTypePtr = std::shared_ptr<UnionType>;
struct TORCH_API UnionType : public SharedType {
  friend struct Type;

  static const TypeKind Kind = TypeKind::UnionType;

  bool isSubtypeOfExt(const Type& rhs_, std::ostream* why_not) const override;

  std::string str() const override;

  static UnionTypePtr create(std::vector<TypePtr> reference);

  bool equals(const Type& rhs) const override;

  bool isUnionType() const override {
    return true;
  }

  at::ArrayRef<TypePtr> containedTypes() const override {
    return types_;
  }

  // For testing purposes only
  at::ArrayRef<TypePtr> getTypes() const {
    return types_;
  }

  TypePtr createWithContained(std::vector<TypePtr> contained_types) const override {
    return create(std::move(contained_types));
  }

  bool canHoldType(const Type& type) const;

  bool hasFreeVariables() const override {
    return has_free_variables_;
  }

  std::optional<TypePtr> toOptional() const;

  std::optional<TypePtr> subtractTypeSet(std::vector<TypePtr>& to_subtract) const;

 protected:
    explicit UnionType(std::vector<TypePtr> types, TypeKind kind=TypeKind::UnionType);
    std::string annotation_str_impl(const TypePrinter& printer = nullptr) const override;
    std::string unionStr(
        const TypePrinter& printer = nullptr,
        bool is_annotation_str = false) const;
    // NOLINTNEXTLINE(cppcoreguidelines-non-private-member-variables-in-classes)
    bool has_free_variables_;
    // NOLINTNEXTLINE(cppcoreguidelines-non-private-member-variables-in-classes)
    std::vector<TypePtr> types_;
    // NOLINTNEXTLINE(cppcoreguidelines-non-private-member-variables-in-classes)
    bool can_hold_none_;

};

struct OptionalType;
using OptionalTypePtr = std::shared_ptr<OptionalType>;
// This type represents an optional type. There is one `Optional` for
// each element type. `Optional[T]` can accept both `T` and
// `None`(`std::nullopt` in C++)
// Subtype hierarchy for Optional:
//     - Optional[T] <: Optional[R] iff T <: R
//     - T <: Optional[R] if T <: R
//     - None <: Optional[T] for all T
//     - Optional[T] == Union[T, None] for all T
struct TORCH_API OptionalType : public UnionType {
  static OptionalTypePtr create(const TypePtr& contained);

  static const TypeKind Kind = TypeKind::OptionalType;

  friend struct Type;

  bool equals(const Type& rhs) const override;

  const TypePtr& getElementType() const {
    return contained_;
  }

  at::ArrayRef<TypePtr> containedTypes() const override {
    return contained_;
  }

  std::string str() const override {
    std::stringstream ss;
    ss << getElementType()->str() << "?";
    return ss.str();
  }

  TypePtr createWithContained(
      std::vector<TypePtr> contained_types) const override {
    AT_ASSERT(contained_types.size() == 1);
    return create(contained_types[0]);
  }

  bool isSubtypeOfExt(const Type& rhs, std::ostream* why_not) const override;

  bool isUnionType() const override {
    return true;
  }

  // common cast Optional[Tensor] for undefined tensor type
  static TypePtr ofTensor();
  //
  // global singleton
  static TypePtr get(TypePtr inner);

 private:
  explicit OptionalType(const TypePtr& contained);

  TypePtr contained_;

  std::string annotation_str_impl(const TypePrinter& printer = nullptr) const override {
    std::stringstream ss;
    ss << "Optional[" << getElementType()->annotation_str(printer) << "]";
    return ss.str();
  }
};

template <typename T>
inline std::optional<T> merge_primitive(
    const std::optional<T>& a,
    const std::optional<T>& b) {
  if (a.has_value() && b.has_value() && a.value() == b.value()) {
    return a;
  }
  return std::optional<T>{};
}

// If we see `a + b + c`  and know that a, b, and c are the same size and have
// two dimensions (WxH), then we can generate a fused kernel for them. That
// fused kernel would likely have indexing math to handling both the W and H
// dimensions. However, if we knew the WxH dimensions were contiguous, we can
// pretend like we only have a single dimension, simplifying the indexing logic.
// This can be performed even if the dimensions are transposed,
// as long as a, b, and c are transposed in the same way.
// We'd like to have the compiler be able to do this dimensionality reduction,
// but simply knowing sizes is not enough.
// We can extend profiling to also record stride information.
// Rather than recording specific strides,
// we can simply order the strides from smallest to largest with
// `stride_indices` A contiguity marker on the smallest stride (c0) indicates
// the stride is precisely 1, otherwise a contiguity marker means that $stride_n
// = size_{n-1}*stride_{n-1}$
struct TORCH_API Stride {
  Stride() = default;
  Stride(
      const std::optional<size_t>& stride_index,
      std::optional<bool> contiguous,
      const std::optional<size_t>& stride)
      : stride_index_(stride_index), contiguous_(contiguous), stride_(stride) {}

  bool operator==(const Stride& b) const {
    return stride_index_ == b.stride_index_ && contiguous_ == b.contiguous_ &&
        stride_ == b.stride_;
  }

  bool isComplete() const {
    return stride_index_ && contiguous_ && stride_;
  }

  std::optional<size_t> stride_index_;
  std::optional<bool> contiguous_;
  std::optional<size_t> stride_;
};

template <>
inline std::optional<Stride> merge_primitive(
    const std::optional<Stride>& a,
    const std::optional<Stride>& b) {
  std::optional<Stride> left = a;
  std::optional<Stride> right = b;
  if (!left.has_value()) {
    left = {Stride()};
  }
  if (!right.has_value()) {
    right = {Stride()};
  }

  auto merged_index =
      merge_primitive(left->stride_index_, right->stride_index_);
  auto merged_cont = merge_primitive(left->contiguous_, right->contiguous_);
  auto merged_stride = merge_primitive(left->stride_, right->stride_);
  auto r = Stride(merged_index, merged_cont, merged_stride);
  // normalize
  if (!r.stride_index_.has_value() && !r.contiguous_.has_value() &&
      !r.stride_.has_value()) {
    return std::optional<Stride>{};
  }

  return r;
}

struct TORCH_API ShapeSymbol {
  // needed for use in `std::map`
  ShapeSymbol() : value_(-1) {}
  // is this symbol a fixed/static dimension
  bool is_static() const {
    return value_ >= 0;
  }
  bool operator==(const ShapeSymbol& b) const {
    return value_ == b.value_;
  }
  bool operator<(const ShapeSymbol& b) const {
    return value_ < b.value_;
  }

  static ShapeSymbol fromStaticSize(int64_t val) {
    return ShapeSymbol(val);
  }
  int64_t static_size() const {
    TORCH_CHECK(is_static());
    return value_;
  }

  int64_t value() const {
    return value_;
  }

  static ShapeSymbol newSymbol() {
    return fromStaticSize(-static_cast<int64_t>(++num_symbols));
  }
  friend TORCH_API std::ostream& operator<<(
      std::ostream& os,
      const ShapeSymbol& s);

 private:
  ShapeSymbol(int64_t val) : value_(val) {}
  int64_t value_;
  static std::atomic<size_t> num_symbols;
};

inline ShapeSymbol merge_primitive(
    const ShapeSymbol& a,
    const ShapeSymbol& b) {
  if (a.is_static() && b.is_static() && a == b) {
    return a;
  }
  return ShapeSymbol::newSymbol();
}

// Shape of a Tensor represented with ShapeSymbol's. Unranked, ranked unknown
// dims, partially known and fully known shapes are all supported.
struct TORCH_API SymbolicShape {
  // Unranked shape constructor.
  SymbolicShape() : dims_(std::nullopt) {}

  // Known rank but unknown dimensions.
  SymbolicShape(std::optional<size_t> rank) : dims_(std::nullopt) {
    if(!rank) {
      return;
    }

    std::vector<ShapeSymbol> shape_symbols;
    shape_symbols.reserve(*rank);
    for(size_t i = 0; i < *rank; ++i) {
      shape_symbols.push_back(ShapeSymbol::newSymbol());
    }
    dims_ = shape_symbols;
  }

  // Mix of known and unknown ranks
  SymbolicShape(const std::vector<std::optional<int64_t>>& dims) {
    std::vector<ShapeSymbol> shape_symbols;
    shape_symbols.reserve(dims.size());
    for(std::optional<int64_t> dim: dims) {
      if(!dim) {
        shape_symbols.push_back(ShapeSymbol::newSymbol());
      } else {
        shape_symbols.push_back(ShapeSymbol::fromStaticSize(*dim));
      }
    }
    dims_ = shape_symbols;
  }

  void dump() const;

  SymbolicShape(std::vector<ShapeSymbol> dims) : dims_(std::move(dims)) {}

  SymbolicShape(c10::IntArrayRef dims) {
    std::vector<ShapeSymbol> shape_symbols;
    shape_symbols.reserve(dims.size());
    for(int64_t dim : dims) {
      shape_symbols.push_back(ShapeSymbol::fromStaticSize(dim));
    }
    dims_ = shape_symbols;
  }

  ShapeSymbol operator[](size_t i) const {
    TORCH_CHECK(dims_, "Rank isn't fixed");
    return (*dims_).at(i);
  }

  ShapeSymbol at(size_t i) const {
    TORCH_CHECK(dims_, "Rank isn't fixed");
    return (*dims_).at(i);
  }

  // Returns rank or nullopt in case of unranked shape.
  std::optional<size_t> rank() const {
    if(!dims_) {
      return std::nullopt;
    }
    return dims_->size();
  }

  std::optional<std::vector<ShapeSymbol>> sizes() const {
    return dims_;
  }

  std::optional<std::vector<bool>> symbolicDims() const {
    if (!dims_) {
      return std::nullopt;
    }
    auto symbolic_dims = std::vector<bool>();
    for (const ShapeSymbol& s : *dims_) {
      symbolic_dims.push_back(!s.is_static());
    }
    return symbolic_dims;
  }

  // Checks whether the shape is fully defined/complete, ie. rank and sizes
  // of every dimension are known.
  bool isComplete() const {
    if(!dims_) {
      return false;
    }
    for(auto d : *dims_) {
      if(!d.is_static()) {
        return false;
      }
    }
    return true;
  }

  // Create new SymbolicShape that is result of merging self and another
  // SymbolicShape. Only dimensions that are static and equal will be
  // preserved.
  // If either of two shapes are of unknown rank or they have unmatching rank,
  // result will be unranked.
  SymbolicShape merge(const SymbolicShape& other) const;

  friend bool operator==(const SymbolicShape& lhs, const SymbolicShape& rhs) {
    return lhs.dims_ == rhs.dims_;
  }

  friend bool operator!=(const SymbolicShape& lhs, const SymbolicShape& rhs) {
    return !(lhs == rhs);
  }

  private:
    std::optional<std::vector<ShapeSymbol>> dims_;
};

namespace detail {
inline bool isComplete(const Stride& s) {
  return s.isComplete();
}

template<typename T>
inline bool isComplete(const T& /*t*/) {
  return true;
}
}

template <typename T>
struct VaryingShape {
  using ListOfOptionalElements = std::vector<std::optional<T>>;
  VaryingShape(const std::vector<T>& vec)
      : VaryingShape(ListOfOptionalElements(vec.begin(), vec.end())) {}

  VaryingShape(c10::ArrayRef<T> vec)
      : VaryingShape(ListOfOptionalElements(vec.begin(), vec.end())) {}

  VaryingShape(std::optional<size_t> size = std::nullopt) : dims_(std::nullopt) {
    if (size) {
      dims_ = ListOfOptionalElements(*size);
    }
  }

  VaryingShape(ListOfOptionalElements dims) : dims_(std::move(dims)) {}

  VaryingShape(size_t size) : VaryingShape(std::optional<size_t>(size)) {}

  bool operator==(const VaryingShape& other) const {
    return dims_ == other.dims_;
  }

  const std::optional<T> &operator[](size_t i) const {
    TORCH_CHECK(dims_, "Rank isn't fixed");
    return (*dims_).at(i);
  }

  std::optional<size_t> size() const {
    if (!dims_) {
      return std::nullopt;
    }
    const auto& dims = dims_.value();
    return dims.size();
  }

  const std::optional<ListOfOptionalElements>& sizes() const {
    return dims_;
  }

  TORCH_API VaryingShape merge(const VaryingShape& other) const;

  std::optional<std::vector<T>> concrete_sizes() const {
    if (!dims_) {
      return std::nullopt;
    }
    std::vector<T> sizes;
    sizes.reserve(dims_.value().size());
    for (auto d : *dims_) {
      if (!d) {
        return std::nullopt;
      }
      sizes.push_back(d.value());
    }
    return sizes;
  }

  bool isComplete() const {
    if (!dims_) {
      return false;
    }
    for (auto d : *dims_) {
      if (!d || !detail::isComplete(*d)) {
        return false;
      }
    }
    return true;
  }

 private:
  std::optional<ListOfOptionalElements> dims_;
};

struct TensorType;
// TODO: investigate making this SingletonOrSharedTypePtr<TensorType>
using TensorTypePtr = std::shared_ptr<TensorType>;
// This type represents a single Tensor with a specific size
struct TORCH_API TensorType : public SharedType {
  static TensorTypePtr create(const at::Tensor& t);

  // used by TensorType::create(size_t dim) which in turn used by
  // shape_analysis.cpp
  static TensorTypePtr create(
      std::optional<at::ScalarType> scalar_type,
      std::optional<Device> device,
      const VaryingShape<int64_t>& sizes,
      const VaryingShape<int64_t>& strides,
      std::optional<bool> requires_grad,
      std::optional<bool> undefined = false,
      bool tensor_contiguity = false);

  static TensorTypePtr create(
      std::optional<at::ScalarType> scalar_type,
      std::optional<Device> device,
      SymbolicShape sizes,
      VaryingShape<Stride> stride_,
      std::optional<bool> requires_grad,
      std::optional<bool> undefined = false);

  static TensorTypePtr create(
      std::optional<at::ScalarType> scalar_type,
      std::optional<Device> device,
      std::optional<size_t> dim,
      std::optional<bool> requires_grad);

  // overloaded create variadic template argument as it could not distinguish
  // initializer list
  static TensorTypePtr createContiguous(
      at::ScalarType scalar_type,
      at::Device device,
      at::IntArrayRef sizes);

  static TypePtr fromNumberType(const Type& typ);
  static TypePtr fromBoolType();

  std::optional<size_t> dim() const {
    return sizes().size();
  }

  VaryingShape<int64_t> sizes() const;

  VaryingShape<int64_t> strides() const;

  const VaryingShape<Stride>& stride_properties() const {
    return strides_;
  }

  const std::optional<at::Device>& device() const {
    return device_;
  }
  const std::optional<at::ScalarType>& scalarType() const {
    return scalar_type_;
  }
  const std::optional<bool>& requiresGrad() const {
    return requires_grad_;
  }
  bool requires_grad() const override {
    return requires_grad_ ? *requires_grad_ : true;
  }

  bool equals(const Type& rhs) const override;
  bool isSubtypeOfExt(const Type& rhs, std::ostream* why_not) const override;

  std::string str() const override;

  std::string repr_str() const override {
    if (isInferredType()) {
      return str() + " (inferred)";
    } else {
      return str();
    }
  }

  std::optional<size_t> numel() const {
    size_t prod = 1;
    const auto& shape = sizes();

    for (size_t i = 0; i < shape.size(); i++) {
      auto const &s = shape[i];
      if (!s.has_value()) {
        return std::optional<size_t>{};
      }
      prod *= s.value();
    }
    return prod;
  }

  TensorTypePtr withRequiresGrad(std::optional<bool> s) {
    auto copy = clone();
    copy->requires_grad_ = s;
    return copy;
  }

  TensorTypePtr withScalarType(std::optional<ScalarType> st) {
    auto copy = clone();
    copy->scalar_type_ = st;
    return copy;
  }

  TensorTypePtr withDim(std::optional<size_t> d) {
    auto copy = clone();
    // withDim is only used by the legacy executor
    // that only cares about the rank, so create dummy symbols)) :
    copy->sizes_ = SymbolicShape(d);
    copy->strides_ = VaryingShape<Stride>(d);
    return copy;
  }

  TensorTypePtr withStrides(VaryingShape<Stride> sstrides) const {
    auto cloned = clone();
    cloned->strides_ = std::move(sstrides);
    return cloned;
  }

  TensorTypePtr withSizesStrides(
      at::IntArrayRef sizes,
      at::IntArrayRef strides) const {
    auto cloned = clone();
    auto ssizes = SymbolicShape(sizes);
    cloned->sizes_ = ssizes;
    cloned->strides_ = computeStrideProps(sizes, strides);
    return cloned;
  }

  TensorTypePtr withSymbolicShapes(SymbolicShape ssizes) const {
    auto cloned = clone();
    cloned->sizes_ = std::move(ssizes);
    return cloned;
  }

  TensorTypePtr withSizes(at::IntArrayRef sizes) const {
    return withSizesStrides(
        sizes, contiguousStridesOf(sizes));
  }

  TensorTypePtr withDevice(const std::optional<at::Device> device) const {
    auto copy = clone();
    copy->device_ = device;
    return copy;
  }

  TensorTypePtr dimensionedOnly() const {
    auto copy = clone();
    copy->sizes_ = SymbolicShape(sizes().size());
    copy->strides_ = VaryingShape<Stride>(sizes().size());
    return copy;
  }

  TensorTypePtr contiguous() const {
    auto cloned = clone();
    auto concrete_sizes =  sizes().concrete_sizes();
    TORCH_INTERNAL_ASSERT(concrete_sizes.has_value());
    auto strides = computeStrideProps(
        *concrete_sizes,
        contiguousStridesOf(*concrete_sizes));
    cloned->strides_ = strides;
    return cloned;
  }

  const SymbolicShape& symbolic_sizes() const;

  TensorTypePtr merge(const TensorType& other, bool merge_sizes = true) const;

  bool matchTensor(const at::Tensor& t);

  // is all information about the type specified except for autograd?
  // This replaces the notion of a 'CompleteTensorType' that used to exist
  // in the type-hierarchy. Excluding require_grad and undefined allows
  // this to match the old behavior.
  bool isComplete() const {
    return scalar_type_ && device_ && sizes_.isComplete() && strides_.isComplete();
  }

  bool isInferredType() const {
    return is_inferred_;
  }

  static TensorTypePtr getInferred() {
    static auto valueInferred = TensorType::create(
        /*scalar_type=*/{},
        /*device=*/{},
        /*sizes=*/SymbolicShape(),
        /*stride=*/VaryingShape<Stride>{},
        /*requires_grad=*/{},
        /*undefined=*/false);
    valueInferred->is_inferred_ = true;
    return valueInferred;
  }

  // this property is used by GuardElimination
  // please see `checkInputs` for more details
  bool isSummarized() const {
    return !(isComplete() && requiresGrad().has_value() &&
             undefined().has_value());
  }

  TensorTypePtr withUndefined() {
    auto r = clone();
    r->undefined_ = true;
    return r;
  }

  TensorTypePtr withPossiblyUndefined() {
    auto r = clone();
    r->undefined_ = std::nullopt;
    return r;
  }

  std::optional<bool> undefined() const { return undefined_; }

  static const TensorTypePtr& get();

  static const TypeKind Kind = TypeKind::TensorType;

  static std::vector<int64_t> contiguousStridesOf(
      at::IntArrayRef in_sizes,
      at::MemoryFormat memory_format = MemoryFormat::Contiguous) {
    auto contiguous_fn = [](const at::IntArrayRef& sizes,
                            const std::vector<int64_t>& dim_order) {
      std::vector<int64_t> strides(sizes.size());
      if (sizes.empty()) // zero-dim case
        return strides;

      strides[dim_order[0]] = 1;
      for (size_t i = 1; i < dim_order.size(); i++) {
        auto cur_dim = dim_order[i];
        auto pre_dim = dim_order[i - 1];
        strides[cur_dim] = strides[pre_dim] * sizes[pre_dim];
      }
      return strides;
    };

    std::vector<int64_t> dim_order(in_sizes.size());
    if (memory_format == MemoryFormat::ChannelsLast) {
      dim_order = {1, 3, 2, 0};
    } else if (memory_format == MemoryFormat::ChannelsLast3d) {
      dim_order = {1, 4, 3, 2, 0};
    } else {
      auto ndims = in_sizes.size();
      for (size_t i = 0; i < ndims; i++) {
        dim_order[i] = static_cast<int64_t>(ndims - i - 1); // Reverse
      }
    }
    return contiguous_fn(in_sizes, dim_order);
  }

 private:
  TensorType(
      std::optional<at::ScalarType> scalar_type,
      std::optional<Device> device,
      SymbolicShape sizes,
      VaryingShape<Stride> strides,
      std::optional<bool> requires_grad,
      std::optional<bool> undefined = false);

  TensorTypePtr clone() const {
    return TensorTypePtr(new TensorType(
        scalar_type_, device_, sizes_, strides_, requires_grad_, undefined_));
  }

  static VaryingShape<Stride> computeStrideProps(
      at::IntArrayRef sizes,
      at::IntArrayRef strides,
      bool tensor_contiguity = false);

  std::optional<at::ScalarType> scalar_type_;
  std::optional<at::Device> device_;
  SymbolicShape sizes_;
  VaryingShape<Stride> strides_;
  std::optional<bool> requires_grad_;
  // we exploit the fact certain tensors must be zero in the autograd to
  // optimize gradient computation. Such zero tensors are currently implemented
  // with `UndefinedTensorImpl.` They can be handled only by special operators
  // (e.g. `AutogradAdd`) and their `Tensor::defined()` property returns false.
  // Normally, `undefined_` is set to false, unless a type was created
  // with `withUndefined`
  // This will also mean that `undefined` tensors will fail
  // `subtypeOf(TensorType::get())` check
  // undefined_ may become `std::nullopt` if the tensor was observed to be both
  // defined and undefined. However, no tensor type starts out with
  // `undefined_` set to `std::nullopt`
  std::optional<bool> undefined_;
  // Represents whether or not this type was inferred.
  bool is_inferred_ = false;
};

struct ListType;
using ListTypePtr = std::shared_ptr<ListType>;
struct TORCH_API ListType
    : public SingleElementType<TypeKind::ListType, ListType> {
  // It's not exactly a singleton, but there should be exactly one instance of
  // List[T] for every T
  friend struct Type;
  template <typename... T>
  static ListTypePtr create(T&&... all) {
    return ListTypePtr(
        new ListType(std::forward<T>(all)...)); // NOLINT(modernize-make-shared)
  }

  std::string str() const override {
    std::stringstream ss;
    ss << getElementType()->str() << "[]";
    return ss.str();
  }
  TypePtr createWithContained(
      std::vector<TypePtr> contained_types) const override {
    return create(std::move(contained_types.at(0)));
  }

  bool isSubtypeOfExt(const Type& rhs, std::ostream* why_not) const override;

  // global singleton
  // Given an inner type T and an identifier,
  // this function will return the global singleton type pointer
  // the type List<T>.
  // The extra "identifier" argument is needed because we have multiple container types
<<<<<<< HEAD
  // that all reuse this function (List<T>, array<T, N>, etc.)
=======
  // that all re-use this function (List<T>, array<T, N>, etc.)
>>>>>>> 1dd6b769
  static TypePtr get(const std::string& identifier, TypePtr inner);

  // common cast List[Tensor]
  static ListTypePtr ofTensors();
  static ListTypePtr ofOptionalTensors();
  static ListTypePtr ofInts();
  static ListTypePtr ofSymInts();
  static ListTypePtr ofFloats();
  static ListTypePtr ofComplexDoubles();
  static ListTypePtr ofBools();
  static ListTypePtr ofStrings();
  static ListTypePtr ofNumbers();

 private:
  ListType(TypePtr elem) : SingleElementType(std::move(elem)) {}

  std::string annotation_str_impl(const TypePrinter& printer = nullptr) const override {
    std::stringstream ss;
    ss << "List[" << getElementType()->annotation_str(printer) << "]";
    return ss.str();
  }
};

struct DictType;
using DictTypePtr = std::shared_ptr<DictType>;
struct TORCH_API DictType : public SharedType {
  friend struct Type;
  static const TypeKind Kind = TypeKind::DictType;

  static DictTypePtr create(TypePtr key, TypePtr value) {
    auto kind = key->kind();
    if (auto dyn = key->castRaw<DynamicType>()) {
      kind = dyn->dynamicKind();
    }
    switch (kind) {
      case TypeKind::AnyType:
      case TypeKind::IntType:
      case TypeKind::BoolType:
      case TypeKind::FloatType:
      case TypeKind::ComplexType:
      case TypeKind::StringType:
      case TypeKind::TensorType:
      case TypeKind::DeviceObjType:
        return DictTypePtr(new DictType(std::move(key), std::move(value)));
      default:
        TORCH_CHECK(false,
            "Cannot create dict for key type '",
            key->str(),
            "', only int, float, complex, Tensor, device and string keys are supported");
    }
  }

  // aligned with the format in FunctionSchema
  std::string str() const override {
    std::stringstream ss;
    ss << "Dict(" << getKeyType()->str() << ", " << getValueType()->str()
       << ")";
    return ss.str();
  }

  TypePtr createWithContained(
      std::vector<TypePtr> contained_types) const override {
    TORCH_CHECK(contained_types.size() == 2, "Expected 2 contained types");
    return create(std::move(contained_types.at(0)), std::move(contained_types.at(1)));
  }

  const TypePtr& getKeyType() const {
    return types.at(0);
  }

  const TypePtr& getValueType() const {
    return types.at(1);
  }

  bool hasFreeVariables() const override {
    return has_free_variables;
  }

  at::ArrayRef<TypePtr> containedTypes() const override {
    return types;
  }

  bool equals(const Type& rhs) const override {
    if (auto* dict_rhs = rhs.castRaw<DictType>()) {
      return *getKeyType() == *(dict_rhs->getKeyType()) &&
          *getValueType() == *(dict_rhs->getValueType());
    }
    return false;
  }

  // global singleton
  // Given an inner type T and an identifier,
  // this function will return the global singleton type pointer
  // the type List<T>.
  // The extra "identifier" argument is needed because we have multiple container types
  // that all reuse this function (Dict<K, V> and unordered_map<K, V>)
  static TypePtr get(const std::string& identifier, TypePtr key, TypePtr val);

 private:
  DictType(TypePtr key, TypePtr value)
      : SharedType(TypeKind::DictType),
        has_free_variables(
            key->hasFreeVariables() || value->hasFreeVariables()) {
    types.reserve(2);
    types.push_back(std::move(key));
    types.push_back(std::move(value));
  }

  std::string annotation_str_impl(const TypePrinter& printer = nullptr) const override;

  std::vector<TypePtr> types;
  bool has_free_variables;
};

struct FutureType;
using FutureTypePtr = std::shared_ptr<FutureType>;

struct TORCH_API FutureType
    : public SingleElementType<TypeKind::FutureType, FutureType> {
  friend struct Type;
  template <typename... T>
  static FutureTypePtr create(TypePtr elem) {
    return FutureTypePtr(
        new FutureType(std::move(elem))); // NOLINT(modernize-make-shared)
  }

  std::string str() const override {
    std::stringstream ss;
    ss << "Future(" << getElementType()->str() << ")";
    return ss.str();
  }
  TypePtr createWithContained(
      std::vector<TypePtr> contained_types) const override {
    return create(std::move(contained_types.at(0)));
  }

  bool isSubtypeOfExt(const Type& rhs, std::ostream* why_not) const override {
    if (Type::isSubtypeOfExt(rhs, why_not)) {
      return true;
    }
    if (auto rhs_ = rhs.castRaw<FutureType>()) {
      return getElementType()->isSubtypeOfExt(*rhs_->getElementType(), why_not);
    }
    return false;
  }

 private:
  FutureType(TypePtr elem) : SingleElementType(std::move(elem)) {}

  std::string annotation_str_impl(const TypePrinter& printer = nullptr) const override {
    std::stringstream ss;
    ss << "Future[" << getElementType()->annotation_str(printer) << "]";
    return ss.str();
  }
};

struct AwaitType;
using AwaitTypePtr = std::shared_ptr<AwaitType>;

struct TORCH_API AwaitType
    : public SingleElementType<TypeKind::AwaitType, AwaitType> {
  friend struct Type;
  template <typename... T>
  static AwaitTypePtr create(TypePtr elem) {
    return AwaitTypePtr(
        new AwaitType(std::move(elem))); // NOLINT(modernize-make-shared)
  }

  std::string str() const override {
    std::stringstream ss;
    ss << "Await(" << getElementType()->str() << ")";
    return ss.str();
  }
  TypePtr createWithContained(
      std::vector<TypePtr> contained_types) const override {
    return create(std::move(contained_types.at(0)));
  }

  bool isSubtypeOfExt(const Type& rhs, std::ostream* why_not) const override {
    if (Type::isSubtypeOfExt(rhs, why_not)) {
      return true;
    }
    if (auto rhs_ = rhs.castRaw<AwaitType>()) {
      return getElementType()->isSubtypeOfExt(*rhs_->getElementType(), why_not);
    }
    return false;
  }

 private:
  AwaitType(TypePtr elem) : SingleElementType(std::move(elem)) {}

  std::string annotation_str_impl(const TypePrinter& printer = nullptr) const override {
    std::stringstream ss;
    ss << "Await[" << getElementType()->annotation_str(printer) << "]";
    return ss.str();
  }
};

struct RRefType;
using RRefTypePtr = std::shared_ptr<RRefType>;

struct TORCH_API RRefType
    : public SingleElementType<TypeKind::RRefType, RRefType> {
  friend struct Type;
  template <typename... T>
  static RRefTypePtr create(TypePtr elem) {
    return RRefTypePtr(
        new RRefType(std::move(elem))); // NOLINT(modernize-make-shared)
  }

  std::string str() const override {
    std::stringstream ss;
    ss << "RRef(" << getElementType()->str() << ")";
    return ss.str();
  }
  TypePtr createWithContained(
      std::vector<TypePtr> contained_types) const override {
    return create(std::move(contained_types.at(0)));
  }

 private:
  RRefType(TypePtr elem) : SingleElementType(std::move(elem)) {}

  std::string annotation_str_impl(const TypePrinter& printer = nullptr) const override {
    std::stringstream ss;
    ss << "RRef[" << getElementType()->annotation_str(printer) << "]";
    return ss.str();
  }
};

// Any should never appear in a named type like a class, namedtuple or
// interface. If it does, then dynamic type information will be lost in the
// Pickler, leading to hard-to-track-down bugs that will only occur
// after saving or loading a model. This is because we rely on the
// static types in named types to reconstruct type tags of loaded
// values. Lifting this restriction requires solving the serialization
// problem first.
TORCH_API void checkNoAny(
    const Type& base,
    const char* what,
    const std::string& attrname,
    const TypePtr& attrtype);

struct TupleType;
using TupleTypePtr = std::shared_ptr<TupleType>;
using NameList = std::vector<std::string>;
// This type represents a Tuple
struct TORCH_API TupleType : public NamedType {

  static TupleTypePtr createNamed(const std::optional<c10::QualifiedName>& name,
      const std::vector<std::string>& field_names,
      const std::vector<TypePtr>& field_types,
      std::vector<IValue>& field_defaults);

  static TupleTypePtr createNamed(const std::optional<c10::QualifiedName>& name,
      const std::vector<std::string>& field_names,
      const std::vector<TypePtr>& field_types);

  static TupleTypePtr createNamed(const std::optional<c10::QualifiedName>& name,
      const std::vector<std::string_view>& field_names,
      const std::vector<TypePtr>& field_types);

  static TupleTypePtr create(
      std::vector<TypePtr> types) {
    return TupleTypePtr(new TupleType(
        std::move(types),
        std::nullopt,
        nullptr)); // NOLINT(modernize-make-shared)
  }
  static TupleTypePtr create() {
    return create({});
  }

  at::ArrayRef<TypePtr> elements() const {
    return elements_;
  }

  bool equals(const Type& rhs) const override;
  bool isSubtypeOfExt(const Type& rhs_, std::ostream* why_not) const override;

  std::string str() const override;
  bool hasFreeVariables() const override {
    return has_free_variables_;
  }
  at::ArrayRef<TypePtr> containedTypes() const override {
    return elements_;
  }
  TypePtr createWithContained(
      std::vector<TypePtr> contained_types) const override {
    return std::shared_ptr<TupleType>(
        new TupleType(std::move(contained_types), name(), schema()));
  }
  const std::shared_ptr<FunctionSchema>& schema() const {
    return schema_;
  }
  std::optional<std::vector<std::string_view>> names() const;

  static const TypeKind Kind = TypeKind::TupleType;

 private:
  template <typename S>
  static TupleTypePtr createWithSpec(
      const std::optional<c10::QualifiedName>& name,
      const std::vector<S>& field_names,
      const std::vector<TypePtr>& field_types,
      std::vector<IValue>& field_defaults);

  TupleType(
      std::vector<TypePtr> elements_,
      std::optional<c10::QualifiedName> name,
      std::shared_ptr<FunctionSchema> schema);

  bool compare(
      const Type& rhs,
      const std::function<bool(const Type&, const Type&)>& fn) const {
    if (rhs.kind() != kind()) {
      return false;
    }

    const auto& l_elements = elements();
    const auto& r_elements = rhs.castRaw<TupleType>()->elements();
    if (l_elements.size() != r_elements.size())
      return false;
    for (size_t i = 0; i < l_elements.size(); ++i) {
      if (!fn(*l_elements[i], *r_elements[i]))
        return false;
    }
    return true;
  }

  std::string annotation_str_impl(const TypePrinter& printer = nullptr) const override;

  std::vector<TypePtr> elements_;
  bool has_free_variables_;
  std::shared_ptr<FunctionSchema> schema_;
};

// the common supertype of all Enums, only used in operator registration.
// EnumType <: AnyEnumType for all Enums
struct AnyEnumType;
using AnyEnumTypePtr = SingletonTypePtr<AnyEnumType>;
struct TORCH_API AnyEnumType final : public Type {
  bool equals(const Type& rhs) const override {
    return rhs.kind() == kind();
  }
  std::string str() const override {
    return "AnyEnumType";
  }
  static const TypeKind Kind = TypeKind::AnyEnumType;
  // global singleton
  static AnyEnumTypePtr get();
private:
  AnyEnumType()
  : Type(TypeKind::AnyEnumType) {}
};

struct NumberType;
using NumberTypePtr = SingletonTypePtr<NumberType>;
// This type represents a Python number
// Subtype hierarchy for Number Types (NumberType as the base type):
// IntType <: NumberType
// FloatType <: NumberType
// ComplexType <:NumberType
//
// WARNING: if you add a new subtype of NumberType that is not
// represented by a global singleton, you need to change NumberTypePtr
// to a SingletonOrSharedTypePtr and deal with NumberType needing to
// both inherit and not inherit from SharedType!
struct TORCH_API NumberType : public Type {
  bool equals(const Type& rhs) const override;

  bool isSubtypeOfExt(const Type& rhs, std::ostream* why_not) const override;

  std::string str() const override {
    return "Scalar"; // match what PythonArgParser says for clarity
  }
  static const TypeKind Kind = TypeKind::NumberType;
  // global singleton
  static NumberTypePtr get();

 protected:
  NumberType(TypeKind kind = TypeKind::NumberType) : Type(kind) {}

  std::string annotation_str_impl(
      [[maybe_unused]] const TypePrinter& printer = nullptr) const override {
    return "number"; // technically not a valid python type, but
                     // we need to use it when parsing back in annotations
                     // for implicit conversions
  }
};

struct FloatType;
using FloatTypePtr = SingletonTypePtr<FloatType>;
// This type represents a Python float number
struct TORCH_API FloatType : public NumberType {
  bool equals(const Type& rhs) const override {
    return rhs.kind() == kind();
  }
  std::string str() const override {
    return "float";
  }
  bool isSubtypeOfExt(const Type& rhs, std::ostream* why_not) const override {
    // NOLINTNEXTLINE(bugprone-parent-virtual-call)
    return rhs.kind() == TypeKind::NumberType || Type::isSubtypeOfExt(rhs, why_not);
  }
  static const TypeKind Kind = TypeKind::FloatType;
  // global singleton
  static FloatTypePtr get();

 private:
  FloatType() : NumberType(TypeKind::FloatType) {}
  std::string annotation_str_impl(
      [[maybe_unused]] const TypePrinter& printer = nullptr) const override {
    return "float";
  }
};

struct ComplexType;
using ComplexTypePtr = SingletonTypePtr<ComplexType>;
// This type represents a Python float number
struct TORCH_API ComplexType : public NumberType {
  bool equals(const Type& rhs) const override {
    return rhs.kind() == kind();
  }
  std::string str() const override {
    return "complex";
  }
  bool isSubtypeOfExt(const Type& rhs, std::ostream* why_not) const override {
    // NOLINTNEXTLINE(bugprone-parent-virtual-call)
    return rhs.kind() == TypeKind::NumberType || Type::isSubtypeOfExt(rhs, why_not);
  }
  static const TypeKind Kind = TypeKind::ComplexType;
  // global singleton
  static ComplexTypePtr get();

 private:
  ComplexType() : NumberType(TypeKind::ComplexType) {}
  std::string annotation_str_impl(
      [[maybe_unused]] const TypePrinter& printer = nullptr) const override {
    return "complex";
  }
};

// We need to introduce `SymIntType` to represent the `SymInt` type
// used in function schemas e.g. `aten::narrow_copy(... SymInt length)
// `SymInt` will be used to enable tracing arithmetic operations on
// dimension values. Please see [SymInt.h] for more information
struct SymIntType;
using SymIntTypePtr = SingletonTypePtr<SymIntType>;
struct TORCH_API SymIntType : public Type {
  bool equals(const Type& rhs) const override {
    return rhs.kind() == kind();
  }
  std::string str() const override {
    return "SymInt";
  }
  std::string annotation_str_impl(const TypePrinter& printer [[maybe_unused]] = nullptr) const override {
    return "int";
  }
  static const TypeKind Kind = TypeKind::SymIntType;
  // global singleton
  static SymIntTypePtr get();

 private:
  SymIntType() : Type(TypeKind::SymIntType) {}
};

struct SymFloatType;
using SymFloatTypePtr = SingletonTypePtr<SymFloatType>;
struct TORCH_API SymFloatType : public Type {
  bool equals(const Type& rhs) const override {
    return rhs.kind() == kind();
  }
  std::string str() const override {
    return "SymFloat";
  }
  std::string annotation_str_impl(const TypePrinter& printer [[maybe_unused]] = nullptr) const override {
    return "float";
  }
  static const TypeKind Kind = TypeKind::SymFloatType;
  // global singleton
  static SymFloatTypePtr get();

 private:
  SymFloatType() : Type(TypeKind::SymFloatType) {}
};

struct SymBoolType;
using SymBoolTypePtr = SingletonTypePtr<SymBoolType>;
struct TORCH_API SymBoolType : public Type {
  bool equals(const Type& rhs) const override {
    return rhs.kind() == kind();
  }
  std::string str() const override {
    return "SymBool";
  }
  std::string annotation_str_impl(const TypePrinter& printer [[maybe_unused]] = nullptr) const override {
    return "bool";
  }
  static const TypeKind Kind = TypeKind::SymBoolType;
  // global singleton
  static SymBoolTypePtr get();

 private:
  SymBoolType() : Type(TypeKind::SymBoolType) {}
};

struct IntType;
using IntTypePtr = SingletonTypePtr<IntType>;
// This type represents a Python int number
struct TORCH_API IntType : public NumberType {
  bool equals(const Type& rhs) const override {
    return rhs.kind() == kind();
  }
  std::string str() const override {
    return "int";
  }
  bool isSubtypeOfExt(const Type& rhs, std::ostream* why_not) const override {
    // NOLINTNEXTLINE(bugprone-parent-virtual-call)
    return rhs.kind() == TypeKind::NumberType || Type::isSubtypeOfExt(rhs, why_not);
  }
  static const TypeKind Kind = TypeKind::IntType;
  // global singleton
  static IntTypePtr get();

 private:
  IntType() : NumberType(TypeKind::IntType) {}
  std::string annotation_str_impl(
      [[maybe_unused]] const TypePrinter& printer = nullptr) const override {
    return "int";
  }
};

struct BoolType;
using BoolTypePtr = SingletonTypePtr<BoolType>;
// This node represents a Python bool value
struct TORCH_API BoolType : public Type {
  bool equals(const Type& rhs) const override {
    return rhs.kind() == kind();
  }
  std::string str() const override {
    return "bool";
  }
  static const TypeKind Kind = TypeKind::BoolType;
  // global singleton
  static BoolTypePtr get();

 private:
  BoolType() : Type(TypeKind::BoolType) {}
};

struct StringType;
using StringTypePtr = SingletonTypePtr<StringType>;
// This type represents a Python string
struct TORCH_API StringType : public Type {
  bool equals(const Type& rhs) const override {
    return rhs.kind() == kind();
  }
  std::string str() const override {
    // we only use "str" (not "string") in both FunctionSchema and script
    return annotation_str();
  }
  std::string annotation_str_impl(
      [[maybe_unused]] const TypePrinter& printer = nullptr) const override {
    return "str";
  }
  static const TypeKind Kind = TypeKind::StringType;
  // global singleton
  static StringTypePtr get();

 private:
  StringType() : Type(TypeKind::StringType) {}
};

struct StorageType;
using StorageTypePtr = SingletonTypePtr<StorageType>;
struct TORCH_API StorageType : public Type {
  bool equals(const Type& rhs) const override {
    return rhs.kind() == kind();
  }
  std::string str() const override {
    return annotation_str();
  }
  std::string annotation_str_impl(
      [[maybe_unused]] const TypePrinter& printer = nullptr) const override {
    return "Storage";
  }
  static const TypeKind Kind = TypeKind::StorageType;
  // global singleton
  static StorageTypePtr get();

 private:
  StorageType() : Type(TypeKind::StorageType) {}
};

struct FunctionType;
using FunctionTypePtr = std::shared_ptr<FunctionType>;
struct TORCH_API FunctionType : public NamedType {
  static FunctionTypePtr create(torch::jit::Function* function) {
    return FunctionTypePtr(
        new FunctionType(function)); // NOLINT(modernize-make-shared)
  }
  bool equals(const Type& rhs) const override {
    if (auto func_type = rhs.cast<FunctionType>()) {
      return func_type->function_ == function_;
    }

    return false;
  }
  std::string str() const override {
    return "Function";
  }
  torch::jit::Function* function() const {
    return function_;
  }
  static const TypeKind Kind = TypeKind::FunctionType;

 private:
  FunctionType(torch::jit::Function* function);
  std::string annotation_str_impl(
      [[maybe_unused]] const TypePrinter& printer = nullptr) const override {
    // NOLINTNEXTLINE(bugprone-unchecked-optional-access)
    return name()->qualifiedName();
  }
  torch::jit::Function* function_;
};

struct NoneType;
using NoneTypePtr = SingletonTypePtr<NoneType>;
// This type represents a Python None
struct TORCH_API NoneType : public Type {
  bool equals(const Type& rhs) const override {
    return rhs.kind() == kind();
  }
  std::string str() const override {
    return "NoneType";
  }
  bool isSubtypeOfExt(const Type& rhs, std::ostream *why_not) const override;

  static const TypeKind Kind = TypeKind::NoneType;
  // global singleton
  static NoneTypePtr get();

 private:
  NoneType() : Type(TypeKind::NoneType) {}
};

struct GeneratorType;
using GeneratorTypePtr = SingletonTypePtr<GeneratorType>;
// This type represents a Generator
struct TORCH_API GeneratorType : public Type {
  bool equals(const Type& rhs) const override {
    return rhs.kind() == kind();
  }
  std::string str() const override {
    return "Generator";
  }
  static const TypeKind Kind = TypeKind::GeneratorType;
  // global singleton
  static GeneratorTypePtr get();

 private:
  GeneratorType() : Type(TypeKind::GeneratorType) {}
};

struct QuantizerType;
using QuantizerTypePtr = SingletonTypePtr<QuantizerType>;
// This type represents a Quantizer
struct TORCH_API QuantizerType : public Type {
  bool equals(const Type& rhs) const override {
    return rhs.kind() == kind();
  }
  std::string str() const override {
    return "Quantizer";
  }
  static const TypeKind Kind = TypeKind::QuantizerType;
  // global singleton
  static QuantizerTypePtr get();

 private:
  QuantizerType() : Type(TypeKind::QuantizerType) {}
};

struct QSchemeType;
using QSchemeTypePtr = SingletonTypePtr<QSchemeType>;
// This type represents a QScheme
struct TORCH_API QSchemeType : public Type {
  bool equals(const Type& rhs) const override {
    return rhs.kind() == kind();
  }
  std::string str() const override {
    return "QScheme";
  }
  static const TypeKind Kind = TypeKind::QSchemeType;
  // global singleton
  static QSchemeTypePtr get();

 private:
  QSchemeType() : Type(TypeKind::QSchemeType) {}
};

struct DeviceObjType;
using DeviceObjTypePtr = SingletonTypePtr<DeviceObjType>;
// This type represents a Device
struct TORCH_API DeviceObjType : public Type {
  bool equals(const Type& rhs) const override {
    return rhs.kind() == kind();
  }
  std::string str() const override {
    return "Device";
  }
  static const TypeKind Kind = TypeKind::DeviceObjType;
  // global singleton
  static DeviceObjTypePtr get();

 private:
  DeviceObjType() : Type(TypeKind::DeviceObjType) {}
};

struct StreamObjType;
using StreamObjTypePtr = SingletonTypePtr<StreamObjType>;
// This type represents a Generator
struct TORCH_API StreamObjType : public Type {
  bool equals(const Type& rhs) const override {
    return rhs.kind() == kind();
  }
  std::string str() const override {
    return "Stream";
  }
  static const TypeKind Kind = TypeKind::StreamObjType;
  // global singleton
  static StreamObjTypePtr get();

private:
  StreamObjType() : Type(TypeKind::StreamObjType) {}
};

struct VarType;
using VarTypePtr = std::shared_ptr<VarType>;
// This type represents a type variable, used in FunctionSchema
struct VarType : public SharedType {
  static VarTypePtr create(std::string name_) {
    return VarTypePtr(new VarType(std::move(name_)));
  }
  bool equals(const Type& rhs) const override {
    return rhs.kind() == kind();
  }
  std::string str() const override {
    return name();
  }
  const std::string& name() const {
    return name_;
  }
  bool hasFreeVariables() const override {
    return true;
  }
  static const TypeKind Kind = TypeKind::VarType;

 private:
  VarType(std::string name_)
      : SharedType(TypeKind::VarType), name_(std::move(name_)) {}
  std::string name_;
};

struct CapsuleType;
using CapsuleTypePtr = SingletonTypePtr<CapsuleType>;
// This type represents a Python Capsule.
// It does not appear in the IR and is only used during runtime
struct TORCH_API CapsuleType : public Type {
  bool equals(const Type& rhs) const override {
    return rhs.kind() == kind();
  }
  std::string str() const override {
    return "Capsule";
  }
  static const TypeKind Kind = TypeKind::CapsuleType;
  // global singleton
  static CapsuleTypePtr get();
private:
  CapsuleType()
  : Type(TypeKind::CapsuleType) {}
};

struct PyObjectType;
using PyObjectTypePtr = SingletonTypePtr<PyObjectType>;
// This type represents a PyObject Type
struct TORCH_API PyObjectType : public Type {
  bool equals(const Type& rhs) const override {
    return rhs.kind() == kind();
  }
  std::string str() const override {
    return "PyObject";
  }
  static const TypeKind Kind = TypeKind::PyObjectType;
  // global singleton
  static PyObjectTypePtr get();
private:
  PyObjectType()
  : Type(TypeKind::PyObjectType) {}
};

enum class TypeVerbosity {
  None,
  Type,
  TypeAndStride,
  Full,
  Symbolic,
  Default = Full,
};

TORCH_API TypeVerbosity type_verbosity();

TORCH_API std::ostream& operator<<(std::ostream& out, const Type& t);
template <typename T>
TORCH_API std::ostream& operator<<(
    std::ostream& out,
    const VaryingShape<T>& t);
TORCH_API std::ostream& operator<<(std::ostream& os, const SymbolicShape& s);
TORCH_API std::ostream& operator<<(std::ostream& os, const ShapeSymbol& s);
TORCH_API std::ostream& operator<<(std::ostream& os, const Stride& s);
// what is the type, ignoring extra size/shape information?
// e.g. Tensor(2x3) -> Dynamic, and Tuple(Tensor(2x3),...) -> Tuple(Dynamic,...)

// `unshapedType` is used to remove Tensor subtypes. We treat all Tensor
// subtypes as simply "Tensor"; we also create a new version of any
// container types in which internal Tensors have undergone the same
// operation. This is used for type comparisons between two Tensor types
// (`unshapedType` means that we don't falsely return `false` for e.g.
// Tensors of different dimensions). It's also used in the alias
// analysis pass.
// Be careful with calls because this can be very slow. If calling this
// on a graph, use `EraseShapeInformation` in shape_analysis.h
inline TypePtr unshapedType(const TypePtr& type) {
  if (type->isSubtypeOf(*TensorType::get())) {
    return TensorType::get();
  }
  at::ArrayRef<TypePtr> contained = type->containedTypes();
  if (contained.empty()) {
    return type;
  }
  return type->withContained(fmap(type->containedTypes(), unshapedType));
}

inline TypePtr TensorType::fromNumberType(const Type& typ) {
  if (typ.isSubtypeOf(*IntType::get())) {
    return TensorType::createContiguous(at::kLong, at::kCPU, {});
  } else if (typ.isSubtypeOf(*FloatType::get())) {
    return TensorType::createContiguous(at::kDouble, at::kCPU, {});
  } else if (typ.isSubtypeOf(*BoolType::get())) {
    return TensorType::createContiguous(at::kBool, at::kCPU, {});
  } else if (typ.kind() == NumberType::Kind) {
    return TensorType::create(std::nullopt, at::kCPU, {}, std::nullopt);
  }
  TORCH_CHECK(false, "Unknown number type: ", typ.str());
}
inline TypePtr TensorType::fromBoolType() {
  return TensorType::createContiguous(at::kBool, at::kCPU, {});
}

inline std::optional<c10::ScalarType> tryScalarTypeFromJitType(const Type& type) {
  if (type == *FloatType::get()) {
    return at::typeMetaToScalarType(c10::get_default_dtype());
  } else if (type == *IntType::get()) {
    return at::ScalarType::Long;
  } else if (type == *BoolType::get()) {
    return at::ScalarType::Bool;
  }
  return std::nullopt;
}

inline at::ScalarType scalarTypeFromJitType(const Type& type) {
  auto result = tryScalarTypeFromJitType(type);
  TORCH_CHECK(
      result,
      "Add new condition, expected Float, Complex, Int, or Bool but got",
      type.str());
  return *result;
}

// Attempt to find the correct supertype of the two types `t1` and `t2`.
// If no supertype is found, then nullopt will be returned if
// `default_to_union` is false, and `Union[t1, t2]` will be returned
// if it is true. If `t1 == t2`, or `t1` is a type refinement of `t2`,
// then `t2` will be returned (and vice versa).
//
// Two different tensortypes will return dynamic.
//
// Currently we chose not to support returning a NumberType for
// two types from the set of {FloatType, IntType, ComplexType}, because
// there is a lack of operator support for NumberType.
//
// If `type_hint` is an `InterfaceType`, then we can use that as a
// potential supertype for `ClassType`s in the list. Otherwise, we have
// no way to find and use some common interface type
TORCH_API std::optional<TypePtr> unifyTypes(
    const TypePtr& t1,
    const TypePtr& t2,
    bool default_to_union = false,
    const TypePtr& type_hint = nullptr);

TORCH_API std::optional<TypePtr> unifyTypeList(
    at::ArrayRef<TypePtr> elements,
    std::ostream& why_not,
    bool default_to_union = false,
    const TypePtr& type_hint = nullptr);

namespace detail {
template <typename T>
struct getTypePtr_ final {
  static decltype(auto) call() {
    return ([]() {
      try {
        return getCustomClassType<T>();
      } catch(const c10::Error&) {
        TORCH_CHECK(
            false,
            "Type ",
            c10::util::get_fully_qualified_type_name<T>(),
            " could not be converted to any of the known types."
        );
      }
    }());
  }
};

template <typename T, bool fake>
struct getMaybeFakeTypePtr_ final {
  static decltype(auto) call() {
    return getTypePtr_<T>::call();
  }
};

template <>
struct getTypePtr_<at::IValue> final {
  static decltype(auto) call() {
    return AnyType::get();
  }
};

template <>
struct getTypePtr_<at::Tensor> final {
  static decltype(auto) call() {
    return TensorType::get();
  }
};
template <>
struct getTypePtr_<c10::Storage> final {
  static decltype(auto) call() {
    return StorageType::get();
  }
};
template <>
struct getTypePtr_<c10::Stream> final {
  static decltype(auto) call() {
    return StreamObjType::get();
  }
};
template <>
struct getTypePtr_<double> final {
  static decltype(auto) call() {
    return FloatType::get();
  }
};
template <>
struct getTypePtr_<c10::complex<double>> final {
  static decltype(auto) call() {
    return ComplexType::get();
  }
};
template <>
struct getTypePtr_<int64_t> final {
  static decltype(auto) call() {
    return IntType::get();
  }
};

template <>
struct getTypePtr_<DeviceIndex> final {
  static decltype(auto) call() {
    return IntType::get();
  }
};

template <>
struct getMaybeFakeTypePtr_<SymInt, false> final {
  static decltype(auto) call() {
    return SymIntType::get();
  }
};
template <>
struct getMaybeFakeTypePtr_<SymInt, true> final {
  static decltype(auto) call() {
    return IntType::get();
  }
};

template <>
struct getMaybeFakeTypePtr_<SymFloat, false> final {
  static decltype(auto) call() {
    return SymFloatType::get();
  }
};
template <>
struct getMaybeFakeTypePtr_<SymFloat, true> final {
  static decltype(auto) call() {
    return FloatType::get();
  }
};

template <>
struct getMaybeFakeTypePtr_<SymBool, false> final {
  static decltype(auto) call() {
    return SymBoolType::get();
  }
};
template <>
struct getMaybeFakeTypePtr_<SymBool, true> final {
  static decltype(auto) call() {
    return BoolType::get();
  }
};

template <>
struct getTypePtr_<c10::Device> final {
  static decltype(auto) call() {
    return DeviceObjType::get();
  }
};
template <>
struct getTypePtr_<bool> final {
  static decltype(auto) call() {
    return BoolType::get();
  }
};
template <>
struct getTypePtr_<at::Scalar> final {
  static decltype(auto) call() {
    return NumberType::get();
  }
};
template <>
struct getTypePtr_<c10::QScheme> final {
  static decltype(auto) call() {
    return QSchemeType::get();
  }
};
template <>
struct getTypePtr_<at::Generator> final {
  static decltype(auto) call() {
    return TypeFactory::create<OptionalType>(
        TypeFactory::get<GeneratorType>());
  }
};
template <>
struct getTypePtr_<std::string> final {
  static decltype(auto) call() {
    return StringType::get();
  }
};
template <>
struct getTypePtr_<std::string_view> final {
  static decltype(auto) call() {
    return StringType::get();
  }
};
template <>
struct getTypePtr_<at::Dimname> final {
  static decltype(auto) call() {
    return StringType::get();
  }
};
template <class T, bool fake>
struct getMaybeFakeTypePtr_<std::vector<T>, fake> final {
  static const auto& call() {
    static auto inner_type = getMaybeFakeTypePtr_<T, fake>::call();
    // The "per vector<T>" static singleton needs to live in a .cpp file,
    // otherwise we'll end up with one singleton instance per shared library.
    static auto type = ListType::get("vector", inner_type);
    return type;
  }
};
template <class T, bool fake>
struct getMaybeFakeTypePtr_<c10::ArrayRef<T>, fake> final {
  static const auto& call() {
    static auto inner_type = getMaybeFakeTypePtr_<T, fake>::call();
    // The "per ArrayRef<T>" static singleton needs to live in a .cpp file,
    // otherwise we'll end up with one singleton instance per shared library.
    static auto type = ListType::get("ArrayRef", inner_type);
    return type;
  }
};
template <bool fake>
struct getMaybeFakeTypePtr_<c10::SymIntArrayRef, fake> final {
  static const auto& call() {
    static auto type = ListType::create(getMaybeFakeTypePtr_<c10::SymInt, fake>::call());
    return type;
  }
};
template <class T, bool fake>
struct getMaybeFakeTypePtr_<c10::List<T>, fake> final {
  static const auto& call() {
    static auto inner_type = getMaybeFakeTypePtr_<T, fake>::call();
    // The "per List<T>" static singleton needs to live in a .cpp file,
    // otherwise we'll end up with one singleton instance per shared library.
    static auto type = ListType::get("List", inner_type);
    return type;
  }
};
template <class T, bool fake>
struct getMaybeFakeTypePtr_<c10::IListRef<T>, fake> final {
  static const auto& call() {
    static auto inner_type = getMaybeFakeTypePtr_<T, fake>::call();
    static auto type = ListType::get("List", inner_type);
    return type;
  }
};
template <class T, size_t N, bool fake>
struct getMaybeFakeTypePtr_<std::array<T, N>, fake> final {
  static const auto& call() {
    static auto inner_type = getMaybeFakeTypePtr_<T, fake>::call();
    // The "per array<T, N>" static singleton needs to live in a .cpp file,
    // otherwise we'll end up with one singleton instance per shared library.
    // (Concatenating the length onto the end of the string because we want a unique
    // type_ptr created for every std::array<T, N> type).
    static auto type = ListType::get(std::string("array") + std::to_string(N), inner_type);
    return type;
  }
};
template <class K, class V, bool fake>
struct getMaybeFakeTypePtr_<std::unordered_map<K, V>, fake> final {
  static const auto& call() {
    static auto inner_key_type = getMaybeFakeTypePtr_<K, fake>::call();
    static auto inner_val_type = getMaybeFakeTypePtr_<V, fake>::call();
    // The "per unordered_map<K, V>" static singleton needs to live in a .cpp file,
    // otherwise we'll end up with one singleton instance per shared library.
    static auto type = DictType::get("unordered_map", inner_key_type, inner_val_type);
    return type;
  }
};
template <class K, class V, bool fake>
struct getMaybeFakeTypePtr_<c10::Dict<K, V>, fake> final {
  static const auto& call() {
    static auto inner_key_type = getMaybeFakeTypePtr_<K, fake>::call();
    static auto inner_val_type = getMaybeFakeTypePtr_<V, fake>::call();
    // The "per Dict<K, V>" static singleton needs to live in a .cpp file,
    // otherwise we'll end up with one singleton instance per shared library.
    static auto type = DictType::get("Dict", inner_key_type, inner_val_type);
    return type;
  }
};

template <class T, bool fake>
struct getMaybeFakeTypePtr_<std::optional<T>, fake> final {
  static const auto& call() {
    static auto inner_type = getMaybeFakeTypePtr_<T, fake>::call();
    // The "per std::optional<T>" static singleton needs to live in a .cpp file,
    // otherwise we'll end up with one singleton instance per shared library.
    static auto type = OptionalType::get(inner_type);
    return type;
  }
};


template<>
struct getTypePtr_<at::OptionalIntArrayRef> final {
  static const auto& call() {
    static auto inner_type = getMaybeFakeTypePtr_<IntArrayRef, false>::call();
    // The "per std::optional<T>" static singleton needs to live in a .cpp file,
    // otherwise we'll end up with one singleton instance per shared library.
    static auto type = OptionalType::get(inner_type);
    return type;
  }
};

template <bool fake>
struct getMaybeFakeTypePtr_<at::OptionalSymIntArrayRef, fake> final {
  static const auto& call() {
    // The "per std::optional<T>" static singleton needs to live in a .cpp file,
    // otherwise we'll end up with one singleton instance per shared library.
    static auto inner_type = getMaybeFakeTypePtr_<SymIntArrayRef, fake>::call();
    static auto type = OptionalType::get(inner_type);
    return type;
  }
};

template <class... Contained, bool fake>
struct getMaybeFakeTypePtr_<std::tuple<Contained...>, fake> final {
  static const auto& call() {
    static auto type = ([]() {
      std::vector<TypePtr> contained_types = {
        (getMaybeFakeTypePtr_<Contained, fake>::call())...
      };
      return TupleType::create(std::move(contained_types));
    })();
    return type;
  }
};
template <>
struct getTypePtr_<void> final {
  static decltype(auto) call() {
    return NoneType::get();
  }
};
} // namespace detail
template <class T>
inline decltype(auto) getTypePtr() {
  // TODO: static_assert that a templated function exists, and throw a friendly
  // error message if not
  return detail::getMaybeFakeTypePtr_<T, false>::call();
}

template <class T>
inline TypePtr getTypePtrCopy() {
  // TODO: static_assert that a templated function exists, and throw a friendly
  // error message if not
  return getTypePtr<T>();
}

template <class T>
inline decltype(auto) getFakeTypePtr() {
  return detail::getMaybeFakeTypePtr_<T, true>::call();
}

template <class T>
inline TypePtr getFakeTypePtrCopy() {
  return getFakeTypePtr<T>();
}

using TypeEnv = std::unordered_map<std::string, TypePtr>;
struct MatchTypeReturn {
  MatchTypeReturn(std::string reason) : reason_(std::move(reason)) {}
  static MatchTypeReturn Success() {
    return MatchTypeReturn();
  }
  bool success() const {
    return !reason_.has_value();
  }
  const std::string& reason() const {
    // NOLINTNEXTLINE(bugprone-unchecked-optional-access)
    return reason_.value();
  }

 private:
  MatchTypeReturn()
  : reason_(std::nullopt) {}
  std::optional<std::string> reason_; // is there is no match, this contains the reason
};

// attempt to match the type variables in formal to actual, adding them to type_env.
// If no match is possible this returns a MatchTypeReturn with r.success() == false
// and a r.reason() that describes why it could not match.
// note: It is possible to successfully match a formal, but for type variables
// in the formal to still not be defined. In particular, None matches Optional[T]
// but does not define the value of T.
TORCH_API MatchTypeReturn
matchTypeVariables(const TypePtr& formal, const TypePtr& actual, TypeEnv& type_env);

// replace type variables appearing in `type` with the values in
// `type_env`. Returns nullptr if a variable used in `type`
// does not appear in `type_env`
TORCH_API TypePtr tryEvalTypeVariables(const TypePtr& type, TypeEnv& type_env);

TORCH_API bool elementTypeCanBeInferredFromMembers(const TypePtr& elem_type);

struct InterfaceType;
using InterfaceTypePtr = std::shared_ptr<InterfaceType>;

// Interfaces are a list of abstract methods that a class might meet.
// If a class provides those methods, it implicitly meets the interface.

// Subtype relations for Interface with ClassType:
// lhs (ClassType or InterfaceType) is a subtype of rhs if:
// 1. lhs methods are a superset of rhs methods
// 2. if rhs is module interface, the lhs must be module interface or module itself
struct TORCH_API InterfaceType : public NamedType {
  static InterfaceTypePtr create(
      QualifiedName qualifiedName, bool is_module=false);

  bool equals(const Type& rhs) const override {
    if (auto user_rhs = rhs.castRaw<InterfaceType>()) {
      return isSubTypeImpl(*this, *user_rhs, nullptr) &&
          isSubTypeImpl(*user_rhs, *this, nullptr);
    }
    return false;
  }

  std::string str() const override {
    // NOLINTNEXTLINE(bugprone-unchecked-optional-access)
    return std::string("InterfaceType<") + name()->name() + ">";
  }

  bool isSubtypeOfExt(const Type& rhs, std::ostream* why_not) const override;

  // try to find a method of this interface,
  // returns nullptr if not found.
  const FunctionSchema* getMethod(const std::string& name) const;
  void addMethod(FunctionSchema schema);
  const std::vector<FunctionSchema>& methods() const {
    return *methods_;
  }

  bool is_module() const override{
    return is_module_;
  }
  static const TypeKind Kind = TypeKind::InterfaceType;
  ~InterfaceType() override = default;
 private:
  InterfaceType(QualifiedName name, bool is_module);
  static bool isSubTypeImpl(
      const InterfaceType& lhs,
      const InterfaceType& rhs,
      std::ostream* why_not);

  std::string annotation_str_impl(
      [[maybe_unused]] const TypePrinter& printer = nullptr) const override {
    // NOLINTNEXTLINE(bugprone-unchecked-optional-access)
    return name()->qualifiedName();
  }

  // shared_ptr so that this header does not have to depend on
  // FunctionSchema.h
  std::shared_ptr<std::vector<FunctionSchema>> methods_;
  // flag to distinguish if it's an interface type from a module or not
  bool is_module_;
};

template <TypeKind K>
struct EnumerationType : public Type {
static const TypeKind Kind = K;

bool equals(const Type& rhs) const override {
  return rhs.kind() == kind();
}

protected:
EnumerationType() : Type(Kind) {}
};

// WARNING: These enumeration types below DO NOT actually get parsed out
// from the logical schema strings, instead they are mapped as ints.  To
// observe these types, use real_type() instead of type() on Argument

struct ScalarTypeType;
using ScalarTypeTypePtr = SingletonTypePtr<ScalarTypeType>;
struct TORCH_API ScalarTypeType : public EnumerationType<TypeKind::ScalarTypeType> {
std::string str() const override {
return "ScalarType";
}
static const TypeKind Kind = TypeKind::ScalarTypeType;
// global singleton
static ScalarTypeTypePtr get();

private:
ScalarTypeType()  {}
};

struct MemoryFormatType;
using MemoryFormatTypePtr = SingletonTypePtr<MemoryFormatType>;
struct TORCH_API MemoryFormatType : public EnumerationType<TypeKind::MemoryFormatType> {
std::string str() const override {
return "MemoryFormat";
}
static const TypeKind Kind = TypeKind::MemoryFormatType;
// global singleton
static MemoryFormatTypePtr get();

private:
MemoryFormatType()  {}
};

struct LayoutType;
using LayoutTypePtr = SingletonTypePtr<LayoutType>;
struct TORCH_API LayoutType : public EnumerationType<TypeKind::LayoutType> {
std::string str() const override {
return "Layout";
}
static const TypeKind Kind = TypeKind::LayoutType;
// global singleton
static LayoutTypePtr get();

private:
LayoutType()  {}
};

namespace detail {
template <>
struct getMaybeFakeTypePtr_<c10::ScalarType, false> final {
  static decltype(auto) call() {
    return ScalarTypeType::get();
  }
};
template <>
struct getMaybeFakeTypePtr_<c10::Layout, false> final {
  static decltype(auto) call() {
    return LayoutType::get();
  }
};
template <>
struct getMaybeFakeTypePtr_<c10::MemoryFormat, false> final {
  static decltype(auto) call() {
    return MemoryFormatType::get();
  }
};
template <>
struct getMaybeFakeTypePtr_<c10::ScalarType, true> final {
  static decltype(auto) call() {
    return IntType::get();
  }
};
template <>
struct getMaybeFakeTypePtr_<c10::Layout, true> final {
  static decltype(auto) call() {
    return IntType::get();
  }
};
template <>
struct getMaybeFakeTypePtr_<c10::MemoryFormat, true> final {
  static decltype(auto) call() {
    return IntType::get();
  }
};
} // namespace detail

// the common supertype of all lists,
// List[T] <: AnyList for all T
struct AnyListType;
using AnyListTypePtr = SingletonTypePtr<AnyListType>;
struct TORCH_API AnyListType : public Type {
  bool equals(const Type& rhs) const override {
    return rhs.kind() == kind();
  }
  std::string str() const override {
    return "list";
  }
  static const TypeKind Kind = TypeKind::AnyListType;
  // global singleton
  static AnyListTypePtr get();
private:
  AnyListType()
  : Type(TypeKind::AnyListType) {}
};

// the common supertype of all tuples,
// Tuple[T...] <: AnyTuple for all T
struct AnyTupleType;
using AnyTupleTypePtr = SingletonTypePtr<AnyTupleType>;
struct TORCH_API AnyTupleType : public Type {
  bool equals(const Type& rhs) const override {
    return rhs.kind() == kind();
  }

  std::string str() const override {
    return "tuple";
  }
  static const TypeKind Kind = TypeKind::AnyTupleType;

  // global singleton
  static AnyTupleTypePtr get();
private:
  AnyTupleType()
  : Type(TypeKind::AnyTupleType) {}
};

// the common supertype of all classes,
// ClassType <: AnyClassType for all classes
struct AnyClassType;
using AnyClassTypePtr = SingletonTypePtr<AnyClassType>;
struct TORCH_API AnyClassType : public Type {
  bool equals(const Type& rhs) const override {
    return rhs.kind() == kind();
  }
  std::string str() const override {
    return "AnyClassType";
  }
  static const TypeKind Kind = TypeKind::AnyClassType;
  // global singleton
  static AnyClassTypePtr get();
private:
  AnyClassType()
  : Type(TypeKind::AnyClassType) {}
};

template<>
inline typename detail::CastReturnType<NamedType>::type Type::cast<NamedType>() {
  if (kind() == TypeKind::TupleType || kind() == TypeKind::FunctionType ||
      kind() == TypeKind::ClassType || kind() == TypeKind::InterfaceType) {
    return std::static_pointer_cast<NamedType>(static_cast<NamedType *>(this)->shared_from_this());
  }
  return nullptr;
}

template<>
inline typename detail::CastConstReturnType<NamedType>::type Type::cast<NamedType>() const {
  if (kind() == TypeKind::TupleType || kind() == TypeKind::FunctionType ||
      kind() == TypeKind::ClassType || kind() == TypeKind::InterfaceType) {
    return std::static_pointer_cast<const NamedType>(static_cast<const NamedType *>(this)->shared_from_this());
  }
  return nullptr;
}

template<>
inline const NamedType* Type::castRaw<NamedType>() const {
  if (kind() == TypeKind::TupleType || kind() == TypeKind::FunctionType ||
      kind() == TypeKind::ClassType || kind() == TypeKind::InterfaceType) {
    return static_cast<const NamedType*>(this);
  }
  return nullptr;
}

// Used as a return type when inferring the IValue type of a Python object.
struct InferredType {
  /* implicit */ InferredType(TypePtr type) : type_(std::move(type)) {}
  /* implicit */ InferredType(std::string reason)
      : type_(nullptr), reason_(std::move(reason)) {}
  TypePtr type() const {
    TORCH_INTERNAL_ASSERT(
        type_,
        "Tried to get the type from an InferredType but the type is null. ",
        "Reason: ",
        reason_);
    return type_;
  }
  bool success() const {
    return type_ != nullptr;
  }
  const std::string& reason() const {
    TORCH_INTERNAL_ASSERT(!type_);
    return reason_;
  }

private:
  TypePtr type_;
  std::string reason_;
};

TORCH_API bool containsAnyType(const TypePtr& type);

} // namespace c10<|MERGE_RESOLUTION|>--- conflicted
+++ resolved
@@ -887,11 +887,7 @@
   // this function will return the global singleton type pointer
   // the type List<T>.
   // The extra "identifier" argument is needed because we have multiple container types
-<<<<<<< HEAD
   // that all reuse this function (List<T>, array<T, N>, etc.)
-=======
-  // that all re-use this function (List<T>, array<T, N>, etc.)
->>>>>>> 1dd6b769
   static TypePtr get(const std::string& identifier, TypePtr inner);
 
   // common cast List[Tensor]
