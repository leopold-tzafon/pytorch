--- conflicted
+++ resolved
@@ -130,16 +130,6 @@
   return self;
 }
 
-<<<<<<< HEAD
-Tensor _test_schema_upgrader(
-    const Tensor& self,
-    bool a,
-    int64_t b) {
-  Tensor output = at::empty_like(self);
-  int64_t fill_value = a ? b : -b;
-  output.fill_(fill_value);
-  return output;
-}
 
 Tensor _test_versioning(
     const Tensor& self,
@@ -149,8 +139,6 @@
   output.fill_(fill_value);
   return output;
 }
-=======
->>>>>>> 46889c18
 } // namespace at::native
 
 namespace at::functionalization {
