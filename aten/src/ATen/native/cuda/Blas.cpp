#include <cstdint>
#include <c10/util/typeid.h>
#include <c10/util/Exception.h>
#include <c10/util/SmallVector.h>
#include <c10/core/Scalar.h>
#include <c10/core/ScalarType.h>
#define TORCH_ASSERT_ONLY_METHOD_OPERATORS
#include <ATen/core/Tensor.h>
#include <ATen/core/NamedTensor.h>
#include <ATen/Dispatch.h>
#include <ATen/ExpandUtils.h>
#include <ATen/OpMathType.h>
#include <ATen/TensorUtils.h>
#include <ATen/cuda/CUDABlas.h>
#include <ATen/cuda/tunable/Tunable.h>
#include <ATen/cuda/tunable/TunableGemm.h>
#include <ATen/native/Resize.h>
#include <c10/util/MaybeOwned.h>
#include <ATen/native/cuda/RowwiseScaledMM.h>
#include <ATen/native/cuda/ScaledGroupMM.h>
#include <ATen/native/cuda/GroupMM.h>
#include <ATen/ceil_div.h>

#ifndef AT_PER_OPERATOR_HEADERS
#include <ATen/Functions.h>
#include <ATen/NativeFunctions.h>
#else
#include <ATen/ops/_addmm_activation_native.h>
#include <ATen/ops/_efficientzerotensor.h>
#include <ATen/ops/_scaled_mm_native.h>
#include <ATen/ops/_unsafe_view_native.h>
#include <ATen/ops/abs.h>
#include <ATen/ops/addmm_native.h>
#include <ATen/ops/addmv_native.h>
#include <ATen/ops/baddbmm_native.h>
#include <ATen/ops/bmm_native.h>
#include <ATen/ops/copy_native.h>
#include <ATen/ops/dot_native.h>
#include <ATen/ops/empty.h>
#include <ATen/ops/empty_strided.h>
#include <ATen/ops/gelu.h>
#include <ATen/ops/max.h>
#include <ATen/ops/mm_native.h>
#include <ATen/ops/mul.h>
#include <ATen/ops/relu.h>
#include <ATen/ops/ones.h>
#include <ATen/ops/scalar_tensor_native.h>
#include <ATen/ops/vdot_native.h>
#endif

namespace at::native {

namespace {

// TODO: https://github.com/pytorch/pytorch/pull/59380#pullrequestreview-725310492
c10::MaybeOwned<Tensor> inline resolve_conj_if_indicated(const Tensor& tensor, bool resolve_conj) {
  if (resolve_conj && tensor.is_conj()) {
    return c10::MaybeOwned<Tensor>::owned(tensor.resolve_conj());
  } else {
    return c10::MaybeOwned<Tensor>::borrowed(tensor);
  }
}

c10::MaybeOwned<Tensor> inline prepare_matrix_for_cublas(const Tensor& tensor, bool& transpose_tensor, bool transpose_result) {
  if (tensor.is_non_overlapping_and_dense()) { // common case
      transpose_tensor = tensor.is_contiguous();
      return resolve_conj_if_indicated(tensor, transpose_result ? transpose_tensor : !transpose_tensor);
  }
  IntArrayRef tensor_strides = tensor.strides();
  IntArrayRef tensor_sizes = tensor.sizes();
  if ((tensor_strides[0] == 1) && (tensor_strides[1] >= std::max<int64_t>(1, tensor_sizes[0]))) {
    transpose_tensor = false;
    return resolve_conj_if_indicated(tensor, !transpose_result);
  } else if ((tensor_strides[1] == 1) && (tensor_strides[0] >= std::max<int64_t>(1, tensor_sizes[1]))) {
    transpose_tensor = true;
    return resolve_conj_if_indicated(tensor, transpose_result);
  } else {
    transpose_tensor = true;
    return c10::MaybeOwned<Tensor>::owned(tensor.clone(at::MemoryFormat::Contiguous));
  }
}

c10::MaybeOwned<Tensor> inline prepare_matrix_for_cublas(const Tensor& tensor, bool& transpose_tensor) {
  if (tensor.is_non_overlapping_and_dense()) { // common case
      transpose_tensor = tensor.is_contiguous();
      return resolve_conj_if_indicated(tensor, true);
  }

  IntArrayRef tensor_strides = tensor.strides();
  IntArrayRef tensor_sizes = tensor.sizes();
  if ((tensor_strides[0] == 1) && (tensor_strides[1] >= std::max<int64_t>(1, tensor_sizes[0]))) {
    transpose_tensor = false;
    return resolve_conj_if_indicated(tensor, true);
  } else if ((tensor_strides[1] == 1) && (tensor_strides[0] >= std::max<int64_t>(1, tensor_sizes[1]))) {
    transpose_tensor = true;
    return resolve_conj_if_indicated(tensor, true);
  } else {
    transpose_tensor = true;
    return c10::MaybeOwned<Tensor>::owned(tensor.clone(at::MemoryFormat::Contiguous));
  }
}

using at::cuda::blas::ScalingType;

/**
 * @brief Prepares matrices for CUBLAS operation
 *
 * This constructor prepares tensors for CUBLAS
 * The main difference is that PyTorch uses row-major as the default and
 * CUBLAS expects column-major.
 *
 * @details
 * To enable row-major output while using CUBLAS,
 * we use the mathematical identity that (A × B)^T = B^T × A^T.
 *
 * Transpose in this context refers to Cublas's(Fortran) definition of transpose (row-major)
 * T = row-major, N = col-major
 *
 * Example:
 * For matrices A (M×K)(row-major) and B (K×N)(row-major):
 *   - Standard multiplication: A × B = (M×K) × (K×N) = M×N result (row-major)
 *   - Using our transpose trick: (B^T × A^T) = (N×K)(T) × (K×M)(T) = N×M(N)
 *   - However, since the output form cublas is column-major this is
 *   - equivalent to an output of size MxN row-major as expected
 *
 * The transpose flags are derived from the layouts of the passed in tensors
 *
 * If the operands are in packed float4 format, `k`, `lda` and `ldb` are adjusted
 * to their unpacked values to match what cuBLAS expects.
 *
 * @param mat1 First input matrix
 * @param mat2 Second input matrix
 * @param c Output matrix (result)
 * @param scale_a Optional scaling factor for first matrix
 * @param scale_b Optional scaling factor for second matrix
 * @param scale_result Optional scaling factor for result
 */
struct cublasCommonArgs {
  cublasCommonArgs(
      const Tensor& mat1,
      const Tensor& mat2,
      Tensor& c,
      const std::optional<Tensor>& scale_a = std::nullopt,
      const std::optional<Tensor>& scale_b = std::nullopt,
      const std::optional<Tensor>& scale_result = std::nullopt,
      const std::optional<ScalingType>& scaling_choice_a = std::nullopt,
      const std::optional<ScalingType>& scaling_choice_b = std::nullopt) {
    bool transpose_result = false, transpose_a = false, transpose_b = false;
    result = prepare_matrix_for_cublas(c, transpose_result);
    mata = prepare_matrix_for_cublas(transpose_result ? mat2 : mat1, transpose_a, transpose_result); // codespell:ignore
    matb = prepare_matrix_for_cublas(transpose_result ? mat1 : mat2, transpose_b, transpose_result); // codespell:ignore

    // Handle scale tensors if provided
    if (scale_a && scale_b) {
      // By default since we return in row-major we run the gemm
      // as B.T @ A.T, check transpose_result to determine if we flip the scales
<<<<<<< HEAD
      scale_mata_ptr = transpose_result ? scale_b->data_ptr() : scale_a->data_ptr(); // codespell:ignore
      scale_mata_dtype = transpose_result ? scale_b->scalar_type() : scale_a->scalar_type(); // codespell:ignore
      scale_matb_ptr = transpose_result ? scale_a->data_ptr() : scale_b->data_ptr(); // codespell:ignore
      scale_matb_dtype = transpose_result ? scale_a->scalar_type() : scale_b->scalar_type(); // codespell:ignore
=======
      scale_mata_ptr = transpose_result ? scale_b->data_ptr() : scale_a->data_ptr();
      scale_mata_dtype = transpose_result ? scale_b->scalar_type() : scale_a->scalar_type();
      scaling_mata_type = transpose_result ? scaling_choice_b : scaling_choice_a;
      scale_matb_ptr = transpose_result ? scale_a->data_ptr() : scale_b->data_ptr();
      scale_matb_dtype = transpose_result ? scale_a->scalar_type() : scale_b->scalar_type();
      scaling_matb_type = transpose_result ? scaling_choice_a : scaling_choice_b;
>>>>>>> ae322034
    }

    if (scale_result) {
      scale_result_ptr = scale_result->data_ptr();
      scale_result_dtype = scale_result->scalar_type();
    }

    // Update transpose flags
    if (transpose_result) {
      transpose_a = !transpose_a;
      transpose_b = !transpose_b;
    }

    auto sizes_a = mata->sizes(); // codespell:ignore
    auto sizes_b = matb->sizes(); // codespell:ignore

    m = sizes_a[transpose_result ? 1 : 0];
    k = sizes_a[transpose_result ? 0 : 1];
    n = sizes_b[transpose_result ? 0 : 1];
    lda = mata->stride((transpose_a == transpose_result) ? 1 : 0); // codespell:ignore
    ldb = matb->stride((transpose_b == transpose_result) ? 1 : 0); // codespell:ignore
    result_ld = result->stride(transpose_result ? 0 : 1);
    transa = transpose_a ? mata->is_conj() ? 'c' : 't' : 'n'; // codespell:ignore
    transb = transpose_b ? matb->is_conj() ? 'c' : 't' : 'n'; // codespell:ignore

    // cuBLAS expects unpacked values of `k`, `lda` and `ldb`, adjust for 4x2 packing
    // if the gemm operands are in packed float4
    if (mat1.dtype() == at::kFloat4_e2m1fn_x2 && mat2.dtype() == at::kFloat4_e2m1fn_x2) {
      k = k * 2;
      lda = lda * 2;
      ldb = ldb * 2;
    }
  }

  // Matrix members
  char transa, transb;
  int64_t m, n, k;
  int64_t lda, ldb, result_ld;
  c10::MaybeOwned<Tensor> mata, matb, result; // codespell:ignore

  // Scale members
  void* scale_mata_ptr = nullptr; // codespell:ignore
  void* scale_matb_ptr = nullptr; // codespell:ignore
  void* scale_result_ptr = nullptr;
<<<<<<< HEAD
  std::optional<c10::ScalarType> scale_mata_dtype; // codespell:ignore
  std::optional<c10::ScalarType> scale_matb_dtype; // codespell:ignore
=======
  std::optional<c10::ScalarType> scale_mata_dtype;
  std::optional<ScalingType> scaling_mata_type;
  std::optional<c10::ScalarType> scale_matb_dtype;
  std::optional<ScalingType> scaling_matb_type;
>>>>>>> ae322034
  std::optional<c10::ScalarType> scale_result_dtype;
};
} // namespace

c10::MaybeOwned<Tensor> prepare_batch_matrix_for_cublas(const Tensor& tensor, bool& transpose_tensor, int64_t& ld_tensor, bool transpose_result, int64_t m, int64_t n) {
  IntArrayRef tensor_strides = tensor.strides();
  c10::MaybeOwned<Tensor> tensor_;
  int fast_dim = transpose_result ? 2 : 1;
  int leading_dim = transpose_result ? 1 : 2;

  if (tensor_strides[fast_dim] == 1 &&
    (tensor_strides[leading_dim] >= std::max<int64_t>(1, m))) {
    transpose_tensor = false;
    tensor_ = resolve_conj_if_indicated(tensor, true);
    ld_tensor = tensor_->strides()[leading_dim];
  } else if ((tensor_strides[leading_dim] == 1) &&
    (tensor_strides[fast_dim] >= std::max<int64_t>(1, n))) {
    transpose_tensor = true;
    tensor_ = resolve_conj_if_indicated(tensor, false);
    ld_tensor = tensor_->strides()[fast_dim];
  } else {
    transpose_tensor = !transpose_result;
    // gemm call requires leading dimension and stride parameters to be non-zero
    bool is_stride_non_zero = tensor.strides()[1] != 0 && tensor.strides()[2] != 0;
    if (tensor.is_contiguous() && is_stride_non_zero) {
      tensor_ = resolve_conj_if_indicated(tensor, transpose_result);
    } else {
      tensor_ = c10::MaybeOwned<Tensor>::owned(tensor.clone(at::MemoryFormat::Contiguous));
    }
    ld_tensor = tensor_->strides()[1];
  }

  return tensor_;
}

namespace {

enum class Activation {
  None,
  RELU,
  GELU,
};

cuda::blas::GEMMAndBiasActivationEpilogue activation_to_gemm_and_blas_arg(Activation a) {
  switch (a) {
    case Activation::None:
      return cuda::blas::GEMMAndBiasActivationEpilogue::None;
    case Activation::RELU:
      return cuda::blas::GEMMAndBiasActivationEpilogue::RELU;
    case Activation::GELU:
      return cuda::blas::GEMMAndBiasActivationEpilogue::GELU;
    default:
      TORCH_CHECK(false);
      return cuda::blas::GEMMAndBiasActivationEpilogue::None;
  }
}

static bool getDisableAddmmCudaLt() {
    static const auto env_value = c10::utils::get_env("DISABLE_ADDMM_CUDA_LT");
    if (env_value == "1") {
      return true;
    }
    return false;
}

#ifdef USE_ROCM
static bool isSupportedHipLtROCmArch(int index) {
    static const std::vector<std::string> archs = {
        "gfx90a", "gfx942",
#if ROCM_VERSION >= 60300
        "gfx1100", "gfx1101", "gfx1200", "gfx1201",
#endif
#if ROCM_VERSION >= 60500
        "gfx950"
#endif
    };
    return at::detail::getCUDAHooks().isGPUArch(archs, index);
}
#endif

template <typename scalar_t>
static void launchTunableGemmAndBias(cublasCommonArgs &args, const Scalar& alpha, const scalar_t* bias, cuda::blas::GEMMAndBiasActivationEpilogue activation) {
  bool transa_ = ((args.transa != 'n') && (args.transa != 'N'));
  bool transb_ = ((args.transb != 'n') && (args.transb != 'N'));
  at::cuda::tunable::GemmAndBiasParams<scalar_t> params;
  params.transa = args.transa;
  params.transb = args.transb;
  params.m = args.m;
  params.n = args.n;
  params.k = args.k;
  params.alpha = alpha.to<at::opmath_type<scalar_t>>();
  params.a = args.mata->const_data_ptr<scalar_t>();
  params.lda = args.lda;
  params.b = args.matb->const_data_ptr<scalar_t>();
  params.ldb = args.ldb;
  params.c = args.result->data_ptr<scalar_t>();
  params.ldc = args.result_ld;
  params.bias = bias;
  params.activation = activation;
  if (transa_ && transb_) {
    static at::cuda::tunable::GemmAndBiasTunableOp<scalar_t, at::cuda::tunable::BlasOp::T, at::cuda::tunable::BlasOp::T> gemm{};
    gemm(&params);
  }
  else if (transa_ && !transb_) {
    static at::cuda::tunable::GemmAndBiasTunableOp<scalar_t, at::cuda::tunable::BlasOp::T, at::cuda::tunable::BlasOp::N> gemm{};
    gemm(&params);
  }
  else if (!transa_ && transb_) {
    static at::cuda::tunable::GemmAndBiasTunableOp<scalar_t, at::cuda::tunable::BlasOp::N, at::cuda::tunable::BlasOp::T> gemm{};
    gemm(&params);
  }
  else if (!transa_ && !transb_) {
    static at::cuda::tunable::GemmAndBiasTunableOp<scalar_t, at::cuda::tunable::BlasOp::N, at::cuda::tunable::BlasOp::N> gemm{};
    gemm(&params);
  }
  else {
    TORCH_CHECK(false, "unreachable");
  }
}

Tensor& addmm_out_cuda_impl(Tensor& result, const Tensor& self, const Tensor& mat1, const Tensor& mat2, const Scalar& beta, const Scalar& alpha, Activation activation=Activation::None, bool disable_addmm_cuda_lt_override=false) {
  // Make sure to keep addmm_cuda below in sync with this code; it
  // preflights a check to try to avoid actually needing to call
  // expand().
  TORCH_CHECK(mat1.dim() == 2 && mat2.dim() == 2, "tensors must be 2-D");
  TORCH_CHECK(
    mat1.dtype() == mat2.dtype(),
    "expected mat1 and mat2 to have the same dtype, but got: ", mat1.dtype(), " != ", mat2.dtype()
  )

  // NOLINTNEXTLINE(*c-array*)
  TensorArg targs[]{{result, "out", 0}, {self, "self", 1}, {mat1, "mat1", 2}, {mat2, "mat2", 3}};
  checkAllSameGPU(__func__, targs);

  IntArrayRef mat1_sizes = mat1.sizes();
  IntArrayRef mat2_sizes = mat2.sizes();
  IntArrayRef self__sizes;
  bool useLtInterface = false;
#if defined(USE_ROCM)
  // When hipBLASLt is not supported on the architecture,
  // disable_addmm_cuda_lt will always be to set to true
  static bool disable_addmm_cuda_lt =
    !isSupportedHipLtROCmArch(self.device().index()) || getDisableAddmmCudaLt();
#else
  static bool disable_addmm_cuda_lt = getDisableAddmmCudaLt();
#endif
  // if lt path fails, we recurse back into this function here and force the lt path to off
  // we cannot update variable disable_addmm_cuda_lt from above since it is static and would be permanent
  bool disable_addmm_cuda_lt_final = disable_addmm_cuda_lt || disable_addmm_cuda_lt_override;
#if defined(USE_ROCM) && ROCM_VERSION == 60400
  // hipblaslt TT fp32 regression on ROCm 6.4, cannot use
  cublasCommonArgs _args(mat1, mat2, result);
  if (_args.transa == 't' && _args.transb == 't') {
    disable_addmm_cuda_lt_final = true;
  }
#endif
  at::ScalarType scalar_type = mat1.scalar_type();
  bool is_float_output_with_half_input = (scalar_type == at::ScalarType::Half || scalar_type == at::ScalarType::BFloat16) && result.scalar_type() == at::ScalarType::Float;
  c10::MaybeOwned<Tensor> self_;
  if (&result != &self) {
#if defined(CUDA_VERSION) || defined(USE_ROCM)
    // Strangely, if mat2 has only 1 row or column, we get
    // CUBLAS_STATUS_INVALID_VALUE error from cublasLtMatmulAlgoGetHeuristic.
    // self.dim() == 1 && result.dim() == 2 && self.sizes()[0] == mat2_sizes[1]
    // is to use lt interface only when self is bias.
    // for cuda 11.4, cublasLtMatmul is activated
    // the last two conditions is to skip 16b transA and non-trans-B having
    // leading dim >> rows when they are sliced from a large tensor
    // see fbcode/caffe2/test/test_linalg.py:test_corner_cases_of_cublasltmatmul
    if (!disable_addmm_cuda_lt_final) {
      useLtInterface = beta.toComplexDouble() == 1.0 && self.dim() == 1 &&
          result.dim() == 2 && self.sizes()[0] == mat2_sizes[1] &&
          self.is_contiguous() && result.is_contiguous() &&
#ifdef USE_ROCM
          (scalar_type == at::ScalarType::Float ||
           scalar_type == at::ScalarType::Half ||
           scalar_type == at::ScalarType::BFloat16) &&
#else
          (scalar_type == at::ScalarType::Double ||
           scalar_type == at::ScalarType::Float ||
           scalar_type == at::ScalarType::Half ||
           scalar_type == at::ScalarType::BFloat16) &&
#endif
#if (defined(CUDA_VERSION) && CUDA_VERSION >= 12010 || defined(USE_ROCM))
          mat2_sizes[0] > 1 && mat2_sizes[1] > 1;
#else
          mat2_sizes[0] > 1 && mat2_sizes[1] > 1 &&
          mat2_sizes[0] < 65535 * 32 && mat2_sizes[1] < 65535 * 32 &&
          mat1_sizes[0] < 65535 * 32 && mat1_sizes[1] < 65535 * 32 &&
          // avoid leading dim >> rows bugs
          ((mat1.strides()[0] == 1 && mat1.strides()[1] == mat1_sizes[0]) ||
           (mat1.strides()[1] == 1 && mat1.strides()[0] == mat1_sizes[1]) ||
           (scalar_type != at::ScalarType::Half &&
            scalar_type != at::ScalarType::BFloat16)) &&
          ((mat2.strides()[0] == 1 && mat2.strides()[1] == mat2_sizes[0]) ||
           (mat2.strides()[1] == 1 && mat2.strides()[0] == mat2_sizes[1]) ||
           (scalar_type != at::ScalarType::Half &&
            scalar_type != at::ScalarType::BFloat16));
#endif
    }
#endif
    if (!useLtInterface) {
      self_ = expand_size(self, {mat1_sizes[0], mat2_sizes[1]}, "addmm");
    }
    self__sizes = self_->sizes();
  } else {
    self_ = c10::MaybeOwned<Tensor>::borrowed(self);
    self__sizes = self_->sizes();
    TORCH_CHECK(result.dim() == 2, "tensors must be 2-D");
    TORCH_CHECK(self__sizes[0] == mat1_sizes[0], "self_ dim 0 must match mat1 dim 0");
    TORCH_CHECK(self__sizes[1] == mat2_sizes[1], "self_ dim 1 must match mat2 dim 1");
  }

  if (&result != &self) {
    at::native::resize_output(result, {mat1_sizes[0], mat2_sizes[1]});
    if (beta.toComplexDouble() != 0.0 && !useLtInterface) {
      at::native::copy_(result, *self_);
    }
  }


  IntArrayRef result_sizes = result.sizes();
  if ((result_sizes[0] == 0) || (result_sizes[1] == 0)) {
    return result;
  }

  cublasCommonArgs args(mat1, mat2, result);

  if (mat1.numel() == 0) {
    // By definition, when beta==0, values in self should be ignored. nans and infs
    // should not propagate
    if (beta.toComplexDouble() == 0.) {
      return result.zero_();
    }
    // TODO: We could squeeze some perf by calling at::cuda::mul_out here instead, to bypass the dispatcher.
    // That requires some fixing some internal build dependencies though.
    return at::mul_out(
        result,
        self.expand(result.sizes()),
        at::native::scalar_tensor(
            beta,
            self.scalar_type(),
            std::nullopt /* layout */,
            at::kCPU,
            std::nullopt /* pin_memory */));
  }

  TORCH_INTERNAL_ASSERT_DEBUG_ONLY(!args.result->is_conj());

  if (useLtInterface) {
#if defined(USE_ROCM)
    bool okay = true;
    if (is_float_output_with_half_input) {
      TORCH_CHECK(false, "float output with half input is not enabled for ROCm");
    } else {
      AT_DISPATCH_FLOATING_TYPES_AND2(
        at::ScalarType::Half,
        at::ScalarType::BFloat16,
        scalar_type,
        "addmm_cuda_lt",
        [&] {
        auto tuning_ctx = at::cuda::tunable::getTuningContext();
        if (tuning_ctx->IsTunableOpEnabled()) {
          launchTunableGemmAndBias<scalar_t>(
              args,
              alpha,
              (&result != &self) ? self.const_data_ptr<scalar_t>() : nullptr,
              activation_to_gemm_and_blas_arg(activation));
        } else {
          okay = at::cuda::blas::gemm_and_bias<scalar_t>(
            args.transa == 't',
            args.transb == 't',
            args.m,
            args.n,
            args.k,
            alpha.to<at::opmath_type<scalar_t>>(),
            args.mata->const_data_ptr<scalar_t>(),
            args.lda,
            args.matb->const_data_ptr<scalar_t>(),
            args.ldb,
            // This condition is needed for mm case on ROCm for hipblasLt path.
            // Passing the bias ptr as null to avoid accuracy issues for mm case.
            (&result != &self) ? self.const_data_ptr<scalar_t>() : nullptr,
            args.result->data_ptr<scalar_t>(),
            args.result_ld,
            activation_to_gemm_and_blas_arg(activation)
          );
        }
      });
    }
    if (!okay) {
      // lt path failed; recurse but disable lt path
      return addmm_out_cuda_impl(result, self, mat1, mat2, beta, alpha, activation, true);
    }
#else
    auto activation_epilogue = activation_to_gemm_and_blas_arg(activation);
    bool okay = true;
    if (is_float_output_with_half_input) {
      AT_DISPATCH_REDUCED_FLOATING_TYPES(
        scalar_type,
        "addmm_cuda_lt",
        [&] {
        auto tuning_ctx = at::cuda::tunable::getTuningContext();
        if (tuning_ctx->IsTunableOpEnabled()) {
          TORCH_CHECK(false, "Tunable GEMM is not supported for float output with reduced float input");
        }
        else {
          okay = at::cuda::blas::gemm_and_bias<scalar_t, float>(
              args.transa == 't',
              args.transb == 't',
              args.m,
              args.n,
              args.k,
              alpha.to<at::opmath_type<scalar_t>>(),
              args.mata->const_data_ptr<scalar_t>(),
              args.lda,
              args.matb->const_data_ptr<scalar_t>(),
              args.ldb,
              self.const_data_ptr<scalar_t>(),
              args.result->data_ptr<float>(),
              args.result_ld,
              activation_epilogue
          );
        }});
    } else {
      AT_DISPATCH_FLOATING_TYPES_AND2(
        at::ScalarType::Half,
        at::ScalarType::BFloat16,
        scalar_type,
        "addmm_cuda_lt",
        [&] {
        auto tuning_ctx = at::cuda::tunable::getTuningContext();
        if (tuning_ctx->IsTunableOpEnabled()) {
          launchTunableGemmAndBias<scalar_t>(
              args,
              alpha,
              self.const_data_ptr<scalar_t>(),
              activation_epilogue);
        }
        else {
          okay = at::cuda::blas::gemm_and_bias<scalar_t>(
              args.transa == 't',
              args.transb == 't',
              args.m,
              args.n,
              args.k,
              alpha.to<at::opmath_type<scalar_t>>(),
              args.mata->const_data_ptr<scalar_t>(),
              args.lda,
              args.matb->const_data_ptr<scalar_t>(),
              args.ldb,
              self.const_data_ptr<scalar_t>(),
              args.result->data_ptr<scalar_t>(),
              args.result_ld,
              activation_epilogue
          );
      }});
    }
    if (!okay) {
      // lt path failed; recurse but disable lt path
      return addmm_out_cuda_impl(result, self, mat1, mat2, beta, alpha, activation, true);
    }
#endif
  } else
  {
    if (is_float_output_with_half_input) {
      AT_DISPATCH_REDUCED_FLOATING_TYPES(
        scalar_type,
        "addmm_cuda",
        [&] {
          using opmath_t = at::opmath_type<scalar_t>;
          opmath_t alpha_val = alpha.to<opmath_t>();
          opmath_t beta_val = beta.to<opmath_t>();
          const scalar_t* mat1_ptr = args.mata->const_data_ptr<scalar_t>();
          const scalar_t* mat2_ptr = args.matb->const_data_ptr<scalar_t>();

          float* result_ptr = args.result->mutable_data_ptr<float>();
          at::cuda::blas::gemm<scalar_t, float>(
              args.transa,
              args.transb,
              args.m,
              args.n,
              args.k,
              alpha_val,
              mat1_ptr,
              args.lda,
              mat2_ptr,
              args.ldb,
              beta_val,
              result_ptr,
              args.result_ld);
        });
    } else {
      AT_DISPATCH_FLOATING_AND_COMPLEX_TYPES_AND2(
        at::ScalarType::Half,
        at::ScalarType::BFloat16,
        scalar_type,
        "addmm_cuda",
        [&] {
          using opmath_t = at::opmath_type<scalar_t>;
          opmath_t alpha_val = alpha.to<opmath_t>();
          opmath_t beta_val = beta.to<opmath_t>();
          const scalar_t* mat1_ptr = args.mata->const_data_ptr<scalar_t>();
          const scalar_t* mat2_ptr = args.matb->const_data_ptr<scalar_t>();
          scalar_t* result_ptr = args.result->mutable_data_ptr<scalar_t>();
          at::cuda::blas::gemm<scalar_t>(
              args.transa,
              args.transb,
              args.m,
              args.n,
              args.k,
              alpha_val,
              mat1_ptr,
              args.lda,
              mat2_ptr,
              args.ldb,
              beta_val,
              result_ptr,
              args.result_ld);
        });
    }
    switch (activation) {
      case Activation::RELU:
        // NOLINTNEXTLINE(cppcoreguidelines-pro-type-const-cast)
        at::relu_(const_cast<Tensor&>(*args.result));
        break;
      case Activation::GELU:
        // NOLINTNEXTLINE(cppcoreguidelines-pro-type-const-cast)
        at::gelu_(const_cast<Tensor&>(*args.result), "tanh");
        break;
      default: break;
    }
  }

// Preprocessor gate here needs to match the inverse of the check
// gating activation_to_gemm_and_blas_arg above; here we are manually
// performing a post-GELU because we weren't able to use the GELU
// epilogue above.
#if !defined(CUDA_VERSION) && !defined(USE_ROCM)
  if (useLtInterface && activation == Activation::GELU) {
    at::gelu_(const_cast<Tensor&>(*args.result), "tanh");
  }
#endif

  if (!result.is_same(*args.result)) {
    result.copy_(*args.result);
  }
  return result;
}

const Tensor& baddbmm_out_cuda_impl(const Tensor& result, const Tensor& self, const Tensor& batch1, const Tensor& batch2, const Scalar& beta, const Scalar& alpha) {
  // handle pathological cases that blas may not like
  if (result.numel() == 0) {
    return result;
  } else if (batch1.size(2) == 0) {
    if (beta.to<c10::complex<double>>() == 0.0) {
      return result.zero_();
    } else {
      return result.mul_(beta);
    }
  }

  bool transpose_result = false;
  c10::MaybeOwned<Tensor> result_;
  IntArrayRef result_strides = result.strides();
  IntArrayRef result_sizes = result.sizes();

  if ((result_strides[1] == 1) &&
      ((result_sizes[2] == 1) || (result_strides[2] >= std::max<int64_t>(1, result_sizes[1])))) {
    result_ = resolve_conj_if_indicated(result, true);
  } else if ((result_strides[2] == 1) &&
    (result_sizes[1] == 1 || (result_strides[1] >= std::max<int64_t>(1, result_sizes[2])))) {
    transpose_result = true;
    result_ = resolve_conj_if_indicated(result, true);
  } else {
    result_ = c10::MaybeOwned<Tensor>::owned(result.transpose(1, 2).clone(at::MemoryFormat::Contiguous).transpose(1, 2));
  }

  int leading_dim = transpose_result ? 1 : 2;

  int64_t m = result_sizes[transpose_result ? 2 : 1];
  int64_t n = result_sizes[leading_dim];
  int64_t k = (transpose_result ? batch2 : batch1).sizes()[leading_dim];

  int64_t lda = 0, ldb = 0, ldc = 0;
  bool transpose_batch1 = false, transpose_batch2 = false;
  auto batch1_ = prepare_batch_matrix_for_cublas(transpose_result ? batch2 : batch1, transpose_batch1, lda, transpose_result, m, k);
  auto batch2_ = prepare_batch_matrix_for_cublas(transpose_result ? batch1 : batch2, transpose_batch2, ldb, transpose_result, k, n);

  ldc = result_->strides()[leading_dim];
  int64_t num_batches = result_->sizes()[0];

  TORCH_INTERNAL_ASSERT_DEBUG_ONLY(!result_->is_conj());
  bool is_float_output_with_half_input = (batch1.scalar_type() == at::ScalarType::Half || batch1.scalar_type() == at::ScalarType::BFloat16) && result.scalar_type() == at::ScalarType::Float;

  if (is_float_output_with_half_input) {
    AT_DISPATCH_REDUCED_FLOATING_TYPES(batch1.scalar_type(), "baddbmm_cuda", [&] {
      using opmath_t = at::opmath_type<scalar_t>;
      opmath_t alpha_val = alpha.to<opmath_t>();
      opmath_t beta_val = beta.to<opmath_t>();
      const scalar_t* batch1_ptr = batch1_->const_data_ptr<scalar_t>();
      const scalar_t* batch2_ptr = batch2_->const_data_ptr<scalar_t>();
      const auto transa = transpose_batch1 ? batch1_->is_conj() ? 'c' : 't' : 'n';
      const auto transb = transpose_batch2 ? batch2_->is_conj() ? 'c' : 't' : 'n';

      float* result_ptr = result_->mutable_data_ptr<float>();

      // If batch is 1 call gemm rather than bgemm
      if (num_batches == 1) {
          at::cuda::blas::gemm<scalar_t, float>(
              transa, transb,
              m, n, k,
              alpha_val,
              batch1_ptr, lda,
              batch2_ptr, ldb,
              beta_val,
              result_ptr, ldc);
        } else {
          at::cuda::blas::bgemm<scalar_t, float>(
            transa, transb,
            m, n, k,
            alpha_val,
            batch1_ptr, lda, batch1_->strides()[0],
            batch2_ptr, ldb, batch2_->strides()[0],
            beta_val,
            result_ptr, ldc, result_->strides()[0],
            num_batches
          );
        }
    });
  } else {
    AT_DISPATCH_FLOATING_AND_COMPLEX_TYPES_AND2(at::ScalarType::Half, at::ScalarType::BFloat16, batch1.scalar_type(), "baddbmm_cuda", [&] {
      using opmath_t = at::opmath_type<scalar_t>;
      opmath_t alpha_val = alpha.to<opmath_t>();
      opmath_t beta_val = beta.to<opmath_t>();
      const scalar_t* batch1_ptr = batch1_->const_data_ptr<scalar_t>();
      const scalar_t* batch2_ptr = batch2_->const_data_ptr<scalar_t>();
      const auto transa = transpose_batch1 ? batch1_->is_conj() ? 'c' : 't' : 'n';
      const auto transb = transpose_batch2 ? batch2_->is_conj() ? 'c' : 't' : 'n';
      scalar_t* result_ptr = result_->mutable_data_ptr<scalar_t>();
      // If batch is 1 call gemm rather than bgemm
      if (num_batches == 1) {
        at::cuda::blas::gemm<scalar_t>(
            transa, transb,
            m, n, k,
            alpha_val,
            batch1_ptr, lda,
            batch2_ptr, ldb,
            beta_val,
            result_ptr, ldc);
      } else {
        at::cuda::blas::bgemm<scalar_t>(
          transa, transb,
          m, n, k,
          alpha_val,
          batch1_ptr, lda, batch1_->strides()[0],
          batch2_ptr, ldb, batch2_->strides()[0],
          beta_val,
          result_ptr, ldc, result_->strides()[0],
          num_batches
        );
      }
    });
  }
  if (!result.is_same(*result_)) {
    result.copy_(*result_);
  }
  return result;
}

} // anonymous namespace

TORCH_IMPL_FUNC(addmm_out_cuda)(const Tensor& self, const Tensor& mat1, const Tensor& mat2, const Scalar& beta, const Scalar& alpha, const Tensor& result) {
  // NOLINTNEXTLINE(cppcoreguidelines-pro-type-const-cast)
  addmm_out_cuda_impl(const_cast<Tensor&>(result), self, mat1, mat2, beta, alpha);
}

TORCH_IMPL_FUNC(addmm_activation_out_cuda)(const Tensor& self, const Tensor& mat1, const Tensor& mat2, const Scalar& beta, const Scalar& alpha, bool use_gelu, const Tensor& result) {
  // NOLINTNEXTLINE(cppcoreguidelines-pro-type-const-cast)
  addmm_out_cuda_impl(const_cast<Tensor&>(result), self, mat1, mat2, beta, alpha, use_gelu ? Activation::GELU : Activation::RELU);
}

TORCH_IMPL_FUNC(mm_out_cuda)(const Tensor& self, const Tensor& mat2, const Tensor& result) {
  // NOLINTNEXTLINE(cppcoreguidelines-pro-type-const-cast)
  addmm_out_cuda_impl(const_cast<Tensor&>(result), result, self, mat2, 0, 1);
}

TORCH_IMPL_FUNC(baddbmm_out_cuda)(const Tensor& self, const Tensor& batch1, const Tensor& batch2, const Scalar& beta, const Scalar& alpha, const Tensor& result) {
  {
    at::NoNamesGuard guard;
    baddbmm_out_cuda_impl(result, self, batch1, batch2, beta, alpha);
  }
}

TORCH_IMPL_FUNC(bmm_out_cuda)(const Tensor& batch1, const Tensor& batch2, const Tensor &result) {
  Scalar beta(0.0);
  Scalar alpha(1.0);
  {
    NoNamesGuard guard;
    baddbmm_out_cuda_impl(result, result, batch1, batch2, beta, alpha);
  }
}

namespace {

inline void dot_check(const Tensor& self, const Tensor& other) {
  TORCH_CHECK(
      self.dim() == 1 && other.dim() == 1,
      "1D tensors expected, but got ",
      self.dim(),
      "D and ",
      other.dim(),
      "D tensors");
  TORCH_CHECK(
      self.scalar_type() == other.scalar_type(),
      "dot : expected both vectors to have same dtype, but found ",
      self.scalar_type(),
      " and ",
      other.scalar_type());
  TORCH_CHECK(
      self.numel() == other.numel(),
      "inconsistent tensor size, expected tensor [",
      self.numel(),
      "] and src [",
      other.numel(),
      "] to have the same number of elements, but got ",
      self.numel(),
      " and ",
      other.numel(),
      " elements respectively");
  TORCH_CHECK(
      (self.numel() <= INT_MAX) && (self.stride(0) <= INT_MAX) &&
          (other.stride(0) <= INT_MAX),
      "dot only supports n, incx, incy with the bound [val] <= %d",
      INT_MAX);
}

} // anonymous namespace

Tensor dot_cuda(const Tensor& self, const Tensor& other) {
  if (self.is_complex()) {
    if (self.is_conj()) {
      if (other.is_conj()) {
        return (dot_cuda(self.conj(), other.conj())).conj();
       } else {
         return vdot_cuda(self.conj(), other);
       }
    } else if (other.is_conj()) {
      return vdot_cuda(other.conj(), self);
    }
  }

  at::NoNamesGuard guard;
  dot_check(self, other);

  const int n = static_cast<int>(self.numel());
  int incx = static_cast<int>(self.stride(0));
  int incy = static_cast<int>(other.stride(0));
  if (n == 1) {
    incx = 1;
    incy = 1;
  }

if (self._is_zerotensor() || other._is_zerotensor()) {
  return at::_efficientzerotensor({}, self.options());
}

return AT_DISPATCH_FLOATING_AND_COMPLEX_TYPES_AND2(
      ScalarType::Half, ScalarType::BFloat16,
      self.scalar_type(), "dot",
      [&] {
        Tensor result = at::empty({}, self.options());

        auto handle = at::cuda::getCurrentCUDABlasHandle();
        at::cuda::blas::PointerModeGuard pointerModeGuard(handle, CUBLAS_POINTER_MODE_DEVICE);
        at::cuda::blas::dot<scalar_t>(
            handle,
            n,
            self.const_data_ptr<scalar_t>(),
            incx,
            other.const_data_ptr<scalar_t>(),
            incy,
            result.mutable_data_ptr<scalar_t>());

        return result;
      });
}

Tensor vdot_cuda(const Tensor& self, const Tensor& other) {
  if (!self.is_complex()) {
    return dot_cuda(self, other);
  }

  if (self.is_conj()) {
    if (other.is_conj()) {
      return vdot_cuda(other.conj(), self.conj());
    } else {
      return dot_cuda(self.conj(), other);
    }
  } else if (other.is_conj()) {
    return (dot_cuda(self, other.conj())).conj();
  }

  at::NoNamesGuard guard;
  dot_check(self, other);

  if (self._is_zerotensor() || other._is_zerotensor()) {
    return at::_efficientzerotensor({}, self.options());
  }

  const int n = static_cast<int>(self.numel());
  int incx = static_cast<int>(self.stride(0));
  int incy = static_cast<int>(other.stride(0));
  if (n == 1) {
    incx = 1;
    incy = 1;
  }

  return AT_DISPATCH_COMPLEX_TYPES(self.scalar_type(), "vdot", [&] {
    Tensor result = at::empty({}, self.options());

    auto handle = at::cuda::getCurrentCUDABlasHandle();
    at::cuda::blas::PointerModeGuard pointerModeGuard(
        handle, CUBLAS_POINTER_MODE_DEVICE);
    at::cuda::blas::vdot<scalar_t>(
        handle,
        n,
        self.const_data_ptr<scalar_t>(),
        incx,
        other.const_data_ptr<scalar_t>(),
        incy,
        result.mutable_data_ptr<scalar_t>());

    return result;
  });
}

TORCH_IMPL_FUNC(addmv_out_cuda)(const Tensor &self, const Tensor &mat, const Tensor &vec, const Scalar& beta_, const Scalar& alpha_, const Tensor& result) {
  c10::MaybeOwned<Tensor> self_ = expand_size(self, {mat.size(0)});
  auto betaval = beta_.toComplexDouble();
  if (mat.numel() == 0) {
    // shortcut for an empty matrix
    // By definition, when beta==0, values in self should be ignored. nans and infs
    // should not propagate
    if (betaval == 0.0) {
      result.zero_();
    } else {
      at::mul_out(
          // NOLINTNEXTLINE(cppcoreguidelines-pro-type-const-cast)
          const_cast<Tensor&>(result),
          self,
          at::native::scalar_tensor(
              beta_, self.scalar_type(), std::nullopt /* layout */, at::kCPU, std::nullopt /* pin_memory */));
    }
  } else {
    if (!result.is_same(*self_) && betaval != 0.0) { //if beta is 0, result contents will be zeroed later
                                                            // NOLINTNEXTLINE(cppcoreguidelines-pro-type-const-cast)
      at::native::copy_(const_cast<Tensor&>(result), *self_);
    }
    if (result.numel() != 0) {
      auto r_stride = result.stride(0);
      auto vec_stride = vec.stride(0);

      // Check for contiguity of `vec` and update `vec_stride` accordingly
      const auto vec_contiguous = vec_stride == 0 ? vec.contiguous() : vec;
      // A vector can be contiguous and have a stride of zero if it has it is of length 1
      vec_stride = std::max<int64_t>(vec_contiguous.stride(0), 1LL);

      AT_DISPATCH_FLOATING_AND_COMPLEX_TYPES_AND2(at::ScalarType::Half, at::ScalarType::BFloat16, mat.scalar_type(), "addmv_impl_cuda", [&] {
        auto beta = beta_.to<scalar_t>();
        auto alpha = alpha_.to<scalar_t>();
        if (mat.stride(0) == 1 && mat.stride(1) >= std::max<int64_t>(1, mat.size(0))) {
          at::cuda::blas::gemv<scalar_t>('n',
            mat.size(0), mat.size(1), alpha, mat.const_data_ptr<scalar_t>(), mat.stride(1), vec_contiguous.const_data_ptr<scalar_t>(),
            vec_stride, beta, result.mutable_data_ptr<scalar_t>(), r_stride);
        }
        else if (mat.stride(1) == 1 && mat.stride(0) >= std::max<int64_t>(1, mat.size(1))) {
          at::cuda::blas::gemv<scalar_t>('t',
            mat.size(1), mat.size(0), alpha, mat.const_data_ptr<scalar_t>(), mat.stride(0),
            vec_contiguous.const_data_ptr<scalar_t>(), vec_stride, beta, result.mutable_data_ptr<scalar_t>(), r_stride);
        }
        else {
          Tensor cmat = mat.contiguous();
          at::cuda::blas::gemv<scalar_t>('t',
              mat.size(1), mat.size(0), alpha, cmat.const_data_ptr<scalar_t>(), cmat.stride(0),
              vec_contiguous.const_data_ptr<scalar_t>(), vec_stride, beta, result.mutable_data_ptr<scalar_t>(), r_stride);
        }
      });
    }
  }
}

Tensor& _int_mm_out_cuda(const Tensor& self, const Tensor& mat2, Tensor& result) {
  // NOTE: cuBLAS is currently broken for some combination of transposed inputs.
  TORCH_CHECK(self.dim() == 2, "Expected self to be of dimension 2 but got ", self.dim());
  TORCH_CHECK(mat2.dim() == 2, "Expected mat2 to be of dimension 2 but got ", mat2.dim());
  TORCH_CHECK(self.size(0) > 16, "self.size(0) needs to be greater than 16, but got ", self.size(0));
  TORCH_CHECK(self.size(1) > 0 && self.size(1) % 8 == 0, "self.size(1) needs to be greater than 0 and a multiple of 8, but got ", self.size(1));
  TORCH_CHECK(self.size(1) == mat2.size(0), "self.size(1) needs to match mat2.size(0) but got ", self.size(1), " and ", mat2.size(0));
  TORCH_CHECK(mat2.size(1) > 0 && mat2.size(1) % 8 == 0, "mat2.size(1) needs to be greater than 0 and a multiple of 8, but got ", mat2.size(1));

  TORCH_CHECK(result.dtype() == at::kInt, "Expected result dtype to be of type kInt but got ", result.dtype());
  TORCH_CHECK(result.size(0) == self.size(0), "Expected result.size(0) to be ", self.size(0), " but got ", result.size(0));
  TORCH_CHECK(result.size(1) == mat2.size(1), "Expected result.size(1) to be ", mat2.size(1), " but got ", result.size(1));

  TORCH_CHECK(result.dim() == 2, "Expected result to be of dimension 2 but got ", result.dim());

  TORCH_CHECK(result.is_contiguous(), "Expected result to be contiguous.");

#if defined(CUDA_VERSION) || defined(USE_ROCM)
  cublasCommonArgs args(self, mat2, result);

  at::cuda::blas::int8_gemm(
      args.transa == 't',
      args.transb == 't',
      args.m,
      args.n,
      args.k,
      args.mata->data_ptr<int8_t>(),
      args.lda,
      args.matb->data_ptr<int8_t>(),
      args.ldb,
      args.result->data_ptr<int32_t>(),
      args.result_ld);

  if (!result.is_same(*args.result)) {
    result.copy_(*args.result);
  }
#else
#if !defined(USE_ROCM) && defined(CUDA_VERSION)
  TORCH_CHECK(false, "_int_mm_out_cuda not compiled for CUDA ", CUDA_VERSION);
#else
  TORCH_CHECK(false, "_int_mm_out_cuda not compiled for this platform.");
#endif
#endif

  return result;
}

Tensor _int_mm_cuda(const Tensor& self, const Tensor& mat2) {
  Tensor result = at::empty({self.size(0), mat2.size(1)}, self.options().dtype(at::kInt));
  return _int_mm_out_cuda(self, mat2, result);
}

static bool _scaled_mm_allowed_device(bool sm90_only=false, bool sm100_only=false) {
#ifdef USE_ROCM
    static const std::vector<std::string> archs = {
        "gfx942",
#if ROCM_VERSION >= 60300
        "gfx1200", "gfx1201",
#endif
#if ROCM_VERSION >= 60500
        "gfx950"
#endif
    };
    return at::detail::getCUDAHooks().isGPUArch(archs);
#else
    auto dprops = at::cuda::getCurrentDeviceProperties();

    if (sm90_only || sm100_only) {
      return (sm90_only && dprops->major == 9) || (sm100_only && dprops->major == 10);
    } else {
      return dprops->major >= 9 || (dprops->major == 8 && dprops->minor == 9);
    }
#endif
}

#ifdef USE_ROCM
static bool _scaled_mm_is_fnuz() {
    return at::detail::getCUDAHooks().isGPUArch({"gfx942"});
}
#endif

namespace{

/*
 * Scaling Type Determination:
 * ---------------------------
 * Conditions and corresponding Scaling Types:
 *
 * - If scale tensor is `Float8_e8m0fnu` or `Float8_e4m3fn`:
 *   - Returns BlockWise (with additional size checks).
 *
 * - Else if scale.numel() == 1:
 *   - Returns TensorWise.
 *
 * - Else if scale.dim() == 2 && scale.size(0) == outer_dim && scale.size(1) == 1:
 *   - Returns RowWise.
 *
 * - Else if scale.dim() == 2 && scale.size(0) == outer_dim && scale.size(1) == inner_dim / 128:
 *   - Returns BlockWise 1x128.
 *
 * - Else if scale.dim() == 2 && scale.size(0) == outer_dim / 128 && scale.size(1) == inner_dim / 128:
 *   - Returns BlockWise 128x128.
 *
 * - Otherwise:
 *   - Returns Error.
 */

using at::cuda::blas::ScalingType;

<<<<<<< HEAD
  // Check the singular scale case for per-tensor scaling
  if (scale_a.numel() == 1 && scale_b.numel() == 1) {
    return ScalingType::TensorWise;
  }
=======
bool is_tensorwise_scaling(const at::Tensor& t, const at::Tensor& scale) {
  return isFloat8Type(t.scalar_type()) && scale.scalar_type() == kFloat && scale.numel() == 1;
}
>>>>>>> ae322034

bool is_rowwise_scaling(const at::Tensor& t, const at::Tensor& scale) {
  return (isFloat8Type(t.scalar_type()) && scale.scalar_type() == kFloat && scale.dim() == 2
      && scale.size(0) == t.size(0) && scale.size(1) == 1
      && scale.is_contiguous());
}

// 1x16 blocks for packed nvfp4 data and fp8_e4m3fn scales
bool is_blockwise_1x16_scaling(const at::Tensor& t, const at::Tensor& scale) {
  // Multiply t.size(1) by 2 to adjust for fp4x2 packing
  // TODO: We might want to enforce some structure on the shapes of the scale
  // tensors
  return (t.scalar_type() == ScalarType::Float4_e2m1fn_x2 && scale.scalar_type() == at::kFloat8_e4m3fn
      && scale.numel() == round_up(t.size(0), 128) * round_up(ceil_div(t.size(1) * 2, 16), 4)
      && scale.is_contiguous());
}

// 1x32 blocks for microscaled fp8 data and fp8_e8m0fnu scales
bool is_blockwise_1x32_scaling(const at::Tensor& t, const at::Tensor& scale) {
  // TODO: We might want to enforce some structure on the shapes of the scale
  // tensors
  return (isFloat8Type(t.scalar_type()) && scale.scalar_type() == at::kFloat8_e8m0fnu
      && scale.numel() == round_up(t.size(0), 128) * round_up(ceil_div(t.size(1), 32), 4)
      && scale.is_contiguous());
}

bool is_blockwise_1x128_scaling(const at::Tensor& t, const at::Tensor& scale) {
  return (isFloat8Type(t.scalar_type()) && scale.scalar_type() == kFloat && scale.dim() == 2
      && scale.size(0) == t.size(0) && scale.size(1) == ceil_div(t.size(1), 128)
      && scale.stride(0) == 1 && scale.stride(1) == t.size(0));
}

bool is_blockwise_128x128_scaling(const at::Tensor& t, const at::Tensor& scale) {
  return (isFloat8Type(t.scalar_type()) && scale.scalar_type() == kFloat && scale.dim() == 2
      && scale.size(0) == ceil_div(t.size(0), 128) && scale.size(1) == ceil_div(t.size(1), 128)
      && scale.stride(0) == round_up(ceil_div(t.size(1), 128), 4) && scale.stride(1) == 1);
}

bool is_desired_scaling(const at::Tensor& t, const at::Tensor& scale, ScalingType desired_scaling) {
  switch (desired_scaling) {
    case ScalingType::TensorWise:
      return is_tensorwise_scaling(t, scale);
    case ScalingType::RowWise:
      return is_rowwise_scaling(t, scale);
    case ScalingType::BlockWise1x16:
      return is_blockwise_1x16_scaling(t, scale);
    case ScalingType::BlockWise1x32:
      return is_blockwise_1x32_scaling(t, scale);
    case ScalingType::BlockWise1x128:
      return is_blockwise_1x128_scaling(t, scale);
    case ScalingType::BlockWise128x128:
      return is_blockwise_128x128_scaling(t, scale);
    default:
      TORCH_CHECK(false);
      return false;
  }
}

std::pair<ScalingType, ScalingType> get_joint_scaling(
    std::initializer_list<std::pair<ScalingType, ScalingType>> options,
    const at::Tensor& a, const at::Tensor& b,
    const at::Tensor& scale_a, const at::Tensor& scale_b) {
  for (auto [lhs, rhs] : options) {
    if (is_desired_scaling(a, scale_a, lhs) && is_desired_scaling(b.t(), scale_b.t(), rhs)) {
      return {lhs, rhs};
    }
  }
  TORCH_CHECK(
    false,
    "Invalid scaling configuration.\n"
    "- For TensorWise scaling, a and b should be float8, scales should be float and singletons.\n"
    "- For RowWise scaling, a and b should be float8, scales should be float, scale_a should be (", a.size(0), ", 1) and scale_b should be (1, ", b.size(1), "), and both should be contiguous.\n"
    "- For BlockWise 1x128 scaling, a and b should be float8, scales should be float, scale_a should be (", a.size(0), ", ", ceil_div(a.size(1), 128), ") and scale_b should be (", ceil_div(b.size(0), 128), ", ", b.size(1), "), and both should be outer-dim-major.\n"
    "- For BlockWise 128x128 scaling, a and b should be float8, scales should be float, scale_a should be (", ceil_div(a.size(0), 128), ", ", ceil_div(a.size(1), 128), ") and scale_b should be (", ceil_div(b.size(0), 128), ", ", ceil_div(b.size(1), 128), "), and both should be near-inner-dim-major (with 16-byte aligned strides).\n"
    "- For Blockwise 1x32 scaling, a and b should be float8, scales should be float8_e8m0fnu, scale_a should have ", round_up(a.size(0), 128) * round_up(ceil_div(a.size(1), 32), 4), " elements and scale_b should have ", round_up(b.size(1), 128) * round_up(ceil_div(b.size(0), 32), 4), " elements, and both should be contiguous.\n"
    "- For Blockwise 1x16 scaling, a and b should be float4 (packed 2x), scales should be float8_e4m3fn, scale_a should have ", round_up(a.size(0), 128) * round_up(ceil_div(a.size(1) * 2, 16), 4), " elements and scale_b should have ", round_up(b.size(1), 128) * round_up(ceil_div(b.size(0) * 2, 16), 4), " elements, and both should be contiguous.\n"
    "Got a.dtype()=", a.scalar_type(), ", scale_a.dtype()=", scale_a.scalar_type(), ", scale_a.size()=", scale_a.sizes(), ", scale_a.stride()=", scale_a.strides(), ", ",
    "b.dtype()=", b.scalar_type(), ", scale_b.dtype()=", scale_b.scalar_type(), ", scale_b.size()=", scale_b.sizes(), " and scale_b.stride()=", scale_b.strides()
  );
}

} // namespace

// Computes matrix multiply + bias while applying scaling to input and output matrices
// Scales are only applicable when matrices are of Float8 type and assumed to be equal to 1.0 by default.
// If output matrix type is 16 or 32-bit type, scale_result is not applied.
// Known limitations:
//  - Only works if mat1 is row-major and mat2 is column-major
//  - Only works if matrices sizes are divisible by 32
//  - If 1-dimensional tensors are used then scale_a should be size = mat1.size(0)
//    and scale_b should have size = to mat2.size(1)
//  Arguments:
//    - `mat1`: the first operand of the matrix multiply, can be type `torch.float8_e4m3fn` or `torch.float8_e5m2`
//    - `mat2`: the second operand of the matrix multiply, can be type `torch.float8_e4m3fn` or `torch.float8_e5m2`
//    - `bias`: the bias, can be type `torch.float16` or `torch.bfloat16`
//    - `out_dtype`: the output dtype, can either be a float8 or a higher precision floating point type
//    - `scale_a`: a tensor with the inverse scale of `mat1`, whose shape/strides/dtype depend on the scaling scheme
//    - `scale_b`: a tensor with the inverse scale of `mat2`, whose shape/strides/dtype depend on the scaling scheme
//    - `scale_result`: a scalar tensor with the scale of the output, only utilized if the output is a float8 type
//    - `use_fast_accum`: if true, enables fast float8 accumulation
//    - `out`: a reference to the output tensor

Tensor&
_scaled_mm_out_cuda(const Tensor& mat1, const Tensor& mat2,
          const Tensor& scale_a,
          const Tensor& scale_b,
          const std::optional<at::Tensor>& bias,
          const std::optional<at::Tensor>& scale_result,
          std::optional<c10::ScalarType> out_dtype,
          bool use_fast_accum,
          Tensor& out) {
  // Check sizes
  bool allowed_device = _scaled_mm_allowed_device();
  TORCH_CHECK(allowed_device, "torch._scaled_mm is only supported on CUDA devices with compute capability >= 9.0 or 8.9, or ROCm MI300+");
  TORCH_CHECK(mat1.dim() == 2, "mat1 must be a matrix");
  TORCH_CHECK(mat2.dim() == 2, "mat2 must be a matrix");
  TORCH_CHECK(
      mat1.sizes()[1] == mat2.sizes()[0], "mat1 and mat2 shapes cannot be multiplied (",
      mat1.sizes()[0], "x", mat1.sizes()[1], " and ", mat2.sizes()[0], "x", mat2.sizes()[1], ")");

  // Check what type of scaling we are doing based on inputs. This list is sorted
  // by decreasing priority. We prefer "simpler" schemes as they are supported
  // more broadly (more GPU archs, more CUDA versions) and because they are more
  // efficient. This tends to matter only for small matmuls (e.g., 1x1x128).
  auto [scaling_choice_a, scaling_choice_b] = get_joint_scaling(
    {
      std::make_pair(ScalingType::TensorWise, ScalingType::TensorWise),
      std::make_pair(ScalingType::RowWise, ScalingType::RowWise),
      std::make_pair(ScalingType::BlockWise128x128, ScalingType::BlockWise1x128),
      std::make_pair(ScalingType::BlockWise1x128, ScalingType::BlockWise128x128),
      std::make_pair(ScalingType::BlockWise1x128, ScalingType::BlockWise1x128),
      std::make_pair(ScalingType::BlockWise1x32, ScalingType::BlockWise1x32),
      std::make_pair(ScalingType::BlockWise1x16, ScalingType::BlockWise1x16)
    },
    mat1, mat2, scale_a, scale_b);

  TORCH_CHECK(!scale_result || (scale_result->numel() == 1 && scale_result->scalar_type() == kFloat),
       "scale_result must be a float scalar");
  TORCH_CHECK(!bias || bias->numel() == mat2.sizes()[1], "Bias must be size ", mat2.sizes()[1],
       " but got ", bias->numel());
  TORCH_CHECK(
      mat1.sizes()[1] % 16 == 0,
      "Expected trailing dimension of mat1 to be divisible by 16 ",
      "but got mat1 shape: (",
      mat1.sizes()[0],
      "x",
      mat1.sizes()[1],
      ").");
  TORCH_CHECK(mat2.sizes()[0] % 16 == 0 && mat2.sizes()[1] % 16 == 0, "mat2 shape (", mat2.sizes()[0], "x",
       mat2.sizes()[1], ") must be divisible by 16");
  // Check types
  TORCH_CHECK(!out_dtype || *out_dtype == out.scalar_type(), "out_dtype must match output matrix type");
  TORCH_CHECK(isFloat8Type(mat1.scalar_type()) || mat1.scalar_type() == ScalarType::Float4_e2m1fn_x2, "Expected mat1 to be Float8 or Float4_x2 matrix got ", mat1.scalar_type());
  TORCH_CHECK(isFloat8Type(mat2.scalar_type()) || mat2.scalar_type() == ScalarType::Float4_e2m1fn_x2, "Expected mat2 to be Float8 or Float4_x2 matrix got ", mat2.scalar_type());
#ifndef USE_ROCM
  // Type restrictions imposed by CuBLASLt as of CUDA-12.1
  TORCH_CHECK(mat1.scalar_type() != ScalarType::Float8_e5m2 || mat2.scalar_type() != ScalarType::Float8_e5m2,
        "Multiplication of two Float8_e5m2 matrices is not supported");
#endif
  if (use_fast_accum) {
    TORCH_CHECK(mat1.scalar_type() != ScalarType::Float4_e2m1fn_x2 && mat2.scalar_type() != ScalarType::Float4_e2m1fn_x2, "`use_fast_accum` is not supported when `mat1` or `mat2` tensors have the `Float4_e2m1fn_x2` dtype.");
  }
  if (bias) {
    TORCH_CHECK(out.scalar_type() != kFloat, "Bias is not supported when out_dtype is set to Float32");
    TORCH_CHECK(bias->scalar_type() == ScalarType::BFloat16 || bias->scalar_type() == ScalarType::Half,
         "Bias must be either Half or BFloat16, but got ", bias->scalar_type());
    TORCH_CHECK((out.scalar_type() != kFloat && out.scalar_type() != ScalarType::BFloat16) ||
          bias->scalar_type() == ScalarType::BFloat16,
          "Bias must be BFloat16 to compute ", out.scalar_type(), " output, but got ", bias->scalar_type());
    TORCH_CHECK(out.scalar_type() != ScalarType::Half || bias->scalar_type() == ScalarType::Half,
          "Bias must be Float16 to compute ", out.scalar_type(), " output, but got ", bias->scalar_type());
  }
  {
    auto bias_ = bias.value_or(Tensor());
    auto scale_result_ = scale_result.value_or(Tensor());

    // NOLINTNEXTLINE(*c-array*)
    TensorArg targs[]{{out, "out", 0}, {mat1, "mat1", 1}, {mat2, "mat2", 2},
                      {bias_, "bias", 3}, {scale_a, "scale_a", 4}, {scale_b, "scale_b", 5},
                      {scale_result_, "scale_result", 6}};
    checkAllSameGPU(__func__, targs);
  }
  // Validation checks have passed lets resize the output to actual size
  IntArrayRef mat1_sizes = mat1.sizes();
  IntArrayRef mat2_sizes = mat2.sizes();
  at::native::resize_output(out, {mat1_sizes[0], mat2_sizes[1]});

  // If any of M, K, N is 0 - return early (the tensorwise/rowwise float8 gemm kernels
  // do not support this case).
  if (mat1_sizes[0] == 0 || mat1_sizes[1] == 0 || mat2_sizes[1] == 0) {
    // `out` was created with `at::empty`. In the case where we are multiplying
    // MxK by KxN and K is the zero dim, we need to initialize here to properly
    // return a tensor of zeros.
    if (mat1_sizes[1] == 0) {
      out.zero_();
    }

    return out;
  }

  // NVIDIA's cuBLAS only started supporting row-wise scaling in version 12.9,
  // and only for compute capability 9.0+. In other cases we use CUTLASS.
#ifndef USE_ROCM
  // We are doing row-wise scaling
  auto dprops = at::cuda::getCurrentDeviceProperties();
  if (scaling_choice_a == ScalingType::RowWise && scaling_choice_b == ScalingType::RowWise
      && (dprops->major < 9 || CUBLAS_VERSION < 120900 || cublasLtGetVersion() < 120900)) {
    TORCH_CHECK(out.dtype() == kBFloat16, "Only bf16 high precision output types are supported for row-wise scaling.");
    at::cuda::detail::f8f8bf16_rowwise(
        mat1,
        mat2,
        scale_a,
        scale_b,
        bias,
        use_fast_accum,
        out);
    return out;
  }
#else
  if (scaling_choice_a == ScalingType::RowWise && scaling_choice_b == ScalingType::RowWise) {
    // For ROCm, match behavior of f8f8bf16_rowwise type checking, for unit test purposes.
    Tensor b = mat2;
    if (_scaled_mm_is_fnuz()) {
      TORCH_CHECK(b.dtype() == at::kFloat8_e4m3fnuz);
    }
    else {
      TORCH_CHECK(b.dtype() == at::kFloat8_e4m3fn);
    }
    // Until more than bf16 is supported.
    TORCH_CHECK(out.scalar_type() == ScalarType::BFloat16,
         "hipblaslt rowwise _scaled_mm only supports BFloat16 output but got ", out.scalar_type());
  }
#endif

  cublasCommonArgs args(mat1, mat2, out, scale_a, scale_b, scale_result, scaling_choice_a, scaling_choice_b);
  const auto out_dtype_ = args.result->scalar_type();
  TORCH_CHECK(args.transa == 't' && args.transb == 'n', "Only multiplication of row-major and column-major matrices is supported by cuBLASLt");

#ifdef USE_ROCM
  auto tuning_ctx = at::cuda::tunable::getTuningContext();
  if (tuning_ctx->IsTunableOpEnabled()) {
#define TUNABLE_DISPATCH(BLASOP_A, BLASOP_B)                            \
        if (mat1.scalar_type() == ScalarType::Float8_e4m3fnuz) {        \
          if (mat2.scalar_type() == ScalarType::Float8_e4m3fnuz) {      \
            static at::cuda::tunable::ScaledGemmTunableOp<              \
                at::Float8_e4m3fnuz, at::Float8_e4m3fnuz, scalar_t,     \
                BLASOP_A, BLASOP_B> scaledgemm{};                       \
            scaledgemm(&params);                                        \
          }                                                             \
          else if (mat2.scalar_type() == ScalarType::Float8_e5m2fnuz) { \
            static at::cuda::tunable::ScaledGemmTunableOp<              \
                at::Float8_e4m3fnuz, at::Float8_e5m2fnuz, scalar_t,     \
                BLASOP_A, BLASOP_B> scaledgemm{};                       \
            scaledgemm(&params);                                        \
          }                                                             \
        }                                                               \
        else if (mat1.scalar_type() == ScalarType::Float8_e5m2fnuz) {   \
          if (mat2.scalar_type() == ScalarType::Float8_e4m3fnuz) {      \
            static at::cuda::tunable::ScaledGemmTunableOp<              \
                at::Float8_e5m2fnuz, at::Float8_e4m3fnuz, scalar_t,     \
                BLASOP_A, BLASOP_B> scaledgemm{};                       \
            scaledgemm(&params);                                        \
          }                                                             \
          else if (mat2.scalar_type() == ScalarType::Float8_e5m2fnuz) { \
            static at::cuda::tunable::ScaledGemmTunableOp<              \
                at::Float8_e5m2fnuz, at::Float8_e5m2fnuz, scalar_t,     \
                BLASOP_A, BLASOP_B> scaledgemm{};                       \
            scaledgemm(&params);                                        \
          }                                                             \
        }                                                               \
        else if (mat1.scalar_type() == ScalarType::Float8_e4m3fn) {     \
          if (mat2.scalar_type() == ScalarType::Float8_e4m3fn) {        \
            static at::cuda::tunable::ScaledGemmTunableOp<              \
                at::Float8_e4m3fn, at::Float8_e4m3fn, scalar_t,         \
                BLASOP_A, BLASOP_B> scaledgemm{};                       \
            scaledgemm(&params);                                        \
          }                                                             \
          else if (mat2.scalar_type() == ScalarType::Float8_e5m2) {     \
            static at::cuda::tunable::ScaledGemmTunableOp<              \
                at::Float8_e4m3fn, at::Float8_e5m2, scalar_t,           \
                BLASOP_A, BLASOP_B> scaledgemm{};                       \
            scaledgemm(&params);                                        \
          }                                                             \
        }                                                               \
        else if (mat1.scalar_type() == ScalarType::Float8_e5m2) {       \
          if (mat2.scalar_type() == ScalarType::Float8_e4m3fn) {        \
            static at::cuda::tunable::ScaledGemmTunableOp<              \
                at::Float8_e5m2, at::Float8_e4m3fn, scalar_t,           \
                BLASOP_A, BLASOP_B> scaledgemm{};                       \
            scaledgemm(&params);                                        \
          }                                                             \
          else if (mat2.scalar_type() == ScalarType::Float8_e5m2) {     \
            static at::cuda::tunable::ScaledGemmTunableOp<              \
                at::Float8_e5m2, at::Float8_e5m2, scalar_t,             \
                BLASOP_A, BLASOP_B> scaledgemm{};                       \
            scaledgemm(&params);                                        \
          }                                                             \
        }
    AT_DISPATCH_V2(out_dtype_, "_tunable_scaled_gemm", AT_WRAP([&] {
      bool transa_ = ((args.transa != 'n') && (args.transa != 'N'));
      bool transb_ = ((args.transb != 'n') && (args.transb != 'N'));
      at::cuda::tunable::ScaledGemmParams<scalar_t> params;
      params.transa = args.transa;
      params.transb = args.transb;
      params.m = args.m;
      params.n = args.n;
      params.k = args.k;
      params.a = args.mata->data_ptr();
      params.a_scale_ptr = args.scale_mata_ptr;
      params.lda = args.lda;
      params.a_dtype = args.mata->scalar_type();
      params.a_scale_dtype = args.scale_mata_dtype.value();
      params.a_scaling_type = args.scaling_mata_type.value();
      params.b = args.matb->data_ptr();
      params.b_scale_ptr = args.scale_matb_ptr;
      params.ldb = args.ldb;
      params.b_dtype = args.matb->scalar_type();
      params.b_scale_dtype = args.scale_matb_dtype.value();
      params.b_scaling_type = args.scaling_matb_type.value();
      params.bias_ptr = bias ? bias->data_ptr(): nullptr;
      params.bias_dtype = bias ? bias->scalar_type() : isFloat8Type(out_dtype_) ? at::ScalarType::Half : out_dtype_;
      params.c = args.result->data_ptr();
      params.c_scale_ptr = args.scale_result_ptr;
      params.ldc = args.result_ld;
      params.c_dtype = out_dtype_;
      params.use_fast_accum = use_fast_accum;
      if (transa_ && transb_) {
        TUNABLE_DISPATCH(at::cuda::tunable::BlasOp::T, at::cuda::tunable::BlasOp::T)
      }
      else if (transa_ && !transb_) {
        TUNABLE_DISPATCH(at::cuda::tunable::BlasOp::T, at::cuda::tunable::BlasOp::N)
      }
      else if (!transa_ && transb_) {
        TUNABLE_DISPATCH(at::cuda::tunable::BlasOp::N, at::cuda::tunable::BlasOp::T)
      }
      else if (!transa_ && !transb_) {
        TUNABLE_DISPATCH(at::cuda::tunable::BlasOp::N, at::cuda::tunable::BlasOp::N)
      }
      else {
        TORCH_CHECK(false, "unreachable");
      }
    }),
    kHalf, kBFloat16, AT_EXPAND(AT_FLOAT8_TYPES), AT_EXPAND(AT_FLOATING_TYPES));
#undef TUNABLE_DISPATCH
  }
  else
#endif
 {
    at::cuda::blas::scaled_gemm(
        args.transa,
        args.transb,
        args.m,
        args.n,
        args.k,
        args.mata->data_ptr(),
        args.scale_mata_ptr,
        args.lda,
        args.mata->scalar_type(),
        args.scale_mata_dtype.value(),
        args.scaling_mata_type.value(),
        args.matb->data_ptr(),
        args.scale_matb_ptr,
        args.ldb,
        args.matb->scalar_type(),
        args.scale_matb_dtype.value(),
        args.scaling_matb_type.value(),
        bias ? bias->data_ptr(): nullptr,
        bias ? bias->scalar_type() : isFloat8Type(out_dtype_) ? at::ScalarType::Half : out_dtype_,
        args.result->data_ptr(),
        args.scale_result_ptr,
        args.result_ld,
        out_dtype_,
        use_fast_accum);
  }

  return out;
}

namespace {
  at::Tensor create_grouped_gemm_output_tensor(const Tensor& mat_a,
  const Tensor& mat_b,
  const std::optional<at::Tensor>& offs,
  std::optional<c10::ScalarType> out_dtype
  ) {
    c10::SmallVector<int64_t, 3> out_size;
    const bool a_is_2d = mat_a.dim() == 2;
    const bool b_is_2d = mat_b.dim() == 2;
    if (a_is_2d) {
      if (b_is_2d) {
        out_size = {offs->size(0), mat_a.size(0), mat_b.size(1)};
      } else {
        TORCH_CHECK(offs->size(0) == mat_b.size(0), "matrix batch sizes have to match");
        out_size = {mat_a.size(0), mat_b.size(-1)};
      }
    } else {
      if (b_is_2d) {
        // this case is not actually encountered for MoE gemms
        TORCH_CHECK(offs->size(0) == mat_a.size(0), "matrix batch sizes have to match");
        out_size = {mat_a.size(1), mat_b.size(1)};
      } else { // regular bmm
        TORCH_CHECK(mat_a.size(0) == mat_b.size(0), "batched dimension has to match");
        out_size = {mat_a.size(0), mat_a.size(1), mat_b.size(-1)};
      }
    }

    const auto out_dtype_ = out_dtype.value_or(kBFloat16);
    TORCH_CHECK(out_dtype_ == kBFloat16, "Only bf16 high precision output types are supported for grouped gemm");

    // For TMA transfers, strides of output tensor have to be either
    // 1, or aligned to 16 bytes.
    const auto last_dim = out_size.size() - 1;
    const auto alignment = 16 / c10::elementSize(out_dtype_);
    const int64_t size_padded = (out_size[last_dim] + alignment - 1) / alignment * alignment;
    std::vector<int64_t> out_stride;
    if (a_is_2d != b_is_2d) {
      out_stride = {size_padded, 1};
    } else {
      out_stride = {out_size[1] * size_padded, size_padded, 1};
    }
    auto out = at::empty_strided(out_size, out_stride, mat_a.options().dtype(out_dtype_));

    return out;
  }

  bool check_valid_strides_and_return_transposed(const Tensor& mat) {
    IntArrayRef tensor_strides = mat.strides();
    IntArrayRef tensor_sizes = mat.sizes();
    int end_dim = mat.dim() - 1;
    int alignment = 16 / mat.element_size();
    TORCH_CHECK(uint64_t(mat.data_ptr()) % 16 ==0, "expected data_ptr to be aligned to 16 bytes\n");
    if ((tensor_strides[end_dim - 1] == 1) && (tensor_strides[end_dim] >= std::max<int64_t>(1, tensor_sizes[end_dim - 1]))) {
      TORCH_CHECK(tensor_strides[end_dim] % alignment == 0, "strides should be multiple of 16 bytes");
      return true;
    } else if ((tensor_strides[end_dim] == 1) && (tensor_strides[end_dim - 1] >= std::max<int64_t>(1, tensor_sizes[end_dim]))) {
      TORCH_CHECK(tensor_strides[end_dim - 1] % alignment == 0, "strides should be multiple of 16 bytes");
      return false;
    } else {
      TORCH_CHECK(false, "Invalid strides/sizes, got ", mat.strides(), " for strides and ", mat.sizes(), " for sizes");
    }
  }

  void check_scale(const Tensor& mat, const Tensor& scale, const int dim, const int arg_idx, const int scale_multiplier=1) {
    if (mat.dim() == 2) {
      TORCH_CHECK(
          scale.dim() == 1,
          "scale must be a 1D tensor, but got ",
          scale.dim(),
          "D, arg ",
          arg_idx);
      TORCH_CHECK(
          scale.is_contiguous(), "scale must be contiguous for arg ", arg_idx);
      TORCH_CHECK(
          scale.size(0) == mat.size(dim) * scale_multiplier,
          "scale must have the same length as mat for arg ",
          arg_idx);
    } else {
      TORCH_CHECK(
          scale.dim() == 2,
          "scale must be a 2D tensor, but got ",
          scale.dim(),
          "D for arg ",
          arg_idx);
      TORCH_CHECK(
          scale.stride(1) == 1,
          "scale must be contiguous in the last dimension for arg ",
          arg_idx);
      TORCH_CHECK(
          scale.size(0) == mat.size(0),
          "scale must have the same batch dimension as mat for arg ",
          arg_idx);
      TORCH_CHECK(
          scale.size(1) == mat.size(1 + dim),
          "scale must have the same first dimension as mat for arg ",
          arg_idx);
    }
}


}

Tensor
_scaled_mm_cuda(const Tensor& mat_a, const Tensor& mat_b,
          const Tensor& scale_a,
          const Tensor& scale_b,
          const std::optional<at::Tensor>& bias,
          const std::optional<at::Tensor>& scale_result,
          std::optional<c10::ScalarType> out_dtype,
          bool use_fast_accum) {
  const auto out_dtype_ = out_dtype.value_or(mat_a.scalar_type());
  Tensor out = at::empty({0}, mat_a.options().dtype(out_dtype_));
  return _scaled_mm_out_cuda(mat_a, mat_b, scale_a, scale_b, bias, scale_result, out_dtype, use_fast_accum, out);
}


Tensor
_scaled_grouped_mm_cuda(const Tensor& mat_a, const Tensor& mat_b,
const Tensor& scale_a, const Tensor& scale_b,
const std::optional<at::Tensor>& offs,
const std::optional<at::Tensor>& bias,
const std::optional<at::Tensor>& scale_result,
std::optional<c10::ScalarType> out_dtype,
bool use_fast_accum) {
#ifndef USE_ROCM
  bool allowed_device = _scaled_mm_allowed_device(/*sm90_only*/true);
  TORCH_CHECK(allowed_device, "torch._scaled_grouped_mm is only supported on CUDA devices with compute capability = 9.0");

  TORCH_CHECK(mat_a.dtype() == at::kFloat8_e4m3fn, "Expected mat_a to be Float8_e4m3 matrix got ", mat_a.scalar_type());
  TORCH_CHECK(mat_b.dtype() == at::kFloat8_e4m3fn, "Expected mat_a to be Float8_e4m3 matrix got ", mat_b.scalar_type());
  TORCH_CHECK(!check_valid_strides_and_return_transposed(mat_a), "Expected mat1 to not be transposed");
  TORCH_CHECK(check_valid_strides_and_return_transposed(mat_b), "Expected mat2 to be transposed");
  TORCH_CHECK(mat_a.dim() == 2 || mat_a.dim() == 3, "mat_a has to be 2 or 3d");
  TORCH_CHECK(mat_b.dim() == 2 || mat_b.dim() == 3, "mat_b has to be 2 or 3d");
  const bool a_is_2d = mat_a.dim() == 2;
  const bool b_is_2d = mat_b.dim() == 2;
  TORCH_CHECK(
    mat_a.size(-1) % 16 == 0,
    "Expected trailing dimension of mat_a to be divisible by 16 ",
    "but got mat1 shape: (",
    mat_a.sizes(),
    ").");
  TORCH_CHECK(mat_b.size(-2) % 16 == 0 && mat_b.size(-1) % 16 == 0,
    "Expected mat_b shape to be divisible by 16 ",
    "but got mat_b shape: (",
    mat_b.sizes(),
    ").");


  TORCH_CHECK(!bias.has_value(), "Bias not supported yet");
  TORCH_CHECK(!scale_result.has_value(), "Scale result not supported yet");
  TORCH_CHECK(offs.has_value() ==  (a_is_2d || b_is_2d), "Have to provide offsets if there is a 2d matrix");

  if (offs.has_value()) {
    TORCH_CHECK(offs->dim() == 1, "offs has to be 1D");
    TORCH_CHECK(offs->dtype() == at::kInt, "Offsets have to be int32");
  }

  // Both Per-Tensor and Row-wise scaling expect fp32 tensors
  TORCH_CHECK(
      scale_a.scalar_type() == kFloat && scale_b.scalar_type() == kFloat,
      "Both scale_a and scale_b must be float (fp32) tensors.");

  const int scale_multiplier = (mat_a.dim() == 2 && mat_b.dim() == 2) ? offs->size(0) : 1;
  check_scale(mat_a, scale_a, 0 ,0, scale_multiplier);
  check_scale(mat_b, scale_b, 1, 1, scale_multiplier);

  Tensor out = create_grouped_gemm_output_tensor(mat_a, mat_b, offs, out_dtype);

  at::cuda::detail::f8f8bf16_grouped_mm(
      mat_a,
      mat_b,
      scale_a,
      scale_b,
      offs,
      bias,
      use_fast_accum,
      out);
    return out;




#else
  TORCH_CHECK(false, "grouped gemm is not supported on ROCM")
#endif

}

Tensor _grouped_mm_cuda(const Tensor& mat_a, const Tensor& mat_b,
const std::optional<at::Tensor>& offs,
const std::optional<at::Tensor>& bias,
std::optional<c10::ScalarType> out_dtype) {
#ifndef USE_ROCM
  bool allowed_device = _scaled_mm_allowed_device(/*sm90_only*/true, /*sm100_only*/true);
  TORCH_CHECK(allowed_device, "torch._grouped_mm is only supported on CUDA devices with compute capability = 9.0, 10.0");

  TORCH_CHECK(mat_a.dtype() == at::kBFloat16, "Expected mat_a to be BFloat16 matrix got ", mat_a.scalar_type());
  TORCH_CHECK(mat_b.dtype() == at::kBFloat16, "Expected mat_a to be BFloat16 matrix got ", mat_b.scalar_type());
  TORCH_CHECK(mat_a.dim() == 2 || mat_a.dim() == 3, "mat_a has to be 2 or 3d");
  TORCH_CHECK(mat_b.dim() == 2 || mat_b.dim() == 3, "mat_b has to be 2 or 3d");
  const bool a_is_2d = mat_a.dim() == 2;
  const bool b_is_2d = mat_b.dim() == 2;

  // check that the strides are valid, the fn will throw an error if not
  check_valid_strides_and_return_transposed(mat_a);
  check_valid_strides_and_return_transposed(mat_b);
  TORCH_CHECK(offs.has_value() ==  (a_is_2d || b_is_2d), "Have to provide offsets if there is a 2d matrix, or no offset if both matrices are 3d");

  if (offs.has_value()) {
    TORCH_CHECK(offs->dim() == 1, "offs has to be 1D");
    TORCH_CHECK(offs->dtype() == at::kInt, "Offsets have to be int32");
  }
  TORCH_CHECK(!bias.has_value(), "Bias not supported yet");

  Tensor out = create_grouped_gemm_output_tensor(mat_a, mat_b, offs, out_dtype);

  at::cuda::detail::bf16bf16_grouped_mm(mat_a, mat_b, offs, bias, out);
  return out;
#else
  TORCH_CHECK(false, "grouped gemm is not supported on ROCM")
#endif
}

Tensor _bmm_dtype_cuda(const Tensor& batch1, const Tensor& batch2, const at::ScalarType out_dtype) {
  IntArrayRef batch1_sizes = batch1.sizes();
  IntArrayRef batch2_sizes = batch2.sizes();

  Tensor out = at::empty({batch1_sizes[0], batch1_sizes[1], batch2_sizes[2]}, batch1.options().dtype(out_dtype));
  return _bmm_out_dtype_cuda(batch1, batch2, out_dtype, out);
}

Tensor& _bmm_out_dtype_cuda(const Tensor& batch1, const Tensor& batch2, const at::ScalarType out_dtype, Tensor &out) {
  TORCH_CHECK(out_dtype == out.scalar_type(), "out_dtype must be the same as the dtype of the provided out tensor");

  TORCH_CHECK(out_dtype == batch1.scalar_type() ||
    (out_dtype == at::ScalarType::Float && (batch1.scalar_type() == at::ScalarType::Half || batch1.scalar_type() == at::ScalarType::BFloat16)),
    "out_dtype must be the same as input dtype or fp32 for fp16/bf16 inputs");

  Scalar beta(0.0);
  Scalar alpha(1.0);
  {
    NoNamesGuard guard;
    baddbmm_out_cuda_impl(out, out, batch1, batch2, beta, alpha);
  }

  return out;
}

Tensor _baddbmm_dtype_cuda(const Tensor& self, const Tensor& batch1, const Tensor& batch2, const at::ScalarType out_dtype, const Scalar& beta, const Scalar& alpha) {
  // We need to copy the tensor
  Tensor out = self.clone().to(self.options().dtype(out_dtype));

  return _baddbmm_out_dtype_cuda(out, batch1, batch2, out_dtype, beta, alpha, out);
}

Tensor& _baddbmm_out_dtype_cuda(const Tensor& self, const Tensor& batch1, const Tensor& batch2, const at::ScalarType out_dtype, const Scalar& beta, const Scalar& alpha, Tensor &out) {
  TORCH_CHECK(out_dtype == out.scalar_type(), "out_dtype must be the same as the dtype of the provided out tensor");

  TORCH_CHECK(out_dtype == batch1.scalar_type() ||
    (out_dtype == at::ScalarType::Float && (batch1.scalar_type() == at::ScalarType::Half || batch1.scalar_type() == at::ScalarType::BFloat16)),
    "out_dtype must be the same as input dtype or fp32 for fp16/bf16 inputs");

  {
    NoNamesGuard guard;
    baddbmm_out_cuda_impl(out, out, batch1, batch2, beta, alpha);
  }

  return out;
}

Tensor _mm_dtype_cuda(const Tensor& self, const Tensor& mat2, const at::ScalarType out_dtype) {
  Tensor result = at::empty({self.size(0), mat2.size(1)}, self.options().dtype(out_dtype));
  return _mm_dtype_out_cuda(self, mat2, out_dtype, result);
}

Tensor& _mm_dtype_out_cuda(const Tensor& self, const Tensor& mat2, const at::ScalarType out_dtype, Tensor &out) {
  TORCH_CHECK(out_dtype == out.scalar_type(), "out_dtype must be the same as the dtype of the provided out tensor");
  TORCH_CHECK(self.scalar_type() == mat2.scalar_type(), "input dtypes must be the same");
  TORCH_CHECK(out_dtype == self.scalar_type() ||
    (out_dtype == at::ScalarType::Float && (self.scalar_type() == at::ScalarType::Half || self.scalar_type() == at::ScalarType::BFloat16)),
    "out_dtype must be the same as input dtype or fp32 for fp16/bf16 inputs");
  TORCH_CHECK(out_dtype == out.scalar_type(), "out_dtype must be the same as the dtype of the provided out tensor");


  addmm_out_cuda_impl(const_cast<Tensor&>(out), out, self, mat2, 0, 1);

  return out;
}

Tensor _addmm_dtype_cuda(const Tensor& self, const Tensor& mat1, const Tensor& mat2, const at::ScalarType out_dtype, const Scalar& beta, const Scalar& alpha) {
  Tensor result = at::empty(self.sizes(), self.options().dtype(out_dtype));
  return _addmm_dtype_out_cuda(self, mat1, mat2, out_dtype, beta, alpha, result);
}

Tensor& _addmm_dtype_out_cuda(const Tensor& self, const Tensor& mat1, const Tensor& mat2, const at::ScalarType out_dtype, const Scalar& beta, const Scalar& alpha, Tensor &out) {
  TORCH_CHECK(out_dtype == out.scalar_type(), "out_dtype must be the same as the dtype of the provided out tensor");
  TORCH_CHECK(out_dtype == self.scalar_type() ||
    (out_dtype == at::ScalarType::Float && (self.scalar_type() == at::ScalarType::Half || self.scalar_type() == at::ScalarType::BFloat16)),
    "out_dtype must be the same as input dtype or fp32 for fp16/bf16 inputs");
  TORCH_CHECK(out_dtype == out.scalar_type(), "out_dtype must be the same as the dtype of the provided out tensor");

  addmm_out_cuda_impl(out, self, mat1, mat2, beta, alpha);

  return out;
}


} // namespace at::native<|MERGE_RESOLUTION|>--- conflicted
+++ resolved
@@ -154,19 +154,12 @@
     if (scale_a && scale_b) {
       // By default since we return in row-major we run the gemm
       // as B.T @ A.T, check transpose_result to determine if we flip the scales
-<<<<<<< HEAD
       scale_mata_ptr = transpose_result ? scale_b->data_ptr() : scale_a->data_ptr(); // codespell:ignore
       scale_mata_dtype = transpose_result ? scale_b->scalar_type() : scale_a->scalar_type(); // codespell:ignore
+      scaling_mata_type = transpose_result ? scaling_choice_b : scaling_choice_a; // codespell:ignore
       scale_matb_ptr = transpose_result ? scale_a->data_ptr() : scale_b->data_ptr(); // codespell:ignore
       scale_matb_dtype = transpose_result ? scale_a->scalar_type() : scale_b->scalar_type(); // codespell:ignore
-=======
-      scale_mata_ptr = transpose_result ? scale_b->data_ptr() : scale_a->data_ptr();
-      scale_mata_dtype = transpose_result ? scale_b->scalar_type() : scale_a->scalar_type();
-      scaling_mata_type = transpose_result ? scaling_choice_b : scaling_choice_a;
-      scale_matb_ptr = transpose_result ? scale_a->data_ptr() : scale_b->data_ptr();
-      scale_matb_dtype = transpose_result ? scale_a->scalar_type() : scale_b->scalar_type();
-      scaling_matb_type = transpose_result ? scaling_choice_a : scaling_choice_b;
->>>>>>> ae322034
+      scaling_matb_type = transpose_result ? scaling_choice_a : scaling_choice_b; // codespell:ignore
     }
 
     if (scale_result) {
@@ -211,15 +204,10 @@
   void* scale_mata_ptr = nullptr; // codespell:ignore
   void* scale_matb_ptr = nullptr; // codespell:ignore
   void* scale_result_ptr = nullptr;
-<<<<<<< HEAD
   std::optional<c10::ScalarType> scale_mata_dtype; // codespell:ignore
+  std::optional<ScalingType> scaling_mata_type; // codespell:ignore
   std::optional<c10::ScalarType> scale_matb_dtype; // codespell:ignore
-=======
-  std::optional<c10::ScalarType> scale_mata_dtype;
-  std::optional<ScalingType> scaling_mata_type;
-  std::optional<c10::ScalarType> scale_matb_dtype;
-  std::optional<ScalingType> scaling_matb_type;
->>>>>>> ae322034
+  std::optional<ScalingType> scaling_matb_type; // codespell:ignore
   std::optional<c10::ScalarType> scale_result_dtype;
 };
 } // namespace
@@ -1121,16 +1109,9 @@
 
 using at::cuda::blas::ScalingType;
 
-<<<<<<< HEAD
-  // Check the singular scale case for per-tensor scaling
-  if (scale_a.numel() == 1 && scale_b.numel() == 1) {
-    return ScalingType::TensorWise;
-  }
-=======
 bool is_tensorwise_scaling(const at::Tensor& t, const at::Tensor& scale) {
   return isFloat8Type(t.scalar_type()) && scale.scalar_type() == kFloat && scale.numel() == 1;
 }
->>>>>>> ae322034
 
 bool is_rowwise_scaling(const at::Tensor& t, const at::Tensor& scale) {
   return (isFloat8Type(t.scalar_type()) && scale.scalar_type() == kFloat && scale.dim() == 2
