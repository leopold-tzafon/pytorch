#include <ATen/Context.h>
#include <ATen/native/mkldnn/xpu/detail/oneDNN.h>
#include <ATen/native/transformers/attention.h>
#include <ATen/native/transformers/sdp_utils_cpp.h>
#include <c10/util/Array.h>
#include <torch/library.h>

namespace {
bool check_head_dim_size_xpu(sdp::sdp_params const& params, bool debug) {
  const auto query_size_last = params.query.sym_size(-1);
  const auto key_size_last = params.key.sym_size(-1);
  const auto value_size_last = params.value.sym_size(-1);
  if ((query_size_last != key_size_last) ||
      (query_size_last != value_size_last)) {
    if (debug) {
      TORCH_WARN(
          "OneDNN attention requires q,k,v to have the same last dimension.",
          " Got Query.size(-1): ",
          query_size_last,
          ", Key.size(-1): ",
          key_size_last,
          ", Value.size(-1): ",
          value_size_last,
          " instead.");
    }
    return false;
  }
  constexpr int MAX_HEAD_DIM = 576;
  if (query_size_last > MAX_HEAD_DIM) {
    if (debug) {
      TORCH_WARN(
          "OneDNN attention requires q,k,v to have head dimension less than ",
          MAX_HEAD_DIM,
          ". Got ",
          query_size_last,
          " instead.");
    }
    return false;
  }
  return true;
}

bool check_no_grad(sdp::sdp_params const& params, bool debug) {
  const bool any_inputs_require_grad = params.query.requires_grad() ||
      params.key.requires_grad() || params.value.requires_grad();
  const bool gradmode_enabled = at::GradMode::is_enabled();
  if (debug && any_inputs_require_grad && gradmode_enabled) {
    TORCH_WARN("Backward or grad to be supported.");
  }
  return !any_inputs_require_grad || !gradmode_enabled;
}

bool can_use_overrideable_attention(sdp::sdp_params const& params, bool debug) {
  constexpr auto supported_dtypes = c10::array_of<at::ScalarType>(
      at::kFloat, at::kBFloat16, at::kHalf); // double is not supported

  // Define gate functions that determine if a flash kernel can be run
  constexpr auto constraints = c10::array_of<bool (*)(
      sdp::sdp_params const&, bool)>(
      sdp::check_nested_tensor,
      sdp::check_for_dropout,
      sdp::check_tensor_shapes,
      sdp::check_batch_size_and_num_heads_dense<true /*supports GQA*/>,
      sdp::check_attn_mask_shape,
      sdp::check_nonzero_sequence_lengths_dense,
      sdp::check_last_dim_stride_equals_1_dense<false /*ignore_singleton_dim*/>,
      check_head_dim_size_xpu,
      check_no_grad);
  for (auto& constraint : constraints) {
    if (!constraint(params, debug)) {
      return false;
    }
  }
  return sdp::check_tensor_dtype(params, supported_dtypes, debug);
}

bool can_use_flash_attention(sdp::sdp_params const& params, bool debug) {
  // Currently, XPU fallbacks flash attention to overrideable
  return can_use_overrideable_attention(params, debug);
}

bool can_use_cudnn_attention(sdp::sdp_params const& params, bool debug) {
  if (debug) {
    TORCH_WARN("XPU don't support SDPA cudnn attention backend.");
  }
  return false;
}

bool can_use_mem_efficien_attention(sdp::sdp_params const& params, bool debug) {
  if (debug) {
    TORCH_WARN("XPU don't support SDPA mem efficient attention backend.");
  }
  return false;
}

bool priority_order_init = false;

std::array<sdp::SDPBackend, sdp::num_backends> priority_order(
    sdp::sdp_params const& params) {
  if (!priority_order_init) {
    priority_order_init = true;
    const std::vector<int64_t> priority_order = {
        static_cast<int64_t>(at::SDPBackend::overrideable),
        static_cast<int64_t>(at::SDPBackend::math),
        static_cast<int64_t>(at::SDPBackend::flash_attention),
        static_cast<int64_t>(at::SDPBackend::efficient_attention),
        static_cast<int64_t>(at::SDPBackend::cudnn_attention)};
    at::globalContext().setSDPPriorityOrder(priority_order);
  }
  return at::globalContext().sDPPriorityOrder();
}

sdp::SDPBackend select_sdp_backend_xpu(sdp::sdp_params const& kernel_params) {
  // This function defines the priority order of the different sdp backends
  // 1. Flash Attention
  // 2. Math fallback
  auto& ctx = at::globalContext();
  // use overrideable linked to onednn as overrideable implementation
  if (!ctx.userEnabledMathSDP() && !ctx.userEnabledOverrideableSDP()) {
    return sdp::SDPBackend::error;
  }

  // Get ideal kernel ordering
<<<<<<< HEAD
  const std::array<sdp::SDPBackend, 2> priority_order{
      sdp::SDPBackend::overrideable,
      sdp::SDPBackend::math,
  };
=======
  const auto ordering = priority_order(kernel_params);
>>>>>>> eaa5d9d3

  // Because TORCHCHECK checks if condition is true we negate debug so that
  // The statements will be printed when debug is true
  bool print_debug = false;
  for (auto& backend : ordering) {
    switch (backend) {
      case sdp::SDPBackend::overrideable:
        if (ctx.userEnabledOverrideableSDP() &&
            can_use_overrideable_attention(kernel_params, print_debug)) {
          return sdp::SDPBackend::overrideable;
        }
        break;
      case sdp::SDPBackend::math:
        if (ctx.userEnabledMathSDP()) {
          return sdp::SDPBackend::math;
        }
        break;
<<<<<<< HEAD
=======
      case sdp::SDPBackend::flash_attention:
        if (ctx.userEnabledFlashSDP() &&
            can_use_flash_attention(kernel_params, print_debug)) {
          TORCH_WARN_ONCE(
              "SDPA Flash Attention backend is not supported on XPU, falling back to OVERRIDEABLE backend.");
          return sdp::SDPBackend::overrideable;
        }
        break;
      case sdp::SDPBackend::cudnn_attention:
        if (ctx.userEnabledCuDNNSDP() &&
            can_use_cudnn_attention(kernel_params, print_debug)) {
          TORCH_CHECK(false, "Invalid backend");
        }
        break;
      case sdp::SDPBackend::efficient_attention:
        if (ctx.userEnabledMemEfficientSDP() &&
            can_use_mem_efficien_attention(kernel_params, print_debug)) {
          TORCH_CHECK(false, "Invalid backend");
        }
        break;
>>>>>>> eaa5d9d3
      default:
        TORCH_CHECK(false, "Invalid backend");
    }
  }
  // If we have gotten to this point then two things have happened:
  // 1. can_use_overrideable_attention did not satisfy the constraints to be ran
  // 2. The user has explicitly disabled the math kernel
  // We then re-run the kernel checks with debug enabled to print out the
  // reason why the kernel was not selected

  print_debug = true;
  TORCH_WARN("Flash attention kernel not used because:");
  can_use_flash_attention(kernel_params, print_debug);
  TORCH_WARN("Overrideable attention kernel not used because:");
  can_use_overrideable_attention(kernel_params, print_debug);
  TORCH_WARN("CuDNN attention kernel not used because:");
  can_use_cudnn_attention(kernel_params, print_debug);
  TORCH_WARN("Memory Efficient attention kernel not used because:");
  can_use_mem_efficien_attention(kernel_params, print_debug);
  TORCH_CHECK(!print_debug, "No available kernel. Aborting execution.")
  return sdp::SDPBackend::error;
}
} // namespace

namespace at::native {
int64_t _fused_sdp_choice_xpu(
    const at::Tensor& query_,
    const at::Tensor& key,
    const at::Tensor& value,
    const std::optional<at::Tensor>& attn_mask_,
    double dropout_p,
    bool is_causal,
    std::optional<double> scale,
    bool enable_gqa) {
  sdp::sdp_params kernel_params{
      query_, key, value, attn_mask_, dropout_p, is_causal, enable_gqa};
  auto backend = select_sdp_backend_xpu(kernel_params);

  if (backend == sdp::SDPBackend::error) {
    TORCH_CHECK(
        false,
        "No viable backend for scaled_dot_product_attention was found. ",
        "This is likely due to turning off both the math kernel and the fused kernels.");
  }
  return static_cast<int64_t>(backend);
}

std::tuple<
    at::Tensor,
    at::Tensor,
    at::Tensor,
    at::Tensor,
    c10::SymInt,
    c10::SymInt,
    at::Tensor,
    at::Tensor,
    at::Tensor>
_scaled_dot_product_fused_attention_overrideable_xpu(
    const at::Tensor& query,
    const at::Tensor& key,
    const at::Tensor& value,
    const std::optional<at::Tensor>& attn_bias,
    double dropout_p,
    bool is_causal,
    bool return_debug_mask,
    std::optional<double> scale) {
  TORCH_INTERNAL_ASSERT(
      query.dim() == 4 && key.dim() == 4 && value.dim() == 4,
      "scaled_dot_product_fused_attention_overrideable_xpu: Accept only 4 dims inputs shape of {(B), H, T, K}");
  TORCH_INTERNAL_ASSERT(
      (key.size(0) == value.size(0)) && (key.size(1) == value.size(1)) &&
          (key.size(2) == value.size(2)),
      "scaled_dot_product_fused_attention_overrideable_xpu: K/V should have the same batch / seq / num_head");
  TORCH_INTERNAL_ASSERT(
      query.size(3) == key.size(3),
      "scaled_dot_product_fused_attention_overrideable_xpu: Q/K should have the same head_dim");
  TORCH_INTERNAL_ASSERT(
      dropout_p == 0.0,
      "scaled_dot_product_fused_attention_overrideable_xpu: Currently do not support dropout > 0");
  TORCH_INTERNAL_ASSERT(
      !(attn_bias.has_value() && is_causal),
      "scaled_dot_product_fused_attention_overrideable_xpu: attn_bias cannot present with is_causal");

  const int64_t batch_size = query.size(0);
  const int64_t num_head = query.size(1);
  const int64_t num_head_kv = key.size(1);
  const int64_t head_dim = query.size(3);
  const int64_t head_dim_v = value.size(3);
  const int64_t seq_len_q = query.size(2);
  const int64_t seq_len_kv = key.size(2);

  auto opts = query.options();
  auto output = at::empty({batch_size, num_head, seq_len_q, head_dim}, opts);
  at::Tensor logsumexp, debug_attn_mask; // not supported

  at::native::onednn::gpu_float_sdpa(
      batch_size,
      seq_len_q,
      seq_len_kv,
      num_head,
      num_head_kv,
      head_dim,
      head_dim_v,
      query,
      key,
      value,
      attn_bias,
      is_causal,
      scale.has_value() ? scale.value() : (1.0 / std::sqrt(head_dim)),
      output);

  // rng not used
  auto philox_seed = at::empty({}, at::dtype(at::kLong));
  auto philox_offset = at::empty({}, at::dtype(at::kLong));
  return std::make_tuple(
      output,
      logsumexp,
      /* cum_seq_q */ at::Tensor(),
      /* cum_seq_k */ at::Tensor(),
      seq_len_q,
      seq_len_kv,
      philox_seed,
      philox_offset,
      debug_attn_mask);
}

REGISTER_XPU_DISPATCH(_fused_sdp_choice_stub, &_fused_sdp_choice_xpu);
} // namespace at::native<|MERGE_RESOLUTION|>--- conflicted
+++ resolved
@@ -1,6 +1,7 @@
 #include <ATen/Context.h>
 #include <ATen/native/mkldnn/xpu/detail/oneDNN.h>
 #include <ATen/native/transformers/attention.h>
+#include <ATen/native/transformers/sdp_utils.h>
 #include <ATen/native/transformers/sdp_utils_cpp.h>
 #include <c10/util/Array.h>
 #include <torch/library.h>
@@ -10,29 +11,28 @@
   const auto query_size_last = params.query.sym_size(-1);
   const auto key_size_last = params.key.sym_size(-1);
   const auto value_size_last = params.value.sym_size(-1);
-  if ((query_size_last != key_size_last) ||
-      (query_size_last != value_size_last)) {
+  if (query_size_last != key_size_last) {
     if (debug) {
       TORCH_WARN(
-          "OneDNN attention requires q,k,v to have the same last dimension.",
+          "OneDNN attention requires q,k to have the same last dimension.",
           " Got Query.size(-1): ",
           query_size_last,
           ", Key.size(-1): ",
           key_size_last,
-          ", Value.size(-1): ",
-          value_size_last,
           " instead.");
     }
     return false;
   }
+
   constexpr int MAX_HEAD_DIM = 576;
-  if (query_size_last > MAX_HEAD_DIM) {
+  const auto max_size_last = query_size_last.max(value_size_last);
+  if (max_size_last > MAX_HEAD_DIM) {
     if (debug) {
       TORCH_WARN(
           "OneDNN attention requires q,k,v to have head dimension less than ",
           MAX_HEAD_DIM,
           ". Got ",
-          query_size_last,
+          max_size_last,
           " instead.");
     }
     return false;
@@ -116,19 +116,13 @@
   // 2. Math fallback
   auto& ctx = at::globalContext();
   // use overrideable linked to onednn as overrideable implementation
-  if (!ctx.userEnabledMathSDP() && !ctx.userEnabledOverrideableSDP()) {
+  if (!ctx.userEnabledMathSDP() && !ctx.userEnabledOverrideableSDP() &&
+      !ctx.userEnabledFlashSDP()) {
     return sdp::SDPBackend::error;
   }
 
   // Get ideal kernel ordering
-<<<<<<< HEAD
-  const std::array<sdp::SDPBackend, 2> priority_order{
-      sdp::SDPBackend::overrideable,
-      sdp::SDPBackend::math,
-  };
-=======
   const auto ordering = priority_order(kernel_params);
->>>>>>> eaa5d9d3
 
   // Because TORCHCHECK checks if condition is true we negate debug so that
   // The statements will be printed when debug is true
@@ -146,8 +140,6 @@
           return sdp::SDPBackend::math;
         }
         break;
-<<<<<<< HEAD
-=======
       case sdp::SDPBackend::flash_attention:
         if (ctx.userEnabledFlashSDP() &&
             can_use_flash_attention(kernel_params, print_debug)) {
@@ -168,7 +160,6 @@
           TORCH_CHECK(false, "Invalid backend");
         }
         break;
->>>>>>> eaa5d9d3
       default:
         TORCH_CHECK(false, "Invalid backend");
     }
@@ -211,7 +202,7 @@
     TORCH_CHECK(
         false,
         "No viable backend for scaled_dot_product_attention was found. ",
-        "This is likely due to turning off both the math kernel and the fused kernels.");
+        "This is likely due to turning off both the math kernel and the overrideable kernels.");
   }
   return static_cast<int64_t>(backend);
 }
@@ -246,6 +237,9 @@
       query.size(3) == key.size(3),
       "scaled_dot_product_fused_attention_overrideable_xpu: Q/K should have the same head_dim");
   TORCH_INTERNAL_ASSERT(
+      query.size(1) % key.size(1) == 0,
+      "scaled_dot_product_fused_attention_overrideable_xpu: number of heads in K/V must divide number of heads in Q");
+  TORCH_INTERNAL_ASSERT(
       dropout_p == 0.0,
       "scaled_dot_product_fused_attention_overrideable_xpu: Currently do not support dropout > 0");
   TORCH_INTERNAL_ASSERT(
@@ -253,31 +247,33 @@
       "scaled_dot_product_fused_attention_overrideable_xpu: attn_bias cannot present with is_causal");
 
   const int64_t batch_size = query.size(0);
-  const int64_t num_head = query.size(1);
+  const int64_t num_head_q = query.size(1);
   const int64_t num_head_kv = key.size(1);
-  const int64_t head_dim = query.size(3);
+  const int64_t head_dim_qk = query.size(3);
   const int64_t head_dim_v = value.size(3);
   const int64_t seq_len_q = query.size(2);
   const int64_t seq_len_kv = key.size(2);
 
-  auto opts = query.options();
-  auto output = at::empty({batch_size, num_head, seq_len_q, head_dim}, opts);
+  at::Tensor output;
+  std::vector<int64_t> output_shape = {
+      batch_size, num_head_q, seq_len_q, head_dim_v};
+  alloc_with_matching_layout(query, output, output_shape);
   at::Tensor logsumexp, debug_attn_mask; // not supported
 
   at::native::onednn::gpu_float_sdpa(
       batch_size,
       seq_len_q,
       seq_len_kv,
-      num_head,
+      num_head_q,
       num_head_kv,
-      head_dim,
+      head_dim_qk,
       head_dim_v,
       query,
       key,
       value,
       attn_bias,
       is_causal,
-      scale.has_value() ? scale.value() : (1.0 / std::sqrt(head_dim)),
+      scale.has_value() ? scale.value() : (1.0 / std::sqrt(head_dim_qk)),
       output);
 
   // rng not used
