#pragma once

#include <c10/core/Allocator.h>
#include <c10/core/AllocatorConfig.h>
#include <c10/core/DeviceGuard.h>
#include <c10/core/Stream.h>
#include <c10/util/ApproximateClock.h>
#include <c10/util/Gauge.h>
#include <c10/util/flat_hash_map.h>

#include <deque>
#include <set>
#include <stack>
#include <thread>

namespace c10::CachingDeviceAllocator {

using namespace c10::CachingAllocator;

// Struct containing memory allocator summary statistics for a device.
struct DeviceStats {
  // COUNT: allocations requested by client code
  StatArray allocation;
  // COUNT: number of allocated segments from device memory allocation.
  StatArray segment;
  // COUNT: number of active memory blocks (allocated or used by stream)
  StatArray active;
  // COUNT: number of inactive, split memory blocks (unallocated but can't be
  // released via device memory deallocation)
  StatArray inactive_split;

  // SUM: bytes allocated by this memory allocator
  StatArray allocated_bytes;
  // SUM: bytes reserved by this memory allocator (both free and used)
  StatArray reserved_bytes;
  // SUM: bytes within active memory blocks
  StatArray active_bytes;
  // SUM: bytes within inactive, split memory blocks
  StatArray inactive_split_bytes;
  // SUM: bytes requested by client code
  StatArray requested_bytes;

  // COUNT: total number of failed calls to device malloc necessitating cache
  // flushes.
  int64_t num_alloc_retries = 0;

  // COUNT: total number of OOMs (i.e. failed calls to device memory allocation
  // after cache flush)
  int64_t num_ooms = 0;

  // COUNT: total number of oversize blocks allocated from pool
  Stat oversize_allocations;

  // COUNT: total number of oversize blocks requiring malloc
  Stat oversize_segments;

  // COUNT: total number of synchronize_and_free_events() calls
  int64_t num_sync_all_streams = 0;

  // COUNT: total number of device memory allocation calls. This includes both
  // mapped and malloced memory.
  int64_t num_device_alloc = 0;

  // COUNT: total number of device memory deallocation calls. This includes both
  // un-mapped and free memory.
  int64_t num_device_free = 0;

  // SIZE: maximum block size that is allowed to be split.
  int64_t max_split_size = 0;
};

inline size_t get_round_size(size_t size) {
  if (size < kMinBlockSize) {
    return kMinBlockSize;
  }

  auto divisions = AcceleratorAllocatorConfig::roundup_power2_divisions(size);
  if (divisions > 1 && size > (kMinBlockSize * divisions)) {
    return roundup_power2_next_division(size, divisions);
  } else {
    return kMinBlockSize * ((size + kMinBlockSize - 1) / kMinBlockSize);
  }
}

inline size_t get_allocation_size(size_t size) {
  if (size <= kSmallSize) {
    return kSmallBuffer;
  } else if (size < kMinLargeAlloc) {
    return kLargeBuffer;
  } else {
    return kRoundLarge * ((size + kRoundLarge - 1) / kRoundLarge);
  }
}

} // namespace c10::CachingDeviceAllocator

namespace c10 {

// Caching allocator will execute every registered callback if it unable to find
// block inside of already allocated area.
class FreeMemoryCallback {
 public:
  virtual ~FreeMemoryCallback() = default;
  virtual bool Execute() = 0;
};

C10_DECLARE_REGISTRY(FreeMemoryCallbacksRegistry, FreeMemoryCallback);

#define REGISTER_FREE_MEMORY_CALLBACK(name, ...) \
  C10_REGISTER_CLASS(FreeMemoryCallbacksRegistry, name, __VA_ARGS__)

using CaptureId_t = unsigned long long;

// first is set if the instance is created by Graph mode capture_begin.
// second is set if the instance is created by Graph mode graph_pool_handle.
using MempoolId_t = std::pair<CaptureId_t, CaptureId_t>;

struct MempoolIdHash {
  std::size_t operator()(const MempoolId_t& mempool_id) const noexcept {
    return mempool_id.first != 0 ? mempool_id.first : mempool_id.second;
  }
};

struct C10_API DeviceAllocator : public c10::Allocator {
  DeviceAllocator();
  ~DeviceAllocator() override;

  // Returns true if the allocator has been properly initialized and is ready
  // for use
  virtual bool initialized() = 0;

  // Releases all cached device memory from the specified memory pool back to
  // the system
  virtual void emptyCache(MempoolId_t mempool_id = {0, 0}) = 0;

  // Associates a memory allocation with a stream to establish dependency
  // tracking. Prevents memory reuse until all operations on the specified
  // stream complete
  virtual void recordStream(const DataPtr& ptr, c10::Stream stream) = 0;

  // Retrieves comprehensive memory statistics for the specified device,
  // including allocation patterns, usage metrics
  virtual CachingDeviceAllocator::DeviceStats getDeviceStats(
      c10::DeviceIndex device) = 0;

  // Resets cumulative allocation statistics for the specified device to zero
  virtual void resetAccumulatedStats(c10::DeviceIndex device) = 0;

  // Resets peak memory usage statistics for the specified device
  virtual void resetPeakStats(c10::DeviceIndex device) = 0;
};

// This function is used to get the DeviceAllocator for a specific device type
// and keep backward compatibility with c10::GetAllocator.
C10_API inline DeviceAllocator* getDeviceAllocator(const DeviceType& t) {
  TORCH_CHECK(
      t != DeviceType::CPU,
      "getDeviceAllocator is not supported for CPU device type.");
  auto* allocator = c10::GetAllocator(t);
  auto* device_allocator = dynamic_cast<DeviceAllocator*>(allocator);
  TORCH_INTERNAL_ASSERT(
      device_allocator, "Allocator for ", t, " is not a DeviceAllocator.");
  return device_allocator;
}

} // namespace c10

namespace c10::CachingDeviceAllocator {

// Tracing/Stats utilities

union trace_time_ {
  time_t t_;
  approx_time_t approx_t_;
};

// TraceEntry traits to map StreamT to its corresponding HandleT for different
// backends. This is mainly used to keep BC, otherwise it is better to use void*
// or c10::Stream as the generic handle.
template <typename StreamT>
struct TraceEntryTraits {
  using StreamHandleT = void*;
};

// This is a generic trace entry that can be used for any device allocator
template <typename StreamT>
struct TraceEntryBase {
  enum Action {
    ALLOC, // API made to the caching allocator for new memory
    FREE_REQUESTED, // API call made to the caching allocator to free memory
    FREE_COMPLETED, // The allocator might have to delay a free because
                    // it is still in use on another stream via record_stream
                    // This event is generated when a free actually completes.
    SEGMENT_ALLOC, // A call to cudaMalloc to get more memory from the OS
    SEGMENT_FREE, // A call to cudaFree to return memory to the OS (e.g. to
                  // defragment or empty_caches)
    SEGMENT_MAP, // A call to cuMemMap (used with expandable_segments)
    SEGMENT_UNMAP, // A call to unmap segment (used with expandable segments)
    SNAPSHOT, // A call to snapshot, used to correlate memory snapshots to trace
              // events
    OOM // The allocator threw an OutOfMemoryError
  };

  using StreamHandleT = typename TraceEntryTraits<StreamT>::StreamHandleT;

  TraceEntryBase(
      Action action,
      c10::DeviceIndex device,
      size_t addr,
      size_t size,
      StreamHandleT stream,
      MempoolId_t mempool,
      approx_time_t time,
      std::shared_ptr<GatheredContext> context = nullptr,
      std::string compile_context = {})
      : action_(action),
        device_(device),
        addr_(addr),
        context_(std::move(context)),
        stream_(stream),
        size_(size),
        mempool_(std::move(mempool)),
        compile_context_(std::move(compile_context)) {
    time_.approx_t_ = time;
  }

  Action action_;
  c10::DeviceIndex device_;
  size_t addr_; // for OOM, this is the amount of free bytes reported by cuda
  std::shared_ptr<GatheredContext> context_;
  StreamHandleT stream_;
  size_t size_;
  MempoolId_t mempool_;
  trace_time_ time_{};
  std::string compile_context_{};
};

using CreateContextFnPtr = std::shared_ptr<GatheredContext> (*)();

using OutOfMemoryObserver = std::function<void(
    int64_t device,
    size_t allocated,
    size_t device_total,
    size_t device_free)>;

enum struct RecordContext {
  NEVER = 0,
  STATE = 1, // only keep stacks for active allocations
  ALLOC = 2, // additionally keep stacks for allocations in the trace history
  ALL = 3, // additionally record stacks for when something is freed
};

// Struct containing info of an allocation block (i.e. a fractional part of a
// cudaMalloc)..
struct BlockInfo {
  size_t size = 0;
  size_t requested_size = 0;
  int32_t gc_counter = 0;
  bool allocated = false;
  bool active = false;
  std::shared_ptr<GatheredContext>
      context_when_allocated; // per-watcher context
};

// Struct containing info of a memory segment (i.e. one contiguous cudaMalloc).
struct GenericSegmentInfo {
  c10::DeviceIndex device = 0;
  size_t address = 0;
  size_t total_size = 0;
  size_t requested_size = 0; // unrounded, actually requested size
  size_t allocated_size = 0;
  size_t active_size = 0;
  c10::Stream stream;
  bool is_large = false;
  bool is_expandable = false;
  MempoolId_t owner_private_pool_id = {0, 0};
  std::vector<BlockInfo> blocks;
  std::shared_ptr<GatheredContext> context_when_allocated;
};

/**
 * Thread-safe circular buffer for storing a fixed number of entries.
 * Maintains the most recent N entries, automatically overwriting older entries
 * when the buffer reaches capacity. This is particularly useful for tracking
 * allocation traces and debugging information.
 */
template <class T>
class RingBuffer {
 public:
  RingBuffer() {
    // alloc_trace is a pointer because we need to intentionally
    // leak this on deallocation it can hold references to Python
    // state which will already be destroyed when we are in exit handlers
    // NOLINTNEXTLINE(cppcoreguidelines-prefer-member-initializer)
    alloc_trace_ = new std::vector<T>();
  }

  // Sets the maximum number of entries the buffer can hold.
  void setMaxEntries(size_t size) {
    std::lock_guard<std::mutex> lock(alloc_trace_lock_);
    alloc_trace_max_entries_ = std::max(size_t(1), size);
  }

  // Inserts a new entry into the buffer. If buffer is full, overwrites the
  // oldest entry.
  void insertEntries(const T& entry) {
    std::lock_guard<std::mutex> lock(alloc_trace_lock_);
    if (alloc_trace_->size() < alloc_trace_max_entries_) {
      // Buffer not yet full, simply append
      alloc_trace_->emplace_back(entry);
    } else {
      // Buffer full, overwrite the oldest entry
      (*alloc_trace_)[alloc_trace_next_++] = entry;
      if (alloc_trace_next_ == alloc_trace_max_entries_) {
        alloc_trace_next_ = 0;
      }
    }
  }

  // Retrieves all entries in insertion order (oldest to newest).
  void getEntries(std::vector<T>& result) {
    std::lock_guard<std::mutex> lock(alloc_trace_lock_);
    result.reserve(alloc_trace_->size());
    result.insert(
        result.end(),
        alloc_trace_->begin() +
            static_cast<typename std::vector<T>::difference_type>(
                alloc_trace_next_),
        alloc_trace_->end());
    result.insert(
        result.end(),
        alloc_trace_->begin(),
        alloc_trace_->begin() +
            static_cast<typename std::vector<T>::difference_type>(
                alloc_trace_next_));
  }

  void clear() {
    std::lock_guard<std::mutex> lock(alloc_trace_lock_);
    alloc_trace_next_ = 0;
    alloc_trace_->clear();
  }

 private:
  // maximum capacity of the ring buffer
  size_t alloc_trace_max_entries_ = 1;

  // Both alloc_trace_ and alloc_trace_next_ needs to be used under
  // alloc_trace_lock.
  std::mutex alloc_trace_lock_;

  // Index where next entry will be written (when buffer is full)
  size_t alloc_trace_next_ = 0;

  // pointer because we need to intentionally leak this on deallocation it can
  // hold references to Python state which will already be destroyed when we
  // are in exit handlers
  std::vector<T>* alloc_trace_;
};

// Block/Pool related management utilities

template <typename BlockT>
struct BlockComparatorSize {
  bool operator()(const BlockT* a, const BlockT* b) const {
    // Note [Block Comparator]
    // Assumes all compared blocks belong to the same device (guaranteed by the
    // block pool). Without this guarantee, stream.id() could collide across
    // devices — i.e., different streams on different devices may have the same
    // stream id.
    TORCH_INTERNAL_ASSERT_DEBUG_ONLY(a->device == b->device);
    if (a->size != b->size) {
      return a->size < b->size;
    }
    if (a->stream.id() != b->stream.id()) {
      return a->stream.id() < b->stream.id();
    }
    return reinterpret_cast<uintptr_t>(a->ptr) <
        reinterpret_cast<uintptr_t>(b->ptr);
  }
};

template <typename BlockT>
struct BlockComparatorAddress {
  bool operator()(const BlockT* a, const BlockT* b) const {
    // see Note [Block Comparator]
    TORCH_INTERNAL_ASSERT_DEBUG_ONLY(a->device == b->device);
    if (a->stream.id() != b->stream.id()) {
      return a->stream.id() < b->stream.id();
    }
    return reinterpret_cast<uintptr_t>(a->ptr) <
        reinterpret_cast<uintptr_t>(b->ptr);
  }
};

// Forward declaration
template <typename BlockT>
struct PrivatePool;

/**
 * BlockPool is a memory pool that manages reusable memory blocks of a single
 * type, such as DeviceBlock. Each instance only could contain one kind of block
 * size category (small or large).
 *
 * It is templated on BlockT, representing the type of memory block being
 * managed. The pool maintains two sets: one for currently allocated and
 * reusable blocks backed by physical memory, and another for unmapped but
 * reusable blocks managed via expandable segments.
 *
 * BlockPool also keeps track of whether it manages small or large blocks, and
 * optionally, the PrivatePool it is associated with.
 */
template <typename BlockT>
struct BlockPool {
  BlockPool(bool small, PrivatePool<BlockT>* private_pool = nullptr)
      : blocks(BlockComparatorSize<BlockT>()),
        unmapped(BlockComparatorAddress<BlockT>()),
        is_small_(small),
        owner_PrivatePool_(private_pool) {}

  // Add a Block into blocks set with updating gc counter.
  std::pair<
      typename std::set<BlockT*, BlockComparatorSize<BlockT>>::iterator,
      bool>
  insert_into_blocks(BlockT* block) {
    block->gc_count_base = get_free_blocks_call_count;
    return blocks.insert(block);
  }

  MempoolId_t owner_MempoolId() const {
    if (owner_PrivatePool_) {
      return owner_PrivatePool_->id();
    } else {
      return {0, 0};
    }
  }

  bool is_small() const {
    return is_small_;
  }

  // Returns the statistic types tracked by this BlockPool based on its size
  // category (small or large).
  StatTypes get_stat_types() const {
    StatTypes stat_types = {false};
    stat_types[static_cast<size_t>(StatType::AGGREGATE)] = true;
    stat_types[static_cast<size_t>(
        is_small_ ? StatType::SMALL_POOL : StatType::LARGE_POOL)] = true;
    return stat_types;
  }

  // Currently allocated and reusable blocks backed by physical memory. Do not
  // insert block directly into this set. Use `insert_into_blocks` instead to
  // ensure proper handling by the garbage collection mechanism.
  std::set<BlockT*, BlockComparatorSize<BlockT>> blocks{};
  // Unmapped but reusable blocks to support expandable segments.
  std::set<BlockT*, BlockComparatorAddress<BlockT>> unmapped{};

 private:
  // Indicates whether this pool manages small or large blocks.
  bool is_small_;
  // Pointer to the PrivatePool that owns this BlockPool, if any.
  PrivatePool<BlockT>* owner_PrivatePool_;
  // Counter for the number of get_free_blocks made. This is used to track gc.
  size_t get_free_blocks_call_count{0};
};

// Forward declaration
template <typename StreamT>
struct ExpandableSegment;

/**
 * DeviceBlock is typically a fundamental unit of memory used in device caching
 * allocator. It corresponds to a memory block allocated on a specific device
 * and associated with a particular stream.
 *
 * A DeviceBlock may also track which BlockPool it belongs to. This struct is
 * intended to serve as a base type or interface that can be extended by
 * specific backend implementations.
 */
template <typename StreamT>
struct DeviceBlock {
  using BlockT = DeviceBlock<StreamT>;
  using BlockPoolT = BlockPool<BlockT>;

  DeviceBlock(
      c10::DeviceIndex device,
      StreamT stream,
      size_t size,
      BlockPoolT* pool,
      void* ptr)
      : device(device),
        stream(stream),
        size(size),
        requested_size(0),
        pool(pool),
        ptr(ptr) {}

  // Constructs a DeviceBlock as a search key
  DeviceBlock(c10::DeviceIndex device, StreamT stream, size_t size)
      : device(device), stream(stream), size(size), requested_size(0) {}

  // Returns the garbage collection count since this block was created.
  size_t gc_count() const {
    TORCH_INTERNAL_ASSERT(pool);
    TORCH_INTERNAL_ASSERT(pool->get_free_blocks_call_count >= gc_count_base);
    return pool->get_free_blocks_call_count - gc_count_base;
  }

  // Checks if this block is part of a split allocation.
  bool is_split() const {
    return (prev != nullptr) || (next != nullptr);
  }

  // Inserts this block between two existing blocks with [before, this, after].
  void splice(BlockT* before, BlockT* after) {
    if (before) {
      TORCH_INTERNAL_ASSERT(before->next == after);
      before->next = this;
    }
    prev = before;
    if (after) {
      TORCH_INTERNAL_ASSERT(after->prev == before);
      after->prev = this;
    }
    next = after;
  }

  // Attempts to merge this block with an adjacent candidate block.And return
  // size of the candidate block in bytes, or 0 if merge failed.
  size_t try_merge(BlockT* candidate) {
    if (!candidate || candidate->allocated || candidate->event_count > 0 ||
        !candidate->stream_uses.empty() || this->mapped != candidate->mapped) {
      return 0;
    }

    TORCH_INTERNAL_ASSERT(
        this->is_split() && candidate->is_split(),
        "Both blocks must be part of split allocations");

    if (this->prev == candidate) { // [candidate this]
      // Merge with previous block: [candidate, this] -> [this]
      this->ptr = candidate->ptr;
      this->prev = candidate->prev;
      if (this->prev) {
        this->prev->next = this;
      }
      this->context_when_segment_allocated =
          std::move(candidate->context_when_segment_allocated);
    } else if (this->next == candidate) {
      // Merge with next block: [this, candidate] -> [this]
      this->next = candidate->next;
      if (this->next) {
        this->next->prev = this;
      }
    } else {
      TORCH_INTERNAL_ASSERT(false, "Candidate must be adjacent block");
    }
    const size_t subsumed_size = candidate->size;
    this->size += subsumed_size;
    // NOLINTNEXTLINE(clang-analyzer-deadcode.DeadStores)
    auto& pool = *this->pool;
    auto erased = candidate->mapped ? pool.blocks.erase(candidate)
                                    : pool.unmapped.erase(candidate);
    TORCH_INTERNAL_ASSERT_DEBUG_ONLY(erased == 1);
    delete candidate;

    return subsumed_size;
  }

  c10::DeviceIndex device;
  StreamT stream; // Allocation stream for this block
  ska::flat_hash_set<StreamT>
      stream_uses{}; // Streams that have used this block
  size_t size; // Actual block size (bytes)
  size_t requested_size; // Originally requested size (bytes)
  BlockPoolT* pool{nullptr}; // Owning memory pool
  void* ptr{nullptr}; // Memory address
  bool allocated{false}; // Whether block is currently in use
  // Virtual memory mapped to physical memory.
  // Always true unless part of expandable segment.
  // When false, block alignment matches segment size.
  bool mapped{true};
  BlockT* prev{nullptr}; // Previous block if split from a larger allocation
  BlockT* next{nullptr}; // Next block if split from a larger allocation
  int64_t event_count{0}; // Number of outstanding events referencing block
  size_t gc_count_base{0}; // Pool's gc count at block insertion time
  // Records the last time we handed this memory out from our cache
  std::shared_ptr<GatheredContext> context_when_allocated;
  // Only set for the first block in the segment (when prev == null).
  // This records the frame information when device allocation was called,
  std::shared_ptr<GatheredContext> context_when_segment_allocated;
  // Expandble segment this block belongs to
  ExpandableSegment<StreamT>* expandable_segment_{nullptr};
};

/**
 * PrivatePool manages BlockPool and their associated allocator. It maintains
 * separate BlockPools for small and large blocks, and tracks allocation usage
 * for lifecycle management.
 */
template <typename BlockT>
struct PrivatePool {
  using BlockPoolT = BlockPool<BlockT>;

  PrivatePool(MempoolId_t id, DeviceAllocator* allocator = nullptr)
      : id_(std::move(id)),
        allocator_(allocator),
        large_blocks(/*small=*/false, this),
        small_blocks(/*small=*/true, this) {}
  C10_DISABLE_COPY_AND_ASSIGN(PrivatePool);
  PrivatePool(PrivatePool&&) = delete;
  PrivatePool& operator=(PrivatePool&&) = delete;
  ~PrivatePool() = default;

  DeviceAllocator* allocator() const {
    return allocator_;
  }

  MempoolId_t id() const {
    return id_;
  }

  BlockPoolT large_blocks; // Large blocks pool this PrivatePool manages
  BlockPoolT small_blocks; // Small blocks pool this PrivatePool manages
  // Number of live graphs using this pool
  int64_t use_count{1};
  // Number of unfreed device allocation made for this pool. When use_count and
  // deviceMalloc_count drop to zero, we can delete this PrivatePool from
  // graph_pools.
  int64_t deviceMalloc_count{0};

 private:
  // ID of this private pool, used to identify it in the allocator.
  MempoolId_t id_;
  // Instead of maintaining private BlockPools here, I could stuff all blocks
  // (private or no) into the top-level large_blocks and small_blocks, and
  // distinguish private blocks by adding a "pool id" check above the stream
  // check in BlockComparator. BlockComparator is performance-critical though,
  // I'd rather not add more logic to it.
  DeviceAllocator* allocator_;
};

// Represents a contiguous virtual memory segment mapped for allocation.
struct SegmentRange {
  SegmentRange(void* p, size_t s) : ptr(static_cast<char*>(p)), size(s) {}
  char* ptr; // Starting address of the mapped range.
  size_t size; // Size in bytes of the mapped range.
};

// ExpandableSegment traits to map StreamT to its corresponding HandleT for
// different backends. This must be specialized for each backend's stream type.
// If the backend does not support expandable segments feature, it should define
// HandleT as void* as a placeholder.
template <typename StreamT>
struct ExpandableSegmentTraits {
  using HandleT = void*;
};

/**
 * ExpandableSegment is an abstract base class that manages a virtual memory
 * segment composed of multiple equally-sized sub-segments (e.g., 2MB or 20MB)
 * on a specific device.
 *
 * It provides mechanisms for:
 * - Reserving a large virtual memory region
 * - Mapping/unmapping physical memory into sub-ranges on demand
 * - Granting access to peer devices
 * - Tracking which parts of the segment are currently allocated
 *
 * Each segment is parameterized by a Stream type (StreamT), and uses a
 * backend-specific HandleT (defined by ExpandableSegmentTraits) to represent
 * physical memory handles.
 *
 * This class is intended to be extended by backends (e.g., CUDA, XPU, etc.) to
 * implement memory mapping and access control policies. It is useful for
 * caching allocators that want to reuse virtual address ranges efficiently,
 * grow allocations dynamically, and support multi-device access through peer
 * mappings.
 */
template <typename StreamT>
struct ExpandableSegment {
  using HandleT = typename ExpandableSegmentTraits<StreamT>::HandleT;
  using PtrT = std::unique_ptr<void, std::function<void(void*)>>;

  ExpandableSegment() = default;
  C10_DISABLE_COPY_AND_ASSIGN(ExpandableSegment);
  ExpandableSegment(ExpandableSegment&&) = delete;
  ExpandableSegment& operator=(ExpandableSegment&&) = delete;

  // Initializes the segment with the specified device, stream, segment size...
  // This function must be called only once per instance.
  virtual void init(
      c10::DeviceIndex device,
      std::optional<StreamT> stream,
      size_t segment_size,
      std::vector<c10::DeviceIndex> peers) {
    device_ = device;
    stream_ = std::move(stream);
    // 2MB for small pool, 20MB for large pool
    segment_size_ = segment_size;
    peers_ = std::move(peers);
    max_handles_ = numSegments(getReservedVirtualMemorySize(device));
    TORCH_INTERNAL_ASSERT(
        !ptr_, "ExpandableSegment::init() has already been called");
    void* ptr = nullptr;
    createVirtualMemoryAddress(&ptr);
    ptr_ = PtrT(ptr, [this](void* p) {
      if (p)
        this->releaseVirtualMemoryAddress(p);
    });
  }

  // Maps a virtual memory range to physical memory.
  virtual SegmentRange map(SegmentRange range) {
    auto begin = segmentLeft(range.ptr);
    auto end = segmentRight(range.ptr + range.size);
    TORCH_INTERNAL_ASSERT(ptr() + begin * segment_size_ == range.ptr);
    if (begin == end) {
      return rangeFromHandles(begin, end);
    }
    mapHandles(begin, end);
    setAccess(device_, begin, end);
    for (auto p : peers_) {
      setAccess(p, begin, end);
    }
    return rangeFromHandles(begin, end);
  }

  // Unmap a virtual memory range from physical memory.
  virtual SegmentRange unmap(SegmentRange range) {
    auto begin = segmentRight(range.ptr);
    auto end = segmentLeft(range.ptr + range.size);
    if (begin >= end) {
      return SegmentRange{range.ptr, 0};
    }
    unmapHandles(begin, end);
    return rangeFromHandles(begin, end);
  }

  // Returns the base pointer of the virtual memory segment.
  char* ptr() const {
    // NOLINTNEXTLINE(performance-no-int-to-ptr)
    return reinterpret_cast<char*>(ptr_.get());
  }

  // Returns the total size of the virtual memory segment.
  size_t size() const {
    return max_handles_ * segment_size_;
  }

  // Registers a new peer device and updates access permissions.
  virtual void addPeer(c10::DeviceIndex device) {
    peers_.push_back(device);
    forEachAllocatedRange(
        [&](size_t begin, size_t end) { setAccess(device, begin, end); });
  }

  virtual ~ExpandableSegment() {
    forEachAllocatedRange(
        [&](size_t begin, size_t end) { unmapHandles(begin, end); });
  }

 protected:
  // Runtime-related methods that must be implemented by derived classes.

  // Returns the reserved virtual memory size for this segment, which may be
  // larger than the total size if the segment is expandable.
  virtual size_t getReservedVirtualMemorySize(c10::DeviceIndex device) = 0;

  // Create virtual memory address for this segment for the reserved size.
  virtual void createVirtualMemoryAddress(void** ptr) = 0;

  // Release the virtual memory address associated with the segment.
  virtual void releaseVirtualMemoryAddress(void* ptr) = 0;

  // Maps the physical memory handles in the range [begin, end) to the segment.
  virtual void mapHandles(size_t begin, size_t end) = 0;

  // Unmaps the physical memory handles in the range [begin, end) from the
  // segment.
  virtual void unmapHandles(size_t begin, size_t end) = 0;

  // Sets access permissions for the specified device on the segment range
  // [begin, end).
  virtual void setAccess(c10::DeviceIndex device, size_t begin, size_t end) = 0;

  // Internal methods for segment calculations and iteration

  // Returns the number of full segments required to cover `size` bytes.
  // Rounds up to ensure partial segments are counted.
  size_t numSegments(size_t size) const {
    return (size + segment_size_ - 1) / segment_size_;
  }

  // Returns the index of the segment that contains the pointer `p`,
  // relative to the base pointer `ptr_`. This is the *inclusive* lower bound
  // of the segment that includes `p`.
  size_t segmentLeft(char* p) const {
    size_t offset = p - ptr();
    return offset / segment_size_;
  }

  // Returns the index of the segment just *past* the one containing pointer
  // `p`, relative to the base pointer `ptr_`. This is the *exclusive* upper
  // bound, useful for [begin, end) style ranges.
  // If `p` lies exactly on a segment boundary, this is equal to segmentLeft(p).
  // Otherwise, it rounds up and returns segmentLeft(p) + 1.
  size_t segmentRight(char* p) const {
    size_t offset = p - ptr();
    return numSegments(offset);
  }

  // Constructs a SegmentRange starting at [start, end) indices.
  SegmentRange rangeFromHandles(size_t begin, size_t end) {
    return SegmentRange(
        ptr() + segment_size_ * begin, segment_size_ * (end - begin));
  }

  // Iterates over all contiguous ranges of allocated segments in `handles_`,
  // and invokes the provided function `fn(start, end)` for each range.
  // Each range is defined as a half-open interval [start, end).
  void forEachAllocatedRange(const std::function<void(size_t, size_t)>& fn) {
    size_t start = 0;
    for (auto i : c10::irange(handles_.size())) {
      if (handles_.at(i) && (i == 0 || !handles_.at(i - 1))) {
        start = i;
      }
      if (handles_.at(i) && (i + 1 == handles_.size() || !handles_.at(i + 1))) {
        fn(start, i + 1);
      }
    }
  }

  c10::DeviceIndex device_{-1};
  std::optional<StreamT> stream_;
  // Virtual memory address used in reserveVirtualMemory.
  PtrT ptr_{nullptr};
  // Size of each segment in bytes.
  size_t segment_size_{0};
  // Maximum number of segments that can be allocated in this segment.
  size_t max_handles_{0};
  // Physical memory handles for the segments.
  std::vector<std::optional<HandleT>> handles_{};
  // Peer devices on which this memory should be mapped and accessible.
  std::vector<c10::DeviceIndex> peers_{};
};

// Factory function to create and initialize an ExpandableSegment instance.
template <
    typename ExpandableSegmentT,
    typename = std::enable_if_t<std::is_base_of_v<
        ExpandableSegment<typename ExpandableSegmentT::StreamT>,
        ExpandableSegmentT>>>
ExpandableSegmentT* make_expandable_segment(
    c10::DeviceIndex device,
    std::optional<typename ExpandableSegmentT::StreamT> stream,
    size_t segment_size,
    std::vector<c10::DeviceIndex> peers) {
  ExpandableSegmentT* ptr = new ExpandableSegmentT();
  TORCH_INTERNAL_ASSERT(ptr, "Failed to allocate memory for ExpandableSegment");
  ptr->init(device, std::move(stream), segment_size, std::move(peers));
  return ptr;
}

template <typename StreamT, typename BlockT = DeviceBlock<StreamT>>
struct AllocParams {
  using BlockPoolT = BlockPool<BlockT>;

  enum Status : uint8_t { Ok, OOM, Error };

  AllocParams(
      c10::DeviceIndex device,
      size_t size,
      StreamT stream,
      BlockPoolT* pool,
      size_t alloc_size)
      : search_key(device, stream, size),
        pool(pool),
        alloc_size(alloc_size),
        stat_types(pool->get_stat_types()) {}

  c10::DeviceIndex device() const {
    return search_key.device;
  }

  StreamT stream() const {
    return search_key.stream;
  }

  size_t size() const {
    return search_key.size;
  }

  BlockPoolT* pool; // Pointer to the BlockPool managing this allocation
  size_t alloc_size; // Size of the allocation in bytes
  StatTypes stat_types; // Types of statistics to track for this allocation
  BlockT* block{nullptr}; // Pointer to the allocated block, if found/created
  Status status{Status::Ok}; // Status of the allocation attempt

 private:
  BlockT search_key; // Key used to search for an existing block in the pool
};

template <
    typename StreamT,
    typename EventT,
    typename BlockT = DeviceBlock<StreamT>,
    typename ExpandableSegmentT = ExpandableSegment<StreamT>,
    typename = std::enable_if_t<
        std::is_base_of_v<ExpandableSegment<StreamT>, ExpandableSegmentT>>>
struct CachingDeviceAllocatorImpl {
  using BlockPoolT = BlockPool<BlockT>;
  using PrivatePoolT = PrivatePool<BlockT>;
  using AllocParamsT = AllocParams<StreamT, BlockT>;
  using TraceEntryT = TraceEntryBase<StreamT>;

  virtual ~CachingDeviceAllocatorImpl() = default;

  CachingDeviceAllocatorImpl(
      c10::DeviceIndex device_index,
      c10::DeviceType device_type)
      : device_index_(device_index),
        device_type_(device_type),
        large_blocks(/*small=*/false),
        small_blocks(/*small=*/true) {
    stats.max_split_size =
        static_cast<int64_t>(AcceleratorAllocatorConfig::max_split_size());
    context_recorder_.store(nullptr);
  }

  virtual BlockT* malloc(DeviceIndex device, size_t orig_size, StreamT stream) {
    // done outside the lock because we don't know what locks the recorder
    // needs to have...
    auto context = maybeGatherContext(RecordContext::STATE);

    std::unique_lock<std::recursive_mutex> lock(mutex);

    if (C10_LIKELY(captures_underway.empty())) {
      // Reclaim allocations used on multiple streams if their GPU-side uses
      // are complete.
      //
      // NOTE: We skip process_events if a capture might be underway because
      // process_events performs event queries which are illegal during graph
      // capture.
      //
      // Dumb simple solution: defer reclaiming these allocations until after
      // capture. Cross-stream memory use is uncommon, so the deferral's effect
      // on memory use during capture should be small.
      process_events(context);
    }

    const size_t size = get_round_size(orig_size);
    auto& pool = get_pool(size, stream);
    const size_t alloc_size = get_allocation_size(size);
    AllocParamsT params(device, size, stream, &pool, alloc_size);

    // First, try to get a block from the existing pool.
    bool block_found =
        // Search pool
        get_free_block(params)
        // Trigger callbacks and retry search
        || (trigger_free_memory_callbacks(params) && get_free_block(params));

    // Can't reuse an existing block; try to get a new one.
    if (!block_found) {
      // Do garbage collection if the flag is set.
      if (C10_UNLIKELY(
              set_fraction &&
              AcceleratorAllocatorConfig::garbage_collection_threshold() >
                  0.0)) {
        garbage_collect_cached_blocks(context);
      }

      // Attempt allocate
      // WARNING: alloc_block may release the allocator lock when calling
      // cudaMalloc. So far this function has not modified allocator state, but
      // keep in mind that any observed allocator state may change across calls
      // to alloc_block since it may release the lock.
      block_found = alloc_block(params, false, context, lock)
          // Free enough available cached blocks to satisfy alloc and retry
          // alloc.
          || (release_available_cached_blocks(params, context) &&
              alloc_block(params, false, context, lock))
          // Free all non-split cached blocks and retry alloc.
          || (C10_LIKELY(captures_underway.empty()) &&
              release_cached_blocks(context, {0, 0}) &&
              alloc_block(params, true, context, lock));
    }

    // we are about to oom, try to use existing mempools as a last resort
    if (!block_found && params.status == AllocParamsT::OOM) {
      // if already trying to use a mempool, then just oom
      bool active_pool = params.pool->owner_PrivatePool;
      if (!active_pool) {
        for (MempoolId_t mempool_id : use_on_oom_pools) {
          auto tid = std::this_thread::get_id();
          auto filter = [tid](StreamT) {
            return std::this_thread::get_id() == tid;
          };
          beginAllocateToPool(mempool_id, filter);
          auto& mempool = get_pool(size, stream);
          AllocParamsT mempool_params(
              device, size, stream, &mempool, alloc_size);
          mempool_params.stat_types = mempool.get_stat_types();
          block_found = get_free_block(mempool_params);
          endAllocateToPool(mempool_id);
          releasePool(mempool_id);
          if (block_found) {
            params = mempool_params;
            break;
          }
        }
      }
    }

    if (!block_found) {
      // For any error code other than cudaErrorMemoryAllocation,
      // alloc_block should have thrown an exception already.
      TORCH_INTERNAL_ASSERT(params.status == AllocParamsT::OOM);

      size_t device_free = 0;
      size_t device_total = 0;
      getMemoryInfo(device, device_free, device_total);
      std::string allowed_info;

      if (set_fraction) {
        allowed_info = format_size(allowed_memory_maximum) + " allowed; ";
      }

      std::string proc_info = reportProcessMemoryInfo(device);

      record_trace(
          TraceEntryT::OOM,
          device_free,
          params.size(),
          params.stream(),
          params.device(),
          params.pool->owner_MempoolId(),
          std::move(context));
      stats.num_ooms += 1;

      c10::reportOutOfMemoryToProfiler(
          static_cast<int64_t>(size),
          stats.allocated_bytes[static_cast<int64_t>(StatType::AGGREGATE)]
              .current,
          stats.reserved_bytes[static_cast<int64_t>(StatType::AGGREGATE)]
              .current,
          c10::Device(device_type_, device));

      auto allocated_bytes =
          stats.allocated_bytes[static_cast<size_t>(StatType::AGGREGATE)]
              .current;
      auto reserved_bytes =
          stats.reserved_bytes[static_cast<size_t>(StatType::AGGREGATE)]
              .current;
      auto observers_local = oom_observers_;

      size_t allocated_in_private_pools = 0;
      auto get_size_block = [](const BlockPoolT& pool) {
        size_t res = 0;
        for (const auto& block : pool.blocks) {
          res += block->size;
        }
        return res;
      };
      for (const auto& p : graph_pools) {
        allocated_in_private_pools += get_size_block(p.second->large_blocks);
        allocated_in_private_pools += get_size_block(p.second->small_blocks);
      }

      std::string private_pool_msg;

      if (allocated_in_private_pools > 0) {
        private_pool_msg = "with " + format_size(allocated_in_private_pools) +
            " allocated in private pools (e.g., CUDA Graphs), ";
      }

      // Make sure we do not have the device lock before calling our
      // observers which might need hold the GIL
      // It is safe to release at this point because will no longer
      // be reading any allocator state.

      lock.unlock();

      for (const auto& obs : observers_local) {
        obs(device,
            alloc_size,
            set_fraction ? allowed_memory_maximum : device_total,
            device_free);
      }

      // "total capacity": total global memory on GPU
      // "allowed": memory is allowed to use, which set by fraction.
      // "already allocated": memory allocated by the program using the
      //                      caching allocator
      // "free": free memory as reported by the CUDA API
      // "cached": memory held by the allocator but not used by the program
      //
      // The "allocated" amount  does not include memory allocated outside
      // of the caching allocator, such as memory allocated by other programs
      // or memory held by the driver.
      //
      // The sum of "allocated" + "free" + "cached" may be less than the
      // total capacity due to memory held by the driver and usage by other
      // programs.
      //
      // Note that at this point free_cached_blocks has already returned all
      // possible "cached" memory to the driver. The only remaining "cached"
      // memory is split from a larger block that is partially in-use.
      TORCH_CHECK_WITH(
          OutOfMemoryError,
          false,
          "Out of memory. Tried to allocate ",
          format_size(alloc_size),
          ". GPU ",
          static_cast<int>(device),
          " has a total capacity of ",
          format_size(device_total),
          " of which ",
          format_size(device_free),
          " is free. ",
          proc_info,
          allowed_info,
          "Of the allocated memory ",
          format_size(allocated_bytes + allocated_in_private_pools),
          " is allocated by PyTorch, ",
          private_pool_msg,
          "and ",
          format_size(
              reserved_bytes - allocated_bytes - allocated_in_private_pools),
          " is reserved by PyTorch but unallocated.",
          " If reserved but unallocated memory is large try setting",
          " PYTORCH_ALLOC_CONF=expandable_segments:True to avoid"
          " fragmentation.  See documentation for Memory Management "
          " (https://pytorch.org/docs/stable/notes/cuda.html#environment-variables)");
    }

    bool split_remainder = should_split(params.block, params.size());
    return alloc_found_block(
        params, orig_size, std::move(context), split_remainder);
  }

  virtual void free(BlockT* block) {
    std::shared_ptr<GatheredContext> context =
        maybeGatherContext(RecordContext::ALL);
    std::lock_guard<std::recursive_mutex> lock(mutex);

    block->allocated = false;

    // following logic might modifying underlying Block, causing the size
    // changed. We store ahead for reporting
    auto orig_block_ptr = block->ptr;
    auto orig_block_size = block->size;

    StatTypes stat_types = block->pool->get_stat_types();
    for_each_selected_stat_type(stat_types, [&](size_t stat_type) {
      stats.allocation[stat_type].decrease(1);
      stats.allocated_bytes[stat_type].decrease(block->size);
    });
    auto allocated_bytes_gauge =
        STATIC_GAUGE(pytorch.CachingAllocator.allocated_bytes);
    allocated_bytes_gauge.record(
        stats.allocated_bytes[static_cast<int64_t>(StatType::AGGREGATE)]
            .current);

    record_trace(
        TraceEntryT::FREE_REQUESTED,
        int64_t(block->ptr),
        block->requested_size,
        block->stream,
        block->device,
        block->pool->owner_MempoolId(),
        context ? context : block->context_when_allocated);

    if (block->size >= AcceleratorAllocatorConfig::max_split_size())
      stats.oversize_allocations.decrease(1);

    if (!block->stream_uses.empty()) {
      if (C10_UNLIKELY(!captures_underway.empty())) {
        // It's forbidden to cudaEventQuery an event recorded during CUDA graph
        // capture. We conservatively defer recording end-of-life events until
        // the next call to process_events() (which won't happen until no
        // captures are underway)
        needs_events_deferred_until_no_capture.push_back(block);
      } else {
        insert_events(block);
      }
    } else {
      free_block(block, context);
    }

    c10::reportMemoryUsageToProfiler(
        orig_block_ptr,
        -static_cast<int64_t>(orig_block_size),
        stats.allocated_bytes[static_cast<size_t>(StatType::AGGREGATE)].current,
        stats.reserved_bytes[static_cast<size_t>(StatType::AGGREGATE)].current,
        c10::Device(device_type_, block->device));
  }

  virtual void recordStream(BlockT* block, StreamT stream) {
    std::lock_guard<std::recursive_mutex> lock(mutex);
    if (stream.stream() == block->stream) {
      // ignore uses on the allocation stream, since those don't require any
      // special synchronization
      return;
    }
    block->stream_uses.insert(stream);
    if (C10_UNLIKELY(!captures_underway.empty())) {
      block_to_graph_stream_uses[block].insert(stream);
    }
  }

  /** returns cached blocks to the system allocator **/
  virtual void emptyCache(MempoolId_t mempool_id) {
    auto context = maybeGatherContext(RecordContext::ALL);
    std::lock_guard<std::recursive_mutex> lock(mutex);
    release_cached_blocks(context, mempool_id);
  }

  /** Returns a copy of the memory allocator stats **/
  DeviceStats getStats() {
    std::lock_guard<std::recursive_mutex> lock(mutex);
    return stats;
  }

  /** Resets the historical accumulation stats for the device **/
  virtual void resetAccumulatedStats() {
    std::lock_guard<std::recursive_mutex> lock(mutex);

    for (const auto statType :
         c10::irange(static_cast<size_t>(StatType::NUM_TYPES))) {
      stats.allocation[statType].reset_accumulated();
      stats.segment[statType].reset_accumulated();
      stats.active[statType].reset_accumulated();
      stats.inactive_split[statType].reset_accumulated();
      stats.allocated_bytes[statType].reset_accumulated();
      stats.reserved_bytes[statType].reset_accumulated();
      stats.active_bytes[statType].reset_accumulated();
      stats.inactive_split_bytes[statType].reset_accumulated();
      stats.requested_bytes[statType].reset_accumulated();
    }

    stats.num_alloc_retries = 0;
    stats.num_ooms = 0;
    stats.num_sync_all_streams = 0;
    stats.num_device_alloc = 0;
    stats.num_device_free = 0;
    stats.oversize_allocations.reset_accumulated();
    stats.oversize_segments.reset_accumulated();
  }

  /** Resets the historical peak stats for the device **/
  virtual void resetPeakStats() {
    std::lock_guard<std::recursive_mutex> lock(mutex);

    for (const auto statType :
         c10::irange(static_cast<size_t>(StatType::NUM_TYPES))) {
      stats.allocation[statType].reset_peak();
      stats.segment[statType].reset_peak();
      stats.active[statType].reset_peak();
      stats.inactive_split[statType].reset_peak();
      stats.allocated_bytes[statType].reset_peak();
      stats.reserved_bytes[statType].reset_peak();
      stats.active_bytes[statType].reset_peak();
      stats.inactive_split_bytes[statType].reset_peak();
      stats.requested_bytes[statType].reset_peak();
    }
    stats.oversize_allocations.reset_peak();
    stats.oversize_segments.reset_peak();
  }

  // Returns the size of free and total memory in bytes on the device.
  virtual void getMemoryInfo(
      c10::DeviceIndex device,
      size_t& free_bytes,
      size_t& total_bytes) = 0;

  void attachOutOfMemoryObserver(OutOfMemoryObserver observer) {
    oom_observers_.emplace_back(std::move(observer));
  }

  void attachAllocatorTraceTracker(
      std::function<void(const TraceEntryT&)> tracker) {
    std::unique_lock<std::recursive_mutex> lock(mutex);
    trace_trackers_.emplace_back(std::move(tracker));
  }

  // Get memory fraction limiting maximum allocated memory
  virtual double getMemoryFraction() {
    if (!set_fraction) {
      return 1.0;
    }

    size_t device_free = 0;
    size_t device_total = 0;
    getMemoryInfo(device_index_, device_free, device_total);
    return static_cast<double>(allowed_memory_maximum) /
        static_cast<double>(device_total);
  }

  // Set memory fraction to limit maximum allocated memory
  virtual void setMemoryFraction(double fraction) {
    size_t device_free = 0;
    size_t device_total = 0;
    getMemoryInfo(device_index_, device_free, device_total);
    allowed_memory_maximum =
        static_cast<size_t>(fraction * static_cast<double>(device_total));
    set_fraction = true;
  }

  void setUseOnOOM(MempoolId_t mempool_id) {
    // Choose if this pool should be used as a last resort before ooming
    std::lock_guard<std::recursive_mutex> lock(mutex);
    use_on_oom_pools.insert(mempool_id);
  }

  void createOrIncrefPool(MempoolId_t mempool_id, DeviceAllocator* allocator) {
    // Create a PrivatePool object if it does not exist yet
    // and increment its use_count
    std::lock_guard<std::recursive_mutex> lock(mutex);
    create_or_incref_pool(mempool_id, allocator);
  }

  int getPoolUseCount(MempoolId_t mempool_id) {
    std::lock_guard<std::recursive_mutex> lock(mutex);
    auto pp = get_private_pool(mempool_id);
    return pp->use_count;
  }

  // See Note [Interaction with CUDA graph capture]

  // Called by Graph::capture_begin
  virtual void beginAllocateToPool(
      MempoolId_t mempool_id,
      std::function<bool(StreamT)> filter) {
    std::lock_guard<std::recursive_mutex> lock(mutex);
    create_or_incref_pool(mempool_id);
    for (auto it2 = captures_underway.begin(); it2 != captures_underway.end();
         ++it2) {
      TORCH_CHECK(
          it2->first != mempool_id,
          "beginAllocateToPool: already recording to mempool_id");
    }
    captures_underway.emplace_back(mempool_id, std::move(filter));
  }

  // Called by Graph::capture_end
  virtual void endAllocateToPool(MempoolId_t mempool_id) {
    std::lock_guard<std::recursive_mutex> lock(mutex);
    for (auto it = captures_underway.begin(); it != captures_underway.end();
         ++it) {
      if (it->first == mempool_id) {
        captures_underway.erase(it);
        return;
      }
    }
    TORCH_CHECK(
        false, "endAllocatePool: not currently recording to mempool_id");
  }

  // Called by Graph::reset and MemPool::~MemPool()
  virtual void releasePool(MempoolId_t mempool_id) {
    std::lock_guard<std::recursive_mutex> lock(mutex);
    // The instantiated cudaGraphExec_t has been destroyed. We can't blindly
    // delete and cudaFree the mempool its capture used, because
    //  1. other graph(s) might share the same pool
    //  2. the user might still hold references to output tensors allocated
    //  during capture.
    // To handle 1 and 2, we track the number of graphs using this particular
    // mempool. When the count reaches 0, we tell free_cached_blocks it may now
    // cudaFree blocks from this graph's pool when it discovers they're unused
    // (unsplit).
    auto pp = get_private_pool(mempool_id);
    auto uc = --(pp->use_count);
    TORCH_INTERNAL_ASSERT(uc >= 0);
    if (uc == 0) {
      // Allows free_cached_blocks to begin cudaFreeing this pool's memory,
      // and makes sure this pool wasn't somehow made freeable already.
      // NOLINTNEXTLINE(clang-analyzer-deadcode.DeadStores)
      bool inserted = graph_pools_freeable.insert({mempool_id, pp}).second;
      TORCH_INTERNAL_ASSERT(inserted);
    }
  }

<<<<<<< HEAD
  std::vector<c10::DeviceIndex> peers() const {
    std::lock_guard<std::recursive_mutex> lock(mutex);
    return devices_with_peer_access_;
  }

  void addPeerAccess(c10::DeviceIndex dev_to_access) {
    std::lock_guard<std::recursive_mutex> lock(mutex);
    if (std::find(
            devices_with_peer_access_.begin(),
            devices_with_peer_access_.end(),
            dev_to_access) != devices_with_peer_access_.end()) {
      return;
    }
    devices_with_peer_access_.push_back(dev_to_access);
    for (auto& es : expandable_segments_) {
      es->addPeer(dev_to_access);
    }
  }

 private:
=======
 protected:
>>>>>>> 866361f2
  /* Internal methods for processing runtime */

  // Deallocate a device memory pointer associated with the given block.
  virtual void deallocate_device_ptr(BlockT* block) = 0;

  // Allocate a device memory pointer of the given size and parameters.
  virtual void allocate_device_ptr(void** ptr, AllocParamsT& p) = 0;

  virtual std::string reportProcessMemoryInfo(c10::DeviceIndex device) {
    return "";
  }

  // Allocate a device memory pointer for a primitive type.
  virtual void allocPrimitive(void** ptr, AllocParamsT& p) {
    if (p.pool->owner_PrivatePool && p.pool->owner_PrivatePool->allocator()) {
      *ptr = p.pool->owner_PrivatePool->allocator()->raw_alloc(p.alloc_size);
      p.status = *ptr ? AllocParamsT::Ok : AllocParamsT::OOM;
    } else {
      // Handle p.status inside allocate_device_ptr
      allocate_device_ptr(ptr, p);
    }
  }

  // Allocate a device memory pointer with an optional lock.
  virtual void mallocMaybeCapturingWithOptionalLock(
      void** ptr,
      AllocParamsT& p,
      std::unique_lock<std::recursive_mutex>& lock) = 0;

  // Record an event on stream and return it. Note this function may be called
  // under allocator lock.
  virtual EventT record_event_for_stream(StreamT stream) = 0;

  // Queries the status of an event. Returns true if the event is complete.
  // Note this function may be called under allocator lock.
  virtual bool query_event(const EventT& event) = 0;

  // Synchronizes the given event, blocking until it completes.
  virtual void synchronize_event(const EventT& event) = 0;

  // Records events for all streams that have used the given memory block.
  // This function transfers the ownership of the block’s `stream_uses` set.
  void insert_events(BlockT* block) {
    c10::DeviceGuard device_guard(block->device);

    ska::flat_hash_set<StreamT> streams(std::move(block->stream_uses));
    TORCH_INTERNAL_ASSERT(block->stream_uses.empty());
    block->event_count += streams.size();
    for (auto& stream : streams) {
      EventT event = record_event_for_stream(stream);
      outstanding_events[stream].emplace_back(std::move(event), block);
    }
  }

  // Removes stream uses that were added to the block during graph capture.
  // And restores the block's `stream_uses` set to its state before the
  // capture.
  void remove_graph_stream_uses(BlockT* block) {
    // remove stream uses added during cudagraph capture
    // (i.e., block->stream_uses - block->cudagraph_stream_uses)
    if (C10_UNLIKELY(
            block_to_graph_stream_uses.find(block) !=
            block_to_graph_stream_uses.end())) {
      ska::flat_hash_set<StreamT> streams(std::move(block->stream_uses));
      TORCH_INTERNAL_ASSERT(block->stream_uses.empty());
      for (auto& stream : streams) {
        if (block_to_graph_stream_uses[block].find(stream) ==
            block_to_graph_stream_uses[block].end()) {
          block->stream_uses.insert(stream);
        }
      }
      block_to_graph_stream_uses.erase(block);
    }
  }

  void insert_events_deferred_until_no_capture(
      const std::shared_ptr<GatheredContext>& context) {
    if (C10_UNLIKELY(!needs_events_deferred_until_no_capture.empty())) {
      for (auto* block : needs_events_deferred_until_no_capture) {
        TORCH_INTERNAL_ASSERT(!block->stream_uses.empty());
        // only streams recorded before cudagraph will be used to insert
        // events since we know all streams recorded during cudagraph must
        // have completed (refer to Section 3.2.8.7.3.1 Cross-stream
        // Dependencies and Events in CUDA Programming Guide).
        remove_graph_stream_uses(block);
        insert_events(block);
        if (block->event_count == 0) {
          free_block(block, context);
        }
      }
      needs_events_deferred_until_no_capture.clear();
    }
  }

  // Processes all outstanding events and frees associated memory blocks when
  // safe.
  void process_events(const std::shared_ptr<GatheredContext>& context) {
    insert_events_deferred_until_no_capture(context);

    // Process outstanding cudaEvents. Events that are completed are
    // removed from the queue, and the 'event_count' for the
    // corresponding allocation is decremented. We maintain a separate
    // list of events per stream to avoid head-of-line delays if one
    // or more streams has long-running operations.

    // Iterate over different streams.
    for (auto it = outstanding_events.begin();
         it != outstanding_events.end();) {
      // Iterate over this stream's (event, block) pairs.
      while (!it->second.empty()) {
        auto& e = it->second.front();
        EventT event = std::move(e.first);
        BlockT* block = e.second;

        if (!query_event(event)) {
          // Return the ownership of the Event (unique ptr)
          e.first = std::move(event);
          break;
        }

        block->event_count--;
        if (block->event_count == 0) {
          free_block(block, context);
        }
        it->second.pop_front();
      }

      if (it->second.empty()) {
        it = outstanding_events.erase(it);
      } else {
        it++;
      }
    }
  }

  // Synchronizes all outstanding events across all streams and frees associated
  // memory blocks when safe.
  void synchronize_and_free_events(
      const std::shared_ptr<GatheredContext>& context,
      PrivatePoolT* pool = nullptr) {
    // Synchronize on outstanding events and then free associated blocks.
    stats.num_sync_all_streams++;

    // This function syncs, so capture should not be underway. Might as well
    // make sure capture-deferred end of life events get processed too.
    TORCH_INTERNAL_ASSERT(captures_underway.empty());
    insert_events_deferred_until_no_capture(context);

    for (auto it = outstanding_events.begin();
         it != outstanding_events.end();) {
      for (auto e = it->second.begin(); e != it->second.end();) {
        BlockT* block = e->second;

        // If a pool was passed, only synchronize the events
        // that are associated with the pool, otherwise move on
        if (pool && block->pool->owner_PrivatePool != pool) {
          ++e;
          continue;
        }

        EventT event = std::move(e->first);

        synchronize_event(event);

        block->event_count--;
        if (block->event_count == 0) {
          free_block(block, context);
        }
        // We are done with the event, so erase it from the deque
        e = it->second.erase(e);
      }

      // If the events deque is empty, only then erase it from the map
      if (it->second.empty()) {
        it = outstanding_events.erase(it);
      } else {
        it++;
      }
    }
  }

  /* Internal methods for managing device blocks */

  // This function assumes that global lock has been taken while calling into
  // this function. We do cudaMalloc sync call in this function which
  // can be expensive while holding the lock. Hence, we pass-in the lock to the
  // function to temporarily release the lock before cudaMalloc call and acquire
  // it back again after the call so that other threads dont get blocked.
  bool alloc_block(
      AllocParamsT& p,
      bool isRetry,
      const std::shared_ptr<GatheredContext>& ctx,
      std::unique_lock<std::recursive_mutex>& lock) {
    size_t size = p.alloc_size;
    void* ptr = nullptr;

    if (isRetry) {
      stats.num_alloc_retries += 1;
    }
#ifdef FBCODE_CAFFE2
    bool in_fbcode = true;
#else
    bool in_fbcode = false;
#endif

    bool active_pool =
        p.pool->owner_PrivatePool && p.pool->owner_PrivatePool->allocator();
    if (set_fraction &&
        total_allocated_memory + size > allowed_memory_maximum) {
      p.status = AllocParamsT::OOM;
      return false;
      // Temporarily disable checkpointing & cudagraphs internally
    } else if (
        AcceleratorAllocatorConfig::use_expandable_segments() &&
        is_expandable_segment_supported() &&
        !(in_fbcode && p.pool->owner_PrivatePool)) {
      TORCH_CHECK(
          !active_pool,
          "MemPool doesn't currently support expandable_segments.");
      p.block = try_allocate_expandable_block(
          p.device(), p.stream(), p.pool, p.size(), ctx);
      if (p.block) {
        p.status = AllocParamsT::Ok;
        if (p.pool->owner_PrivatePool) {
          // The block is for a CUDA graph's PrivatePool.
          p.pool->owner_PrivatePool->deviceMalloc_count++;
        }
      } else {
        p.status = AllocParamsT::OOM;
      }
      return bool(p.block);
    } else {
      mallocMaybeCapturingWithOptionalLock(&ptr, p, lock);
      if (p.status == AllocParamsT::OOM) {
        return false;
      }
    }

    if (p.pool->owner_PrivatePool) {
      // The block is for a CUDA graph's PrivatePool.
      p.pool->owner_PrivatePool->deviceMalloc_count++;
    }

    total_allocated_memory += size;
    p.block = new BlockT(p.device(), p.stream(), size, p.pool, (char*)ptr);
    for_each_selected_stat_type(p.stat_types, [&](size_t stat_type) {
      stats.segment[stat_type].increase(1);
      stats.reserved_bytes[stat_type].increase(size);
    });

    if (size >= AcceleratorAllocatorConfig::max_split_size())
      stats.oversize_segments.increase(1);

    auto reserved_bytes_gauge =
        STATIC_GAUGE(pytorch.CachingAllocator.reserved_bytes);
    reserved_bytes_gauge.record(
        stats.reserved_bytes[static_cast<int64_t>(StatType::AGGREGATE)]
            .current);

    // p.block came from new, not cudaMalloc. It should not be nullptr here.
    TORCH_INTERNAL_ASSERT(p.block != nullptr && p.block->ptr != nullptr);
    stats.num_device_alloc++;
    record_trace(
        TraceEntryT::SEGMENT_ALLOC,
        p.block->ptr,
        p.block->size,
        p.stream(),
        p.device(),
        p.pool->owner_MempoolId(),
        ctx);
    p.block->context_when_segment_allocated = ctx;
    return true;
  }

  BlockT* alloc_found_block(
      const AllocParamsT& params,
      size_t orig_size,
      std::shared_ptr<GatheredContext> context,
      bool split_remainder) {
    auto size = params.size();
    auto device = params.device();
    auto pool = params.pool;
    auto stream = params.stream();

    TORCH_INTERNAL_ASSERT(
        params.status == AllocParamsT::OOM && params.block != nullptr &&
        params.block->ptr != nullptr);
    BlockT* block = params.block;
    BlockT* remaining = nullptr;

    const bool already_split = block->is_split();
    if (split_remainder) {
      remaining = block;

      block = new BlockT(device, stream, size, pool, block->ptr);
      block->expandable_segment_ = remaining->expandable_segment_;
      block->prev = remaining->prev;
      if (block->prev) {
        block->prev->next = block;
      }
      block->next = remaining;

      remaining->prev = block;
      remaining->ptr = static_cast<char*>(remaining->ptr) + size;
      remaining->size -= size;
      // NOLINTNEXTLINE(clang-analyzer-deadcode.DeadStores)
      bool inserted = pool->insert_into_blocks(remaining).second;
      TORCH_INTERNAL_ASSERT_DEBUG_ONLY(inserted);

      if (already_split && !block->expandable_segment_) {
        // An already-split inactive block is being shrunk by size bytes.
        decrease_stat_array(
            stats.inactive_split_bytes, block->size, params.stat_types);
      } else if (!block->expandable_segment_) {
        // A new split inactive block is being created from a previously unsplit
        // block, size remaining->size bytes.
        for_each_selected_stat_type(params.stat_types, [&](size_t stat_type) {
          stats.inactive_split_bytes[stat_type].increase(remaining->size);
          stats.inactive_split[stat_type].increase(1);
        });
      }
    } else if (already_split && !block->expandable_segment_) {
      // An already-split block is becoming active
      for_each_selected_stat_type(params.stat_types, [&](size_t stat_type) {
        stats.inactive_split_bytes[stat_type].decrease(block->size);
        stats.inactive_split[stat_type].decrease(1);
      });
    }

    block->allocated = true;
    block->requested_size = orig_size;

    block->context_when_allocated = std::move(context);
    record_trace(
        TraceEntryT::ALLOC,
        block->ptr,
        orig_size,
        block->stream,
        block->device,
        block->pool->owner_MempoolId(),
        block->context_when_allocated);

    // NOLINTNEXTLINE(clang-analyzer-deadcode.DeadStores)
    bool inserted = active_blocks.insert(block).second;
    TORCH_INTERNAL_ASSERT_DEBUG_ONLY(inserted);

    for_each_selected_stat_type(params.stat_types, [&](size_t stat_type) {
      stats.allocation[stat_type].increase(1);
      stats.allocated_bytes[stat_type].increase(block->size);
      stats.active[stat_type].increase(1);
      stats.active_bytes[stat_type].increase(block->size);
      stats.requested_bytes[stat_type].increase(block->requested_size);
    });
    if (block->size >= AcceleratorAllocatorConfig::max_split_size())
      stats.oversize_allocations.increase(1);

    auto allocated_bytes_gauge =
        STATIC_GAUGE(pytorch.CachingAllocator.allocated_bytes);
    allocated_bytes_gauge.record(
        stats.allocated_bytes[static_cast<int64_t>(StatType::AGGREGATE)]
            .current);

    c10::reportMemoryUsageToProfiler(
        block->ptr,
        static_cast<int64_t>(block->size),
        stats.allocated_bytes[static_cast<size_t>(StatType::AGGREGATE)].current,
        stats.reserved_bytes[static_cast<size_t>(StatType::AGGREGATE)].current,
        c10::Device(device_type_, device));

    return block;
  }

  // Moves a block into a pool of cached free blocks
  void free_block(
      BlockT* block,
      const std::shared_ptr<GatheredContext>& context) {
    TORCH_INTERNAL_ASSERT(
        !block->allocated && block->event_count == 0 &&
        block->stream_uses.empty());

    record_trace(
        TraceEntryT::FREE_COMPLETED,
        block->ptr,
        block->requested_size,
        block->stream,
        block->device,
        block->pool->owner_MempoolId(),
        context ? context : block->context_when_allocated);

    block->context_when_allocated = nullptr;
    size_t original_block_size = block->size;
    size_t requested_size = block->requested_size;

    int64_t net_change_inactive_split_blocks = 0;
    int64_t net_change_inactive_split_size = 0;

    const std::array<BlockT*, 2> merge_candidates = {block->prev, block->next};
    for (BlockT* merge_candidate : merge_candidates) {
      const auto subsumed_size = block->try_merge(merge_candidate);
      if (subsumed_size > 0) {
        net_change_inactive_split_blocks -= 1;
        net_change_inactive_split_size -= static_cast<int64_t>(subsumed_size);
      }
    }

    active_blocks.erase(block);
    // Makes sure the Block* isn't already present in the pool we're freeing
    // it back into. NOLINTNEXTLINE(clang-analyzer-deadcode.DeadStores)
    bool inserted = block->pool->insert_into_blocks(block).second;
    TORCH_INTERNAL_ASSERT(inserted);

    if (block->is_split()) {
      net_change_inactive_split_blocks += 1;
      net_change_inactive_split_size += static_cast<int64_t>(block->size);
    }

    StatTypes stat_types = block->pool->get_stat_types();

    for_each_selected_stat_type(stat_types, [&](size_t stat_type) {
      // inactive_split tries to capture the idea that blocks
      // cannot be freed when requested, but fully free pages
      // of expandable blocks can always be freed.
      // The logic to track this as statistic is pretty involved,
      // so we simply just exclude expandable segments from
      // inactive_split
      if (!block->expandable_segment_) {
        if (net_change_inactive_split_blocks > 0) {
          stats.inactive_split[stat_type].increase(
              static_cast<size_t>(net_change_inactive_split_blocks));
        } else if (net_change_inactive_split_blocks < 0) {
          stats.inactive_split[stat_type].decrease(
              static_cast<size_t>(-net_change_inactive_split_blocks));
        }
        if (net_change_inactive_split_size > 0) {
          stats.inactive_split_bytes[stat_type].increase(
              static_cast<size_t>(net_change_inactive_split_size));
        } else if (net_change_inactive_split_size < 0) {
          stats.inactive_split_bytes[stat_type].decrease(
              static_cast<size_t>(-net_change_inactive_split_size));
        }
      }
      stats.active[stat_type].decrease(1);
      stats.active_bytes[stat_type].decrease(original_block_size);
      stats.requested_bytes[stat_type].decrease(requested_size);
    });
  }

  // Releases a block back to the system.
  void release_block(
      BlockT* block,
      const std::shared_ptr<GatheredContext>& context) {
    TORCH_INTERNAL_ASSERT(!block->expandable_segment_);
    stats.num_device_free++;
    record_trace(
        TraceEntryT::SEGMENT_FREE,
        block->ptr,
        block->size,
        block->stream,
        block->device,
        block->pool->owner_MempoolId(),
        context ? context : block->context_when_segment_allocated);

    auto* pool = block->pool;
    if (pool->owner_PrivatePool && pool->owner_PrivatePool->allocator()) {
      // If there is an active mempool with a given allocator,
      // we use the given allocator's delete function.
      pool->owner_PrivatePool->allocator()->raw_delete((void*)block->ptr);
    } else {
      deallocate_device_ptr(block);
    }
    total_allocated_memory -= block->size;

    if (pool->owner_PrivatePool) {
      // The cudaFreed block belonged to a CUDA graph's PrivatePool.
      TORCH_INTERNAL_ASSERT(pool->owner_PrivatePool->deviceMalloc_count > 0);
      pool->owner_PrivatePool->deviceMalloc_count--;
    }

    StatTypes stat_types = pool->get_stat_types();
    for_each_selected_stat_type(stat_types, [&](size_t stat_type) {
      stats.segment[stat_type].decrease(1);
      stats.reserved_bytes[stat_type].decrease(block->size);
    });

    auto reserved_bytes_gauge =
        STATIC_GAUGE(pytorch.CachingAllocator.reserved_bytes);
    reserved_bytes_gauge.record(
        stats.reserved_bytes[static_cast<int64_t>(StatType::AGGREGATE)]
            .current);

    if (block->size >= AcceleratorAllocatorConfig::max_split_size())
      stats.oversize_segments.decrease(1);

    auto earsed = pool->blocks.erase(block);
    TORCH_INTERNAL_ASSERT_DEBUG_ONLY(earsed == 1);
    delete block;
  }

  void release_blocks(
      BlockPoolT& pool,
      const std::shared_ptr<GatheredContext>& context) {
    std::vector<BlockT*> to_unmap;
    // Frees all non-split blocks
    auto it = pool.blocks.begin();
    while (it != pool.blocks.end()) {
      BlockT* block = *it;
      ++it;
      if (block->expandable_segment_) {
        // unmapping will mutate the free pool
        // so just gather what needs to be freed
        // to avoid invalidating the iterator
        to_unmap.push_back(block);
      } else if (!block->prev && !block->next) {
        release_block(block, context);
      }
    }
    for (BlockT* block : to_unmap) {
      unmap_block(block, context);
      if (!block->prev && !block->next) {
        release_expandable_segment(block);
      }
    }
  }

  bool release_cached_blocks(
      const std::shared_ptr<GatheredContext>& context,
      MempoolId_t mempool_id) {
    if (mempool_id.first == 0 && mempool_id.second == 0 &&
        captures_underway.empty()) {
      // If there is no active mempool, we work on releasing *all* blocks.

      // First ensure that all blocks that can't currently be allocated due to
      // outstanding events are returned to the pool.
      synchronize_and_free_events(context);

      // Free all non-split cached blocks to system allocator
      release_blocks(large_blocks, context);
      release_blocks(small_blocks, context);
    }

    for (auto it = graph_pools_freeable.begin();
         it != graph_pools_freeable.end();) {
      // If mempool_id == (0,0), release all cached blocks from both the default
      // and private pools (global cleanup). Otherwise, release only the cached
      // blocks in the private pool associated with the given mempool_id.
      if (mempool_id.first != 0 || mempool_id.second != 0) {
        if (it->first == mempool_id) {
          // If there is an active mempool, we sync only the events
          // associated with the pool
          synchronize_and_free_events(context, it->second);
        } else {
          // otherwise we move on
          ++it;
          continue;
        }
      }

      TORCH_INTERNAL_ASSERT(it->second->use_count == 0);
      release_blocks(it->second->small_blocks, context);
      release_blocks(it->second->large_blocks, context);
      if (it->second->deviceMalloc_count == 0) {
        auto erased = graph_pools.erase(it->first);
        TORCH_INTERNAL_ASSERT(erased == 1);
        it = graph_pools_freeable.erase(it);
      } else {
        ++it;
      }
    }

    return true;
  }

  // Release one or more oversize blocks to the system allocator. But only
  // enough to satisfy the target size.
  bool release_available_cached_blocks(
      const AllocParamsT& p,
      const std::shared_ptr<GatheredContext>& context) {
    if (AcceleratorAllocatorConfig::max_split_size() ==
        std::numeric_limits<size_t>::max())
      return false;

    BlockPoolT& pool = *p.pool;
    BlockT key(p.device(), p.stream(), p.size());
    if (key.size < AcceleratorAllocatorConfig::max_split_size())
      key.size = AcceleratorAllocatorConfig::max_split_size();

    auto it = pool.blocks.lower_bound(&key);
    if (it == pool.blocks.end() || (*it)->stream != p.stream() ||
        (*it)->expandable_segment_) {
      // No single block is large enough; free multiple oversize blocks,
      // starting with the largest
      if (it == pool.blocks.begin())
        return false;

      size_t totalReleased = 0;
      --it; // Back up one item. Now on the largest block for the correct stream

      while ((totalReleased < key.size) &&
             ((*it)->size >= AcceleratorAllocatorConfig::max_split_size()) &&
             ((*it)->stream == p.stream())) {
        auto cur = it;
        bool is_first = cur == pool.blocks.begin();
        if (!is_first) {
          --it;
        }

        if (!(*cur)->expandable_segment_) {
          release_block(*cur, context);
          totalReleased += (*cur)->size;
        }

        if (is_first) {
          break;
        }
      }

      if (totalReleased < key.size)
        return false;

    } else {
      release_block(*it, context);
    }

    return true;
  }

  // Attempts to find a free block in the pool that matches the search key.
  bool get_free_block(AllocParamsT& p) {
    BlockPoolT& pool = *p.pool;

    if (C10_UNLIKELY(
            set_fraction &&
            AcceleratorAllocatorConfig::garbage_collection_threshold() > 0.0)) {
      // Track block reuse interval only when garbage collection is enabled.
      ++pool.get_free_blocks_call_count;
    }
    auto it = pool.blocks.lower_bound(&p.search_key);
    if (it == pool.blocks.end() || (*it)->stream != p.stream())
      return false;

    if ((*it)->expandable_segment_) {
      if (AcceleratorAllocatorConfig::use_expandable_segments() &&
          is_expandable_segment_supported()) {
        // if we are allocated to the part of the block that is expandable
        // for the purposes of "best fit" we consider its size to be the size it
        // can expand to, not the size it currently is. This means that we
        // sometimes have to search for blocks with bigger 'size' before
        // choosing this segment.
        auto expandable_size = [](BlockT* b) {
          // b->next may belong to pool.unmapped (reserved but not mapped)
          return b->size + (b->next && !b->next->mapped ? b->next->size : 0);
        };
        auto next = it;
        next++;
        while ((*it)->expandable_segment_ && next != pool.blocks.end() &&
               (*next)->stream == p.stream() &&
               expandable_size(*next) < expandable_size(*it)) {
          it = next++;
        }
      } else {
        // Rarely expandable segments has been turned off after we have
        // already allocated some blocks as expandable. For instance,
        // since we cannot share expandable memory via IPC, someone might
        // temporarily disable it. In this case we need to honor this request
        // by only finding non-expandable blocks
        do {
          it++;
        } while (it != pool.blocks.end() && (*it)->expandable_segment_ &&
                 (*it)->stream == p.stream());
        if (it == pool.blocks.end() || (*it)->stream != p.stream()) {
          return false;
        }
      }
    }

    // Do not return an oversized block for a large request
    if ((p.size() < AcceleratorAllocatorConfig::max_split_size()) &&
        ((*it)->size >= AcceleratorAllocatorConfig::max_split_size()))
      return false;

    // Allow oversized block size to be rounded up but within a limit
    if ((p.size() >= AcceleratorAllocatorConfig::max_split_size()) &&
        ((*it)->size >=
         p.size() + AcceleratorAllocatorConfig::max_non_split_rounding_size()))
      return false;

    p.block = *it;
    pool.blocks.erase(it);
    return true;
  }

  // Returns the BlockPool (large or small, default or private) for the given
  // size and stream.
  BlockPoolT& get_pool(size_t size, StreamT stream) {
    // captures_underway is a conservative guess that the current stream may
    // be capturing. It's only non-empty if some thread has begun and not yet
    // ended a capture, so it's usually 0, and we can short-circuit
    // cudaStreamCaptureStatus (which does a TLS lookup).
    if (C10_UNLIKELY(!captures_underway.empty())) {
      for (auto& entry : captures_underway) {
        if (entry.second(stream)) {
          auto it1 = graph_pools.find(entry.first);
          TORCH_INTERNAL_ASSERT(it1 != graph_pools.end());
          return (size <= kSmallSize) ? it1->second->small_blocks
                                      : it1->second->large_blocks;
        }
      }
    }
    // Graph mode isn't underway, so we can use the default pools.
    return (size <= kSmallSize) ? small_blocks : large_blocks;
  }

  void garbage_collect_cached_blocks(
      const std::shared_ptr<GatheredContext>& context) {
    // Free unused cached blocks to reclaim GPU memory.
    // Unlike release_cached_blocks(), this does not enforce synchronization and
    // therefore should be of less overheads.

    size_t gc_threshold = static_cast<size_t>(
        AcceleratorAllocatorConfig::garbage_collection_threshold() *
        static_cast<double>(allowed_memory_maximum));
    // No need to trigger GC yet
    if (total_allocated_memory <= gc_threshold) {
      return;
    }
    const auto target_size = total_allocated_memory - gc_threshold;
    size_t gc_reclaimed = 0;

    // Calculate the total age of the free-able blocks. We'll use it later to
    // get "avg age" threshold.
    size_t total_age = 0;
    int64_t freeable_block_count = 0;
    for (auto& b : large_blocks.blocks) {
      if (!b->is_split()) {
        total_age += b->gc_count();
        ++freeable_block_count;
      }
    }
    // No free-able blocks?
    if (freeable_block_count == 0) {
      return;
    }

    // Repeat GC until we reach reclaim > target size.
    bool block_freed = true;
    while (gc_reclaimed < target_size && block_freed == true &&
           freeable_block_count > 0) {
      // Free blocks exceeding this age threshold first.
      double age_threshold = static_cast<double>(total_age) /
          static_cast<double>(freeable_block_count);
      // Stop iteration if we can no longer free a block.
      block_freed = false;

      // Free blocks of > avg age. Don't stop upon reaching the target_size,
      // we don't want this GC to be triggered frequently.
      auto it = large_blocks.blocks.begin();
      while (it != large_blocks.blocks.end()) {
        BlockT* block = *it;
        ++it;
        if (!block->is_split() && !block->expandable_segment_ &&
            static_cast<double>(block->gc_count()) >= age_threshold) {
          block_freed = true;
          gc_reclaimed += block->size;
          total_age -= block->gc_count(); // Decrement the age
          freeable_block_count--; // One less block that can be freed
          release_block(block, context);
        }
      }
    }
  }

  std::vector<BlockT*> get_all_blocks() const {
    std::vector<BlockT*> blocks;
    blocks.insert(
        blocks.end(), small_blocks.blocks.begin(), small_blocks.blocks.end());
    blocks.insert(
        blocks.end(), large_blocks.blocks.begin(), large_blocks.blocks.end());
    for (const auto& gp : graph_pools) {
      blocks.insert(
          blocks.end(),
          gp.second->small_blocks.blocks.begin(),
          gp.second->small_blocks.blocks.end());
      blocks.insert(
          blocks.end(),
          gp.second->large_blocks.blocks.begin(),
          gp.second->large_blocks.blocks.end());
    }
    blocks.insert(blocks.end(), active_blocks.begin(), active_blocks.end());
    return blocks;
  }

  bool should_split(const BlockT* block, size_t size) {
    size_t remaining = block->size - size;
    if (block->pool->is_small ||
        (AcceleratorAllocatorConfig::use_expandable_segments() &&
         is_expandable_segment_supported())) {
      return remaining >= kMinBlockSize;
    } else {
      return (size < AcceleratorAllocatorConfig::max_split_size()) &&
          (remaining > kSmallSize);
    }
  }

  /* Internal methods for managing expandable segments */

  virtual bool is_expandable_segment_supported() const {
    return false;
  }

  void release_expandable_segment(BlockT* block) {
    TORCH_INTERNAL_ASSERT(
        block->size == block->expandable_segment_->size(),
        "block disagrees with segment");
    TORCH_INTERNAL_ASSERT(!block->mapped);
    auto it = std::find(
        expandable_segments_.begin(),
        expandable_segments_.end(),
        block->expandable_segment_);
    TORCH_INTERNAL_ASSERT(it != expandable_segments_.end());
    expandable_segments_.erase(it);
    block->pool->unmapped.erase(block);
    delete block->expandable_segment_;
    delete block;
  }

  // Returns the smallest possible address in any segment
  // where there is enough free address space to fit size
  // may be composed of free and unmapped segments
  BlockT* find_expandable_block(
      c10::DeviceIndex device,
      StreamT stream,
      BlockPoolT* pool,
      size_t size) {
    BlockT key(device, stream, 0);

    auto allocatable = [](BlockT* b) {
      return b && !b->allocated && b->event_count == 0 &&
          b->stream_uses.empty();
    };
    auto has_available_address_space = [&](BlockT* b) {
      size_t bytes = 0;
      while (bytes < size && allocatable(b)) {
        bytes += b->size;
        b = b->next;
      }
      return bytes >= size;
    };

    for (auto it = pool->unmapped.lower_bound(&key);
         it != pool->unmapped.end() && (*it)->stream == stream;
         ++it) {
      BlockT* c = *it;
      // we found the lowest address of an unmapped segment
      // but there might be a free segment we can also use
      // right before it
      if (allocatable(c->prev)) {
        // The preceding segment block may be a free and mapped block in
        // BlockPool.blocks and its size could be smaller than requested,
        // but it may be expandable.
        c = c->prev;
      }
      if (has_available_address_space(c)) {
        // The block c's size may be smaller than requested size, but it is
        // expandable.
        return c;
      }
    }

    auto segment_size = pool->is_small ? kSmallBuffer : kLargeBuffer;
    expandable_segments_.emplace_back(
        make_expandable_segment<ExpandableSegmentT>(
            device, stream, segment_size, devices_with_peer_access_));

    ExpandableSegmentT* es = expandable_segments_.back();
    BlockT* candidate = new BlockT(device, stream, es->size(), pool, es->ptr());
    candidate->mapped = false;
    candidate->expandable_segment_ = es;
    pool->unmapped.insert(candidate);
    return candidate;
  }

  BlockT* try_allocate_expandable_block(
      c10::DeviceIndex device,
      StreamT stream,
      BlockPoolT* pool,
      size_t size,
      const std::shared_ptr<GatheredContext>& ctx) {
    BlockT* candidate = find_expandable_block(device, stream, pool, size);
    // Candidate is now a list free/unmapped blocks with at least size room:
    // unmapped -> null
    // unmapped -> free -> *
    // free -> unmapped -> *

    if (!candidate->mapped &&
        !map_block(candidate, std::min(candidate->size, size), ctx)) {
      return nullptr;
    }
    TORCH_INTERNAL_ASSERT(candidate->mapped);

    while (candidate->size < size) {
      // invariant: free -> unmapped -> *
      // map_block will map some of unmapped and merge with free
      auto remaining = size - candidate->size;
      auto new_candidate = candidate->next;
      if (!map_block(
              new_candidate, std::min(remaining, candidate->next->size), ctx)) {
        return nullptr;
      }
      candidate = new_candidate;
    }
    pool->blocks.erase(candidate);
    return candidate;
  }

  // Map the block, split off any unused portion if necessary, then attempt to
  // merge the resulting block with its adjacent previous and next blocks.
  bool map_block(
      BlockT* to_map,
      size_t size,
      const std::shared_ptr<GatheredContext>& ctx) {
    TORCH_INTERNAL_ASSERT(!to_map->mapped && size <= to_map->size);
    TORCH_INTERNAL_ASSERT(
        !to_map->context_when_allocated); // unmapped blocks should not keep
                                          // history
    auto mapped_range =
        to_map->expandable_segment_->map(SegmentRange{to_map->ptr, size});
    // failed to map the memory
    if (mapped_range.size == 0) {
      return false;
    }
    TORCH_INTERNAL_ASSERT(
        mapped_range.ptr == to_map->ptr && mapped_range.size >= size);

    BlockPoolT& pool = *to_map->pool;
    pool.unmapped.erase(to_map);
    to_map->mapped = true;

    if (mapped_range.size < to_map->size) {
      // to_map -> remaining -> to_map->next(?)
      BlockT* remaining = new BlockT(
          to_map->device,
          to_map->stream,
          to_map->size - mapped_range.size,
          &pool,
          static_cast<char*>(to_map->ptr) + mapped_range.size);
      remaining->mapped = false;
      remaining->expandable_segment_ = to_map->expandable_segment_;
      remaining->splice(to_map, to_map->next);
      pool.unmapped.insert(remaining);
      to_map->size = mapped_range.size;
    }

    to_map->try_merge(to_map->prev);
    to_map->try_merge(to_map->next);
    pool.insert_into_blocks(to_map);

    // update statistics
    total_allocated_memory += mapped_range.size;
    StatTypes stat_types = to_map->pool->get_stat_types();
    for_each_selected_stat_type(stat_types, [&](size_t stat_type) {
      stats.reserved_bytes[stat_type].increase(mapped_range.size);
    });

    auto reserved_bytes_gauge =
        STATIC_GAUGE(pytorch.CachingAllocator.reserved_bytes);
    reserved_bytes_gauge.record(
        stats.reserved_bytes[static_cast<int64_t>(StatType::AGGREGATE)]
            .current);

    stats.num_device_alloc++;
    record_trace(
        TraceEntryT::SEGMENT_MAP,
        mapped_range.ptr,
        mapped_range.size,
        to_map->stream,
        to_map->device,
        to_map->pool->owner_MempoolId(),
        ctx);
    if (!to_map->prev && !to_map->context_when_segment_allocated) {
      to_map->context_when_segment_allocated = ctx;
    }

    return true;
  }

  void unmap_block(
      BlockT* block,
      const std::shared_ptr<GatheredContext>& context) {
    auto unmapped = block->expandable_segment_->unmap(
        SegmentRange{block->ptr, block->size});
    if (unmapped.size == 0) {
      return;
    }
    block->pool->blocks.erase(block);

    ptrdiff_t before_size = unmapped.ptr - static_cast<char*>(block->ptr);
    if (before_size > 0) {
      // prev? -> before_free -> block
      BlockT* before_free = new BlockT(
          block->device, block->stream, before_size, block->pool, block->ptr);
      before_free->expandable_segment_ = block->expandable_segment_;
      before_free->splice(block->prev, block);
      block->pool->insert_into_blocks(before_free);
    }

    auto after_size = block->size - (before_size + unmapped.size);
    if (after_size > 0) {
      // block -> after_free -> next?
      BlockT* after_free = new BlockT(
          block->device,
          block->stream,
          after_size,
          block->pool,
          static_cast<char*>(unmapped.ptr) + unmapped.size);
      after_free->expandable_segment_ = block->expandable_segment_;
      after_free->splice(block, block->next);
      block->pool->insert_into_blocks(after_free);
    }

    block->ptr = unmapped.ptr;
    block->size = unmapped.size;
    block->mapped = false;

    block->try_merge(block, block->prev);
    block->try_merge(block, block->next);
    block->pool->unmapped.insert(block);

    // update statistics
    total_allocated_memory -= unmapped.size;
    StatTypes stat_types = block->pool->get_stat_types();
    for_each_selected_stat_type(stat_types, [&](size_t stat_type) {
      stats.reserved_bytes[stat_type].decrease(unmapped.size);
    });

    auto reserved_bytes_gauge =
        STATIC_GAUGE(pytorch.CachingAllocator.reserved_bytes);
    reserved_bytes_gauge.record(
        stats.reserved_bytes[static_cast<int64_t>(StatType::AGGREGATE)]
            .current);

    if (block->pool->owner_PrivatePool) {
      // The cudaFreed block belonged to a CUDA graph's PrivatePool.
      TORCH_INTERNAL_ASSERT(
          block->pool->owner_PrivatePool->deviceMalloc_count > 0);
      block->pool->owner_PrivatePool->deviceMalloc_count--;
    }

    stats.num_device_free++;
    record_trace(
        TraceEntryT::SEGMENT_UNMAP,
        unmapped.ptr,
        unmapped.size,
        block->stream,
        block->device,
        block->pool->owner_MempoolId(),
        context ? context : block->context_when_segment_allocated);
  }

  /* Internal methods for private pool for Graph feature */

  void create_or_incref_pool(
      MempoolId_t mempool_id,
      DeviceAllocator* allocator = nullptr) {
    auto it = graph_pools.find(mempool_id);
    if (it == graph_pools.end()) {
      // mempool_id does not reference an existing pool.
      // Make a new pool for CUDAGraph capture or torch.cuda.use_mem_pool
      // usage. use_count is initially 1, which means the pool is
      // being used since somebody called createOrIncrefPool.
      graph_pools.emplace(
          mempool_id, std::make_unique<PrivatePoolT>(mempool_id, allocator));
    } else {
      // mempool_id references an existing pool, which the current CUDAGraph
      // capture or torch.cuda.use_mem_pool will
      // share. Check this pool is live (at least one other capture already
      // references it). Increment it to establish the usage.
      TORCH_INTERNAL_ASSERT(it->second->use_count > 0);
      TORCH_INTERNAL_ASSERT(allocator == nullptr);
      it->second->use_count++;
    }
  }

  PrivatePoolT* get_private_pool(MempoolId_t mempool_id) {
    auto it = graph_pools.find(mempool_id);
    TORCH_INTERNAL_ASSERT(it != graph_pools.end());
    return it->second.get();
  }

  std::vector<BlockT*> get_private_pool_head_blocks(PrivatePoolT* pool) const {
    std::vector<BlockT*> blocks;
    for (BlockT* b : active_blocks) {
      if ((b->pool == &pool->small_blocks || b->pool == &pool->large_blocks) &&
          b->prev == nullptr) {
        blocks.push_back(b);
      }
    }

    for (BlockT* b : pool->small_blocks.blocks) {
      if (b->prev == nullptr) {
        blocks.push_back(b);
      }
    }
    for (BlockT* b : pool->large_blocks.blocks) {
      if (b->prev == nullptr) {
        blocks.push_back(b);
      }
    }

    return blocks;
  }

  /* Internal methods for utils: tracing, stats, gc... */

  // Must be called outside of `mutex` or deadlocks are possible with Python
  std::shared_ptr<GatheredContext> maybeGatherContext(RecordContext level) {
    if (record_context_ < level) {
      return nullptr;
    }
    return context_recorder_.load()();
  }

  virtual void record_trace(
      typename TraceEntryT::Action action,
      size_t addr,
      size_t size,
      c10::Stream stream,
      c10::DeviceIndex device,
      MempoolId_t mempool_id,
      std::shared_ptr<GatheredContext> context) {
    if (!record_history && trace_trackers_.empty())
      return;
    std::string compile_string = "N/A";
    if (!compile_context.empty()) {
      compile_string = compile_context.top();
    }
    auto te = TraceEntryT(
        action,
        device,
        addr,
        size,
        stream,
        mempool_id,
        getApproximateTime(),
        record_context_ >= RecordContext::ALLOC ? std::move(context) : nullptr,
        compile_string);

    // Callbacks should not include any Pytorch call
    for (const auto& cb : trace_trackers_) {
      cb(te);
    }

    if (record_history) {
      alloc_buffer.insertEntries(te);
    }
  }

  void pushCompileContext(std::string& md) {
    compile_context.push(md);
  }

  void popCompileContext() {
    if (!compile_context.empty()) {
      compile_context.pop();
    }
  }

  bool trigger_free_memory_callbacks(AllocParamsT& p) {
    bool freed_memory = false;
    for (const auto& name : FreeMemoryCallbacksRegistry()->Keys()) {
      freed_memory |= FreeMemoryCallbacksRegistry()->Create(name)->Execute();
    }
    return freed_memory;
  }

  /* Internal members */

  c10::DeviceIndex device_index_;

  c10::DeviceType device_type_;

  // lock around all operations
  mutable std::recursive_mutex mutex;

  // unallocated cached blocks larger than 1 MB
  BlockPoolT large_blocks;

  // unallocated cached blocks 1 MB or smaller
  BlockPoolT small_blocks;

  // Allocated or in use by a stream. Holds all active allocations, whether
  // they came from graph_pools or one of the BlockPools above.
  ska::flat_hash_set<BlockT*> active_blocks;

  // Outstanding events that are waiting for the used streams to complete.
  ska::flat_hash_map<StreamT, std::deque<std::pair<EventT, BlockT*>>>
      outstanding_events;

  bool set_fraction = false; // Whether to set the fraction feature.

  size_t total_allocated_memory = 0; // Records total allocated memory

  size_t allowed_memory_maximum = 0; // Equals to (total memory * fraction)

  DeviceStats stats; // device statistics

  bool record_history = false;

  std::atomic<CreateContextFnPtr> context_recorder_{nullptr};

  RecordContext record_context_ = RecordContext::NEVER;

  // Trace buffer for recording AllocatorTraceTracker for call back.
  std::vector<std::function<void(const TraceEntryT&)>> trace_trackers_;

  // Thread local compile context for each device
  static thread_local std::stack<std::string> compile_context;

  // Ring buffer for memory snapshot TraceEntry's
  RingBuffer<TraceEntryT> alloc_buffer;

  // Tracks which pools we can use as a last resort before ooming
  ska::flat_hash_set<MempoolId_t, MempoolIdHash> use_on_oom_pools;

  // XXX - maybe we should generalize and have multiple events
  std::vector<OutOfMemoryObserver> oom_observers_;

  // Tracks if we are diverting some allocations to a specific pool. Most of
  // the time it's empty, in which case malloc can avoid calling query
  // streams' capture state API such as `cudaStreamGetCaptureInfo` in the hot
  // path.
  std::vector<std::pair<MempoolId_t, std::function<bool(StreamT)>>>
      captures_underway;

  // All live expandable segments
  std::vector<ExpandableSegmentT*> expandable_segments_;
  std::vector<c10::DeviceIndex> devices_with_peer_access_;

  // Members specific to Graph mode capture.

  // Private pools for Graph feature
  ska::flat_hash_map<MempoolId_t, std::unique_ptr<PrivatePoolT>, MempoolIdHash>
      graph_pools;

  // Pools no longer referenced by any graph. Their BlockPools are eligible for
  // free_blocks. Can't be a vector or deque because we might erase entries in
  // any order. Could be an std::list, but we don't care much, access and
  // insert/erase are rare.
  ska::flat_hash_map<MempoolId_t, PrivatePoolT*, MempoolIdHash>
      graph_pools_freeable;

  // Holds free blocks whose event insertion is deferred until capture
  // finished.
  std::vector<BlockT*> needs_events_deferred_until_no_capture;

  // Mapping from block to a stream set, containing streams on which the block
  // was used while graph feature capturing
  std::unordered_map<BlockT*, ska::flat_hash_set<StreamT>>
      block_to_graph_stream_uses;
};

} // namespace c10::CachingDeviceAllocator<|MERGE_RESOLUTION|>--- conflicted
+++ resolved
@@ -1383,7 +1383,6 @@
     }
   }
 
-<<<<<<< HEAD
   std::vector<c10::DeviceIndex> peers() const {
     std::lock_guard<std::recursive_mutex> lock(mutex);
     return devices_with_peer_access_;
@@ -1403,10 +1402,7 @@
     }
   }
 
- private:
-=======
  protected:
->>>>>>> 866361f2
   /* Internal methods for processing runtime */
 
   // Deallocate a device memory pointer associated with the given block.
