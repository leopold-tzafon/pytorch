#pragma once

#include <c10/util/BFloat16.h>
#include <c10/util/Exception.h>
#include <c10/util/Float4_e2m1fn_x2.h>
#include <c10/util/Float8_e4m3fn.h>
#include <c10/util/Float8_e4m3fnuz.h>
#include <c10/util/Float8_e5m2.h>
#include <c10/util/Float8_e5m2fnuz.h>
#include <c10/util/Float8_e8m0fnu.h>
#include <c10/util/Half.h>
#include <c10/util/bits.h>
#include <c10/util/complex.h>
#include <c10/util/qint32.h>
#include <c10/util/qint8.h>
#include <c10/util/quint2x4.h>
#include <c10/util/quint4x2.h>
#include <c10/util/quint8.h>

#include <array>
#include <cstddef>
#include <limits>
#include <ostream>
#include <type_traits>
#include <unordered_map>

#include <torch/headeronly/core/ScalarType.h>

namespace c10 {

// See [dtype Macros note] in torch/headeronly/core/ScalarType.h
// regarding macros.

<<<<<<< HEAD
namespace impl {

// These are used to map ScalarTypes to C++ types.

template <c10::ScalarType N>
struct ScalarTypeToCPPType;

#define SPECIALIZE_ScalarTypeToCPPType(cpp_type, scalar_type) \
  template <>                                                 \
  struct ScalarTypeToCPPType<c10::ScalarType::scalar_type> {  \
    using type = cpp_type;                                    \
  };

AT_FORALL_SCALAR_TYPES_WITH_COMPLEX_AND_QINTS(SPECIALIZE_ScalarTypeToCPPType)

#undef SPECIALIZE_ScalarTypeToCPPType

template <c10::ScalarType N>
using ScalarTypeToCPPTypeT = typename ScalarTypeToCPPType<N>::type;

} // namespace impl

=======
>>>>>>> c5160be0
template <typename T>
struct CppTypeToScalarType;

#define SPECIALIZE_CppTypeToScalarType(cpp_type, scalar_type)                  \
  template <>                                                                  \
  struct CppTypeToScalarType<cpp_type>                                         \
      : std::                                                                  \
            integral_constant<c10::ScalarType, c10::ScalarType::scalar_type> { \
  };

AT_FORALL_SCALAR_TYPES_WITH_COMPLEX_AND_QINTS(SPECIALIZE_CppTypeToScalarType)

#undef SPECIALIZE_CppTypeToScalarType

#define DEFINE_CONSTANT(_, name) \
  constexpr ScalarType k##name = ScalarType::name;

// NOLINTNEXTLINE(clang-diagnostic-unused-const-variable)
AT_FORALL_SCALAR_TYPES_WITH_COMPLEX_AND_QINTS(DEFINE_CONSTANT)
#undef DEFINE_CONSTANT

inline const char* toString(ScalarType t) {
#define DEFINE_CASE(_, name) \
  case ScalarType::name:     \
    return #name;

  switch (t) {
    AT_FORALL_SCALAR_TYPES_WITH_COMPLEX_AND_QINTS(DEFINE_CASE)
    default:
      return "UNKNOWN_SCALAR";
  }
#undef DEFINE_CASE
}

inline size_t elementSize(ScalarType t) {
#define CASE_ELEMENTSIZE_CASE(ctype, name) \
  case ScalarType::name:                   \
    return sizeof(ctype);

  switch (t) {
    AT_FORALL_SCALAR_TYPES_WITH_COMPLEX_AND_QINTS(CASE_ELEMENTSIZE_CASE)
    default:
      TORCH_CHECK(false, "Unknown ScalarType");
  }
#undef CASE_ELEMENTSIZE_CASE
}

inline bool isIntegralType(ScalarType t, bool includeBool) {
  bool isIntegral =
      (t == ScalarType::Byte || t == ScalarType::Char || t == ScalarType::Int ||
       t == ScalarType::Long || t == ScalarType::Short ||
       t == ScalarType::UInt16 || t == ScalarType::UInt32 ||
       t == ScalarType::UInt64);

  return isIntegral || (includeBool && t == ScalarType::Bool);
}

[[deprecated(
    "isIntegralType is deprecated. Please use the overload with 'includeBool' parameter instead.")]] inline bool
isIntegralType(ScalarType t) {
  return isIntegralType(t, /*includeBool=*/false);
}

inline bool isFloat8Type(ScalarType t) {
  return t == ScalarType::Float8_e5m2 || t == ScalarType::Float8_e5m2fnuz ||
      t == ScalarType::Float8_e4m3fn || t == ScalarType::Float8_e4m3fnuz ||
      t == ScalarType::Float8_e8m0fnu;
}

inline bool isReducedFloatingType(ScalarType t) {
  return t == ScalarType::Half || t == ScalarType::BFloat16 ||
      isFloat8Type(t) || t == ScalarType::Float4_e2m1fn_x2;
}

inline bool isFloatingType(ScalarType t) {
  return t == ScalarType::Double || t == ScalarType::Float ||
      isReducedFloatingType(t);
}

inline bool isComplexType(ScalarType t) {
  return (
      t == ScalarType::ComplexHalf || t == ScalarType::ComplexFloat ||
      t == ScalarType::ComplexDouble);
}

inline bool isQIntType(ScalarType t) {
  // Don't forget to extend this when adding new QInt types
  return t == ScalarType::QInt8 || t == ScalarType::QUInt8 ||
      t == ScalarType::QInt32 || t == ScalarType::QUInt4x2 ||
      t == ScalarType::QUInt2x4;
}

inline bool isBitsType(ScalarType t) {
  return t == ScalarType::Bits1x8 || t == ScalarType::Bits2x4 ||
      t == ScalarType::Bits4x2 || t == ScalarType::Bits8 ||
      t == ScalarType::Bits16;
}

inline bool isBarebonesUnsignedType(ScalarType t) {
  return t == ScalarType::UInt1 || t == ScalarType::UInt2 ||
      t == ScalarType::UInt3 || t == ScalarType::UInt4 ||
      t == ScalarType::UInt5 || t == ScalarType::UInt6 ||
      t == ScalarType::UInt7 || t == ScalarType::UInt16 ||
      t == ScalarType::UInt32 || t == ScalarType::UInt64;
}

inline ScalarType toQIntType(ScalarType t) {
  switch (t) {
    case ScalarType::Byte:
      return ScalarType::QUInt8;
    case ScalarType::Char:
      return ScalarType::QInt8;
    case ScalarType::Int:
      return ScalarType::QInt32;
    default:
      return t;
  }
}

inline ScalarType toUnderlying(ScalarType t) {
  switch (t) {
    case ScalarType::QUInt8:
    case ScalarType::QUInt4x2:
      [[fallthrough]];
    case ScalarType::QUInt2x4:
      return ScalarType::Byte;
    case ScalarType::QInt8:
      return ScalarType::Char;
    case ScalarType::QInt32:
      return ScalarType::Int;
    default:
      return t;
  }
}

inline bool isSignedType(ScalarType t) {
#define CASE_ISSIGNED(name)     \
  case ScalarType::name:        \
    return std::numeric_limits< \
        ::c10::impl::ScalarTypeToCPPTypeT<ScalarType::name>>::is_signed;

  // TODO(#146647): If we expect to have numeric_limits for everything,
  // let's just have a big macro for the whole thing.
  // If we're hardcoding it, let's just use the macro and a "true"/"false"
  // below?
  switch (t) {
    case ScalarType::QInt8:
    case ScalarType::QUInt8:
    case ScalarType::QInt32:
    case ScalarType::QUInt4x2:
    case ScalarType::QUInt2x4:
      TORCH_CHECK(false, "isSignedType not supported for quantized types");
    case ScalarType::Bits1x8:
    case ScalarType::Bits2x4:
    case ScalarType::Bits4x2:
    case ScalarType::Bits8:
    case ScalarType::Bits16:
      TORCH_CHECK(false, "Bits types are undefined");
      CASE_ISSIGNED(UInt16);
      CASE_ISSIGNED(UInt32);
      CASE_ISSIGNED(UInt64);
      CASE_ISSIGNED(BFloat16);
      CASE_ISSIGNED(Float8_e5m2);
      CASE_ISSIGNED(Float8_e5m2fnuz);
      CASE_ISSIGNED(Float8_e4m3fn);
      CASE_ISSIGNED(Float8_e4m3fnuz);
      CASE_ISSIGNED(Float8_e8m0fnu);
      CASE_ISSIGNED(Byte);
      CASE_ISSIGNED(Char);
      CASE_ISSIGNED(Short);
      CASE_ISSIGNED(Int);
      CASE_ISSIGNED(Long);
      CASE_ISSIGNED(Half);
      CASE_ISSIGNED(Float);
      CASE_ISSIGNED(Double);
      CASE_ISSIGNED(ComplexHalf);
      CASE_ISSIGNED(ComplexFloat);
      CASE_ISSIGNED(ComplexDouble);
      CASE_ISSIGNED(Bool);
    case ScalarType::Int1:
    case ScalarType::Int2:
    case ScalarType::Int3:
    case ScalarType::Int4:
    case ScalarType::Int5:
    case ScalarType::Int6:
    case ScalarType::Int7:
    case ScalarType::Float4_e2m1fn_x2:
      return true;
    case ScalarType::UInt1:
    case ScalarType::UInt2:
    case ScalarType::UInt3:
    case ScalarType::UInt4:
    case ScalarType::UInt5:
    case ScalarType::UInt6:
    case ScalarType::UInt7:
      return false;
    case ScalarType::Undefined:
    case ScalarType::NumOptions:
      break;
      // Do not add default here, but rather define behavior of every new entry
      // here.  `-Wswitch-enum` would raise a warning in those cases.
  }
  TORCH_CHECK(false, "Unknown ScalarType ", t);
#undef CASE_ISSIGNED
}

inline bool isUnderlying(ScalarType type, ScalarType qtype) {
  return type == toUnderlying(qtype);
}

inline ScalarType toRealValueType(ScalarType t) {
  switch (t) {
    case ScalarType::ComplexHalf:
      return ScalarType::Half;
    case ScalarType::ComplexFloat:
      return ScalarType::Float;
    case ScalarType::ComplexDouble:
      return ScalarType::Double;
    default:
      return t;
  }
}

inline ScalarType toComplexType(ScalarType t) {
  switch (t) {
    case ScalarType::BFloat16:
      // BFloat16 has range equivalent to Float,
      // so we map it to ComplexFloat.
      return ScalarType::ComplexFloat;
    case ScalarType::Half:
      return ScalarType::ComplexHalf;
    case ScalarType::Float:
      return ScalarType::ComplexFloat;
    case ScalarType::Double:
      return ScalarType::ComplexDouble;
    case ScalarType::ComplexHalf:
      return ScalarType::ComplexHalf;
    case ScalarType::ComplexFloat:
      return ScalarType::ComplexFloat;
    case ScalarType::ComplexDouble:
      return ScalarType::ComplexDouble;
    default:
      TORCH_CHECK(false, "Unknown Complex ScalarType for ", t);
  }
}

// see tensor_attributes.rst for detailed explanation and examples
// of casting rules.
inline bool canCast(const ScalarType from, const ScalarType to) {
  // We disallow complex -> non complex, e.g., float_tensor *= complex is
  // disallowed.
  if (isComplexType(from) && !isComplexType(to)) {
    return false;
  }
  // We disallow float -> integral, e.g., int_tensor *= float is disallowed.
  if (isFloatingType(from) && isIntegralType(to, false)) {
    return false;
  }

  // Treat bool as a distinct "category," to be consistent with type promotion
  // rules (e.g. `bool_tensor + 5 -> int64_tensor`). If `5` was in the same
  // category as `bool_tensor`, we would not promote. Differing categories
  // implies `bool_tensor += 5` is disallowed.
  //
  // NB: numpy distinguishes "unsigned" as a category to get the desired
  // `bool_tensor + 5 -> int64_tensor` behavior. We don't, because:
  // * We don't want the performance hit of checking the runtime sign of
  // Scalars.
  // * `uint8_tensor + 5 -> int64_tensor` would be undesirable.
  if (from != ScalarType::Bool && to == ScalarType::Bool) {
    return false;
  }
  return true;
}

C10_API ScalarType promoteTypes(ScalarType a, ScalarType b);

inline std::ostream& operator<<(
    std::ostream& stream,
    at::ScalarType scalar_type) {
  return stream << toString(scalar_type);
}

// Returns a pair of strings representing the names for each dtype.
// The returned pair is (name, legacy_name_if_applicable)
C10_API std::pair<std::string, std::string> getDtypeNames(
    c10::ScalarType scalarType);

// Returns a map of string name to dtype.
C10_API const std::unordered_map<std::string, ScalarType>& getStringToDtypeMap();

} // namespace c10<|MERGE_RESOLUTION|>--- conflicted
+++ resolved
@@ -31,31 +31,6 @@
 // See [dtype Macros note] in torch/headeronly/core/ScalarType.h
 // regarding macros.
 
-<<<<<<< HEAD
-namespace impl {
-
-// These are used to map ScalarTypes to C++ types.
-
-template <c10::ScalarType N>
-struct ScalarTypeToCPPType;
-
-#define SPECIALIZE_ScalarTypeToCPPType(cpp_type, scalar_type) \
-  template <>                                                 \
-  struct ScalarTypeToCPPType<c10::ScalarType::scalar_type> {  \
-    using type = cpp_type;                                    \
-  };
-
-AT_FORALL_SCALAR_TYPES_WITH_COMPLEX_AND_QINTS(SPECIALIZE_ScalarTypeToCPPType)
-
-#undef SPECIALIZE_ScalarTypeToCPPType
-
-template <c10::ScalarType N>
-using ScalarTypeToCPPTypeT = typename ScalarTypeToCPPType<N>::type;
-
-} // namespace impl
-
-=======
->>>>>>> c5160be0
 template <typename T>
 struct CppTypeToScalarType;
 
