--- conflicted
+++ resolved
@@ -43,29 +43,12 @@
   // NB: this lives in header so that we can avoid actually creating the
   // std::optional
 
-<<<<<<< HEAD
   std::optional<PyObject*> check_pyobj() const {
     impl::PyInterpreter* interpreter = getGlobalPyInterpreter();
     if (interpreter == nullptr || pyobj_ == nullptr) {
       return std::nullopt;
     }
     return _unchecked_untagged_pyobj();
-=======
-  // @todo alban: I'm not too sure what's going on here, we can probably delete
-  // it but it's worthwhile making sure
-  std::optional<PyObject*> check_pyobj(bool ignore_hermetic_tls = false) const {
-    impl::PyInterpreter* interpreter =
-        pyobj_interpreter_.load(std::memory_order_acquire);
-    if (interpreter == nullptr) {
-      return std::nullopt;
-    }
-
-    if (!ignore_hermetic_tls && c10::impl::HermeticPyObjectTLS::get_state()) {
-      return std::nullopt;
-    } else {
-      return _unchecked_untagged_pyobj();
-    }
->>>>>>> fa15fb01
   }
 
   PyInterpreter& load_pyobj_interpreter() const;
